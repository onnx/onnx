--- conflicted
+++ resolved
@@ -168,14 +168,9 @@
 
 First, you need to install protobuf. The minimum Protobuf compiler (protoc) version required by ONNX is 3.6.1. Please note that old protoc versions might not work with `CMAKE_ARGS=-DONNX_USE_LITE_PROTO=ON`.
 
-<<<<<<< HEAD
 Ubuntu 20.04 (and newer) users may choose to install protobuf via
-```bash
-=======
-Ubuntu 18.04 (and newer) users may choose to install protobuf via
-
-```sh
->>>>>>> a6d64cde
+
+```sh
 apt-get install python3-pip python3-dev libprotobuf-dev protobuf-compiler
 ```
 
