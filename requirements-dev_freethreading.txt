build
<<<<<<< HEAD
# 2025.03.05 nbval causes => Cannot install ipykernel and jupyter-client because these package versions have conflicting dependencies
=======
>>>>>>> 020b7a7d
numpy
parameterized
protobuf
pytest
pytest-cov
pytest-xdist
setuptools
<<<<<<< HEAD
ml_dtypes
=======
ml_dtypes
nbval @ git+https://github.com/computationalmodelling/nbval@c192837
>>>>>>> 020b7a7d
<|MERGE_RESOLUTION|>--- conflicted
+++ resolved
@@ -1,8 +1,5 @@
 build
-<<<<<<< HEAD
-# 2025.03.05 nbval causes => Cannot install ipykernel and jupyter-client because these package versions have conflicting dependencies
-=======
->>>>>>> 020b7a7d
+
 numpy
 parameterized
 protobuf
@@ -10,9 +7,5 @@
 pytest-cov
 pytest-xdist
 setuptools
-<<<<<<< HEAD
 ml_dtypes
-=======
-ml_dtypes
-nbval @ git+https://github.com/computationalmodelling/nbval@c192837
->>>>>>> 020b7a7d
+nbval @ git+https://github.com/computationalmodelling/nbval@c192837 # 2025.03.05 nbval from pypi causes => Cannot install ipykernel and jupyter-client because these package versions have conflicting dependencies