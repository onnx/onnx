#!/bin/bash

scripts_dir=$(dirname $(readlink -e "${BASH_SOURCE[0]}"))
source "$scripts_dir/common";

onnx_dir="$PWD"

# install onnx
cd $onnx_dir
ccache -z
pip install -v .
ccache -s

# onnx tests
cd $onnx_dir
pip install pytest-cov nbval
pytest

# check auto-gen files up-to-date
python onnx/defs/gen_doc.py -o docs/Operators.md
python onnx/gen_proto.py
backend-test-tools generate-data
<<<<<<< HEAD
=======
git status
git diff --exit-code

# install onnx-ml
cd $onnx_dir
ccache -z
pip install -v . --install-option="--onnxml=1"
ccache -s

# run onnx tests again
cd $onnx_dir
pytest

# check auto-gen files up-to-date again
python onnx/defs/gen_doc.py -o docs/Operators.md
python onnx/gen_proto.py
backend-test-tools generate-data
git status
>>>>>>> ffb47087
git diff --exit-code<|MERGE_RESOLUTION|>--- conflicted
+++ resolved
@@ -20,25 +20,5 @@
 python onnx/defs/gen_doc.py -o docs/Operators.md
 python onnx/gen_proto.py
 backend-test-tools generate-data
-<<<<<<< HEAD
-=======
 git status
-git diff --exit-code
-
-# install onnx-ml
-cd $onnx_dir
-ccache -z
-pip install -v . --install-option="--onnxml=1"
-ccache -s
-
-# run onnx tests again
-cd $onnx_dir
-pytest
-
-# check auto-gen files up-to-date again
-python onnx/defs/gen_doc.py -o docs/Operators.md
-python onnx/gen_proto.py
-backend-test-tools generate-data
-git status
->>>>>>> ffb47087
 git diff --exit-code