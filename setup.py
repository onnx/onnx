# SPDX-License-Identifier: Apache-2.0

from distutils.spawn import find_executable
from distutils import sysconfig, log
import setuptools
import setuptools.command.build_py
import setuptools.command.develop
import setuptools.command.build_ext

from collections import namedtuple
from contextlib import contextmanager
from datetime import date
import glob
import os
import shlex
import subprocess
import sys
import platform
from textwrap import dedent
import multiprocessing


TOP_DIR = os.path.realpath(os.path.dirname(__file__))
SRC_DIR = os.path.join(TOP_DIR, "onnx")
TP_DIR = os.path.join(TOP_DIR, "third_party")
CMAKE_BUILD_DIR = os.path.join(TOP_DIR, ".setuptools-cmake-build")
PACKAGE_NAME = "onnx"

WINDOWS = (os.name == "nt")

CMAKE = find_executable("cmake3") or find_executable("cmake")
MAKE = find_executable("make")

install_requires = []
setup_requires = []
tests_require = []
extras_require = {}

################################################################################
# Global variables for controlling the build variant
################################################################################

# Default value is set to TRUE\1 to keep the settings same as the current ones.
# However going forward the recommended way to is to set this to False\0
ONNX_ML = not bool(os.getenv("ONNX_ML") == "0")
ONNX_VERIFY_PROTO3 = bool(os.getenv("ONNX_VERIFY_PROTO3") == "1")
ONNX_NAMESPACE = os.getenv("ONNX_NAMESPACE", "onnx")
ONNX_BUILD_TESTS = bool(os.getenv("ONNX_BUILD_TESTS") == "1")
ONNX_DISABLE_EXCEPTIONS = bool(os.getenv("ONNX_DISABLE_EXCEPTIONS") == "1")

USE_MSVC_STATIC_RUNTIME = bool(os.getenv("USE_MSVC_STATIC_RUNTIME", "0") == "1")
DEBUG = bool(os.getenv("DEBUG", "0") == "1")
COVERAGE = bool(os.getenv("COVERAGE", "0") == "1")

################################################################################
# Version
################################################################################

try:
    git_version = subprocess.check_output(["git", "rev-parse", "HEAD"],
                                          cwd=TOP_DIR).decode("ascii").strip()
except (OSError, subprocess.CalledProcessError):
    git_version = None

with open(os.path.join(TOP_DIR, "VERSION_NUMBER")) as version_file:
    VERSION_NUMBER = version_file.read().strip()
    if "--weekly_build" in sys.argv:
        today_number = date.today().strftime("%Y%m%d")
        VERSION_NUMBER += ".dev" + today_number
        PACKAGE_NAME = "onnx-weekly"
        sys.argv.remove("--weekly_build")
    VersionInfo = namedtuple("VersionInfo", ["version", "git_version"])(
        version=VERSION_NUMBER,
        git_version=git_version
    )

################################################################################
# Pre Check
################################################################################

assert CMAKE, "Could not find cmake executable!"

################################################################################
# Utilities
################################################################################


@contextmanager
def cd(path):
    if not os.path.isabs(path):
        raise RuntimeError("Can only cd to absolute path, got: {}".format(path))
    orig_path = os.getcwd()
    os.chdir(path)
    try:
        yield
    finally:
        os.chdir(orig_path)


################################################################################
# Customized commands
################################################################################


class ONNXCommand(setuptools.Command):
    user_options = []

    def initialize_options(self):
        pass

    def finalize_options(self):
        pass


class create_version(ONNXCommand):
    def run(self):
        with open(os.path.join(SRC_DIR, "version.py"), "w") as f:
            f.write(dedent("""\
            # This file is generated by setup.py. DO NOT EDIT!


            version = "{version}"
            git_version = "{git_version}"
            """.format(**dict(VersionInfo._asdict()))))


class cmake_build(setuptools.Command):
    """
    Compiles everything when `python setup.py build` is run using cmake.

    Custom args can be passed to cmake by specifying the `CMAKE_ARGS`
    environment variable.

    The number of CPUs used by `make` can be specified by passing `-j<ncpus>`
    to `setup.py build`.  By default all CPUs are used.
    """
    user_options = [
        (str("jobs="), str("j"), str("Specifies the number of jobs to use with make"))
    ]

    built = False

    def initialize_options(self):
        self.jobs = None

    def finalize_options(self):
        self.set_undefined_options("build", ("parallel", "jobs"))
        if self.jobs is None and os.getenv("MAX_JOBS") is not None:
            self.jobs = os.getenv("MAX_JOBS")
        self.jobs = multiprocessing.cpu_count() if self.jobs is None else int(self.jobs)

    def run(self):
        if cmake_build.built:
            return
        cmake_build.built = True
        if not os.path.exists(CMAKE_BUILD_DIR):
            os.makedirs(CMAKE_BUILD_DIR)

        with cd(CMAKE_BUILD_DIR):
            build_type = "Release"
            # configure
            cmake_args = [
                CMAKE,
                "-DPYTHON_INCLUDE_DIR={}".format(sysconfig.get_python_inc()),
                "-DPYTHON_EXECUTABLE={}".format(sys.executable),
                "-DBUILD_ONNX_PYTHON=ON",
                "-DCMAKE_EXPORT_COMPILE_COMMANDS=ON",
                "-DONNX_NAMESPACE={}".format(ONNX_NAMESPACE),
                "-DPY_EXT_SUFFIX={}".format(sysconfig.get_config_var("EXT_SUFFIX") or ''),
            ]
            if COVERAGE:
                cmake_args.append("-DONNX_COVERAGE=ON")
            if COVERAGE or DEBUG:
                # in order to get accurate coverage information, the
                # build needs to turn off optimizations
                build_type = "Debug"
            cmake_args.append("-DCMAKE_BUILD_TYPE=%s" % build_type)
            if WINDOWS:
                cmake_args.extend([
                    # we need to link with libpython on windows, so
                    # passing python version to window in order to
                    # find python in cmake
                    "-DPY_VERSION={}".format("{0}.{1}".format(*sys.version_info[:2])),
                ])
                if USE_MSVC_STATIC_RUNTIME:
                    cmake_args.append("-DONNX_USE_MSVC_STATIC_RUNTIME=ON")
                if platform.architecture()[0] == "64bit":
                    cmake_args.extend(["-A", "x64", "-T", "host=x64"])
                else:
                    cmake_args.extend(["-A", "Win32", "-T", "host=x86"])
            if ONNX_ML:
                cmake_args.append("-DONNX_ML=1")
            if ONNX_VERIFY_PROTO3:
                cmake_args.append("-DONNX_VERIFY_PROTO3=1")
            if ONNX_BUILD_TESTS:
                cmake_args.append("-DONNX_BUILD_TESTS=ON")
            if ONNX_DISABLE_EXCEPTIONS:
                cmake_args.append("-DONNX_DISABLE_EXCEPTIONS=ON")
            if "CMAKE_ARGS" in os.environ:
                extra_cmake_args = shlex.split(os.environ["CMAKE_ARGS"])
                # prevent crossfire with downstream scripts
                del os.environ["CMAKE_ARGS"]
                log.info("Extra cmake args: {}".format(extra_cmake_args))
                cmake_args.extend(extra_cmake_args)
            cmake_args.append(TOP_DIR)
            log.info("Using cmake args: {}".format(cmake_args))
            if "-DONNX_DISABLE_EXCEPTIONS=ON" in cmake_args:
                raise RuntimeError("-DONNX_DISABLE_EXCEPTIONS=ON option is only available for c++ builds. Python binding require exceptions to be enabled.")
            subprocess.check_call(cmake_args)

            build_args = [CMAKE, "--build", os.curdir]
            if WINDOWS:
                build_args.extend(["--config", build_type])
                build_args.extend(["--", "/maxcpucount:{}".format(self.jobs)])
            else:
                build_args.extend(["--", "-j", str(self.jobs)])
            subprocess.check_call(build_args)


class build_py(setuptools.command.build_py.build_py):
    def run(self):
        self.run_command("create_version")
        self.run_command("cmake_build")

        generated_python_files = \
            glob.glob(os.path.join(CMAKE_BUILD_DIR, "onnx", "*.py")) + \
            glob.glob(os.path.join(CMAKE_BUILD_DIR, "onnx", "*.pyi"))

        for src in generated_python_files:
            dst = os.path.join(
                TOP_DIR, os.path.relpath(src, CMAKE_BUILD_DIR))
            self.copy_file(src, dst)

        return setuptools.command.build_py.build_py.run(self)


class develop(setuptools.command.develop.develop):
    def run(self):
        self.run_command("build_py")
        setuptools.command.develop.develop.run(self)


class build_ext(setuptools.command.build_ext.build_ext):
    def run(self):
        self.run_command("cmake_build")
        setuptools.command.build_ext.build_ext.run(self)

    def build_extensions(self):
        for ext in self.extensions:
            fullname = self.get_ext_fullname(ext.name)
            filename = os.path.basename(self.get_ext_filename(fullname))

            lib_path = CMAKE_BUILD_DIR
            if os.name == "nt":
                debug_lib_dir = os.path.join(lib_path, "Debug")
                release_lib_dir = os.path.join(lib_path, "Release")
                if os.path.exists(debug_lib_dir):
                    lib_path = debug_lib_dir
                elif os.path.exists(release_lib_dir):
                    lib_path = release_lib_dir
            src = os.path.join(lib_path, filename)
            dst = os.path.join(os.path.realpath(self.build_lib), "onnx", filename)
            self.copy_file(src, dst)


class mypy_type_check(ONNXCommand):
    description = "Run MyPy type checker"

    def run(self):
        """Run command."""
        onnx_script = os.path.realpath(os.path.join(os.path.dirname(os.path.abspath(__file__)), "tools/mypy-onnx.py"))
        returncode = subprocess.call([sys.executable, onnx_script])
        sys.exit(returncode)


cmdclass = {
    "create_version": create_version,
    "cmake_build": cmake_build,
    "build_py": build_py,
    "develop": develop,
    "build_ext": build_ext,
    "typecheck": mypy_type_check,
}

################################################################################
# Extensions
################################################################################

ext_modules = [
    setuptools.Extension(
        name=str("onnx.onnx_cpp2py_export"),
        sources=[])
]

################################################################################
# Packages
################################################################################

# no need to do fancy stuff so far
packages = setuptools.find_packages()

requirements_file = "requirements.txt"
requirements_path = os.path.join(os.getcwd(), requirements_file)
if not os.path.exists(requirements_path):
    this = os.path.dirname(__file__)
    requirements_path = os.path.join(this, requirements_file)
if not os.path.exists(requirements_path):
    raise FileNotFoundError("Unable to find " + requirements_file)
with open(requirements_path) as f:
    install_requires = f.read().splitlines()

################################################################################
# Test
################################################################################

setup_requires.append("pytest-runner")
tests_require.append("pytest")
tests_require.append("nbval")
tests_require.append("tabulate")

<<<<<<< HEAD
extras_require["mypy"] = ["mypy==0.782", "types-protobuf==3.18.4"]
=======
extras_require['lint'] = [
    'clang-format==13.0.0',
    'flake8',
    'mypy==0.782',
    'types-protobuf==3.18.4',
]
>>>>>>> 37f277bb

################################################################################
# Final
################################################################################

setuptools.setup(
    name=PACKAGE_NAME,
    version=VersionInfo.version,
    description="Open Neural Network Exchange",
    long_description=open("README.md").read(),
    long_description_content_type="text/markdown",
    ext_modules=ext_modules,
    cmdclass=cmdclass,
    packages=packages,
    license="Apache License v2.0",
    include_package_data=True,
    install_requires=install_requires,
    setup_requires=setup_requires,
    tests_require=tests_require,
    extras_require=extras_require,
    author="ONNX",
    author_email="onnx-technical-discuss@lists.lfaidata.foundation",
    url="https://github.com/onnx/onnx",
    entry_points={
        "console_scripts": [
            "check-model = onnx.bin.checker:check_model",
            "check-node = onnx.bin.checker:check_node",
            "backend-test-tools = onnx.backend.test.cmd_tools:main",
        ]
    },
)<|MERGE_RESOLUTION|>--- conflicted
+++ resolved
@@ -318,16 +318,12 @@
 tests_require.append("nbval")
 tests_require.append("tabulate")
 
-<<<<<<< HEAD
-extras_require["mypy"] = ["mypy==0.782", "types-protobuf==3.18.4"]
-=======
-extras_require['lint'] = [
-    'clang-format==13.0.0',
-    'flake8',
-    'mypy==0.782',
-    'types-protobuf==3.18.4',
+extras_require["lint"] = [
+    "clang-format==13.0.0",
+    "flake8",
+    "mypy==0.782",
+    "types-protobuf==3.18.4",
 ]
->>>>>>> 37f277bb
 
 ################################################################################
 # Final
