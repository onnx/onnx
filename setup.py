--- conflicted
+++ resolved
@@ -15,18 +15,9 @@
 import shutil
 import subprocess
 import sys
-<<<<<<< HEAD
 import sysconfig
 import textwrap
-=======
-from collections import namedtuple
-from contextlib import contextmanager
-from datetime import date
-from distutils import log, sysconfig
-from distutils.spawn import find_executable
-from textwrap import dedent
 from typing import ClassVar, List
->>>>>>> c77397e0
 
 import setuptools
 import setuptools.command.build_ext
@@ -325,69 +316,8 @@
 # Extensions
 ################################################################################
 
-<<<<<<< HEAD
 EXT_MODULES = [setuptools.Extension(name="onnx.onnx_cpp2py_export", sources=[])]
-=======
-ext_modules = [setuptools.Extension(name="onnx.onnx_cpp2py_export", sources=[])]
-
-################################################################################
-# Packages
-################################################################################
-
-# Add package directories here if you want to package them with the source
-# TODO try to remove unnecessary .cpp files
-include_dirs = [
-    "onnx.backend.test.data.*",
-    "onnx.common",
-    "onnx.defs.*",
-    "onnx.examples*",
-    "onnx.shape_inference",
-    "onnx.test.cpp",
-    "onnx.version_converter*",
-]
-
-packages = setuptools.find_packages() + setuptools.find_namespace_packages(
-    include=include_dirs
-)
-
-
-def load_packages_from_requirements(requirements_file: str) -> List[str]:
-    """Load required packages from requirements-*.txt.
-
-    Arguments:
-        requirements_file {str} -- requirements file name (e.g. requirements.txt)
-    Returns:
-        List[str] -- list of required packages
-    """
-
-    requirements_path = os.path.join(os.getcwd(), requirements_file)
-    if not os.path.exists(requirements_path):
-        this = os.path.dirname(__file__)
-        requirements_path = os.path.join(this, requirements_file)
-    if not os.path.exists(requirements_path):
-        raise FileNotFoundError("Unable to find " + requirements_file)
-    requires_list = []
-    with open(requirements_path) as f:
-        requires_list = f.read().splitlines()
-    return requires_list
-
-
-install_requires = load_packages_from_requirements("requirements.txt")
-
-################################################################################
-# Test
-################################################################################
-
-setup_requires.append("pytest-runner")
-tests_require.append("pytest")
-tests_require.append("nbval")
-tests_require.append("tabulate")
->>>>>>> c77397e0
-
-
-extras_require["reference"] = load_packages_from_requirements(
-    "requirements-reference.txt"
-)
+
 
 ################################################################################
 # Final
