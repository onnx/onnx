--- conflicted
+++ resolved
@@ -229,12 +229,9 @@
     set(Build_Protobuf ON)
   endif()
   if (Build_Protobuf)
-<<<<<<< HEAD
-=======
     set(protobuf_MSVC_STATIC_RUNTIME ${ONNX_USE_MSVC_STATIC_RUNTIME})
     set(ABSL_MSVC_STATIC_RUNTIME ${ONNX_USE_MSVC_STATIC_RUNTIME})
 
->>>>>>> f615b26d
     include(FetchContent)
     message("Loading Dependencies URLs ...")
     set(AbseilURL https://github.com/abseil/abseil-cpp/releases/download/20240116.2/abseil-cpp-20240116.2.tar.gz)
