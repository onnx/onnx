--- conflicted
+++ resolved
@@ -439,11 +439,7 @@
   # Configure nanobind: https://nanobind.readthedocs.io/en/latest/api_cmake.html
   nanobind_add_module(
     onnx_cpp2py_export
-<<<<<<< HEAD
-    NB_STATIC NB_DOMAIN STABLE_ABI FREE_THREADED LTO
-=======
     NB_STATIC NB_DOMAIN onnx STABLE_ABI FREE_THREADED LTO
->>>>>>> 1d2f1d3e
     "${ONNX_ROOT}/onnx/cpp2py_export.cc" ${ONNX_SRCS} ${ONNX_PROTO_SRCS})
   add_dependencies(onnx_cpp2py_export onnx)
 endif()
