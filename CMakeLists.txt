--- conflicted
+++ resolved
@@ -26,11 +26,8 @@
 option(ONNX_USE_LITE_PROTO "Use lite protobuf instead of full." OFF)
 option(ONNX_DISABLE_EXCEPTIONS "Disable exception handling." OFF)
 option(ONNX_DISABLE_STATIC_REGISTRATION "Disable static registration for onnx operator schemas." OFF)
+option(ONNX_BUILD_SHARED "Build ONNX as a shared library." OFF)
 option(ONNX_USE_UNITY_BUILD "Enable Unity (Jumbo) build for" OFF)
-<<<<<<< HEAD
-option(ONNX_BUILD_SHARED "Build ONNX as a shared library." OFF)
-=======
->>>>>>> 7c5c1a3c
 
 set(CMAKE_EXPORT_COMPILE_COMMANDS ON)
 
