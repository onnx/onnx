# Minimum CMake required
cmake_minimum_required(VERSION 3.18)
include(cmake/Utils.cmake)
# Set default build type
if(NOT CMAKE_BUILD_TYPE)
  message(STATUS "Build type not set - defaulting to Release")
  set(
    CMAKE_BUILD_TYPE "Release"
    CACHE
      STRING
      "Choose the type of build from: Debug Release RelWithDebInfo MinSizeRel Coverage."
    FORCE)
endif()
cmake_policy(SET CMP0063 NEW)
cmake_policy(SET CMP0074 NEW)

if(NOT BUILD_SHARED_LIBS)
  # by default, cmake builds static libraries
  set(BUILD_SHARED_LIBS OFF)
endif()

# Project
project(onnx C CXX)

if(DEFINED BUILD_ONNX_PYTHON)
  message(WARNING "'BUILD_ONNX_PYTHON' is deprecated. Please, use 'ONNX_BUILD_PYTHON' instead")
  set(ONNX_BUILD_PYTHON_DEFAULT ${BUILD_ONNX_PYTHON})
else()
  set(ONNX_BUILD_PYTHON_DEFAULT OFF)
endif()

option(ONNX_BUILD_PYTHON "Build Python binaries" ${ONNX_BUILD_PYTHON_DEFAULT})
option(ONNX_USE_PROTOBUF_SHARED_LIBS "Build ONNX using protobuf shared library." OFF)
option(ONNX_GEN_PB_TYPE_STUBS "Generate protobuf python type stubs" ON)
option(ONNX_WERROR "Build with Werror" OFF)
option(ONNX_COVERAGE "Build with coverage instrumentation" OFF)
option(ONNX_BUILD_TESTS "Build ONNX C++ APIs Tests" OFF)
option(ONNX_USE_LITE_PROTO "Use lite protobuf instead of full." OFF)
option(ONNX_DISABLE_EXCEPTIONS "Disable exception handling." OFF)
option(ONNX_DISABLE_STATIC_REGISTRATION "Disable static registration for ONNX operator schemas." OFF)
option(ONNX_USE_UNITY_BUILD "Enable Unity (Jumbo) build for" OFF)
if(WIN32)
  option(ONNX_USE_MSVC_STATIC_RUNTIME "Buil with MSVC static runtime" OFF)
endif()

set(CMAKE_EXPORT_COMPILE_COMMANDS ON)

if(NOT DEFINED ONNX_ML)
  if(DEFINED ENV{ONNX_ML})
    set(DEFAULT_ONNX_ML $ENV{ONNX_ML})
  else()
    set(DEFAULT_ONNX_ML ON)
  endif()
  option(ONNX_ML "Enable traditional ML API." ${DEFAULT_ONNX_ML})
endif()

if(NOT DEFINED ONNX_VERIFY_PROTO3)
  if(DEFINED ENV{ONNX_VERIFY_PROTO3})
    set(PROTO3_ENABLED $ENV{ONNX_VERIFY_PROTO3})
  else()
    set(PROTO3_ENABLED OFF)
  endif()
  option(ONNX_VERIFY_PROTO3 "Generate code by proto3" ${PROTO3_ENABLED})
endif()

if(NOT DEFINED CMAKE_CXX_STANDARD)
  set(CMAKE_CXX_STANDARD 17)
endif()

include(GNUInstallDirs)

set(ONNX_ROOT ${onnx_SOURCE_DIR})

# Read ONNX version
file(READ "${ONNX_ROOT}/VERSION_NUMBER" ONNX_VERSION)
string(STRIP "${ONNX_VERSION}" ONNX_VERSION)

if(NOT MSVC)
  set(CMAKE_CXX_FLAGS "${CMAKE_CXX_FLAGS} -Wnon-virtual-dtor")
  set(CMAKE_C_FLAGS_DEBUG "${CMAKE_CXX_FLAGS_DEBUG} -O0")
  set(CMAKE_CXX_FLAGS_DEBUG "${CMAKE_CXX_FLAGS_DEBUG} -O0")
  if(ONNX_COVERAGE)
    set(CMAKE_C_FLAGS "${CMAKE_C_FLAGS} -fprofile-arcs -ftest-coverage")
    set(CMAKE_CXX_FLAGS "${CMAKE_CXX_FLAGS} -fprofile-arcs -ftest-coverage")
  endif()
endif()

if(NOT ONNX_NAMESPACE)
  set(ONNX_NAMESPACE "onnx")
endif()

if(MSVC)
  if(NOT ONNX_DISABLE_EXCEPTIONS)
    string(APPEND CMAKE_CXX_FLAGS " /EHsc /wd26812")
    string(APPEND CMAKE_C_FLAGS " /EHsc /wd26812")
  endif()
endif()

if(ONNX_DISABLE_EXCEPTIONS)
  add_compile_definitions("ONNX_NO_EXCEPTIONS")
  # Disable C++ exceptions.
  if(MSVC)
    string(REGEX REPLACE "/EHsc" "/EHs-c-" CMAKE_CXX_FLAGS "${CMAKE_CXX_FLAGS}")
    add_definitions(-D_HAS_EXCEPTIONS=0)
  else()
    set(CMAKE_CXX_FLAGS "${CMAKE_CXX_FLAGS} -fno-exceptions -fno-unwind-tables -fno-asynchronous-unwind-tables")
  endif()
endif()

if(ONNX_BUILD_PYTHON)
  set(python_dev_component Development.Module)
endif()

# explicitly configure FindPython3.cmake to find python3 in virtual environment first
if(NOT DEFINED Python3_FIND_VIRTUALENV)
  set(Python3_FIND_VIRTUALENV FIRST)
endif()

if(NOT DEFINED Python3_FIND_STRATEGY)
  set(Python3_FIND_STRATEGY LOCATION)
endif()

find_package(Python3 REQUIRED COMPONENTS Interpreter ${python_dev_component})

if(CMAKE_SYSTEM_NAME STREQUAL "AIX")
  set(CMAKE_NO_SYSTEM_FROM_IMPORTED 1)
endif()

# Build the libraries with -fPIC including the protobuf lib.
if(NOT DEFINED CMAKE_POSITION_INDEPENDENT_CODE)
  set(CMAKE_POSITION_INDEPENDENT_CODE ON)
endif()

if(ONNX_BUILD_TESTS)
  find_package(GTest)
  if(NOT GTest_FOUND)
    list(APPEND CMAKE_MODULE_PATH ${ONNX_ROOT}/cmake/external)
    include(googletest)
  endif()
  set(googletest_STATIC_LIBRARIES GTest::gtest)
endif()

if((ONNX_USE_LITE_PROTO AND TARGET protobuf::libprotobuf-lite) OR ((NOT ONNX_USE_LITE_PROTO) AND TARGET protobuf::libprotobuf))
  # Sometimes we need to use protoc compiled for host architecture while linking
  # libprotobuf against target architecture. See https://github.com/caffe2/caffe
  # 2/blob/96f35ad75480b25c1a23d6e9e97bccae9f7a7f9c/cmake/ProtoBuf.cmake#L92-L99
  if(EXISTS "${ONNX_CUSTOM_PROTOC_EXECUTABLE}")
    message(STATUS "Using custom protoc executable")
    set(ONNX_PROTOC_EXECUTABLE ${ONNX_CUSTOM_PROTOC_EXECUTABLE})
  else()
    set(ONNX_PROTOC_EXECUTABLE $<TARGET_FILE:protobuf::protoc>)
  endif()
else()
  # Customized version of find Protobuf. We need to avoid situations mentioned
  # in https://github.com/caffe2/caffe2/blob/b7d983f255ef5496474f1ea188edb5e0ac4
  # 42761/cmake/ProtoBuf.cmake#L82-L92 The following section is stolen from
  # cmake/ProtoBuf.cmake in Caffe2
  find_program(Protobuf_PROTOC_EXECUTABLE
               NAMES protoc
               DOC "The Google Protocol Buffers Compiler")

  # Only if protoc was found, seed the include directories and libraries. We
  # assume that protoc is installed at PREFIX/bin. We use get_filename_component
  # to resolve PREFIX.
  if(Protobuf_PROTOC_EXECUTABLE)
    set(ONNX_PROTOC_EXECUTABLE ${Protobuf_PROTOC_EXECUTABLE})
    get_filename_component(_PROTOBUF_INSTALL_PREFIX
                           ${Protobuf_PROTOC_EXECUTABLE} DIRECTORY)
    get_filename_component(_PROTOBUF_INSTALL_PREFIX
                           ${_PROTOBUF_INSTALL_PREFIX}/.. REALPATH)
    find_library(Protobuf_PROTOC_LIBRARY
                 NAMES protoc
                 PATHS ${_PROTOBUF_INSTALL_PREFIX}/${CMAKE_INSTALL_LIBDIR}
                 NO_DEFAULT_PATH)
    if(ONNX_USE_LITE_PROTO)
      find_library(Protobuf_LITE_LIBRARY
        NAMES protobuf-lite
        PATHS ${_PROTOBUF_INSTALL_PREFIX}/${CMAKE_INSTALL_LIBDIR}
        NO_DEFAULT_PATH)
    else()
      find_library(Protobuf_LIBRARY
        NAMES protobuf
        PATHS ${_PROTOBUF_INSTALL_PREFIX}/${CMAKE_INSTALL_LIBDIR}
        NO_DEFAULT_PATH)
    endif(ONNX_USE_LITE_PROTO)
    find_path(Protobuf_INCLUDE_DIR google/protobuf/service.h
              PATHS ${_PROTOBUF_INSTALL_PREFIX}/include
              NO_DEFAULT_PATH)
    if(ONNX_USE_PROTOBUF_SHARED_LIBS)
      set(Protobuf_USE_STATIC_LIBS OFF)
    else()
      set(Protobuf_USE_STATIC_LIBS ON)
    endif()
    find_package(Protobuf)
    if (Protobuf_FOUND)
      set(PROTOBUF_DIR "${_PROTOBUF_INSTALL_PREFIX}")
      set(PROTOBUF_INCLUDE_DIR "${_PROTOBUF_INSTALL_PREFIX}/include")
      set(Build_Protobuf OFF)
      if ("${Protobuf_VERSION}" VERSION_GREATER_EQUAL "4.22.0")
        # There are extra dependencies for protobuf.
        find_package(absl REQUIRED)
        find_package(utf8_range REQUIRED)
        message(STATUS "absl_VERSION: ${absl_VERSION}")
        set(protobuf_ABSL_USED_TARGETS
          absl::absl_check
          absl::absl_log
          absl::algorithm
          absl::base
          absl::bind_front
          absl::bits
          absl::btree
          absl::cleanup
          absl::cord
          absl::core_headers
          absl::debugging
          absl::die_if_null
          absl::dynamic_annotations
          absl::flags
          absl::flat_hash_map
          absl::flat_hash_set
          absl::function_ref
          absl::hash
          absl::layout
          absl::log_initialize
          absl::log_severity
          absl::memory
          absl::node_hash_map
          absl::node_hash_set
          absl::optional
          absl::span
          absl::status
          absl::statusor
          absl::strings
          absl::synchronization
          absl::time
          absl::type_traits
          absl::utility
          absl::variant
          utf8_range::utf8_range
          utf8_range::utf8_validity
        )
      endif()
    else()
      set(Build_Protobuf ON)
    endif()
  else()  # Protobuf_PROTOC_EXECUTABLE not found.
    set(Build_Protobuf ON)
  endif()
  if (Build_Protobuf)
    set(protobuf_MSVC_STATIC_RUNTIME ${ONNX_USE_MSVC_STATIC_RUNTIME})
    set(ABSL_MSVC_STATIC_RUNTIME ${ONNX_USE_MSVC_STATIC_RUNTIME})

    include(FetchContent)
    message("Loading Dependencies URLs ...")
    set(AbseilURL https://github.com/abseil/abseil-cpp/releases/download/20240116.2/abseil-cpp-20240116.2.tar.gz)
    set(AbseilSHA1 bb8a766f3aef8e294a864104b8ff3fc37b393210)
    FetchContent_Declare(
      Abseil
      URL ${AbseilURL}
      URL_HASH SHA1=${AbseilSHA1}
    )
    set(ABSL_PROPAGATE_CXX_STD 1)
    set(abseil_BUILD_TESTING 0)
    set(ONNX_BUILD_SHARED_LIBS ${BUILD_SHARED_LIBS})
    # Use this setting to build thirdparty libs.
    set(BUILD_SHARED_LIBS ${ONNX_USE_PROTOBUF_SHARED_LIBS})
    message(STATUS "Download and build Abseil from ${AbseilURL}")
    FetchContent_Populate(Abseil)
    FetchContent_GetProperties(Abseil)
    # ABSL_ROOT_DIR is required by Protobuf.
    set(ABSL_ROOT_DIR ${abseil_SOURCE_DIR})
    message(STATUS "Abseil source dir:" ${ABSL_ROOT_DIR})
    set(ProtobufURL https://github.com/protocolbuffers/protobuf/releases/download/v28.3/protobuf-28.3.tar.gz)
    set(ProtobufSHA1 269759bed3ef7fa7f04648bacdcfd3c26e3e50a8)
    FetchContent_Declare(
      Protobuf
      URL ${ProtobufURL}
      URL_HASH SHA1=${ProtobufSHA1}
    )
    set(protobuf_BUILD_TESTS OFF CACHE BOOL "Build protobuf tests" FORCE)
    message(STATUS "Download and build Protobuf from ${ProtobufURL}")
    FetchContent_MakeAvailable(Protobuf Abseil)
    set(ONNX_PROTOC_EXECUTABLE $<TARGET_FILE:protobuf::protoc>)
    set(Protobuf_VERSION "5.28.3")
    # Change back the BUILD_SHARED_LIBS to control the onnx project.
    set(BUILD_SHARED_LIBS ${ONNX_BUILD_SHARED_LIBS})
    set(PROTOBUF_DIR "${protobuf_BINARY_DIR}")
    set(PROTOBUF_INCLUDE_DIR "${protobuf_SOURCE_DIR}/src")
  endif()
  message(STATUS "ONNX_PROTOC_EXECUTABLE: ${ONNX_PROTOC_EXECUTABLE}")
  message(STATUS "Protobuf_VERSION: ${Protobuf_VERSION}")
endif()

# abseil build would fail if ONNX_WERROR is on.
if(ONNX_WERROR)
  if(MSVC)
    add_compile_options("/WX")
  else()
    add_compile_options("-Werror")
  endif()
endif()

# function(RELATIVE_PROTOBUF_GENERATE_CPP SRCS HDRS ROOT_DIR) from https://githu
# b.com/tensorflow/tensorflow/blob/d2c3b873c6f8ff999a2e4ee707a84ff00d9c15a5/tens
# orflow/contrib/cmake/tf_core_framework.cmake to solve the problem that
# customized dir can't be specified when calling PROTOBUF_GENERATE_CPP.
function(RELATIVE_PROTOBUF_GENERATE_CPP NAME SRCS HDRS ROOT_DIR DEPEND)
  if(NOT ARGN)
    message(
      SEND_ERROR
        "Error: RELATIVE_PROTOBUF_GENERATE_CPP() called without any proto files"
      )
    return()
  endif()

  # Add ONNX_API prefix to protobuf classes and methods in all cases
  set(ONNX_DLLEXPORT_STR "dllexport_decl=ONNX_API:")

  set(${SRCS})
  set(${HDRS})

  set(GEN_PROTO_PY ${ROOT_DIR}/onnx/gen_proto.py)
  foreach(INFILE ${ARGN})
    set(ABS_FILE ${ROOT_DIR}/${INFILE})
    get_filename_component(FILE_DIR ${ABS_FILE} DIRECTORY)
    get_filename_component(FILE_WE ${INFILE} NAME_WE)
    # "onnx-data" check is because we do not want to create/compile an "onnx-data-ml.proto" file
    if(ONNX_ML AND NOT(FILE_WE STREQUAL "onnx-data"))
      if(ONNX_NAMESPACE STREQUAL "onnx")
        set(GENERATED_FILE_WE "${FILE_WE}-ml")
      else()
        set(GENERATED_FILE_WE "${FILE_WE}_${ONNX_NAMESPACE}-ml")
      endif()
    else()
      if(ONNX_NAMESPACE STREQUAL "onnx")
        set(GENERATED_FILE_WE "${FILE_WE}")
      else()
        set(GENERATED_FILE_WE "${FILE_WE}_${ONNX_NAMESPACE}")
      endif()
    endif()
    file(RELATIVE_PATH REL_DIR ${ROOT_DIR} ${FILE_DIR})
    set(OUTPUT_PROTO_DIR "${CMAKE_CURRENT_BINARY_DIR}/${REL_DIR}")

    set(OUTPUT_PB_HEADER "${OUTPUT_PROTO_DIR}/${GENERATED_FILE_WE}.pb.h")
    set(OUTPUT_PB_SRC "${OUTPUT_PROTO_DIR}/${GENERATED_FILE_WE}.pb.cc")
    set(GENERATED_PROTO "${OUTPUT_PROTO_DIR}/${GENERATED_FILE_WE}.proto")
    if(NOT (ONNX_NAMESPACE STREQUAL "onnx"))
      # We need this dummy header generated by gen_proto.py when ONNX_NAMESPACE
      # is not onnx
      list(APPEND ${HDRS} "${OUTPUT_PROTO_DIR}/${GENERATED_FILE_WE}.pb.h")
    endif()
    list(APPEND ${SRCS} "${OUTPUT_PB_SRC}")
    list(APPEND ${HDRS} "${OUTPUT_PB_HEADER}")

    if(NOT EXISTS "${OUTPUT_PROTO_DIR}")
      file(MAKE_DIRECTORY "${OUTPUT_PROTO_DIR}")
    endif()

    set(GEN_PROTO_ARGS
        -p
        "${ONNX_NAMESPACE}"
        -o
        "${OUTPUT_PROTO_DIR}"
        "${FILE_WE}")
    if(ONNX_ML)
      list(APPEND GEN_PROTO_ARGS -m)
    endif()
    if(ONNX_USE_LITE_PROTO)
      list(APPEND GEN_PROTO_ARGS -l)
    endif()
    if(ONNX_VERIFY_PROTO3)
        if(NOT ONNX_PROTOC_EXECUTABLE)
          message(FATAL_ERROR "Protobuf compiler not found")
        endif()
        list(APPEND GEN_PROTO_ARGS --protoc_path)
        list(APPEND GEN_PROTO_ARGS "${ONNX_PROTOC_EXECUTABLE}")
    endif()

    add_custom_command(OUTPUT "${GENERATED_PROTO}"
                       COMMAND "${Python3_EXECUTABLE}" "${GEN_PROTO_PY}"
                               ARGS ${GEN_PROTO_ARGS}
                       DEPENDS ${INFILE}
                       COMMENT "Running gen_proto.py on ${INFILE}"
                       VERBATIM)
    message("Generated: ${GENERATED_PROTO}")
    set(PROTOC_ARGS
        ${GENERATED_PROTO}
        -I
        ${CMAKE_CURRENT_BINARY_DIR}
        --cpp_out
        ${ONNX_DLLEXPORT_STR}${CMAKE_CURRENT_BINARY_DIR})
<<<<<<< HEAD
    if(ONNX_BUILD_PYTHON)
      list(APPEND PROTOC_ARGS --python_out
                  ${CMAKE_CURRENT_BINARY_DIR})
      if(ONNX_GEN_PB_TYPE_STUBS)
        if(NOT WIN32)
          # use Python3_EXECUTABLE to python protoc-gen-mypy.py
          configure_file(
            ${ROOT_DIR}/tools/protoc-gen-mypy.sh.in
            ${PROJECT_BINARY_DIR}/tools/protoc-gen-mypy.sh
            @ONLY)
          execute_process(COMMAND chmod +x ${PROJECT_BINARY_DIR}/tools/protoc-gen-mypy.sh)
          configure_file(
            ${ROOT_DIR}/tools/protoc-gen-mypy.py
            ${PROJECT_BINARY_DIR}/tools/protoc-gen-mypy.py
            COPYONLY)
          set(PROTOC_MYPY_PLUGIN_FILE ${PROJECT_BINARY_DIR}/tools/protoc-gen-mypy.sh)
        else()
          set(PROTOC_MYPY_PLUGIN_FILE ${ROOT_DIR}/tools/protoc-gen-mypy.bat)
        endif()
        list(APPEND PROTOC_ARGS
                    --plugin
                    protoc-gen-mypy=${PROTOC_MYPY_PLUGIN_FILE}
                    --mypy_out
                    ${ONNX_DLLEXPORT_STR}${CMAKE_CURRENT_BINARY_DIR})
=======
    if(BUILD_ONNX_PYTHON)
      list(APPEND PROTOC_ARGS --python_out)
      if(ONNX_GEN_PB_TYPE_STUBS)
        list(APPEND PROTOC_ARGS pyi_out:${CMAKE_CURRENT_BINARY_DIR})
      else()
        list(APPEND PROTOC_ARGS ${CMAKE_CURRENT_BINARY_DIR})
>>>>>>> 69ddf6c5
      endif()
    endif()
    if(NOT ONNX_PROTOC_EXECUTABLE)
      message(FATAL_ERROR "Protobuf compiler not found")
    endif()
    if(ONNX_PROTO_POST_BUILD_SCRIPT)
      add_custom_command(
        OUTPUT "${OUTPUT_PB_SRC}" "${OUTPUT_PB_HEADER}"
        COMMAND ${ONNX_PROTOC_EXECUTABLE} ARGS ${PROTOC_ARGS}
        COMMAND "${CMAKE_COMMAND}" -DFILENAME=${OUTPUT_PB_HEADER}
                -DNAMESPACES=${ONNX_NAMESPACE} -P
                ${ONNX_PROTO_POST_BUILD_SCRIPT}
        COMMAND "${CMAKE_COMMAND}" -DFILENAME=${OUTPUT_PB_SRC}
                -DNAMESPACES=${ONNX_NAMESPACE} -P
                ${ONNX_PROTO_POST_BUILD_SCRIPT}
        DEPENDS ${GENERATED_PROTO} ${DEPEND}
        COMMENT "Running C++ protocol buffer compiler on ${GENERATED_PROTO}"
        VERBATIM)
    else()
      add_custom_command(
        OUTPUT "${OUTPUT_PB_SRC}" "${OUTPUT_PB_HEADER}"
        COMMAND ${ONNX_PROTOC_EXECUTABLE} ARGS ${PROTOC_ARGS}
        DEPENDS ${GENERATED_PROTO} ${DEPEND}
        COMMENT "Running C++ protocol buffer compiler on ${GENERATED_PROTO}"
        VERBATIM)
    endif()
    add_custom_target(${NAME} DEPENDS ${OUTPUT_PB_SRC} ${OUTPUT_PB_HEADER})
  endforeach()

  set_source_files_properties(${${SRCS}} ${${HDRS}} PROPERTIES GENERATED TRUE)
  set(${SRCS} ${${SRCS}} PARENT_SCOPE)
  set(${HDRS} ${${HDRS}} PARENT_SCOPE)
endfunction()

relative_protobuf_generate_cpp(gen_onnx_proto
                               __tmp_srcs
                               __tmp_hdrs
                               ${ONNX_ROOT}
                               ""
                               onnx/onnx.in.proto)
list(APPEND ONNX_PROTO_SRCS ${__tmp_srcs})
list(APPEND ONNX_PROTO_HDRS ${__tmp_hdrs})

relative_protobuf_generate_cpp(gen_onnx_operators_proto
                               __tmp_srcs
                               __tmp_hdrs
                               ${ONNX_ROOT}
                               gen_onnx_proto
                               onnx/onnx-operators.in.proto)
list(APPEND ONNX_PROTO_SRCS ${__tmp_srcs})
list(APPEND ONNX_PROTO_HDRS ${__tmp_hdrs})

relative_protobuf_generate_cpp(gen_onnx_data_proto
                               __tmp_srcs
                               __tmp_hdrs
                               ${ONNX_ROOT}
                               gen_onnx_proto
                               onnx/onnx-data.in.proto)
list(APPEND ONNX_PROTO_SRCS ${__tmp_srcs})
list(APPEND ONNX_PROTO_HDRS ${__tmp_hdrs})

file(GLOB_RECURSE __tmp_srcs "${ONNX_ROOT}/onnx/*.h" "${ONNX_ROOT}/onnx/*.cc")
file(GLOB_RECURSE onnx_gtests_src "${ONNX_ROOT}/onnx/test/cpp/*.h"
    "${ONNX_ROOT}/onnx/test/cpp/*.cc"
    "${ONNX_ROOT}/onnx/backend/test/cpp/*.cc"
    "${ONNX_ROOT}/onnx/backend/test/cpp/*.h")
list(REMOVE_ITEM __tmp_srcs "${ONNX_ROOT}/onnx/cpp2py_export.cc")
list(REMOVE_ITEM __tmp_srcs ${onnx_gtests_src})
list(APPEND ONNX_SRCS ${__tmp_srcs})

add_library(onnx_proto ${ONNX_PROTO_SRCS} ${ONNX_PROTO_HDRS})
add_dependencies(onnx_proto gen_onnx_operators_proto gen_onnx_data_proto)
target_include_directories(onnx_proto PUBLIC
  $<BUILD_INTERFACE:${CMAKE_CURRENT_BINARY_DIR}>
  $<INSTALL_INTERFACE:include>
  $<BUILD_INTERFACE:${PROTOBUF_INCLUDE_DIRS}>)

if(MSVC)
  if(CMAKE_CXX_COMPILER_ID STREQUAL "Clang")
    set(EXTRA_FLAGS
          "-Wno-microsoft-unqualified-friend"
          "-Wno-absolute-value"
          "-Wno-unknown-argument"
          "-Qunused-arguments")
  endif()
  if(BUILD_SHARED_LIBS OR ONNX_BUILD_MAIN_LIB)
    set(ONNX_API_DEFINE "-DONNX_API=__declspec(dllexport)")
  else()
    set(ONNX_API_DEFINE "-DONNX_API=")
  endif()
else()
  # On non-Windows, hide all symbols we don't need
  set(ONNX_API_DEFINE "-DONNX_API=__attribute__\(\(__visibility__\(\"default\"\)\)\)")
  set_target_properties(onnx_proto PROPERTIES CXX_VISIBILITY_PRESET hidden)
  set_target_properties(onnx_proto PROPERTIES VISIBILITY_INLINES_HIDDEN 1)
endif()
target_compile_definitions(onnx_proto PRIVATE ${ONNX_API_DEFINE})

if(ONNX_USE_LITE_PROTO)
  if(TARGET protobuf::libprotobuf-lite)
    target_link_libraries(onnx_proto PUBLIC protobuf::libprotobuf-lite PRIVATE ${protobuf_ABSL_USED_TARGETS})
  else()
    target_link_libraries(onnx_proto PUBLIC ${PROTOBUF_LITE_LIBRARIES})
  endif()
else()
  if(TARGET protobuf::libprotobuf)
    target_link_libraries(onnx_proto PUBLIC protobuf::libprotobuf PRIVATE ${protobuf_ABSL_USED_TARGETS})
  else()
    target_link_libraries(onnx_proto PUBLIC ${PROTOBUF_LIBRARIES})
  endif()
endif()
add_onnx_global_defines(onnx_proto)

if(CMAKE_SYSTEM_NAME STREQUAL "AIX")
  # whole-archive linker option not available on AIX.
  # So, create a object library
  add_library(onnx OBJECT ${ONNX_SRCS})
else()
  add_library(onnx ${ONNX_SRCS})
endif()
set_target_properties(onnx PROPERTIES CXX_VISIBILITY_PRESET hidden)
set_target_properties(onnx PROPERTIES VISIBILITY_INLINES_HIDDEN ON)

target_include_directories(onnx PUBLIC
  $<BUILD_INTERFACE:${ONNX_ROOT}>
  $<BUILD_INTERFACE:${CMAKE_CURRENT_BINARY_DIR}>
  $<INSTALL_INTERFACE:include>)
target_link_libraries(onnx PUBLIC onnx_proto)
add_onnx_global_defines(onnx)

if(ONNX_BUILD_PYTHON)
  if(NOT PY_EXT_SUFFIX)
    if(WIN32)
      set(PY_EXT_SUFFIX ".pyd")
    else()
      set(PY_EXT_SUFFIX ".so")
    endif()
  endif()

  add_library(onnx_cpp2py_export MODULE "${ONNX_ROOT}/onnx/cpp2py_export.cc")
  set_target_properties(onnx_cpp2py_export PROPERTIES PREFIX "")
  set_target_properties(onnx_cpp2py_export PROPERTIES CXX_VISIBILITY_PRESET hidden)
  set_target_properties(onnx_cpp2py_export PROPERTIES VISIBILITY_INLINES_HIDDEN ON)
  set_target_properties(onnx_cpp2py_export PROPERTIES SUFFIX ${PY_EXT_SUFFIX})
  set_target_properties(onnx_cpp2py_export
                        PROPERTIES LIBRARY_OUTPUT_DIRECTORY ${CMAKE_BINARY_DIR})
  target_include_directories(onnx_cpp2py_export PRIVATE
                             $<BUILD_INTERFACE:${ONNX_ROOT}>
                             $<BUILD_INTERFACE:${CMAKE_CURRENT_BINARY_DIR}>
                             $<INSTALL_INTERFACE:include>)

  # search for FindPython3.cmake instead of legacy modules
  set(PYBIND11_FINDPYTHON ON)

  # pybind11 is a header only lib
  find_package(pybind11 2.12 CONFIG)
  if(NOT pybind11_FOUND)
    if(EXISTS "${ONNX_ROOT}/third_party/pybind11/include/pybind11/pybind11.h")
      add_subdirectory("${ONNX_ROOT}/third_party/pybind11")
    else()
      message(FATAL_ERROR "cannot find pybind at '${ONNX_ROOT}/third_party/pybind11/include/pybind11/pybind11.h'")
    endif()
  endif()

  target_include_directories(onnx_cpp2py_export PUBLIC
    "${pybind11_INCLUDE_DIRS}"
    "${Python3_INCLUDE_DIRS}")

  if(APPLE)
    set_target_properties(onnx_cpp2py_export
                          PROPERTIES LINK_FLAGS "-undefined dynamic_lookup")
    # Only put double quotes around $<TARGET_FILE:onnx> for Mac
    # Other platforms like Windows and Ubuntu originally work fine without double quotes
    target_link_libraries(onnx_cpp2py_export
                          PRIVATE -Wl,-force_load,"$<TARGET_FILE:onnx>")
  elseif(MSVC)
    # In MSVC, we will add whole archive in default
    target_link_libraries(onnx_cpp2py_export
                          PRIVATE -WHOLEARCHIVE:$<TARGET_FILE:onnx>)
  elseif(CMAKE_SYSTEM_NAME STREQUAL "AIX")
    # whole-archive linker option not available on AIX
    target_sources(onnx_cpp2py_export
                          PRIVATE $<TARGET_OBJECTS:onnx>)
  else()
    # Assume everything else is like gcc
    target_link_libraries(onnx_cpp2py_export
                          PRIVATE "-Wl,--whole-archive" $<TARGET_FILE:onnx>
                                  "-Wl,--no-whole-archive")
    # Prevent "undefined symbol: _ZNSt10filesystem7__cxx114path14_M_split_cmptsEv"
    # (std::filesystem::__cxx11::path::_M_split_cmpts()) on gcc 8
    if (CMAKE_CXX_STANDARD EQUAL 17 AND CMAKE_COMPILER_IS_GNUCC AND CMAKE_CXX_COMPILER_VERSION VERSION_LESS 9.0)
      target_link_libraries(onnx_cpp2py_export PRIVATE "-lstdc++fs")
    endif()
    set_target_properties(onnx_cpp2py_export
                          PROPERTIES LINK_FLAGS "-Wl,--exclude-libs,ALL")
  endif()

  target_link_libraries(onnx_cpp2py_export PRIVATE onnx)

  if(MSVC)
    target_link_libraries(onnx_cpp2py_export PRIVATE ${Python3_LIBRARIES})
    target_compile_options(onnx_cpp2py_export
                           PRIVATE /MP
                                   /wd4146 # unary minus operator applied to unsigned type,
                                           # result still unsigned
                                   /wd4244 # 'argument': conversion from 'google::
                                           # protobuf::uint64' to 'int', possible
                                           # loss of data
                                   /wd4267 # Conversion from 'size_t' to 'int',
                                           # possible loss of data
                                   ${EXTRA_FLAGS})
    add_msvc_runtime_flag(onnx_cpp2py_export)
    add_onnx_global_defines(onnx_cpp2py_export)
  endif()
endif()

# Export include directories
set(ONNX_INCLUDE_DIRS "${ONNX_ROOT}" "${CMAKE_CURRENT_BINARY_DIR}")
get_directory_property(hasParent PARENT_DIRECTORY)
if(hasParent)
  set(ONNX_INCLUDE_DIRS ${ONNX_INCLUDE_DIRS} PARENT_SCOPE)
endif()

if(MSVC)
  target_compile_options(onnx_proto
                         PRIVATE /MP
                                 /wd4146 # unary minus operator applied to unsigned type,
                                         # result still unsigned
                                 /wd4244 #'argument': conversion from 'google::
                                         #protobuf::uint64' to 'int', possible
                                         # loss of data
                                 /wd4267 # Conversion from 'size_t' to 'int',
                                         # possible loss of data
                                 ${EXTRA_FLAGS})
  target_compile_options(onnx
                         PRIVATE /MP
                                 /wd4146 # unary minus operator applied to unsigned type,
                                         # result still unsigned
                                 /wd4244 # 'argument': conversion from 'google::
                                         # protobuf::uint64' to 'int', possible
                                         # loss of data
                                 /wd4267 # Conversion from 'size_t' to 'int',
                                         # possible loss of data
                                 ${EXTRA_FLAGS})
  add_msvc_runtime_flag(onnx_proto)
  add_msvc_runtime_flag(onnx)
  set(onnx_static_library_flags
      -IGNORE:4221 # LNK4221: This object file does not define any previously
                   # undefined public symbols, so it will not be used by any
                   # link operation that consumes this library
      )
  set_target_properties(onnx
                        PROPERTIES STATIC_LIBRARY_FLAGS
                                   "${onnx_static_library_flags}")
else()
  target_compile_options(onnx PRIVATE -Wall -Wextra)
  if (CMAKE_COMPILER_IS_GNUCC AND CMAKE_CXX_COMPILER_VERSION VERSION_GREATER_EQUAL 13)
    target_compile_options(onnx PRIVATE "-Wno-stringop-overflow")
    target_compile_options(onnx_proto PRIVATE "-Wno-stringop-overflow")
  endif()
endif()

if(APPLE)
  set_target_properties(onnx PROPERTIES LINK_FLAGS "-undefined dynamic_lookup")
endif()

install(DIRECTORY ${ONNX_ROOT}/onnx
        DESTINATION ${CMAKE_INSTALL_INCLUDEDIR}
        FILES_MATCHING
        PATTERN "*.h"
        PATTERN "backend/test/case" EXCLUDE
        PATTERN "backend/test/data" EXCLUDE)
install(DIRECTORY ${CMAKE_CURRENT_BINARY_DIR}/onnx
        DESTINATION ${CMAKE_INSTALL_INCLUDEDIR}
        FILES_MATCHING
        PATTERN "*.h")

configure_file(
  ${PROJECT_SOURCE_DIR}/cmake/ONNXConfigVersion.cmake.in
  ${PROJECT_BINARY_DIR}/ONNXConfigVersion.cmake
  @ONLY)
configure_file(
  ${PROJECT_SOURCE_DIR}/cmake/ONNXConfig.cmake.in
  ${PROJECT_BINARY_DIR}/ONNXConfig.cmake
  @ONLY)
install(FILES
  ${PROJECT_BINARY_DIR}/ONNXConfigVersion.cmake
  ${PROJECT_BINARY_DIR}/ONNXConfig.cmake
  DESTINATION ${CMAKE_INSTALL_LIBDIR}/cmake/ONNX
  COMPONENT dev)
install(EXPORT ONNXTargets
  DESTINATION "${CMAKE_INSTALL_LIBDIR}/cmake/ONNX"
  NAMESPACE ONNX::
)
if (NOT Build_Protobuf)
  # If we fetched a Protobuf release (and didn't run its install step), then we
  # don't have the export sets for protobuf and its dependencies, which
  # prevents us from creating an export set for ONNXTargets.
  export(EXPORT ONNXTargets
    FILE "${PROJECT_BINARY_DIR}/ONNXTargets.cmake"
    NAMESPACE ONNX::
  )
endif()

if(ONNX_USE_UNITY_BUILD)
  # If ONNX_USE_UNITY_BUILD is set to ON, set onnx target to use Unity builds.
  #  We set Unity build to use groups, it allows us to set some specific files to be compiled individually
  set_target_properties(onnx
    PROPERTIES
      UNITY_BUILD ON
      UNITY_BUILD_MODE GROUP
  )

  set(NEW_LIST __unity_src_files)
  list(APPEND __unity_src_files ${ONNX_SRCS})
  # These files have an issue with template explicit specialization after instanciation:
  #   We take them out of the unity group so they are compiled individually.
  list(REMOVE_ITEM __unity_src_files "${ONNX_ROOT}/onnx/defs/schema.cc")
  list(REMOVE_ITEM __unity_src_files "${ONNX_ROOT}/onnx/defs/tensor_proto_util.cc")
  set_source_files_properties(${__unity_src_files} PROPERTIES UNITY_GROUP "Unity_Group" )

  # With unity build object file could get big, need this switch in MSVC.
  if (MSVC)
    target_compile_options(onnx PRIVATE /bigobj)
  endif ()

# should be enabled for onnx_proto when protobuf can support Unity builds

endif()



install(TARGETS
  onnx onnx_proto
  EXPORT ONNXTargets DESTINATION ${CMAKE_INSTALL_LIBDIR})

if(ONNX_BUILD_TESTS)
  include(${ONNX_ROOT}/cmake/unittest.cmake)
endif()

include(cmake/summary.cmake)
onnx_print_configuration_summary()<|MERGE_RESOLUTION|>--- conflicted
+++ resolved
@@ -389,39 +389,12 @@
         ${CMAKE_CURRENT_BINARY_DIR}
         --cpp_out
         ${ONNX_DLLEXPORT_STR}${CMAKE_CURRENT_BINARY_DIR})
-<<<<<<< HEAD
     if(ONNX_BUILD_PYTHON)
-      list(APPEND PROTOC_ARGS --python_out
-                  ${CMAKE_CURRENT_BINARY_DIR})
-      if(ONNX_GEN_PB_TYPE_STUBS)
-        if(NOT WIN32)
-          # use Python3_EXECUTABLE to python protoc-gen-mypy.py
-          configure_file(
-            ${ROOT_DIR}/tools/protoc-gen-mypy.sh.in
-            ${PROJECT_BINARY_DIR}/tools/protoc-gen-mypy.sh
-            @ONLY)
-          execute_process(COMMAND chmod +x ${PROJECT_BINARY_DIR}/tools/protoc-gen-mypy.sh)
-          configure_file(
-            ${ROOT_DIR}/tools/protoc-gen-mypy.py
-            ${PROJECT_BINARY_DIR}/tools/protoc-gen-mypy.py
-            COPYONLY)
-          set(PROTOC_MYPY_PLUGIN_FILE ${PROJECT_BINARY_DIR}/tools/protoc-gen-mypy.sh)
-        else()
-          set(PROTOC_MYPY_PLUGIN_FILE ${ROOT_DIR}/tools/protoc-gen-mypy.bat)
-        endif()
-        list(APPEND PROTOC_ARGS
-                    --plugin
-                    protoc-gen-mypy=${PROTOC_MYPY_PLUGIN_FILE}
-                    --mypy_out
-                    ${ONNX_DLLEXPORT_STR}${CMAKE_CURRENT_BINARY_DIR})
-=======
-    if(BUILD_ONNX_PYTHON)
       list(APPEND PROTOC_ARGS --python_out)
       if(ONNX_GEN_PB_TYPE_STUBS)
         list(APPEND PROTOC_ARGS pyi_out:${CMAKE_CURRENT_BINARY_DIR})
       else()
         list(APPEND PROTOC_ARGS ${CMAKE_CURRENT_BINARY_DIR})
->>>>>>> 69ddf6c5
       endif()
     endif()
     if(NOT ONNX_PROTOC_EXECUTABLE)
