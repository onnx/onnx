# Minimum CMake required
cmake_minimum_required(VERSION 3.18)
include(cmake/Utils.cmake)
# Set default build type
if(NOT CMAKE_BUILD_TYPE)
  message(STATUS "Build type not set - defaulting to Release")
  set(
    CMAKE_BUILD_TYPE "Release"
    CACHE
      STRING
      "Choose the type of build from: Debug Release RelWithDebInfo MinSizeRel Coverage."
    FORCE)
endif()
cmake_policy(SET CMP0063 NEW)
cmake_policy(SET CMP0074 NEW)

if(NOT BUILD_SHARED_LIBS)
  # by default, cmake builds static libraries
  set(BUILD_SHARED_LIBS OFF)
endif()

# Project
<<<<<<< HEAD
project(onnx C CXX)
=======
project(onnx LANGUAGES C CXX)
option(ONNX_USE_PROTOBUF_SHARED_LIBS "Build ONNX using protobuf shared library." OFF)
>>>>>>> 667b3628

if(DEFINED BUILD_ONNX_PYTHON)
  message(WARNING "'BUILD_ONNX_PYTHON' is deprecated. Please, use 'ONNX_BUILD_PYTHON' instead")
  set(ONNX_BUILD_PYTHON_DEFAULT ${BUILD_ONNX_PYTHON})
else()
  set(ONNX_BUILD_PYTHON_DEFAULT OFF)
endif()

option(ONNX_BUILD_PYTHON "Build Python binaries" ${ONNX_BUILD_PYTHON_DEFAULT})
option(ONNX_USE_PROTOBUF_SHARED_LIBS "Build ONNX using protobuf shared library." OFF)
option(ONNX_GEN_PB_TYPE_STUBS "Generate protobuf python type stubs" ON)
option(ONNX_WERROR "Build with Werror" OFF)
option(ONNX_COVERAGE "Build with coverage instrumentation" OFF)
option(ONNX_BUILD_TESTS "Build ONNX C++ APIs Tests" OFF)
option(ONNX_USE_LITE_PROTO "Use lite protobuf instead of full." OFF)
option(ONNX_DISABLE_EXCEPTIONS "Disable exception handling." OFF)
option(ONNX_DISABLE_STATIC_REGISTRATION "Disable static registration for ONNX operator schemas." OFF)
option(ONNX_USE_UNITY_BUILD "Enable Unity (Jumbo) build for" OFF)
if(WIN32)
  option(ONNX_USE_MSVC_STATIC_RUNTIME "Buil with MSVC static runtime" OFF)
endif()

set(CMAKE_EXPORT_COMPILE_COMMANDS ON)

if(NOT DEFINED ONNX_ML)
  if(DEFINED ENV{ONNX_ML})
    set(DEFAULT_ONNX_ML $ENV{ONNX_ML})
  else()
    set(DEFAULT_ONNX_ML ON)
  endif()
  option(ONNX_ML "Enable traditional ML API." ${DEFAULT_ONNX_ML})
endif()

if(NOT DEFINED ONNX_VERIFY_PROTO3)
  if(DEFINED ENV{ONNX_VERIFY_PROTO3})
    set(PROTO3_ENABLED $ENV{ONNX_VERIFY_PROTO3})
  else()
    set(PROTO3_ENABLED OFF)
  endif()
  option(ONNX_VERIFY_PROTO3 "Generate code by proto3" ${PROTO3_ENABLED})
endif()

if(NOT DEFINED CMAKE_CXX_STANDARD)
  set(CMAKE_CXX_STANDARD 17)
endif()

include(GNUInstallDirs)

set(ONNX_ROOT ${onnx_SOURCE_DIR})

# Read ONNX version
file(READ "${ONNX_ROOT}/VERSION_NUMBER" ONNX_VERSION)
string(STRIP "${ONNX_VERSION}" ONNX_VERSION)

if(NOT MSVC)
  set(CMAKE_CXX_FLAGS "${CMAKE_CXX_FLAGS} -Wnon-virtual-dtor")
  set(CMAKE_C_FLAGS_DEBUG "${CMAKE_CXX_FLAGS_DEBUG} -O0")
  set(CMAKE_CXX_FLAGS_DEBUG "${CMAKE_CXX_FLAGS_DEBUG} -O0")
  if(ONNX_COVERAGE)
    set(CMAKE_C_FLAGS "${CMAKE_C_FLAGS} -fprofile-arcs -ftest-coverage")
    set(CMAKE_CXX_FLAGS "${CMAKE_CXX_FLAGS} -fprofile-arcs -ftest-coverage")
  endif()
endif()

if(NOT ONNX_NAMESPACE)
  set(ONNX_NAMESPACE "onnx")
endif()

if(MSVC)
  if(NOT ONNX_DISABLE_EXCEPTIONS)
    string(APPEND CMAKE_CXX_FLAGS " /EHsc /wd26812")
    string(APPEND CMAKE_C_FLAGS " /EHsc /wd26812")
  endif()
endif()

if(ONNX_DISABLE_EXCEPTIONS)
  add_compile_definitions("ONNX_NO_EXCEPTIONS")
  # Disable C++ exceptions.
  if(MSVC)
    string(REGEX REPLACE "/EHsc" "/EHs-c-" CMAKE_CXX_FLAGS "${CMAKE_CXX_FLAGS}")
    add_definitions(-D_HAS_EXCEPTIONS=0)
  else()
    set(CMAKE_CXX_FLAGS "${CMAKE_CXX_FLAGS} -fno-exceptions -fno-unwind-tables -fno-asynchronous-unwind-tables")
  endif()
endif()

if(ONNX_BUILD_PYTHON)
  set(python_dev_component Development.Module)
endif()

# explicitly configure FindPython3.cmake to find python3 in virtual environment first
if(NOT DEFINED Python3_FIND_VIRTUALENV)
  set(Python3_FIND_VIRTUALENV FIRST)
endif()

if(NOT DEFINED Python3_FIND_STRATEGY)
  set(Python3_FIND_STRATEGY LOCATION)
endif()

find_package(Python3 REQUIRED COMPONENTS Interpreter ${python_dev_component})

if(CMAKE_SYSTEM_NAME STREQUAL "AIX")
  set(CMAKE_NO_SYSTEM_FROM_IMPORTED 1)
endif()

# Build the libraries with -fPIC including the protobuf lib.
if(NOT DEFINED CMAKE_POSITION_INDEPENDENT_CODE)
  set(CMAKE_POSITION_INDEPENDENT_CODE ON)
endif()

if(ONNX_BUILD_TESTS)
  find_package(GTest)
  if(NOT GTest_FOUND)
    list(APPEND CMAKE_MODULE_PATH ${ONNX_ROOT}/cmake/external)
    include(googletest)
  endif()
  set(googletest_STATIC_LIBRARIES GTest::gtest)
endif()

if((ONNX_USE_LITE_PROTO AND TARGET protobuf::libprotobuf-lite) OR ((NOT ONNX_USE_LITE_PROTO) AND TARGET protobuf::libprotobuf))
  # Sometimes we need to use protoc compiled for host architecture while linking
  # libprotobuf against target architecture. See https://github.com/caffe2/caffe
  # 2/blob/96f35ad75480b25c1a23d6e9e97bccae9f7a7f9c/cmake/ProtoBuf.cmake#L92-L99
  if(EXISTS "${ONNX_CUSTOM_PROTOC_EXECUTABLE}")
    message(STATUS "Using custom protoc executable")
    set(ONNX_PROTOC_EXECUTABLE ${ONNX_CUSTOM_PROTOC_EXECUTABLE})
  else()
    set(ONNX_PROTOC_EXECUTABLE $<TARGET_FILE:protobuf::protoc>)
  endif()
else()
  # Customized version of find Protobuf. We need to avoid situations mentioned
  # in https://github.com/caffe2/caffe2/blob/b7d983f255ef5496474f1ea188edb5e0ac4
  # 42761/cmake/ProtoBuf.cmake#L82-L92 The following section is stolen from
  # cmake/ProtoBuf.cmake in Caffe2
  find_program(Protobuf_PROTOC_EXECUTABLE
               NAMES protoc
               DOC "The Google Protocol Buffers Compiler")

  # Only if protoc was found, seed the include directories and libraries. We
  # assume that protoc is installed at PREFIX/bin. We use get_filename_component
  # to resolve PREFIX.
  if(Protobuf_PROTOC_EXECUTABLE)
    set(ONNX_PROTOC_EXECUTABLE ${Protobuf_PROTOC_EXECUTABLE})
    get_filename_component(_PROTOBUF_INSTALL_PREFIX
                           ${Protobuf_PROTOC_EXECUTABLE} DIRECTORY)
    get_filename_component(_PROTOBUF_INSTALL_PREFIX
                           ${_PROTOBUF_INSTALL_PREFIX}/.. REALPATH)
    find_library(Protobuf_PROTOC_LIBRARY
                 NAMES protoc
                 PATHS ${_PROTOBUF_INSTALL_PREFIX}/${CMAKE_INSTALL_LIBDIR}
                 NO_DEFAULT_PATH)
    if(ONNX_USE_LITE_PROTO)
      find_library(Protobuf_LITE_LIBRARY
        NAMES protobuf-lite
        PATHS ${_PROTOBUF_INSTALL_PREFIX}/${CMAKE_INSTALL_LIBDIR}
        NO_DEFAULT_PATH)
    else()
      find_library(Protobuf_LIBRARY
        NAMES protobuf
        PATHS ${_PROTOBUF_INSTALL_PREFIX}/${CMAKE_INSTALL_LIBDIR}
        NO_DEFAULT_PATH)
    endif(ONNX_USE_LITE_PROTO)
    find_path(Protobuf_INCLUDE_DIR google/protobuf/service.h
              PATHS ${_PROTOBUF_INSTALL_PREFIX}/include
              NO_DEFAULT_PATH)
    if(ONNX_USE_PROTOBUF_SHARED_LIBS)
      set(Protobuf_USE_STATIC_LIBS OFF)
    else()
      set(Protobuf_USE_STATIC_LIBS ON)
    endif()
    find_package(Protobuf)
    if (Protobuf_FOUND)
      set(PROTOBUF_DIR "${_PROTOBUF_INSTALL_PREFIX}")
      set(PROTOBUF_INCLUDE_DIR "${_PROTOBUF_INSTALL_PREFIX}/include")
      set(Build_Protobuf OFF)
      if ("${Protobuf_VERSION}" VERSION_GREATER_EQUAL "4.22.0")
        # There are extra dependencies for protobuf.
        find_package(absl REQUIRED)
        find_package(utf8_range REQUIRED)
        message(STATUS "absl_VERSION: ${absl_VERSION}")
        set(protobuf_ABSL_USED_TARGETS
          absl::absl_check
          absl::absl_log
          absl::algorithm
          absl::base
          absl::bind_front
          absl::bits
          absl::btree
          absl::cleanup
          absl::cord
          absl::core_headers
          absl::debugging
          absl::die_if_null
          absl::dynamic_annotations
          absl::flags
          absl::flat_hash_map
          absl::flat_hash_set
          absl::function_ref
          absl::hash
          absl::layout
          absl::log_initialize
          absl::log_severity
          absl::memory
          absl::node_hash_map
          absl::node_hash_set
          absl::optional
          absl::span
          absl::status
          absl::statusor
          absl::strings
          absl::synchronization
          absl::time
          absl::type_traits
          absl::utility
          absl::variant
          utf8_range::utf8_range
          utf8_range::utf8_validity
        )
      endif()
    else()
      set(Build_Protobuf ON)
    endif()
  else()  # Protobuf_PROTOC_EXECUTABLE not found.
    set(Build_Protobuf ON)
  endif()
  if (Build_Protobuf)
    set(protobuf_MSVC_STATIC_RUNTIME ${ONNX_USE_MSVC_STATIC_RUNTIME})
    set(ABSL_MSVC_STATIC_RUNTIME ${ONNX_USE_MSVC_STATIC_RUNTIME})

    include(FetchContent)
    message("Loading Dependencies URLs ...")
    set(AbseilURL https://github.com/abseil/abseil-cpp/releases/download/20240116.2/abseil-cpp-20240116.2.tar.gz)
    set(AbseilSHA1 bb8a766f3aef8e294a864104b8ff3fc37b393210)
    FetchContent_Declare(
      Abseil
      URL ${AbseilURL}
      URL_HASH SHA1=${AbseilSHA1}
    )
    set(ABSL_PROPAGATE_CXX_STD 1)
    set(abseil_BUILD_TESTING 0)
    set(ONNX_BUILD_SHARED_LIBS ${BUILD_SHARED_LIBS})
    # Use this setting to build thirdparty libs.
    set(BUILD_SHARED_LIBS ${ONNX_USE_PROTOBUF_SHARED_LIBS})
    message(STATUS "Download and build Abseil from ${AbseilURL}")
    FetchContent_Populate(Abseil)
    FetchContent_GetProperties(Abseil)
    # ABSL_ROOT_DIR is required by Protobuf.
    set(ABSL_ROOT_DIR ${abseil_SOURCE_DIR})
    message(STATUS "Abseil source dir:" ${ABSL_ROOT_DIR})
    set(ProtobufURL https://github.com/protocolbuffers/protobuf/releases/download/v28.3/protobuf-28.3.tar.gz)
    set(ProtobufSHA1 269759bed3ef7fa7f04648bacdcfd3c26e3e50a8)
    FetchContent_Declare(
      Protobuf
      URL ${ProtobufURL}
      URL_HASH SHA1=${ProtobufSHA1}
    )
    set(protobuf_BUILD_TESTS OFF CACHE BOOL "Build protobuf tests" FORCE)
    message(STATUS "Download and build Protobuf from ${ProtobufURL}")
    FetchContent_MakeAvailable(Protobuf Abseil)
    set(ONNX_PROTOC_EXECUTABLE $<TARGET_FILE:protobuf::protoc>)
    set(Protobuf_VERSION "5.28.3")
    # Change back the BUILD_SHARED_LIBS to control the onnx project.
    set(BUILD_SHARED_LIBS ${ONNX_BUILD_SHARED_LIBS})
    set(PROTOBUF_DIR "${protobuf_BINARY_DIR}")
    set(PROTOBUF_INCLUDE_DIR "${protobuf_SOURCE_DIR}/src")
  endif()
  message(STATUS "ONNX_PROTOC_EXECUTABLE: ${ONNX_PROTOC_EXECUTABLE}")
  message(STATUS "Protobuf_VERSION: ${Protobuf_VERSION}")
endif()

# abseil build would fail if ONNX_WERROR is on.
if(ONNX_WERROR)
  if(MSVC)
    add_compile_options("/WX")
  else()
    add_compile_options("-Werror")
  endif()
endif()

# function(RELATIVE_PROTOBUF_GENERATE_CPP SRCS HDRS ROOT_DIR) from https://githu
# b.com/tensorflow/tensorflow/blob/d2c3b873c6f8ff999a2e4ee707a84ff00d9c15a5/tens
# orflow/contrib/cmake/tf_core_framework.cmake to solve the problem that
# customized dir can't be specified when calling PROTOBUF_GENERATE_CPP.
function(RELATIVE_PROTOBUF_GENERATE_CPP NAME SRCS HDRS ROOT_DIR DEPEND)
  if(NOT ARGN)
    message(
      SEND_ERROR
        "Error: RELATIVE_PROTOBUF_GENERATE_CPP() called without any proto files"
      )
    return()
  endif()

  # Add ONNX_API prefix to protobuf classes and methods in all cases
  set(ONNX_DLLEXPORT_STR "dllexport_decl=ONNX_API:")

  set(${SRCS})
  set(${HDRS})

  set(GEN_PROTO_PY ${ROOT_DIR}/onnx/gen_proto.py)
  foreach(INFILE ${ARGN})
    set(ABS_FILE ${ROOT_DIR}/${INFILE})
    get_filename_component(FILE_DIR ${ABS_FILE} DIRECTORY)
    get_filename_component(FILE_WE ${INFILE} NAME_WE)
    # "onnx-data" check is because we do not want to create/compile an "onnx-data-ml.proto" file
    if(ONNX_ML AND NOT(FILE_WE STREQUAL "onnx-data"))
      if(ONNX_NAMESPACE STREQUAL "onnx")
        set(GENERATED_FILE_WE "${FILE_WE}-ml")
      else()
        set(GENERATED_FILE_WE "${FILE_WE}_${ONNX_NAMESPACE}-ml")
      endif()
    else()
      if(ONNX_NAMESPACE STREQUAL "onnx")
        set(GENERATED_FILE_WE "${FILE_WE}")
      else()
        set(GENERATED_FILE_WE "${FILE_WE}_${ONNX_NAMESPACE}")
      endif()
    endif()
    file(RELATIVE_PATH REL_DIR ${ROOT_DIR} ${FILE_DIR})
    set(OUTPUT_PROTO_DIR "${CMAKE_CURRENT_BINARY_DIR}/${REL_DIR}")

    set(OUTPUT_PB_HEADER "${OUTPUT_PROTO_DIR}/${GENERATED_FILE_WE}.pb.h")
    set(OUTPUT_PB_SRC "${OUTPUT_PROTO_DIR}/${GENERATED_FILE_WE}.pb.cc")
    set(GENERATED_PROTO "${OUTPUT_PROTO_DIR}/${GENERATED_FILE_WE}.proto")
    if(NOT (ONNX_NAMESPACE STREQUAL "onnx"))
      # We need this dummy header generated by gen_proto.py when ONNX_NAMESPACE
      # is not onnx
      list(APPEND ${HDRS} "${OUTPUT_PROTO_DIR}/${GENERATED_FILE_WE}.pb.h")
    endif()
    list(APPEND ${SRCS} "${OUTPUT_PB_SRC}")
    list(APPEND ${HDRS} "${OUTPUT_PB_HEADER}")

    if(NOT EXISTS "${OUTPUT_PROTO_DIR}")
      file(MAKE_DIRECTORY "${OUTPUT_PROTO_DIR}")
    endif()

    set(GEN_PROTO_ARGS
        -p
        "${ONNX_NAMESPACE}"
        -o
        "${OUTPUT_PROTO_DIR}"
        "${FILE_WE}")
    if(ONNX_ML)
      list(APPEND GEN_PROTO_ARGS -m)
    endif()
    if(ONNX_USE_LITE_PROTO)
      list(APPEND GEN_PROTO_ARGS -l)
    endif()
    if(ONNX_VERIFY_PROTO3)
        if(NOT ONNX_PROTOC_EXECUTABLE)
          message(FATAL_ERROR "Protobuf compiler not found")
        endif()
        list(APPEND GEN_PROTO_ARGS --protoc_path)
        list(APPEND GEN_PROTO_ARGS "${ONNX_PROTOC_EXECUTABLE}")
    endif()

    add_custom_command(OUTPUT "${GENERATED_PROTO}"
                       COMMAND "${Python3_EXECUTABLE}" "${GEN_PROTO_PY}"
                               ARGS ${GEN_PROTO_ARGS}
                       DEPENDS ${INFILE}
                       COMMENT "Running gen_proto.py on ${INFILE}"
                       VERBATIM)
    message("Generated: ${GENERATED_PROTO}")
    set(PROTOC_ARGS
        ${GENERATED_PROTO}
        -I
        ${CMAKE_CURRENT_BINARY_DIR}
        --cpp_out
        ${ONNX_DLLEXPORT_STR}${CMAKE_CURRENT_BINARY_DIR})
    if(ONNX_BUILD_PYTHON)
      list(APPEND PROTOC_ARGS --python_out)
      if(ONNX_GEN_PB_TYPE_STUBS)
        list(APPEND PROTOC_ARGS pyi_out:${CMAKE_CURRENT_BINARY_DIR})
      else()
        list(APPEND PROTOC_ARGS ${CMAKE_CURRENT_BINARY_DIR})
      endif()
    endif()
    if(NOT ONNX_PROTOC_EXECUTABLE)
      message(FATAL_ERROR "Protobuf compiler not found")
    endif()
    if(ONNX_PROTO_POST_BUILD_SCRIPT)
      add_custom_command(
        OUTPUT "${OUTPUT_PB_SRC}" "${OUTPUT_PB_HEADER}"
        COMMAND ${ONNX_PROTOC_EXECUTABLE} ARGS ${PROTOC_ARGS}
        COMMAND "${CMAKE_COMMAND}" -DFILENAME=${OUTPUT_PB_HEADER}
                -DNAMESPACES=${ONNX_NAMESPACE} -P
                ${ONNX_PROTO_POST_BUILD_SCRIPT}
        COMMAND "${CMAKE_COMMAND}" -DFILENAME=${OUTPUT_PB_SRC}
                -DNAMESPACES=${ONNX_NAMESPACE} -P
                ${ONNX_PROTO_POST_BUILD_SCRIPT}
        DEPENDS ${GENERATED_PROTO} ${DEPEND}
        COMMENT "Running C++ protocol buffer compiler on ${GENERATED_PROTO}"
        VERBATIM)
    else()
      add_custom_command(
        OUTPUT "${OUTPUT_PB_SRC}" "${OUTPUT_PB_HEADER}"
        COMMAND ${ONNX_PROTOC_EXECUTABLE} ARGS ${PROTOC_ARGS}
        DEPENDS ${GENERATED_PROTO} ${DEPEND}
        COMMENT "Running C++ protocol buffer compiler on ${GENERATED_PROTO}"
        VERBATIM)
    endif()
    add_custom_target(${NAME} DEPENDS ${OUTPUT_PB_SRC} ${OUTPUT_PB_HEADER})
  endforeach()

  set_source_files_properties(${${SRCS}} ${${HDRS}} PROPERTIES GENERATED TRUE)
  set(${SRCS} ${${SRCS}} PARENT_SCOPE)
  set(${HDRS} ${${HDRS}} PARENT_SCOPE)
endfunction()

relative_protobuf_generate_cpp(gen_onnx_proto
                               __tmp_srcs
                               __tmp_hdrs
                               ${ONNX_ROOT}
                               ""
                               onnx/onnx.in.proto)
list(APPEND ONNX_PROTO_SRCS ${__tmp_srcs})
list(APPEND ONNX_PROTO_HDRS ${__tmp_hdrs})

relative_protobuf_generate_cpp(gen_onnx_operators_proto
                               __tmp_srcs
                               __tmp_hdrs
                               ${ONNX_ROOT}
                               gen_onnx_proto
                               onnx/onnx-operators.in.proto)
list(APPEND ONNX_PROTO_SRCS ${__tmp_srcs})
list(APPEND ONNX_PROTO_HDRS ${__tmp_hdrs})

relative_protobuf_generate_cpp(gen_onnx_data_proto
                               __tmp_srcs
                               __tmp_hdrs
                               ${ONNX_ROOT}
                               gen_onnx_proto
                               onnx/onnx-data.in.proto)
list(APPEND ONNX_PROTO_SRCS ${__tmp_srcs})
list(APPEND ONNX_PROTO_HDRS ${__tmp_hdrs})

file(GLOB_RECURSE __tmp_srcs "${ONNX_ROOT}/onnx/*.h" "${ONNX_ROOT}/onnx/*.cc")
file(GLOB_RECURSE onnx_gtests_src "${ONNX_ROOT}/onnx/test/cpp/*.h"
    "${ONNX_ROOT}/onnx/test/cpp/*.cc"
    "${ONNX_ROOT}/onnx/backend/test/cpp/*.cc"
    "${ONNX_ROOT}/onnx/backend/test/cpp/*.h")
list(REMOVE_ITEM __tmp_srcs "${ONNX_ROOT}/onnx/cpp2py_export.cc")
list(REMOVE_ITEM __tmp_srcs ${onnx_gtests_src})
list(APPEND ONNX_SRCS ${__tmp_srcs})

add_library(onnx_proto ${ONNX_PROTO_SRCS} ${ONNX_PROTO_HDRS})
add_dependencies(onnx_proto gen_onnx_operators_proto gen_onnx_data_proto)
target_include_directories(onnx_proto PUBLIC
  $<BUILD_INTERFACE:${CMAKE_CURRENT_BINARY_DIR}>
  $<INSTALL_INTERFACE:include>
  $<BUILD_INTERFACE:${PROTOBUF_INCLUDE_DIRS}>)

if(MSVC)
  if(CMAKE_CXX_COMPILER_ID STREQUAL "Clang")
    set(EXTRA_FLAGS
          "-Wno-microsoft-unqualified-friend"
          "-Wno-absolute-value"
          "-Wno-unknown-argument"
          "-Qunused-arguments")
  endif()
  if(BUILD_SHARED_LIBS OR ONNX_BUILD_MAIN_LIB)
    set(ONNX_API_DEFINE "-DONNX_API=__declspec(dllexport)")
  else()
    set(ONNX_API_DEFINE "-DONNX_API=")
  endif()
else()
  # On non-Windows, hide all symbols we don't need
  set(ONNX_API_DEFINE "-DONNX_API=__attribute__\(\(__visibility__\(\"default\"\)\)\)")
  set_target_properties(onnx_proto PROPERTIES CXX_VISIBILITY_PRESET hidden)
  set_target_properties(onnx_proto PROPERTIES VISIBILITY_INLINES_HIDDEN 1)
endif()
target_compile_definitions(onnx_proto PRIVATE ${ONNX_API_DEFINE})

if(ONNX_USE_LITE_PROTO)
  if(TARGET protobuf::libprotobuf-lite)
    target_link_libraries(onnx_proto PUBLIC protobuf::libprotobuf-lite PRIVATE ${protobuf_ABSL_USED_TARGETS})
  else()
    target_link_libraries(onnx_proto PUBLIC ${PROTOBUF_LITE_LIBRARIES})
  endif()
else()
  if(TARGET protobuf::libprotobuf)
    target_link_libraries(onnx_proto PUBLIC protobuf::libprotobuf PRIVATE ${protobuf_ABSL_USED_TARGETS})
  else()
    target_link_libraries(onnx_proto PUBLIC ${PROTOBUF_LIBRARIES})
  endif()
endif()
add_onnx_global_defines(onnx_proto)

if(CMAKE_SYSTEM_NAME STREQUAL "AIX")
  # whole-archive linker option not available on AIX.
  # So, create a object library
  add_library(onnx OBJECT ${ONNX_SRCS})
else()
  add_library(onnx ${ONNX_SRCS})
endif()
set_target_properties(onnx PROPERTIES CXX_VISIBILITY_PRESET hidden)
set_target_properties(onnx PROPERTIES VISIBILITY_INLINES_HIDDEN ON)

target_include_directories(onnx PUBLIC
  $<BUILD_INTERFACE:${ONNX_ROOT}>
  $<BUILD_INTERFACE:${CMAKE_CURRENT_BINARY_DIR}>
  $<INSTALL_INTERFACE:include>)
target_link_libraries(onnx PUBLIC onnx_proto)
add_onnx_global_defines(onnx)

if(ONNX_BUILD_PYTHON)
  if(NOT PY_EXT_SUFFIX)
    if(WIN32)
      set(PY_EXT_SUFFIX ".pyd")
    else()
      set(PY_EXT_SUFFIX ".so")
    endif()
  endif()

  add_library(onnx_cpp2py_export MODULE "${ONNX_ROOT}/onnx/cpp2py_export.cc")
  set_target_properties(onnx_cpp2py_export PROPERTIES PREFIX "")
  set_target_properties(onnx_cpp2py_export PROPERTIES CXX_VISIBILITY_PRESET hidden)
  set_target_properties(onnx_cpp2py_export PROPERTIES VISIBILITY_INLINES_HIDDEN ON)
  set_target_properties(onnx_cpp2py_export PROPERTIES SUFFIX ${PY_EXT_SUFFIX})
  set_target_properties(onnx_cpp2py_export
                        PROPERTIES LIBRARY_OUTPUT_DIRECTORY ${CMAKE_BINARY_DIR})
  target_include_directories(onnx_cpp2py_export PRIVATE
                             $<BUILD_INTERFACE:${ONNX_ROOT}>
                             $<BUILD_INTERFACE:${CMAKE_CURRENT_BINARY_DIR}>
                             $<INSTALL_INTERFACE:include>)

  # search for FindPython3.cmake instead of legacy modules
  set(PYBIND11_FINDPYTHON ON)

  # pybind11 is a header only lib
  find_package(pybind11 2.12 CONFIG)
  if(NOT pybind11_FOUND)
    if(EXISTS "${ONNX_ROOT}/third_party/pybind11/include/pybind11/pybind11.h")
      add_subdirectory("${ONNX_ROOT}/third_party/pybind11")
    else()
      message(FATAL_ERROR "cannot find pybind at '${ONNX_ROOT}/third_party/pybind11/include/pybind11/pybind11.h'")
    endif()
  endif()

  target_include_directories(onnx_cpp2py_export PUBLIC
    "${pybind11_INCLUDE_DIRS}"
    "${Python3_INCLUDE_DIRS}")

  if(APPLE)
    set_target_properties(onnx_cpp2py_export
                          PROPERTIES LINK_FLAGS "-undefined dynamic_lookup")
    # Only put double quotes around $<TARGET_FILE:onnx> for Mac
    # Other platforms like Windows and Ubuntu originally work fine without double quotes
    target_link_libraries(onnx_cpp2py_export
                          PRIVATE -Wl,-force_load,"$<TARGET_FILE:onnx>")
  elseif(MSVC)
    # In MSVC, we will add whole archive in default
    target_link_libraries(onnx_cpp2py_export
                          PRIVATE -WHOLEARCHIVE:$<TARGET_FILE:onnx>)
  elseif(CMAKE_SYSTEM_NAME STREQUAL "AIX")
    # whole-archive linker option not available on AIX
    target_sources(onnx_cpp2py_export
                          PRIVATE $<TARGET_OBJECTS:onnx>)
  else()
    # Assume everything else is like gcc
    target_link_libraries(onnx_cpp2py_export
                          PRIVATE "-Wl,--whole-archive" $<TARGET_FILE:onnx>
                                  "-Wl,--no-whole-archive")
    # Prevent "undefined symbol: _ZNSt10filesystem7__cxx114path14_M_split_cmptsEv"
    # (std::filesystem::__cxx11::path::_M_split_cmpts()) on gcc 8
    if (CMAKE_CXX_STANDARD EQUAL 17 AND CMAKE_COMPILER_IS_GNUCC AND CMAKE_CXX_COMPILER_VERSION VERSION_LESS 9.0)
      target_link_libraries(onnx_cpp2py_export PRIVATE "-lstdc++fs")
    endif()
    set_target_properties(onnx_cpp2py_export
                          PROPERTIES LINK_FLAGS "-Wl,--exclude-libs,ALL")
  endif()

  target_link_libraries(onnx_cpp2py_export PRIVATE onnx)

  if(MSVC)
    target_link_libraries(onnx_cpp2py_export PRIVATE ${Python3_LIBRARIES})
    target_compile_options(onnx_cpp2py_export
                           PRIVATE /MP
                                   /wd4146 # unary minus operator applied to unsigned type,
                                           # result still unsigned
                                   /wd4244 # 'argument': conversion from 'google::
                                           # protobuf::uint64' to 'int', possible
                                           # loss of data
                                   /wd4267 # Conversion from 'size_t' to 'int',
                                           # possible loss of data
                                   ${EXTRA_FLAGS})
    add_msvc_runtime_flag(onnx_cpp2py_export)
    add_onnx_global_defines(onnx_cpp2py_export)
  endif()
endif()

# Export include directories
set(ONNX_INCLUDE_DIRS "${ONNX_ROOT}" "${CMAKE_CURRENT_BINARY_DIR}")
get_directory_property(hasParent PARENT_DIRECTORY)
if(hasParent)
  set(ONNX_INCLUDE_DIRS ${ONNX_INCLUDE_DIRS} PARENT_SCOPE)
endif()

if(MSVC)
  target_compile_options(onnx_proto
                         PRIVATE /MP
                                 /wd4146 # unary minus operator applied to unsigned type,
                                         # result still unsigned
                                 /wd4244 #'argument': conversion from 'google::
                                         #protobuf::uint64' to 'int', possible
                                         # loss of data
                                 /wd4267 # Conversion from 'size_t' to 'int',
                                         # possible loss of data
                                 ${EXTRA_FLAGS})
  target_compile_options(onnx
                         PRIVATE /MP
                                 /wd4146 # unary minus operator applied to unsigned type,
                                         # result still unsigned
                                 /wd4244 # 'argument': conversion from 'google::
                                         # protobuf::uint64' to 'int', possible
                                         # loss of data
                                 /wd4267 # Conversion from 'size_t' to 'int',
                                         # possible loss of data
                                 ${EXTRA_FLAGS})
  add_msvc_runtime_flag(onnx_proto)
  add_msvc_runtime_flag(onnx)
  set(onnx_static_library_flags
      -IGNORE:4221 # LNK4221: This object file does not define any previously
                   # undefined public symbols, so it will not be used by any
                   # link operation that consumes this library
      )
  set_target_properties(onnx
                        PROPERTIES STATIC_LIBRARY_FLAGS
                                   "${onnx_static_library_flags}")
else()
  target_compile_options(onnx PRIVATE -Wall -Wextra)
  if (CMAKE_COMPILER_IS_GNUCC AND CMAKE_CXX_COMPILER_VERSION VERSION_GREATER_EQUAL 13)
    target_compile_options(onnx PRIVATE "-Wno-stringop-overflow")
    target_compile_options(onnx_proto PRIVATE "-Wno-stringop-overflow")
  endif()
endif()

if(APPLE)
  set_target_properties(onnx PROPERTIES LINK_FLAGS "-undefined dynamic_lookup")
endif()

install(DIRECTORY ${ONNX_ROOT}/onnx
        DESTINATION ${CMAKE_INSTALL_INCLUDEDIR}
        FILES_MATCHING
        PATTERN "*.h"
        PATTERN "backend/test/case" EXCLUDE
        PATTERN "backend/test/data" EXCLUDE)
install(DIRECTORY ${CMAKE_CURRENT_BINARY_DIR}/onnx
        DESTINATION ${CMAKE_INSTALL_INCLUDEDIR}
        FILES_MATCHING
        PATTERN "*.h")

configure_file(
  ${PROJECT_SOURCE_DIR}/cmake/ONNXConfigVersion.cmake.in
  ${PROJECT_BINARY_DIR}/ONNXConfigVersion.cmake
  @ONLY)
configure_file(
  ${PROJECT_SOURCE_DIR}/cmake/ONNXConfig.cmake.in
  ${PROJECT_BINARY_DIR}/ONNXConfig.cmake
  @ONLY)
install(FILES
  ${PROJECT_BINARY_DIR}/ONNXConfigVersion.cmake
  ${PROJECT_BINARY_DIR}/ONNXConfig.cmake
  DESTINATION ${CMAKE_INSTALL_LIBDIR}/cmake/ONNX
  COMPONENT dev)
install(EXPORT ONNXTargets
  DESTINATION "${CMAKE_INSTALL_LIBDIR}/cmake/ONNX"
  NAMESPACE ONNX::
)
if (NOT Build_Protobuf)
  # If we fetched a Protobuf release (and didn't run its install step), then we
  # don't have the export sets for protobuf and its dependencies, which
  # prevents us from creating an export set for ONNXTargets.
  export(EXPORT ONNXTargets
    FILE "${PROJECT_BINARY_DIR}/ONNXTargets.cmake"
    NAMESPACE ONNX::
  )
endif()

if(ONNX_USE_UNITY_BUILD)
  # If ONNX_USE_UNITY_BUILD is set to ON, set onnx target to use Unity builds.
  #  We set Unity build to use groups, it allows us to set some specific files to be compiled individually
  set_target_properties(onnx
    PROPERTIES
      UNITY_BUILD ON
      UNITY_BUILD_MODE GROUP
  )

  set(NEW_LIST __unity_src_files)
  list(APPEND __unity_src_files ${ONNX_SRCS})
  # These files have an issue with template explicit specialization after instanciation:
  #   We take them out of the unity group so they are compiled individually.
  list(REMOVE_ITEM __unity_src_files "${ONNX_ROOT}/onnx/defs/schema.cc")
  list(REMOVE_ITEM __unity_src_files "${ONNX_ROOT}/onnx/defs/tensor_proto_util.cc")
  set_source_files_properties(${__unity_src_files} PROPERTIES UNITY_GROUP "Unity_Group" )

  # With unity build object file could get big, need this switch in MSVC.
  if (MSVC)
    target_compile_options(onnx PRIVATE /bigobj)
  endif ()

# should be enabled for onnx_proto when protobuf can support Unity builds

endif()



install(TARGETS
  onnx onnx_proto
  EXPORT ONNXTargets DESTINATION ${CMAKE_INSTALL_LIBDIR})

if(ONNX_BUILD_TESTS)
  include(${ONNX_ROOT}/cmake/unittest.cmake)
endif()

include(cmake/summary.cmake)
onnx_print_configuration_summary()<|MERGE_RESOLUTION|>--- conflicted
+++ resolved
@@ -20,12 +20,7 @@
 endif()
 
 # Project
-<<<<<<< HEAD
-project(onnx C CXX)
-=======
 project(onnx LANGUAGES C CXX)
-option(ONNX_USE_PROTOBUF_SHARED_LIBS "Build ONNX using protobuf shared library." OFF)
->>>>>>> 667b3628
 
 if(DEFINED BUILD_ONNX_PYTHON)
   message(WARNING "'BUILD_ONNX_PYTHON' is deprecated. Please, use 'ONNX_BUILD_PYTHON' instead")
