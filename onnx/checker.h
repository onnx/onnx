--- conflicted
+++ resolved
@@ -122,11 +122,6 @@
     const SparseTensorProto& sparse_tensor,
     const CheckerContext&);
 void check_sequence(
-<<<<<<< HEAD
-    const SequenceProto& sequence);
-void check_map(
-    const MapProto& map);
-=======
     const SequenceProto& sequence,
     const CheckerContext&);
 void check_map(
@@ -140,7 +135,6 @@
     const SequenceMapElement& seq_map_elem,
     const CheckerContext&,
     const std::string&);
->>>>>>> 6ebe9a54
 void check_attribute(
     const AttributeProto& attr,
     const CheckerContext&,
