// Copyright (c) ONNX Project Contributors
//
// SPDX-License-Identifier: Apache-2.0

#pragma once

#include <stdexcept>
#include <string>
#include <unordered_map>
#include <unordered_set>
#include <utility>

#include "onnx/defs/function.h"
#include "onnx/defs/schema.h"
#include "onnx/onnx-data_pb.h"
#include "onnx/onnx-operators_pb.h"
#include "onnx/onnx_pb.h"
#include "onnx/string_utils.h"

namespace ONNX_NAMESPACE {
namespace checker {
class ValidationError final : public std::runtime_error {
 public:
  using std::runtime_error::runtime_error;
  const char* what() const noexcept override {
    if (!expanded_message_.empty()) {
      return expanded_message_.c_str();
    }
    return std::runtime_error::what();
  }
  void AppendContext(const std::string& context) {
    expanded_message_ = ONNX_NAMESPACE::MakeString(std::runtime_error::what(), "\n\n==> Context: ", context);
  }

 private:
  std::string expanded_message_;
};

#define fail_check(...) \
  ONNX_THROW_EX(ONNX_NAMESPACE::checker::ValidationError(ONNX_NAMESPACE::MakeString(__VA_ARGS__)));

class CheckerContext final {
 public:
  int get_ir_version() const {
    return ir_version_;
  }
  void set_ir_version(int v) {
    ir_version_ = v;
  }
  const std::unordered_map<std::string, int>& get_opset_imports() const {
    return opset_imports_;
  }
  void set_opset_imports(std::unordered_map<std::string, int> imps) {
    opset_imports_ = std::move(imps);
  }
  bool is_main_graph() const {
    return is_main_graph_;
  }
  void set_is_main_graph(bool is_main_graph) {
    is_main_graph_ = is_main_graph;
  }

  void set_schema_registry(const ISchemaRegistry* schema_registry) {
    schema_registry_ = schema_registry;
  }

  const ISchemaRegistry* get_schema_registry() const {
    return schema_registry_;
  }

  void set_model_dir(const std::string& model_dir) {
    model_dir_ = model_dir;
  }

  std::string get_model_dir() const {
    return model_dir_;
  }

  bool skip_opset_compatibility_check() const {
    return skip_opset_compatibility_check_;
  }

  void set_skip_opset_compatibility_check(bool value) {
    skip_opset_compatibility_check_ = value;
  }

  bool check_custom_domain() const {
    return check_custom_domain_;
  }

  void set_check_custom_domain(bool value) {
    check_custom_domain_ = value;
  }

  explicit CheckerContext() : ir_version_(-1) {}

 private:
  int ir_version_;
  std::unordered_map<std::string, int> opset_imports_;
  bool is_main_graph_ = true;
  const ISchemaRegistry* schema_registry_ = OpSchemaRegistry::Instance();
  std::string model_dir_;
  bool skip_opset_compatibility_check_ = false;
  bool check_custom_domain_ = false;
};

class LexicalScopeContext final {
 public:
  LexicalScopeContext() = default;

  // Construct an instance with the lexical scope from the parent graph to allow
  // lookup of names from that scope via this_or_ancestor_graph_has.
  // The caller must ensure parent_context remains valid for the entire lifetime
  // of the new instance. Alternatively, if that cannot be guaranteed, create an
  // instance with the default constructor and populate output_names with the
  // values from the parent scope so the values are copied instead.
  LexicalScopeContext(const LexicalScopeContext& parent_context) : parent_context_{&parent_context} {}
  LexicalScopeContext& operator=(const LexicalScopeContext& parent_context) {
    parent_context_ = &parent_context;
    return *this;
  }

  void add(const std::string& name) {
    output_names.insert(name);
  }

  bool this_graph_has(const std::string& name) const {
    return output_names.find(name) != output_names.cend();
  }

  bool this_or_ancestor_graph_has(const std::string& name) const {
    return this_graph_has(name) || (parent_context_ && parent_context_->this_or_ancestor_graph_has(name));
  }

  // public for backwards compatibility. please prefer the public interface of
  // this class over directly changing output_names
  std::unordered_set<std::string> output_names;

 private:
  const LexicalScopeContext* parent_context_{nullptr};
};

using IR_VERSION_TYPE = decltype(Version::IR_VERSION);
void check_value_info(const ValueInfoProto& value_info, const CheckerContext&);
void check_tensor(const TensorProto& tensor, const CheckerContext&);
void check_sparse_tensor(const SparseTensorProto& sparse_tensor, const CheckerContext&);
void check_sequence(const SequenceProto& sequence, const CheckerContext&);
void check_map(const MapProto& map, const CheckerContext&);
void check_optional(const OptionalProto& opt, const CheckerContext&);
void check_attribute(const AttributeProto& attr, const CheckerContext&, const LexicalScopeContext&);
void check_node(const NodeProto& node, const CheckerContext&, const LexicalScopeContext&);
void check_graph(const GraphProto& graph, const CheckerContext&, const LexicalScopeContext&);
void check_function(const FunctionProto& function, const CheckerContext&, const LexicalScopeContext&);

// Check schema compatibility for 2 opset versions for a given node.
// Checks whether the schema for 2 versions is same, this is true when the opschema
// does not change between versions.
void check_opset_compatibility(
    const NodeProto& node,
    const CheckerContext& ctx,
    const std::unordered_map<std::string, int>& func_opset_imports,
    const std::unordered_map<std::string, int>& model_opset_imports);

// Checks all model local functions present in ModelProto
void check_model_local_functions(
    const ModelProto& model,
    const CheckerContext& ctx,
    const LexicalScopeContext& parent_lex);

<<<<<<< HEAD
void check_model(
    const ModelProto& model,
    bool full_check = false,
    bool skip_opset_compatibility_check = false,
    bool check_custom_domain = false);
void check_model(
    const std::string& model_path,
    bool full_check = false,
    bool skip_opset_compatibility_check = false,
    bool check_custom_domain = false);

=======
void check_model(const ModelProto& model, bool full_check = false, bool skip_opset_compatibility_check = false);
void check_model(const std::string& model_path, bool full_check = false, bool skip_opset_compatibility_check = false);
std::string resolve_external_data_location(
    const std::string& base_dir,
    const std::string& location,
    const std::string& tensor_name);
>>>>>>> 66b7fb63
bool check_is_experimental_op(const NodeProto& node);

} // namespace checker
} // namespace ONNX_NAMESPACE<|MERGE_RESOLUTION|>--- conflicted
+++ resolved
@@ -167,7 +167,6 @@
     const CheckerContext& ctx,
     const LexicalScopeContext& parent_lex);
 
-<<<<<<< HEAD
 void check_model(
     const ModelProto& model,
     bool full_check = false,
@@ -178,15 +177,10 @@
     bool full_check = false,
     bool skip_opset_compatibility_check = false,
     bool check_custom_domain = false);
-
-=======
-void check_model(const ModelProto& model, bool full_check = false, bool skip_opset_compatibility_check = false);
-void check_model(const std::string& model_path, bool full_check = false, bool skip_opset_compatibility_check = false);
 std::string resolve_external_data_location(
     const std::string& base_dir,
     const std::string& location,
     const std::string& tensor_name);
->>>>>>> 66b7fb63
 bool check_is_experimental_op(const NodeProto& node);
 
 } // namespace checker
