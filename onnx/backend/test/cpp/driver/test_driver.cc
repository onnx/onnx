--- conflicted
+++ resolved
@@ -209,31 +209,19 @@
       ONNX_NAMESPACE::ValueInfoProto input_info;
       LoadSingleFile(input_file, input_data);
       input_info = st.model_.graph().input(test_data_counter);
-<<<<<<< HEAD
-      if(typeid(input_info.type()) == typeid(ONNX_NAMESPACE::TypeProto::Tensor)) {
-=======
       if(input_info.type().has_tensor_type()) {
->>>>>>> 6ebe9a54
         ONNX_NAMESPACE::TensorProto input_proto;
         ONNX_NAMESPACE::ParseProtoFromBytes(
             &input_proto, input_data.c_str(), input_data.size());
         proto_test_data.inputs_.emplace_back(std::move(input_proto));
       }
-<<<<<<< HEAD
-      else if(typeid(input_info.type()) == typeid(ONNX_NAMESPACE::TypeProto::Sequence)) {
-=======
       else if(input_info.type().has_sequence_type()) {
->>>>>>> 6ebe9a54
         ONNX_NAMESPACE::SequenceProto input_proto;
         ONNX_NAMESPACE::ParseProtoFromBytes(
             &input_proto, input_data.c_str(), input_data.size());
         proto_test_data.seq_inputs_.emplace_back(std::move(input_proto));
       }
-<<<<<<< HEAD
-      else if(typeid(input_info.type()) == typeid(ONNX_NAMESPACE::TypeProto::Map)) {
-=======
       else if(input_info.type().has_map_type()) {
->>>>>>> 6ebe9a54
         ONNX_NAMESPACE::MapProto input_proto;
         ONNX_NAMESPACE::ParseProtoFromBytes(
             &input_proto, input_data.c_str(), input_data.size());
@@ -247,31 +235,19 @@
       ONNX_NAMESPACE::ValueInfoProto output_info;
       output_info = st.model_.graph().output(test_data_counter);
       LoadSingleFile(output_file, output_data);
-<<<<<<< HEAD
-      if(typeid(output_info.type()) == typeid(ONNX_NAMESPACE::TypeProto::Tensor)) {
-=======
       if(output_info.type().has_tensor_type()) {
->>>>>>> 6ebe9a54
         ONNX_NAMESPACE::TensorProto output_proto;
         ONNX_NAMESPACE::ParseProtoFromBytes(
             &output_proto, output_data.c_str(), output_data.size());
         proto_test_data.outputs_.emplace_back(std::move(output_proto));
       }
-<<<<<<< HEAD
-      else if(typeid(output_info.type()) == typeid(ONNX_NAMESPACE::TypeProto::Sequence)) {
-=======
       else if(output_info.type().has_sequence_type()) {
->>>>>>> 6ebe9a54
         ONNX_NAMESPACE::SequenceProto output_proto;
         ONNX_NAMESPACE::ParseProtoFromBytes(
             &output_proto, output_data.c_str(), output_data.size());
         proto_test_data.seq_outputs_.emplace_back(std::move(output_proto));
       }
-<<<<<<< HEAD
-      else if(typeid(output_info.type()) == typeid(ONNX_NAMESPACE::TypeProto::Map)) {
-=======
       else if(output_info.type().has_map_type()) {
->>>>>>> 6ebe9a54
         ONNX_NAMESPACE::MapProto output_proto;
         ONNX_NAMESPACE::ParseProtoFromBytes(
             &output_proto, output_data.c_str(), output_data.size());
