--- conflicted
+++ resolved
@@ -29,13 +29,9 @@
 
 
 def pytest_runtest_logreport(report):  # type: (Any) -> None
-<<<<<<< HEAD
-    if (report.when == 'call' and report.outcome == 'passed' and report.nodeid in _marks):
-=======
     if (report.when == 'call'
         and report.outcome == 'passed'
             and report.nodeid in _marks):
->>>>>>> 18f751a5
         mark = _marks[report.nodeid]
         _add_mark(mark, 'passed')
 
