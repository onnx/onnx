--- conflicted
+++ resolved
@@ -201,13 +201,8 @@
             if isinstance(outputs[i], (list, tuple)):
                 if not isinstance(ref_outputs[i], (list, tuple)):
                     raise AssertionError(
-<<<<<<< HEAD
-                        f"Unexpected type {type(outputs[i])} for outputs[{i}] but expected "
+                        f"Unexpected type {type(outputs[i])} for outputs[{i}]. Expected "
                         f"type is {type(ref_outputs[i])} (known test={model_dir or '?'!r})."
-=======
-                        f"Unexpected type {type(outputs[i])} for outputs[{i}]. Expected "
-                        f"type is {type(ref_outputs[i])}."
->>>>>>> 9c7bee2e
                     )
                 for j in range(len(outputs[i])):
                     cls.assert_similar_outputs(
