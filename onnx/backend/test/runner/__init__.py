# Copyright (c) ONNX Project Contributors
#
# SPDX-License-Identifier: Apache-2.0

from __future__ import annotations

import functools
import glob
import os
import re
import shutil
import sys
import tarfile
import tempfile
import time
import unittest
from collections import defaultdict
from typing import Any, Callable, Iterable, Pattern, Sequence
from urllib.request import urlretrieve

import numpy as np

import onnx
import onnx.reference
from onnx import ONNX_ML, ModelProto, NodeProto, TypeProto, ValueInfoProto, numpy_helper
from onnx.backend.base import Backend
from onnx.backend.test.case.test_case import TestCase
from onnx.backend.test.loader import load_model_tests
from onnx.backend.test.runner.item import TestItem


class BackendIsNotSupposedToImplementIt(unittest.SkipTest):
    pass


def retry_execute(times: int) -> Callable[[Callable[..., Any]], Callable[..., Any]]:
    assert times >= 1

    def wrapper(func: Callable[..., Any]) -> Callable[..., Any]:
        @functools.wraps(func)
        def wrapped(*args: Any, **kwargs: Any) -> Any:
            for i in range(1, times + 1):
                try:
                    return func(*args, **kwargs)
                except Exception:
                    print(f"{i} times tried")
                    if i == times:
                        raise
                    time.sleep(5 * i)

        return wrapped

    return wrapper


class Runner:
    def __init__(
        self,
        backend: type[Backend],
        parent_module: str | None = None,
        test_kwargs: dict | None = None,
    ) -> None:
        self.backend = backend
        self._parent_module = parent_module
        self._include_patterns: set[Pattern[str]] = set()
        self._exclude_patterns: set[Pattern[str]] = set()
        self._xfail_patterns: set[Pattern[str]] = set()
        self._test_kwargs: dict = test_kwargs or {}

        # This is the source of the truth of all test functions.
        # Properties `test_cases`, `test_suite` and `tests` will be
        # derived from it.
        # {category: {name: func}}
        self._test_items: dict[str, dict[str, TestItem]] = defaultdict(dict)

        for rt in load_model_tests(kind="node"):
            self._add_model_test(rt, "Node")

        for rt in load_model_tests(kind="real"):
            self._add_model_test(rt, "Real")

        for rt in load_model_tests(kind="simple"):
            self._add_model_test(rt, "Simple")

        for ct in load_model_tests(kind="pytorch-converted"):
            self._add_model_test(ct, "PyTorchConverted")

        for ot in load_model_tests(kind="pytorch-operator"):
            self._add_model_test(ot, "PyTorchOperator")

    def _get_test_case(self, name: str) -> type[unittest.TestCase]:
        test_case = type(str(name), (unittest.TestCase,), {})
        if self._parent_module:
            test_case.__module__ = self._parent_module
        return test_case

    def include(self, pattern: str) -> Runner:
        self._include_patterns.add(re.compile(pattern))
        return self

    def exclude(self, pattern: str) -> Runner:
        self._exclude_patterns.add(re.compile(pattern))
        return self

    def xfail(self, pattern: str) -> Runner:
        self._xfail_patterns.add(re.compile(pattern))
        return self

    def enable_report(self) -> Runner:
        import pytest

        for category, items_map in self._test_items.items():
            for item in items_map.values():
                item.func = pytest.mark.onnx_coverage(item.proto, category)(item.func)
        return self

    @property
    def _filtered_test_items(self) -> dict[str, dict[str, TestItem]]:
        filtered: dict[str, dict[str, TestItem]] = {}
        for category, items_map in self._test_items.items():
            filtered[category] = {}
            for name, item in items_map.items():
                if self._include_patterns and (
                    not any(include.search(name) for include in self._include_patterns)
                ):
                    item.func = unittest.skip("no matched include pattern")(item.func)
                for exclude in self._exclude_patterns:
                    if exclude.search(name):
                        item.func = unittest.skip(
                            f'matched exclude pattern "{exclude.pattern}"'
                        )(item.func)
                for xfail in self._xfail_patterns:
                    if xfail.search(name):
                        item.func = unittest.expectedFailure(item.func)
                filtered[category][name] = item
        return filtered

    @property
    def test_cases(self) -> dict[str, type[unittest.TestCase]]:
        """
        List of test cases to be applied on the parent scope
        Example usage:
            globals().update(BackendTest(backend).test_cases)
        """
        test_cases = {}
        for category, items_map in self._filtered_test_items.items():
            test_case_name = f"OnnxBackend{category}Test"
            test_case = self._get_test_case(test_case_name)
            for name, item in sorted(items_map.items()):
                setattr(test_case, name, item.func)
            test_cases[test_case_name] = test_case
        return test_cases

    @property
    def test_suite(self) -> unittest.TestSuite:
        """
        TestSuite that can be run by TestRunner
        Example usage:
            unittest.TextTestRunner().run(BackendTest(backend).test_suite)
        """
        suite = unittest.TestSuite()
        for case in sorted(
            self.test_cases.values(), key=lambda cl: cl.__class__.__name__
        ):
            suite.addTests(unittest.defaultTestLoader.loadTestsFromTestCase(case))
        return suite

    # For backward compatibility (we used to expose `.tests`)
    @property
    def tests(self) -> type[unittest.TestCase]:
        """
        One single unittest.TestCase that hosts all the test functions
        Example usage:
            onnx_backend_tests = BackendTest(backend).tests
        """
        tests = self._get_test_case("OnnxBackendTest")
        for items_map in sorted(
            self._filtered_test_items.values(), key=lambda cl: cl.__class__.__name__
        ):
            for name, item in sorted(items_map.items()):
                setattr(tests, name, item.func)
        return tests

    @classmethod
    def assert_similar_outputs(
        cls,
        ref_outputs: Sequence[Any],
        outputs: Sequence[Any],
        rtol: float,
        atol: float,
    ) -> None:
        np.testing.assert_equal(len(outputs), len(ref_outputs))
        for i in range(len(outputs)):
            if isinstance(outputs[i], (list, tuple)):
                for j in range(len(outputs[i])):
                    cls.assert_similar_outputs(
                        ref_outputs[i][j], outputs[i][j], rtol, atol
                    )
            else:
                np.testing.assert_equal(outputs[i].dtype, ref_outputs[i].dtype)
                if ref_outputs[i].dtype == object:  # type: ignore[attr-defined]
                    np.testing.assert_array_equal(outputs[i], ref_outputs[i])
                else:
                    np.testing.assert_allclose(
                        outputs[i], ref_outputs[i], rtol=rtol, atol=atol
                    )

    @classmethod
    @retry_execute(3)
    def download_model(
        cls, model_test: TestCase, model_dir: str, models_dir: str
    ) -> None:
        # On Windows, NamedTemporaryFile can not be opened for a
        # second time
        download_file = tempfile.NamedTemporaryFile(delete=False)
        try:
            download_file.close()
            assert model_test.url
            print(
                f"Start downloading model {model_test.model_name} from {model_test.url}"
            )
            urlretrieve(model_test.url, download_file.name)
            print("Done")
            with tarfile.open(download_file.name) as t:
                t.extractall(models_dir)
        except Exception as e:
            print(f"Failed to prepare data for model {model_test.model_name}: {e}")
            raise
        finally:
            os.remove(download_file.name)

    @classmethod
    def prepare_model_data(cls, model_test: TestCase) -> str:
        onnx_home = os.path.expanduser(
            os.getenv("ONNX_HOME", os.path.join("~", ".onnx"))
        )
        models_dir = os.getenv("ONNX_MODELS", os.path.join(onnx_home, "models"))
        model_dir: str = os.path.join(models_dir, model_test.model_name)
        if not os.path.exists(os.path.join(model_dir, "model.onnx")):
            if os.path.exists(model_dir):
                bi = 0
                while True:
                    dest = f"{model_dir}.old.{bi}"
                    if os.path.exists(dest):
                        bi += 1
                        continue
                    shutil.move(model_dir, dest)
                    break
            os.makedirs(model_dir)

            cls.download_model(
                model_test=model_test, model_dir=model_dir, models_dir=models_dir
            )
        return model_dir

    def _add_test(
        self,
        category: str,
        test_name: str,
        test_func: Callable[..., Any],
        report_item: list[ModelProto | NodeProto | None],
        devices: Iterable[str] = ("CPU", "CUDA"),
<<<<<<< HEAD
        **kwargs1: Any,
=======
        **kwargs: Any,
>>>>>>> 1679c4ac
    ) -> None:
        # We don't prepend the 'test_' prefix to improve greppability
        if not test_name.startswith("test_"):
            raise ValueError(f"Test name must start with test_: {test_name}")

        def add_device_test(device: str) -> None:
            device_test_name = f"{test_name}_{device.lower()}"
            if device_test_name in self._test_items[category]:
                raise ValueError(
                    f'Duplicated test name "{device_test_name}" in category "{category}"'
                )

            @unittest.skipIf(  # type: ignore
                not self.backend.supports_device(device),
                f"Backend doesn't support device {device}",
            )
            @functools.wraps(test_func)
<<<<<<< HEAD
            def device_test_func(*args: Any, **kwargs2: Any) -> Any:
                try:
                    merged_kwargs = {**kwargs1, **kwargs2}
=======
            def device_test_func(*args: Any, **device_test_kwarg: Any) -> Any:
                try:
                    merged_kwargs = {**kwargs, **device_test_kwarg}
>>>>>>> 1679c4ac
                    return test_func(*args, device, **merged_kwargs)
                except BackendIsNotSupposedToImplementIt as e:
                    # hacky verbose reporting
                    if "-v" in sys.argv or "--verbose" in sys.argv:
                        print(f"Test {device_test_name} is effectively skipped: {e}")

            self._test_items[category][device_test_name] = TestItem(
                device_test_func, report_item
            )

        for device in devices:
            add_device_test(device)

    @staticmethod
    def generate_dummy_data(
        x: ValueInfoProto, seed: int = 0, name: str = "", random: bool = False
    ) -> np.ndarray:
        """
        Generates a random tensor based on the input definition.
        """
        if not x.type.tensor_type:
            raise NotImplementedError(
                f"Input expected to have tensor type. "
                f"Unable to generate random data for model {name!r} and input {x}."
            )
        if x.type.tensor_type.elem_type != 1:
            raise NotImplementedError(
                f"Currently limited to float tensors. "
                f"Unable to generate random data for model {name!r} and input {x}."
            )
        shape = tuple(
            d.dim_value if d.HasField("dim_value") else 1
            for d in x.type.tensor_type.shape.dim
        )
        if random:
            gen = np.random.default_rng(seed=seed)
            return gen.random(shape, np.float32)
        n = np.prod(shape)
        return (np.arange(n).reshape(shape) / n).astype(np.float32)

    def _add_model_test(self, model_test: TestCase, kind: str) -> None:
        # model is loaded at runtime, note sometimes it could even
        # never loaded if the test skipped
        model_marker: list[ModelProto | NodeProto | None] = [None]

        def run(test_self: Any, device: str, **kwargs) -> None:
            if model_test.url is not None and model_test.url.startswith(
                "onnx/backend/test/data/light/"
            ):
                # testing local files
                model_pb_path = os.path.normpath(
                    os.path.join(
                        os.path.dirname(__file__),
                        "..",
                        "..",
                        "..",
                        "..",
                        model_test.url,
                    )
                )
                if not os.path.exists(model_pb_path):
                    raise FileNotFoundError(f"Unable to find model {model_pb_path!r}.")
                onnx_home = os.path.expanduser(
                    os.getenv("ONNX_HOME", os.path.join("~", ".onnx"))
                )
                models_dir = os.getenv(
                    "ONNX_MODELS", os.path.join(onnx_home, "models", "light")
                )
                model_dir: str = os.path.join(models_dir, model_test.model_name)
                if not os.path.exists(model_dir):
                    os.makedirs(model_dir)
                use_dummy = True
            else:
                if model_test.model_dir is None:
                    model_dir = self.prepare_model_data(model_test)
                else:
                    model_dir = model_test.model_dir
                model_pb_path = os.path.join(model_dir, "model.onnx")
                use_dummy = False

            if not ONNX_ML and "ai_onnx_ml" in model_dir:
                return

            model = onnx.load(model_pb_path)
            model_marker[0] = model
            if (
                hasattr(self.backend, "is_compatible")
                and callable(self.backend.is_compatible)
                and not self.backend.is_compatible(model)
            ):
                raise unittest.SkipTest("Not compatible with backend")

            prepared_model = self.backend.prepare(model, device, **kwargs)
            assert prepared_model is not None

            if use_dummy:
                # When the backend test goes through a test involving a
                # model stored in onnx/backend/test/data/light,
                # this function generates expected output coming from
                # from ReferenceEvaluator run with random inputs.
                # A couple of models include many Conv operators and the
                # python implementation is slow (such as test_bvlc_alexnet).
                with open(model_pb_path, "rb") as f:
                    onx = onnx.load(f)

                test_data_set = os.path.join(model_dir, "test_data_set_0")
                if not os.path.exists(test_data_set):
                    os.mkdir(test_data_set)
                feeds = {}
                inits = {i.name for i in onx.graph.initializer}
                n_input = 0
                inputs = []
                for i in range(len(onx.graph.input)):
                    if onx.graph.input[i].name in inits:
                        continue
                    name = os.path.join(test_data_set, f"input_{n_input}.pb")
                    inputs.append(name)
                    n_input += 1
                    x = onx.graph.input[i]
                    value = self.generate_dummy_data(
                        x, seed=0, name=model_test.model_name, random=False
                    )
                    feeds[x.name] = value
                    with open(name, "wb") as f:
                        f.write(onnx.numpy_helper.from_array(value).SerializeToString())

                # loads expected output if any available
                prefix = os.path.splitext(model_pb_path)[0]
                expected_outputs = []
                for i in range(len(onx.graph.output)):
                    name = f"{prefix}_output_{i}.pb"
                    if os.path.exists(name):
                        expected_outputs.append(name)
                        continue
                    expected_outputs = None
                    break

                if expected_outputs is None:
                    ref = onnx.reference.ReferenceEvaluator(onx)
                    outputs = ref.run(None, feeds)
                    for i, o in enumerate(outputs):
                        name = os.path.join(test_data_set, f"output_{i}.pb")
                        with open(name, "wb") as f:
                            f.write(onnx.numpy_helper.from_array(o).SerializeToString())
                else:
                    for i, o in enumerate(expected_outputs):
                        name = os.path.join(test_data_set, f"output_{i}.pb")
                        shutil.copy(o, name)
            else:
                # TODO after converting all npz files to protobuf, we can delete this.
                for test_data_npz in glob.glob(
                    os.path.join(model_dir, "test_data_*.npz")
                ):
                    test_data = np.load(test_data_npz, encoding="bytes")
                    inputs = list(test_data["inputs"])
                    outputs = list(prepared_model.run(inputs))
                    ref_outputs = test_data["outputs"]
                    self.assert_similar_outputs(
                        ref_outputs, outputs, rtol=model_test.rtol, atol=model_test.atol
                    )

            for test_data_dir in glob.glob(os.path.join(model_dir, "test_data_set*")):
                inputs = []
                inputs_num = len(glob.glob(os.path.join(test_data_dir, "input_*.pb")))
                for i in range(inputs_num):
                    input_file = os.path.join(test_data_dir, f"input_{i}.pb")
                    self._load_proto(input_file, inputs, model.graph.input[i].type)
                ref_outputs = []
                ref_outputs_num = len(
                    glob.glob(os.path.join(test_data_dir, "output_*.pb"))
                )
                for i in range(ref_outputs_num):
                    output_file = os.path.join(test_data_dir, f"output_{i}.pb")
                    self._load_proto(
                        output_file, ref_outputs, model.graph.output[i].type
                    )
                outputs = list(prepared_model.run(inputs))
                self.assert_similar_outputs(
                    ref_outputs, outputs, rtol=model_test.rtol, atol=model_test.atol
                )

        if model_test.name in self._test_kwargs:
            self._add_test(
                kind + "Model",
                model_test.name,
                run,
                model_marker,
                **self._test_kwargs[model_test.name],
            )
        else:
            self._add_test(kind + "Model", model_test.name, run, model_marker)

    def _load_proto(
        self,
        proto_filename: str,
        target_list: list[np.ndarray | list[Any]],
        model_type_proto: TypeProto,
    ) -> None:
        with open(proto_filename, "rb") as f:
            protobuf_content = f.read()
            if model_type_proto.HasField("sequence_type"):
                sequence = onnx.SequenceProto()
                sequence.ParseFromString(protobuf_content)
                target_list.append(numpy_helper.to_list(sequence))
            elif model_type_proto.HasField("tensor_type"):
                tensor = onnx.TensorProto()
                tensor.ParseFromString(protobuf_content)
                target_list.append(numpy_helper.to_array(tensor))
            elif model_type_proto.HasField("optional_type"):
                optional = onnx.OptionalProto()
                optional.ParseFromString(protobuf_content)
                target_list.append(numpy_helper.to_optional(optional))  # type: ignore[arg-type]
            else:
                print(
                    "Loading proto of that specific type (Map/Sparse Tensor) is currently not supported"
                )<|MERGE_RESOLUTION|>--- conflicted
+++ resolved
@@ -260,11 +260,7 @@
         test_func: Callable[..., Any],
         report_item: list[ModelProto | NodeProto | None],
         devices: Iterable[str] = ("CPU", "CUDA"),
-<<<<<<< HEAD
-        **kwargs1: Any,
-=======
         **kwargs: Any,
->>>>>>> 1679c4ac
     ) -> None:
         # We don't prepend the 'test_' prefix to improve greppability
         if not test_name.startswith("test_"):
@@ -282,15 +278,9 @@
                 f"Backend doesn't support device {device}",
             )
             @functools.wraps(test_func)
-<<<<<<< HEAD
-            def device_test_func(*args: Any, **kwargs2: Any) -> Any:
-                try:
-                    merged_kwargs = {**kwargs1, **kwargs2}
-=======
             def device_test_func(*args: Any, **device_test_kwarg: Any) -> Any:
                 try:
                     merged_kwargs = {**kwargs, **device_test_kwarg}
->>>>>>> 1679c4ac
                     return test_func(*args, device, **merged_kwargs)
                 except BackendIsNotSupposedToImplementIt as e:
                     # hacky verbose reporting
