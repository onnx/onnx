from __future__ import absolute_import
from __future__ import division
from __future__ import print_function
from __future__ import unicode_literals

from collections import defaultdict
import functools
import glob
import os
import re
import shutil
import sys
import tarfile
import tempfile
import time
import unittest

import numpy as np  # type: ignore

import onnx
from onnx import helper, numpy_helper, NodeProto, ModelProto
from onnx.backend.base import Backend
from six.moves.urllib.request import urlretrieve
from ..loader import load_model_tests
from ..case.test_case import TestCase
from .item import TestItem
from typing import Optional, Pattern, Set, Dict, Text, Type, Sequence, Any, Callable, Union, Iterable, List


class BackendIsNotSupposedToImplementIt(unittest.SkipTest):
    pass


def retry_excute(times):  # type: (int) -> Callable[[Callable[..., Any]], Callable[..., Any]]
    assert times >= 1

    def wrapper(func):  # type: (Callable[..., Any]) -> Callable[..., Any]
        @functools.wraps(func)
        def wrapped(*args, **kwargs):  # type: (*Any, **Any) -> Any
            for i in range(1, times + 1):
                try:
                    return func(*args, **kwargs)
                except Exception:
                    print('{} times tried'.format(i))
                    if i == times:
                        raise
                    time.sleep(5 * i)
        return wrapped
    return wrapper


class Runner(object):

    def __init__(self, backend, parent_module=None):  # type: (Type[Backend], Optional[str]) -> None
        self.backend = backend
        self._parent_module = parent_module
        self._include_patterns = set()  # type: Set[Pattern[Text]]
        self._exclude_patterns = set()  # type: Set[Pattern[Text]]

        # This is the source of the truth of all test functions.
        # Properties `test_cases`, `test_suite` and `tests` will be
        # derived from it.
        # {category: {name: func}}
        self._test_items = defaultdict(dict)  # type: Dict[Text, Dict[Text, TestItem]]

        for rt in load_model_tests(kind='node'):
            self._add_model_test(rt, 'Node')

        for rt in load_model_tests(kind='real'):
            self._add_model_test(rt, 'Real')

        for rt in load_model_tests(kind='simple'):
            self._add_model_test(rt, 'Simple')

        for ct in load_model_tests(kind='pytorch-converted'):
            self._add_model_test(ct, 'PyTorchConverted')

        for ot in load_model_tests(kind='pytorch-operator'):
            self._add_model_test(ot, 'PyTorchOperator')

    def _get_test_case(self, name):  # type: (Text) -> Type[unittest.TestCase]
        test_case = type(str(name), (unittest.TestCase,), {})
        if self._parent_module:
            test_case.__module__ = self._parent_module
        return test_case

    def include(self, pattern):  # type: (Text) -> Runner
        self._include_patterns.add(re.compile(pattern))
        return self

    def exclude(self, pattern):  # type: (Text) -> Runner
        self._exclude_patterns.add(re.compile(pattern))
        return self

    def enable_report(self):  # type: () -> Runner
        import pytest  # type: ignore

        for category, items_map in self._test_items.items():
            for name, item in items_map.items():
                item.func = pytest.mark.onnx_coverage(item.proto, category)(item.func)
        return self

    @property
    def _filtered_test_items(self):  # type: () -> Dict[Text, Dict[Text, TestItem]]
        filtered = {}  # type: Dict[Text, Dict[Text, TestItem]]
        for category, items_map in self._test_items.items():
            filtered[category] = {}
            for name, item in items_map.items():
<<<<<<< HEAD
                if (self._include_patterns and (not any(include.search(name) for include in self._include_patterns))):
=======
                if (self._include_patterns
                    and (not any(include.search(name)
                             for include in self._include_patterns))):
>>>>>>> 18f751a5
                    item.func = unittest.skip(
                        'no matched include pattern'
                    )(item.func)
                for exclude in self._exclude_patterns:
                    if exclude.search(name):
                        item.func = unittest.skip(
                            'matched exclude pattern "{}"'.format(
                                exclude.pattern)
                        )(item.func)
                filtered[category][name] = item
        return filtered

    @property
    def test_cases(self):  # type: () -> Dict[str, Type[unittest.TestCase]]
        '''
        List of test cases to be applied on the parent scope
        Example usage:
            globals().update(BackendTest(backend).test_cases)
        '''
        test_cases = {}
        for category, items_map in self._filtered_test_items.items():
            test_case_name = str('OnnxBackend{}Test').format(category)
            test_case = self._get_test_case(test_case_name)
            for name, item in sorted(items_map.items()):
                setattr(test_case, name, item.func)
            test_cases[test_case_name] = test_case
        return test_cases

    @property
    def test_suite(self):  # type: () -> unittest.TestSuite
        '''
        TestSuite that can be run by TestRunner
        Example usage:
            unittest.TextTestRunner().run(BackendTest(backend).test_suite)
        '''
        suite = unittest.TestSuite()
        for case in sorted(self.test_cases.values()):
            suite.addTests(unittest.defaultTestLoader.loadTestsFromTestCase(case))
        return suite

    # For backward compatibility (we used to expose `.tests`)
    @property
    def tests(self):  # type: () -> Type[unittest.TestCase]
        '''
        One single unittest.TestCase that hosts all the test functions
        Example usage:
            onnx_backend_tests = BackendTest(backend).tests
        '''
        tests = self._get_test_case('OnnxBackendTest')
        for items_map in sorted(self._filtered_test_items.values()):
            for name, item in sorted(items_map.items()):
                setattr(tests, name, item.func)
        return tests

    @staticmethod
    def _assert_similar_outputs(ref_outputs, outputs):  # type: (Sequence[Any], Sequence[Any]) -> None
        np.testing.assert_equal(len(ref_outputs), len(outputs))
        for i in range(len(outputs)):
            np.testing.assert_equal(ref_outputs[i].dtype, outputs[i].dtype)
            np.testing.assert_allclose(
                ref_outputs[i],
                outputs[i],
                rtol=1e-3,
                atol=1e-7)

    @staticmethod
    @retry_excute(3)
    def _download_model(model_test, model_dir, models_dir):  # type: (TestCase, Text, Text) -> None
        # On Windows, NamedTemporaryFile can not be opened for a
        # second time
        download_file = tempfile.NamedTemporaryFile(delete=False)
        try:
            download_file.close()
            print('Start downloading model {} from {}'.format(
                model_test.model_name,
                model_test.url))
            urlretrieve(model_test.url, download_file.name)
            print('Done')
            with tarfile.open(download_file.name) as t:
                t.extractall(models_dir)
        except Exception as e:
            print('Failed to prepare data for model {}: {}'.format(
                model_test.model_name, e))
            raise
        finally:
            os.remove(download_file.name)

    @staticmethod
    def _prepare_model_data(model_test):  # type: (TestCase) -> Text
        onnx_home = os.path.expanduser(os.getenv('ONNX_HOME', os.path.join('~', '.onnx')))
        models_dir = os.getenv('ONNX_MODELS',
                               os.path.join(onnx_home, 'models'))
        model_dir = os.path.join(models_dir, model_test.model_name)  # type: Text
        if not os.path.exists(os.path.join(model_dir, 'model.onnx')):
            if os.path.exists(model_dir):
                bi = 0
                while True:
                    dest = '{}.old.{}'.format(model_dir, bi)
                    if os.path.exists(dest):
                        bi += 1
                        continue
                    shutil.move(model_dir, dest)
                    break
            os.makedirs(model_dir)

            Runner._download_model(model_test=model_test, model_dir=model_dir, models_dir=models_dir)
        return model_dir

    def _add_test(self,
                  category,  # type: Text
                  test_name,  # type: Text
                  test_func,  # type: Callable[..., Any]
                  report_item,  # type: List[Optional[Union[ModelProto, NodeProto]]]
                  devices=('CPU', 'CUDA'),  # type: Iterable[Text]
                  ):  # type: (...) -> None
        # We don't prepend the 'test_' prefix to improve greppability
        if not test_name.startswith('test_'):
            raise ValueError(
                'Test name must start with test_: {}'.format(test_name))

        def add_device_test(device):  # type: (Text) -> None
            device_test_name = '{}_{}'.format(test_name, device.lower())
            if device_test_name in self._test_items[category]:
                raise ValueError(
                    'Duplicated test name "{}" in category "{}"'.format(
                        device_test_name, category))

            @unittest.skipIf(  # type: ignore
                not self.backend.supports_device(device),
                "Backend doesn't support device {}".format(device))
            @functools.wraps(test_func)
            def device_test_func(*args, **kwargs):  # type: (*Any, **Any) -> Any
                try:
                    return test_func(*args, device=device, **kwargs)
                except BackendIsNotSupposedToImplementIt as e:
                    # hacky verbose reporting
                    if '-v' in sys.argv or '--verbose' in sys.argv:
                        print('Test {} is effectively skipped: {}'.format(
                            device_test_name, e))

            self._test_items[category][device_test_name] = TestItem(
                device_test_func, report_item)

        for device in devices:
            add_device_test(device)

    def _add_model_test(self, model_test, kind):  # type: (TestCase, Text) -> None
        # model is loaded at runtime, note sometimes it could even
        # never loaded if the test skipped
        model_marker = [None]  # type: List[Optional[Union[ModelProto, NodeProto]]]

        def run(test_self, device):  # type: (Any, Text) -> None
            if model_test.model_dir is None:
                model_dir = Runner._prepare_model_data(model_test)
            else:
                model_dir = model_test.model_dir
            model_pb_path = os.path.join(model_dir, 'model.onnx')
            model = onnx.load(model_pb_path)
            model_marker[0] = model
            if hasattr(self.backend, 'is_compatible') \
               and callable(self.backend.is_compatible) \
               and not self.backend.is_compatible(model):
                raise unittest.SkipTest('Not compatible with backend')
            prepared_model = self.backend.prepare(model, device)
            assert prepared_model is not None

            # TODO after converting all npz files to protobuf, we can delete this.
            for test_data_npz in glob.glob(
                    os.path.join(model_dir, 'test_data_*.npz')):
                test_data = np.load(test_data_npz, encoding='bytes')
                inputs = list(test_data['inputs'])
                outputs = list(prepared_model.run(inputs))
                ref_outputs = test_data['outputs']
                self._assert_similar_outputs(ref_outputs, outputs)

            for test_data_dir in glob.glob(
                    os.path.join(model_dir, "test_data_set*")):
                inputs = []
                inputs_num = len(glob.glob(os.path.join(test_data_dir, 'input_*.pb')))
                for i in range(inputs_num):
                    input_file = os.path.join(test_data_dir, 'input_{}.pb'.format(i))
                    tensor = onnx.TensorProto()
                    with open(input_file, 'rb') as f:
                        tensor.ParseFromString(f.read())
                    inputs.append(numpy_helper.to_array(tensor))
                ref_outputs = []
                ref_outputs_num = len(glob.glob(os.path.join(test_data_dir, 'output_*.pb')))
                for i in range(ref_outputs_num):
                    output_file = os.path.join(test_data_dir, 'output_{}.pb'.format(i))
                    tensor = onnx.TensorProto()
                    with open(output_file, 'rb') as f:
                        tensor.ParseFromString(f.read())
                    ref_outputs.append(numpy_helper.to_array(tensor))
                outputs = list(prepared_model.run(inputs))
                self._assert_similar_outputs(ref_outputs, outputs)

        self._add_test(kind + 'Model', model_test.name, run, model_marker)<|MERGE_RESOLUTION|>--- conflicted
+++ resolved
@@ -106,13 +106,9 @@
         for category, items_map in self._test_items.items():
             filtered[category] = {}
             for name, item in items_map.items():
-<<<<<<< HEAD
-                if (self._include_patterns and (not any(include.search(name) for include in self._include_patterns))):
-=======
                 if (self._include_patterns
                     and (not any(include.search(name)
                              for include in self._include_patterns))):
->>>>>>> 18f751a5
                     item.func = unittest.skip(
                         'no matched include pattern'
                     )(item.func)
