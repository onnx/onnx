--- conflicted
+++ resolved
@@ -68,10 +68,6 @@
                                 ).SerializeToString()
                             )
                         else:
-<<<<<<< HEAD
-                            f.write(numpy_helper.from_array(
-                                input, case.model.graph.input[j].name).SerializeToString())
-=======
                             assert case.model.graph.input[j].type.HasField(
                                 "tensor_type"
                             )
@@ -80,7 +76,6 @@
                                     input, case.model.graph.input[j].name
                                 ).SerializeToString()
                             )
->>>>>>> f0d824c0
                 for j, output in enumerate(outputs):
                     with open(os.path.join(data_set_dir, f"output_{j}.pb"), "wb") as f:
                         if case.model.graph.output[j].type.HasField("map_type"):
