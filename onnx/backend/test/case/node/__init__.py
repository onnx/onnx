# SPDX-License-Identifier: Apache-2.0

from __future__ import absolute_import
from __future__ import division
from __future__ import print_function
from __future__ import unicode_literals

import sys
import re

from typing import List, Text, Sequence, Any, Union, Optional
import numpy as np  # type: ignore

import onnx
import onnx.mapping

from ..utils import import_recursive
from ..test_case import TestCase


_NodeTestCases = []
_TargetOpType = None
_TargetOpsetVersion = None

from onnx.onnx_pb import NodeProto, AttributeProto, TypeProto, FunctionProto


# FIXME(TMVector): Any reason we can't get rid of this and use the C++ helper directly?
def function_expand_helper(node: NodeProto,
                           function_proto: FunctionProto,
                           op_prefix: Text
                           ) -> List[NodeProto]:
    node_list = []
    io_names_map = dict()
    attribute_map = dict((a.name, a) for a in node.attribute)

    for idx in range(len(function_proto.input)):
        io_names_map[function_proto.input[idx]] = node.input[idx] \
            if idx in range(len(node.input)) else ""

    for idx in range(len(function_proto.output)):
        # Even if the node has been created with optional outputs missing, we
        # can't assume that the function body handles this correctly, such as in
        # the case that output is also an intermediate value.
        # So we only add a name mapping if the output is present. An internal
        # name will be generated if the missing output is used, the same as any
        # other internal tensor.
        if idx in range(len(node.output)) and node.output[idx] != "":
            io_names_map[function_proto.output[idx]] = node.output[idx]

    for internal_node in function_proto.node:
        new_node = NodeProto()
        new_node.CopyFrom(internal_node)
        new_node.ClearField("input")
        new_node.ClearField("output")
        new_node.ClearField("attribute")
        for internal_name in internal_node.input:
            if internal_name in io_names_map:
                new_node.input.append(io_names_map[internal_name])
            else:
                new_node.input.append(op_prefix + internal_name)
        for internal_name in internal_node.output:
            if internal_name in io_names_map:
                new_node.output.append(io_names_map[internal_name])
            else:
                new_node.output.append(op_prefix + internal_name)
        for attr in internal_node.attribute:
            if attr.HasField("ref_attr_name"):
                if attr.ref_attr_name in attribute_map:
                    new_attr = AttributeProto()
                    new_attr.CopyFrom(attribute_map[attr.ref_attr_name])  # type: ignore
                    new_attr.name = attr.name
                    new_node.attribute.extend([new_attr])
            else:
                new_attr = AttributeProto()
                new_attr.CopyFrom(attr)
                new_node.attribute.extend([new_attr])
        node_list.append(new_node)
    return node_list


def function_testcase_helper(node: NodeProto, input_types: List[TypeProto], name: Text) -> List[NodeProto]:
    test_op = node.op_type
    op_prefix = test_op + "_" + name + "_expanded_function"
    schema = onnx.defs.get_schema(test_op, node.domain)

    if schema.has_function:    # type: ignore
        function_proto = schema.function_body  # type: ignore
    elif schema.has_context_dependent_function:    # type: ignore
        function_proto_str = schema.get_context_dependent_function(node.SerializeToString(), [t.SerializeToString() for t in input_types])  # type: ignore
        function_proto = FunctionProto()
        function_proto.ParseFromString(function_proto_str)
    else:
        return []

    for attr in schema.attributes:
        if attr in [a.name for a in node.attribute]:
            continue
        if schema.attributes[attr].default_value:
            node.attribute.extend([schema.attributes[attr].default_value])

    # function_proto.attributes
    node_list = function_expand_helper(node, function_proto, op_prefix)
    return node_list


def _extract_value_info(input: Union[List[Any], np.ndarray, None], name: Text, type_proto: Optional[TypeProto] = None) -> onnx.ValueInfoProto:
    if type_proto is None:
        if input is None:
            raise NotImplementedError("_extract_value_info: both input and type_proto arguments cannot be None.")
        elif isinstance(input, list):
            elem_type = onnx.mapping.NP_TYPE_TO_TENSOR_TYPE[input[0].dtype]
            shape = None
            tensor_type_proto = onnx.helper.make_tensor_type_proto(elem_type, shape)
            type_proto = onnx.helper.make_sequence_type_proto(tensor_type_proto)
        else:
            elem_type = onnx.mapping.NP_TYPE_TO_TENSOR_TYPE[input.dtype]
            shape = input.shape
            type_proto = onnx.helper.make_tensor_type_proto(elem_type, shape)

    return onnx.helper.make_value_info(name, type_proto)


# In the case of ops with optional inputs and outputs, node.input and node.output indicate
# which inputs/outputs are present and which are omitted. However, the parameter inputs
# and outputs of this function include values only for inputs/outputs that are present.
# E.g., for an op with 3 inputs, if the second parameter is optional and we wish to omit it,
# node.inputs would look like ["Param1", "", "Param3"], while inputs would look like
# [input-1-value, input-3-value]
<<<<<<< HEAD
# Instead of creating model with latest version, it now generates models for since_version by default.
# Thus it can make every model uses the same opset version after every opset change.
# Besides, user can specify "use_max_opset_version" to generate models for
# the latest opset vesion that supports before targeted opset version
def expect(node,  # type: onnx.NodeProto
           inputs,  # type: Sequence[np.ndarray]
           outputs,  # type: Sequence[np.ndarray]
           name,  # type: Text
           **kwargs  # type: Any
           ):  # type: (...) -> None
=======
def expect(node: onnx.NodeProto,
           inputs: Sequence[np.ndarray],
           outputs: Sequence[np.ndarray],
           name: Text,
           **kwargs: Any
           ) -> None:
>>>>>>> 83fa57c7
    # skip if the node's op_type is not same as the given one
    if _TargetOpType and node.op_type != _TargetOpType:
        return
    present_inputs = [x for x in node.input if (x != '')]
    present_outputs = [x for x in node.output if (x != '')]
    input_type_protos = [None] * len(inputs)
    if 'input_type_protos' in kwargs:
        input_type_protos = kwargs[str('input_type_protos')]
        del kwargs[str('input_type_protos')]
    output_type_protos = [None] * len(outputs)
    if 'output_type_protos' in kwargs:
        output_type_protos = kwargs[str('output_type_protos')]
        del kwargs[str('output_type_protos')]
    inputs_vi = [_extract_value_info(arr, arr_name, input_type)
                 for arr, arr_name, input_type in zip(inputs, present_inputs, input_type_protos)]
    outputs_vi = [_extract_value_info(arr, arr_name, output_type)
                  for arr, arr_name, output_type in zip(outputs, present_outputs, output_type_protos)]
    graph = onnx.helper.make_graph(
        nodes=[node],
        name=name,
        inputs=inputs_vi,
        outputs=outputs_vi)
    kwargs[str('producer_name')] = 'backend-test'

    if 'opset_imports' not in kwargs:
        # To make sure the model will be produced with the same opset_version after opset changes
        # By default, it uses since_version as opset_version for produced models
        if _TargetOpsetVersion is None:
            produce_opset_version = onnx.defs.get_schema(node.op_type, node.domain).since_version
        # If given targeted opset version
        # it will generate test data for the latest opset vesion that supports before targeted opset version
        else:
            produce_opset_version = onnx.defs.get_schema(node.op_type, int(_TargetOpsetVersion), node.domain).since_version
        kwargs[str('opset_imports')] = [onnx.helper.make_operatorsetid(node.domain, produce_opset_version)]
    else:
        # Also, for the same reason above, convert given opset.version (from opset_imports) to max_inclusive_version
        max_inclusive_versions = []
        for opset in kwargs[str('opset_imports')]:
            produce_opset_version = onnx.defs.get_schema(node.op_type, opset.version, opset.domain).since_version
            max_inclusive_versions.append(onnx.helper.make_operatorsetid(opset.domain, produce_opset_version))
        kwargs[str('opset_imports')] = max_inclusive_versions
    model = onnx.helper.make_model(graph, **kwargs)

    _NodeTestCases.append(TestCase(
        name=name,
        model_name=name,
        url=None,
        model_dir=None,
        model=model,
        data_sets=[(inputs, outputs)],
        kind='node',
        rtol=1e-3,
        atol=1e-7,
    ))

    # Create list of types for node.input, filling a default TypeProto for missing inputs:
    # E.g. merge(["x", "", "y"], [x-value-info, y-value-info]) will return [x-type, default-type, y-type]
    def merge(node_inputs: List[Text], present_value_info: List[onnx.ValueInfoProto]) -> List[TypeProto]:
        if (node_inputs):
            if (node_inputs[0] != ''):
                return [present_value_info[0].type] + merge(node_inputs[1:], present_value_info[1:])
            else:
                return [TypeProto()] + merge(node_inputs[1:], present_value_info)
        return []
    merged_types = merge(list(node.input), inputs_vi)
    expanded_function_nodes = function_testcase_helper(node, merged_types, name)
    if expanded_function_nodes:
        function_test_name = name + '_expanded'
        graph = onnx.helper.make_graph(
            nodes=expanded_function_nodes,
            name=function_test_name,
            inputs=inputs_vi,
            outputs=outputs_vi)
        kwargs[str('producer_name')] = 'backend-test'
        model = onnx.helper.make_model(graph, **kwargs)
        _NodeTestCases.append(TestCase(
            name=function_test_name,
            model_name=function_test_name,
            url=None,
            model_dir=None,
            model=model,
            data_sets=[(inputs, outputs)],
            kind='node',
            rtol=1e-3,
            atol=1e-7,
        ))


<<<<<<< HEAD
def collect_testcases(op_type, opset_version):  # type: (Text, Text) -> List[TestCase]
    '''Collect node test cases
=======
def collect_testcases() -> List[TestCase]:
    '''Collect node test cases defined in python/numpy code.
    '''
    import_recursive(sys.modules[__name__])
    return _NodeTestCases


def collect_testcases_by_operator(op_type: Text) -> List[TestCase]:
    '''Collect node test cases which include specific operator
>>>>>>> 83fa57c7
    '''
    # only keep those tests related to this operator
    global _TargetOpType
    _TargetOpType = op_type

    global _TargetOpsetVersion
    _TargetOpsetVersion = opset_version
    import_recursive(sys.modules[__name__])
    return _NodeTestCases<|MERGE_RESOLUTION|>--- conflicted
+++ resolved
@@ -127,25 +127,16 @@
 # E.g., for an op with 3 inputs, if the second parameter is optional and we wish to omit it,
 # node.inputs would look like ["Param1", "", "Param3"], while inputs would look like
 # [input-1-value, input-3-value]
-<<<<<<< HEAD
 # Instead of creating model with latest version, it now generates models for since_version by default.
 # Thus it can make every model uses the same opset version after every opset change.
 # Besides, user can specify "use_max_opset_version" to generate models for
 # the latest opset vesion that supports before targeted opset version
-def expect(node,  # type: onnx.NodeProto
-           inputs,  # type: Sequence[np.ndarray]
-           outputs,  # type: Sequence[np.ndarray]
-           name,  # type: Text
-           **kwargs  # type: Any
-           ):  # type: (...) -> None
-=======
 def expect(node: onnx.NodeProto,
            inputs: Sequence[np.ndarray],
            outputs: Sequence[np.ndarray],
            name: Text,
            **kwargs: Any
            ) -> None:
->>>>>>> 83fa57c7
     # skip if the node's op_type is not same as the given one
     if _TargetOpType and node.op_type != _TargetOpType:
         return
@@ -233,21 +224,8 @@
             atol=1e-7,
         ))
 
-
-<<<<<<< HEAD
-def collect_testcases(op_type, opset_version):  # type: (Text, Text) -> List[TestCase]
+def collect_testcases(op_type: Text, opset_version: int) -> List[TestCase]:
     '''Collect node test cases
-=======
-def collect_testcases() -> List[TestCase]:
-    '''Collect node test cases defined in python/numpy code.
-    '''
-    import_recursive(sys.modules[__name__])
-    return _NodeTestCases
-
-
-def collect_testcases_by_operator(op_type: Text) -> List[TestCase]:
-    '''Collect node test cases which include specific operator
->>>>>>> 83fa57c7
     '''
     # only keep those tests related to this operator
     global _TargetOpType
