--- conflicted
+++ resolved
@@ -23,7 +23,6 @@
     @staticmethod
     def export() -> None:
         optional = np.array([1, 2, 3, 4]).astype(np.float32)
-<<<<<<< HEAD
         tensor_type_proto = onnx.helper.make_tensor_type_proto(elem_type=onnx.TensorProto.FLOAT, shape=[4, ])
         optional_type_proto = onnx.helper.make_optional_type_proto(tensor_type_proto)
 
@@ -40,31 +39,10 @@
             expect(node, inputs=[optional], outputs=[output],
                 input_type_protos=[optional_type_proto],
                 name=test_name)
-=======
-        tensor_type_proto = onnx.helper.make_tensor_type_proto(
-            elem_type=onnx.TensorProto.FLOAT,
-            shape=[
-                4,
-            ],
-        )
-        input_type_proto = onnx.helper.make_optional_type_proto(tensor_type_proto)
-        node = onnx.helper.make_node(
-            "OptionalHasElement", inputs=["optional_input"], outputs=["output"]
-        )
-        output = optional_has_element_reference_implementation(optional)
-        expect(
-            node,
-            inputs=[optional],
-            outputs=[output],
-            input_type_protos=[input_type_proto],
-            name="test_optional_has_element",
-        )
->>>>>>> f0d824c0
 
     @staticmethod
     def export_empty() -> None:
         optional = None
-<<<<<<< HEAD
 
         tensor_type_proto = onnx.helper.make_tensor_type_proto(elem_type=onnx.TensorProto.INT32, shape=[])
         optional_type_proto = onnx.helper.make_optional_type_proto(tensor_type_proto)
@@ -90,21 +68,4 @@
                     + ('_optional_input' if input_type_proto == optional_type_proto else '_tensor_input')
                 expect(node, inputs=[optional] if input_name else [], outputs=[output],
                     input_type_protos=[input_type_proto] if input_name else [],
-                    name=test_name)
-=======
-        tensor_type_proto = onnx.helper.make_tensor_type_proto(
-            elem_type=onnx.TensorProto.INT32, shape=[]
-        )
-        input_type_proto = onnx.helper.make_optional_type_proto(tensor_type_proto)
-        node = onnx.helper.make_node(
-            "OptionalHasElement", inputs=["optional_input"], outputs=["output"]
-        )
-        output = optional_has_element_reference_implementation(optional)
-        expect(
-            node,
-            inputs=[optional],
-            outputs=[output],
-            input_type_protos=[input_type_proto],
-            name="test_optional_has_element_empty",
-        )
->>>>>>> f0d824c0
+                    name=test_name)