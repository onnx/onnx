--- conflicted
+++ resolved
@@ -19,39 +19,19 @@
     @staticmethod
     def export_get_element_tensor() -> None:
         optional = np.array([1, 2, 3, 4]).astype(np.float32)
-<<<<<<< HEAD
         tensor_type_proto = onnx.helper.make_tensor_type_proto(elem_type=onnx.TensorProto.FLOAT, shape=[4, ])
         optional_type_proto = onnx.helper.make_optional_type_proto(tensor_type_proto)
-=======
-        tensor_type_proto = onnx.helper.make_tensor_type_proto(
-            elem_type=onnx.TensorProto.FLOAT,
-            shape=[
-                4,
-            ],
-        )
-        input_type_proto = onnx.helper.make_optional_type_proto(tensor_type_proto)
->>>>>>> f0d824c0
 
         node = onnx.helper.make_node(
             "OptionalGetElement", inputs=["optional_input"], outputs=["output"]
         )
         output = optional_get_element_reference_implementation(optional)
-<<<<<<< HEAD
         expect(node, inputs=[optional], outputs=[output],
             input_type_protos=[optional_type_proto],
             name='test_optional_get_element_optional_tensor')
         expect(node, inputs=[optional], outputs=[output],
             input_type_protos=[tensor_type_proto],
             name='test_optional_get_element_tensor')
-=======
-        expect(
-            node,
-            inputs=[optional],
-            outputs=[output],
-            input_type_protos=[input_type_proto],
-            name="test_optional_get_element",
-        )
->>>>>>> f0d824c0
 
     @staticmethod
     def export_get_element_sequence() -> None:
@@ -69,19 +49,9 @@
             "OptionalGetElement", inputs=["optional_input"], outputs=["output"]
         )
         output = optional_get_element_reference_implementation(optional)
-<<<<<<< HEAD
         expect(node, inputs=[optional], outputs=[output],
                input_type_protos=[optional_type_proto],
                name='test_optional_get_element_optional_sequence')
         expect(node, inputs=[optional], outputs=[output],
                input_type_protos=[seq_type_proto],
-               name='test_optional_get_element_sequence')
-=======
-        expect(
-            node,
-            inputs=[optional],
-            outputs=[output],
-            input_type_protos=[input_type_proto],
-            name="test_optional_get_element_sequence",
-        )
->>>>>>> f0d824c0
+               name='test_optional_get_element_sequence')