
from __future__ import absolute_import
from __future__ import division
from __future__ import print_function
from __future__ import unicode_literals

import numpy as np  # type: ignore

import onnx
from ..base import Base
from . import expect
from typing import Tuple


<<<<<<< HEAD
def einsum_reference_implementation(Eqn, Operands):  # type: (str, List[np.ndarray]) -> np.ndarray
    Z = np.einsum(Eqn, *Operands)
=======
def einsum_reference_implementation(Eqn, Operands):  # type: (np.ndarray, Tuple[np.ndarray, ...]) -> np.ndarray
    Z = np.einsum(Eqn[0], *Operands)
>>>>>>> fc9aeff7
    return Z


class Einsum(Base):

    @staticmethod
    def export_einsum_transpose():  # type: () -> None
        Eqn = 'ij->ji'
        node = onnx.helper.make_node(
            'Einsum',
            inputs=['x'],
            outputs=['y'],
            equation=Eqn
        )

        X = np.random.randn(3, 4)
        Y = einsum_reference_implementation(Eqn, (X,))

        expect(node, inputs=[X], outputs=[Y], name='test_einsum_transpose')

    @staticmethod
    def export_einsum_sum():  # type: () -> None
        Eqn = 'ij->i'
        node = onnx.helper.make_node(
            'Einsum',
            inputs=['x'],
            outputs=['y'],
            equation=Eqn
        )

        X = np.random.randn(3, 4)
        Z = einsum_reference_implementation(Eqn, (X,))

        expect(node, inputs=[X], outputs=[Z], name='test_einsum_sum')

    @staticmethod
    def export_einsum_batch_diagonal():  # type: () -> None
        Eqn = '...ii->...i'
        node = onnx.helper.make_node(
            'Einsum',
            inputs=['x'],
            outputs=['y'],
            equation=Eqn
        )

        X = np.random.randn(3, 5, 5)
        Z = einsum_reference_implementation(Eqn, (X,))

        expect(node, inputs=[X], outputs=[Z], name='test_einsum_batch_diagonal')

    @staticmethod
    def export_einsum_inner_prod():  # type: () -> None
        Eqn = 'i,i'
        node = onnx.helper.make_node(
            'Einsum',
            inputs=['x', 'y'],
            outputs=['z'],
            equation=Eqn
        )

        X = np.random.randn(5)
        Y = np.random.randn(5)
        Z = einsum_reference_implementation(Eqn, (X, Y))

        expect(node, inputs=[X, Y], outputs=[Z], name='test_einsum_inner_prod')

    @staticmethod
    def export_einsum_batch_matmul():  # type: () -> None
        Eqn = 'bij,bjk->bik'
        node = onnx.helper.make_node(
            'Einsum',
            inputs=['x', 'y'],
            outputs=['z'],
            equation=Eqn
        )

        X = np.random.randn(5, 2, 3)
        Y = np.random.randn(5, 3, 4)
        Z = einsum_reference_implementation(Eqn, (X, Y))

        expect(node, inputs=[X, Y], outputs=[Z], name='test_einsum_batch_matmul')<|MERGE_RESOLUTION|>--- conflicted
+++ resolved
@@ -12,13 +12,8 @@
 from typing import Tuple
 
 
-<<<<<<< HEAD
-def einsum_reference_implementation(Eqn, Operands):  # type: (str, List[np.ndarray]) -> np.ndarray
+def einsum_reference_implementation(Eqn, Operands):  # type: (str, Tuple[np.ndarray, ...]) -> np.ndarray
     Z = np.einsum(Eqn, *Operands)
-=======
-def einsum_reference_implementation(Eqn, Operands):  # type: (np.ndarray, Tuple[np.ndarray, ...]) -> np.ndarray
-    Z = np.einsum(Eqn[0], *Operands)
->>>>>>> fc9aeff7
     return Z
 
 
