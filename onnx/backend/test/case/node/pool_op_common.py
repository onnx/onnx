--- conflicted
+++ resolved
@@ -27,16 +27,12 @@
     out_shape = [0] * len(input_spatial_shape)
     if auto_pad in ('SAME_UPPER', 'SAME_LOWER'):
         for i in range(len(input_spatial_shape)):
-<<<<<<< HEAD
-            out_shape[i] = int(np.ceil(float(input_spatial_shape[i]) / float(strides_spatial[i])))
-=======
             out_shape[i] = int(
                 np.ceil(
                     float(
                         input_spatial_shape[i])
                     / float(
                         strides_spatial[i])))
->>>>>>> 18f751a5
     elif auto_pad == 'VALID':
         for i in range(len(input_spatial_shape)):
             out_shape[i] = int(np.ceil(float(input_spatial_shape[i] - (kernel_spatial_shape[i] - 1)) / float(strides_spatial[i])))
