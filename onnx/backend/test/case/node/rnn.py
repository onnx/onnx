from __future__ import absolute_import
from __future__ import division
from __future__ import print_function
from __future__ import unicode_literals

import numpy as np  # type: ignore

import onnx
from ..base import Base
from . import expect


class RNN_Helper():
    def __init__(self, **params):
        # RNN Input Names
        X = 'X'
        W = 'W'
        R = 'R'
        B = 'B'
        H_0 = 'initial_h'

        required_inputs = [X, W, R]
        for i in required_inputs:
            assert i in params, "Missing Required Input: {0}".format(i)

        self.num_directions = params[W].shape[0]

<<<<<<< HEAD
        if num_directions == 1:
=======
        if(self.num_directions == 1):
>>>>>>> 321d8745
            for k in params.keys():
                if k != X:
                    params[k] = np.squeeze(params[k], axis=0)

<<<<<<< HEAD
            hidden_size = params[R].shape[-1]
            batch_size = params[X].shape[1]

            b = params[B] if B in params else np.zeros(2 * hidden_size, dtype=np.float32)
            h_0 = params[H_0] if H_0 in params else np.zeros((batch_size, hidden_size), dtype=np.float32)
=======
            self.hidden_size = params[R].shape[-1]
            self.batch_size = params[X].shape[0]

            b = params[B] if B in params else np.zeros(2 * self.hidden_size)
            h_0 = params[H_0] if H_0 in params else np.zeros((self.batch_size, self.hidden_size))
>>>>>>> 321d8745

            self.X = params[X]
            self.W = params[W]
            self.R = params[R]
            self.B = b
            self.H_0 = h_0
        else:
            raise NotImplementedError()

    def f(self, x):
        return np.tanh(x)

    def step(self):
<<<<<<< HEAD
        h_list = []
        H_t = self.H_0
        for x in np.split(self.X, self.X.shape[0], axis=0):
            H = self.f(np.dot(x, np.transpose(self.W)) + np.dot(H_t, self.R) + np.add(
                *np.split(self.B, 2)))
            h_list.append(H)
            H_t = H
        return np.concatenate(h_list)
=======
        [w_b, r_b] = np.split(self.B, 2)

        H = self.f(np.dot(self.X, np.transpose(self.W)) + np.dot(self.H_0, self.R) + w_b + r_b)
        return np.reshape(H, (self.num_directions, self.batch_size, self.hidden_size))
>>>>>>> 321d8745


class RNN(Base):

    @staticmethod
    def export_defaults():
        input = np.array([[[1., 2.], [3., 4.], [5., 6.]]]).astype(np.float32)

        input_size = 2
        hidden_size = 4
        weight_scale = 0.1

        node = onnx.helper.make_node(
            'RNN',
            inputs=['X', 'W', 'R'],
            outputs=['Y'],
            hidden_size=hidden_size
        )

        W = weight_scale * np.ones((1, hidden_size, input_size)).astype(np.float32)
        R = weight_scale * np.ones((1, hidden_size, hidden_size)).astype(np.float32)

        rnn = RNN_Helper(X=input, W=W, R=R)
        output = rnn.step().astype(np.float32)
        output = np.expand_dims(output, 1)
        expect(node, inputs=[input, W, R], outputs=[output], name='test_simple_rnn_defaults')

    @staticmethod
    def export_initial_bias():
        input = np.array([[[1., 2., 3.], [4., 5., 6.], [7., 8., 9.]]]).astype(np.float32)

        input_size = 3
        hidden_size = 5
        custom_bias = 0.1
        weight_scale = 0.1

        node = onnx.helper.make_node(
            'RNN',
            inputs=['X', 'W', 'R', 'B'],
            outputs=['Y'],
            hidden_size=hidden_size
        )

        W = weight_scale * np.ones((1, hidden_size, input_size)).astype(np.float32)
        R = weight_scale * np.ones((1, hidden_size, hidden_size)).astype(np.float32)

        # Adding custom bias
        W_B = custom_bias * np.ones((1, hidden_size)).astype(np.float32)
        R_B = np.zeros((1, hidden_size)).astype(np.float32)
        B = np.concatenate((W_B, R_B), axis=1)

        rnn = RNN_Helper(X=input, W=W, R=R, B=B)
        output = rnn.step().astype(np.float32)
        output = np.expand_dims(output, 1)
        expect(node, inputs=[input, W, R, B], outputs=[output], name='test_simple_rnn_with_initial_bias')

    @staticmethod
    def export_seq_length():
        input = np.array([[[1., 2., 3.], [4., 5., 6.], [7., 8., 9.]],
                          [[10., 11., 12.], [13., 14., 15.], [16., 17., 18.]]]).astype(np.float32)

        input_size = 3
        hidden_size = 5

        node = onnx.helper.make_node(
            'RNN',
            inputs=['X', 'W', 'R', 'B'],
            outputs=['Y'],
            hidden_size=hidden_size
        )

        W = np.random.randn(1, hidden_size, input_size).astype(np.float32)
        R = np.random.randn(1, hidden_size, hidden_size).astype(np.float32)

        # Adding custom bias
        W_B = np.random.randn(1, hidden_size).astype(np.float32)
        R_B = np.random.randn(1, hidden_size).astype(np.float32)
        B = np.concatenate((W_B, R_B), axis=1)

        rnn = RNN_Helper(X=input, W=W, R=R, B=B)
        output = rnn.step().astype(np.float32)
        output = np.expand_dims(output, 1)
        expect(node, inputs=[input, W, R, B], outputs=[output], name='test_rnn_seq_length')<|MERGE_RESOLUTION|>--- conflicted
+++ resolved
@@ -25,28 +25,16 @@
 
         self.num_directions = params[W].shape[0]
 
-<<<<<<< HEAD
-        if num_directions == 1:
-=======
-        if(self.num_directions == 1):
->>>>>>> 321d8745
+        if self.num_directions == 1:
             for k in params.keys():
                 if k != X:
                     params[k] = np.squeeze(params[k], axis=0)
 
-<<<<<<< HEAD
             hidden_size = params[R].shape[-1]
             batch_size = params[X].shape[1]
 
             b = params[B] if B in params else np.zeros(2 * hidden_size, dtype=np.float32)
             h_0 = params[H_0] if H_0 in params else np.zeros((batch_size, hidden_size), dtype=np.float32)
-=======
-            self.hidden_size = params[R].shape[-1]
-            self.batch_size = params[X].shape[0]
-
-            b = params[B] if B in params else np.zeros(2 * self.hidden_size)
-            h_0 = params[H_0] if H_0 in params else np.zeros((self.batch_size, self.hidden_size))
->>>>>>> 321d8745
 
             self.X = params[X]
             self.W = params[W]
@@ -60,7 +48,6 @@
         return np.tanh(x)
 
     def step(self):
-<<<<<<< HEAD
         h_list = []
         H_t = self.H_0
         for x in np.split(self.X, self.X.shape[0], axis=0):
@@ -68,13 +55,10 @@
                 *np.split(self.B, 2)))
             h_list.append(H)
             H_t = H
-        return np.concatenate(h_list)
-=======
-        [w_b, r_b] = np.split(self.B, 2)
-
-        H = self.f(np.dot(self.X, np.transpose(self.W)) + np.dot(self.H_0, self.R) + w_b + r_b)
-        return np.reshape(H, (self.num_directions, self.batch_size, self.hidden_size))
->>>>>>> 321d8745
+        concatenated = np.concatenate(h_list)
+        if self.num_directions == 1:
+            output = np.expand_dims(concatenated, 1)
+        return output
 
 
 class RNN(Base):
@@ -99,7 +83,6 @@
 
         rnn = RNN_Helper(X=input, W=W, R=R)
         output = rnn.step().astype(np.float32)
-        output = np.expand_dims(output, 1)
         expect(node, inputs=[input, W, R], outputs=[output], name='test_simple_rnn_defaults')
 
     @staticmethod
@@ -128,7 +111,6 @@
 
         rnn = RNN_Helper(X=input, W=W, R=R, B=B)
         output = rnn.step().astype(np.float32)
-        output = np.expand_dims(output, 1)
         expect(node, inputs=[input, W, R, B], outputs=[output], name='test_simple_rnn_with_initial_bias')
 
     @staticmethod
@@ -156,5 +138,4 @@
 
         rnn = RNN_Helper(X=input, W=W, R=R, B=B)
         output = rnn.step().astype(np.float32)
-        output = np.expand_dims(output, 1)
         expect(node, inputs=[input, W, R, B], outputs=[output], name='test_rnn_seq_length')