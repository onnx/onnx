--- conflicted
+++ resolved
@@ -7,16 +7,10 @@
 
 import onnx
 from onnx import TensorProto, helper
-<<<<<<< HEAD
+from onnx.backend.test.case.base import Base
+from onnx.backend.test.case.node import expect
 from onnx.helper import float32_to_floate4m3, float32_to_floate5m2, make_tensor
 from onnx.numpy_helper import floate4m3_to_float32, floate5m2_to_float32
-
-from ..base import Base
-from . import expect
-=======
-from onnx.backend.test.case.base import Base
-from onnx.backend.test.case.node import expect
->>>>>>> d9d1372a
 
 
 class Cast(Base):
@@ -101,7 +95,6 @@
                     output_type_proto = onnx.helper.make_tensor_type_proto(
                         int(TensorProto.FLOAT), output.shape
                     )
-<<<<<<< HEAD
             elif from_type in f8_types or to_type in f8_types:
                 np_fp32 = np.array(
                     [
@@ -148,10 +141,7 @@
                     raise ValueError(
                         f"Either from_type={from_type!r} or to_type={to_type!r} is misspelled."
                     )
-            elif "STRING" != from_type:
-=======
             elif from_type != "STRING":
->>>>>>> d9d1372a
                 input = np.random.random_sample(shape).astype(
                     helper.tensor_dtype_to_np_dtype(getattr(TensorProto, from_type))
                 )
