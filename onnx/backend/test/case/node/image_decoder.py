# Copyright (c) ONNX Project Contributors
#
# SPDX-License-Identifier: Apache-2.0
from __future__ import annotations

import io

import numpy as np
import PIL.Image

import onnx
from onnx.backend.test.case.base import Base
from onnx.backend.test.case.node import expect, image_decoder_data


def generate_checkerboard(width: int, height: int, square_size: int) -> np.ndarray:
    # Create an empty RGB image
    image = np.zeros((height, width, 3), dtype=np.uint8)

    # Calculate the number of squares in each dimension
    num_squares_x = width // square_size
    num_squares_y = height // square_size

    # Generate a random color for each square
    colors = np.random.randint(
        0, 256, size=(num_squares_y, num_squares_x, 3), dtype=np.uint8
    )

    # Iterate over each square
    for i in range(num_squares_y):
        for j in range(num_squares_x):
            # Calculate the position of the current square
            x = j * square_size
            y = i * square_size

            # Get the color for the current square
            color = colors[i, j]

            # Fill the square with the corresponding color
            image[y : y + square_size, x : x + square_size, :] = color

    return image


<<<<<<< HEAD
def generate_test_data(
    extension, frozen_data, pixel_format="RGB", h=32, w=32, tile_sz=5
):
    try:
        # pylint: disable=import-outside-toplevel
        import cv2
    except ImportError:
        # Since opencv-python is not installed to generate test data for the ImageDecoder operator
        # directly use the frozen data from image_decoder_data.py.
        return frozen_data.data, frozen_data.output
    data, output = None, None
=======
def _generate_test_data(
    format_: str,
    pixel_format: str = "RGB",
    height: int = 32,
    width: int = 32,
    tile_sz: int = 5,
) -> tuple[np.ndarray, np.ndarray]:
>>>>>>> 7f81ffb4
    np.random.seed(12345)
    image = generate_checkerboard(height, width, tile_sz)
    image_pil = PIL.Image.fromarray(image)
    with io.BytesIO() as f:
        image_pil.save(f, format=format_)
        data = f.getvalue()
        data_array = np.frombuffer(data, dtype=np.uint8)
    if pixel_format == "BGR":
        output_pil = PIL.Image.open(io.BytesIO(data))
        output = np.array(output_pil)[:, :, ::-1]
    elif pixel_format == "RGB":
        output_pil = PIL.Image.open(io.BytesIO(data))
        output = np.array(output_pil)
    elif pixel_format == "Grayscale":
        output_pil = PIL.Image.open(io.BytesIO(data)).convert("L")
        output = np.array(output_pil)[:, :, np.newaxis]
    else:
        raise ValueError(f"Unsupported pixel format: {pixel_format}")
    return data_array, output


class ImageDecoder(Base):
    @staticmethod
    def export_image_decoder_decode_jpeg_rgb() -> None:
        node = onnx.helper.make_node(
            "ImageDecoder",
            inputs=["data"],
            outputs=["output"],
            pixel_format="RGB",
        )

<<<<<<< HEAD
        data, output = generate_test_data(
            ".jpg", image_decoder_data.image_decoder_decode_jpeg_rgb, "RGB"
        )
=======
        data, output = _generate_test_data("jpeg", "RGB")
>>>>>>> 7f81ffb4
        expect(
            node,
            inputs=[data],
            outputs=[output],
            name="test_image_decoder_decode_jpeg_rgb",
        )

    @staticmethod
    def export_image_decoder_decode_jpeg_grayscale() -> None:
        node = onnx.helper.make_node(
            "ImageDecoder",
            inputs=["data"],
            outputs=["output"],
            pixel_format="Grayscale",
        )

<<<<<<< HEAD
        data, output = generate_test_data(
            ".jpg", image_decoder_data.image_decoder_decode_jpeg_grayscale, "Grayscale"
        )
=======
        data, output = _generate_test_data("jpeg", "Grayscale")
>>>>>>> 7f81ffb4
        expect(
            node,
            inputs=[data],
            outputs=[output],
            name="test_image_decoder_decode_jpeg_grayscale",
        )

    @staticmethod
    def export_image_decoder_decode_jpeg_bgr() -> None:
        node = onnx.helper.make_node(
            "ImageDecoder",
            inputs=["data"],
            outputs=["output"],
            pixel_format="BGR",
        )

<<<<<<< HEAD
        data, output = generate_test_data(
            ".jpg", image_decoder_data.image_decoder_decode_jpeg_bgr, "BGR"
        )
=======
        data, output = _generate_test_data("jpeg", "BGR")
>>>>>>> 7f81ffb4
        expect(
            node,
            inputs=[data],
            outputs=[output],
            name="test_image_decoder_decode_jpeg_bgr",
        )

    @staticmethod
    def export_image_decoder_decode_jpeg2k_rgb() -> None:
        node = onnx.helper.make_node(
            "ImageDecoder",
            inputs=["data"],
            outputs=["output"],
            pixel_format="RGB",
        )

<<<<<<< HEAD
        data, output = generate_test_data(
            ".jp2", image_decoder_data.image_decoder_decode_jpeg2k_rgb, "RGB"
        )
=======
        data, output = _generate_test_data("jpeg2000", "RGB")
>>>>>>> 7f81ffb4
        expect(
            node,
            inputs=[data],
            outputs=[output],
            name="test_image_decoder_decode_jpeg2k_rgb",
        )

    @staticmethod
    def export_image_decoder_decode_bmp_rgb() -> None:
        node = onnx.helper.make_node(
            "ImageDecoder",
            inputs=["data"],
            outputs=["output"],
            pixel_format="RGB",
        )

<<<<<<< HEAD
        data, output = generate_test_data(
            ".bmp", image_decoder_data.image_decoder_decode_bmp_rgb, "RGB"
        )
=======
        data, output = _generate_test_data("bmp", "RGB")
>>>>>>> 7f81ffb4
        expect(
            node,
            inputs=[data],
            outputs=[output],
            name="test_image_decoder_decode_bmp_rgb",
        )

    @staticmethod
    def export_image_decoder_decode_png_rgb() -> None:
        node = onnx.helper.make_node(
            "ImageDecoder",
            inputs=["data"],
            outputs=["output"],
            pixel_format="RGB",
        )

<<<<<<< HEAD
        data, output = generate_test_data(
            ".png", image_decoder_data.image_decoder_decode_png_rgb, "RGB"
        )
=======
        data, output = _generate_test_data("png", "RGB")
>>>>>>> 7f81ffb4
        expect(
            node,
            inputs=[data],
            outputs=[output],
            name="test_image_decoder_decode_png_rgb",
        )

    @staticmethod
    def export_image_decoder_decode_tiff_rgb() -> None:
        node = onnx.helper.make_node(
            "ImageDecoder",
            inputs=["data"],
            outputs=["output"],
            pixel_format="RGB",
        )

<<<<<<< HEAD
        data, output = generate_test_data(
            ".tiff", image_decoder_data.image_decoder_decode_tiff_rgb, "RGB"
        )
=======
        data, output = _generate_test_data("tiff", "RGB")
>>>>>>> 7f81ffb4
        expect(
            node,
            inputs=[data],
            outputs=[output],
            name="test_image_decoder_decode_tiff_rgb",
        )

    @staticmethod
    def export_image_decoder_decode_webp_rgb() -> None:
        node = onnx.helper.make_node(
            "ImageDecoder",
            inputs=["data"],
            outputs=["output"],
            pixel_format="RGB",
        )

<<<<<<< HEAD
        data, output = generate_test_data(
            ".webp", image_decoder_data.image_decoder_decode_webp_rgb, "RGB"
        )
=======
        data, output = _generate_test_data("webp", "RGB")
>>>>>>> 7f81ffb4
        expect(
            node,
            inputs=[data],
            outputs=[output],
            name="test_image_decoder_decode_webp_rgb",
        )

    @staticmethod
    def export_image_decoder_decode_pnm_rgb() -> None:
        node = onnx.helper.make_node(
            "ImageDecoder",
            inputs=["data"],
            outputs=["output"],
            pixel_format="RGB",
        )

<<<<<<< HEAD
        data, output = generate_test_data(
            ".pnm", image_decoder_data.image_decoder_decode_pnm_rgb, "RGB"
        )
=======
        data, output = _generate_test_data("ppm", "RGB")
>>>>>>> 7f81ffb4
        expect(
            node,
            inputs=[data],
            outputs=[output],
            name="test_image_decoder_decode_pnm_rgb",
        )<|MERGE_RESOLUTION|>--- conflicted
+++ resolved
@@ -6,7 +6,6 @@
 import io
 
 import numpy as np
-import PIL.Image
 
 import onnx
 from onnx.backend.test.case.base import Base
@@ -42,27 +41,21 @@
     return image
 
 
-<<<<<<< HEAD
-def generate_test_data(
-    extension, frozen_data, pixel_format="RGB", h=32, w=32, tile_sz=5
-):
-    try:
-        # pylint: disable=import-outside-toplevel
-        import cv2
-    except ImportError:
-        # Since opencv-python is not installed to generate test data for the ImageDecoder operator
-        # directly use the frozen data from image_decoder_data.py.
-        return frozen_data.data, frozen_data.output
-    data, output = None, None
-=======
 def _generate_test_data(
     format_: str,
+    frozen_data: image_decoder_data.ImageDecoderData,
     pixel_format: str = "RGB",
     height: int = 32,
     width: int = 32,
     tile_sz: int = 5,
 ) -> tuple[np.ndarray, np.ndarray]:
->>>>>>> 7f81ffb4
+    try:
+        # pylint: disable=import-outside-toplevel
+        import PIL.Image
+    except ImportError:
+        # Since opencv-python is not installed to generate test data for the ImageDecoder operator
+        # directly use the frozen data from image_decoder_data.py.
+        return frozen_data.data, frozen_data.output
     np.random.seed(12345)
     image = generate_checkerboard(height, width, tile_sz)
     image_pil = PIL.Image.fromarray(image)
@@ -94,13 +87,9 @@
             pixel_format="RGB",
         )
 
-<<<<<<< HEAD
-        data, output = generate_test_data(
-            ".jpg", image_decoder_data.image_decoder_decode_jpeg_rgb, "RGB"
-        )
-=======
-        data, output = _generate_test_data("jpeg", "RGB")
->>>>>>> 7f81ffb4
+        data, output = _generate_test_data(
+            "jpeg", image_decoder_data.image_decoder_decode_jpeg_rgb, "RGB"
+        )
         expect(
             node,
             inputs=[data],
@@ -117,13 +106,9 @@
             pixel_format="Grayscale",
         )
 
-<<<<<<< HEAD
-        data, output = generate_test_data(
-            ".jpg", image_decoder_data.image_decoder_decode_jpeg_grayscale, "Grayscale"
-        )
-=======
-        data, output = _generate_test_data("jpeg", "Grayscale")
->>>>>>> 7f81ffb4
+        data, output = _generate_test_data(
+            "jpeg", image_decoder_data.image_decoder_decode_jpeg_grayscale, "Grayscale"
+        )
         expect(
             node,
             inputs=[data],
@@ -140,13 +125,9 @@
             pixel_format="BGR",
         )
 
-<<<<<<< HEAD
-        data, output = generate_test_data(
-            ".jpg", image_decoder_data.image_decoder_decode_jpeg_bgr, "BGR"
-        )
-=======
-        data, output = _generate_test_data("jpeg", "BGR")
->>>>>>> 7f81ffb4
+        data, output = _generate_test_data(
+            ".jpeg", image_decoder_data.image_decoder_decode_jpeg_bgr, "BGR"
+        )
         expect(
             node,
             inputs=[data],
@@ -163,13 +144,9 @@
             pixel_format="RGB",
         )
 
-<<<<<<< HEAD
-        data, output = generate_test_data(
-            ".jp2", image_decoder_data.image_decoder_decode_jpeg2k_rgb, "RGB"
-        )
-=======
-        data, output = _generate_test_data("jpeg2000", "RGB")
->>>>>>> 7f81ffb4
+        data, output = _generate_test_data(
+            "jpeg2000", image_decoder_data.image_decoder_decode_jpeg2k_rgb, "RGB"
+        )
         expect(
             node,
             inputs=[data],
@@ -186,13 +163,9 @@
             pixel_format="RGB",
         )
 
-<<<<<<< HEAD
-        data, output = generate_test_data(
-            ".bmp", image_decoder_data.image_decoder_decode_bmp_rgb, "RGB"
-        )
-=======
-        data, output = _generate_test_data("bmp", "RGB")
->>>>>>> 7f81ffb4
+        data, output = _generate_test_data(
+            "bmp", image_decoder_data.image_decoder_decode_bmp_rgb, "RGB"
+        )
         expect(
             node,
             inputs=[data],
@@ -209,13 +182,9 @@
             pixel_format="RGB",
         )
 
-<<<<<<< HEAD
-        data, output = generate_test_data(
-            ".png", image_decoder_data.image_decoder_decode_png_rgb, "RGB"
-        )
-=======
-        data, output = _generate_test_data("png", "RGB")
->>>>>>> 7f81ffb4
+        data, output = _generate_test_data(
+            "png", image_decoder_data.image_decoder_decode_png_rgb, "RGB"
+        )
         expect(
             node,
             inputs=[data],
@@ -232,13 +201,9 @@
             pixel_format="RGB",
         )
 
-<<<<<<< HEAD
-        data, output = generate_test_data(
-            ".tiff", image_decoder_data.image_decoder_decode_tiff_rgb, "RGB"
-        )
-=======
-        data, output = _generate_test_data("tiff", "RGB")
->>>>>>> 7f81ffb4
+        data, output = _generate_test_data(
+            "tiff", image_decoder_data.image_decoder_decode_tiff_rgb, "RGB"
+        )
         expect(
             node,
             inputs=[data],
@@ -255,13 +220,9 @@
             pixel_format="RGB",
         )
 
-<<<<<<< HEAD
-        data, output = generate_test_data(
-            ".webp", image_decoder_data.image_decoder_decode_webp_rgb, "RGB"
-        )
-=======
-        data, output = _generate_test_data("webp", "RGB")
->>>>>>> 7f81ffb4
+        data, output = _generate_test_data(
+            "webp", image_decoder_data.image_decoder_decode_webp_rgb, "RGB"
+        )
         expect(
             node,
             inputs=[data],
@@ -278,13 +239,9 @@
             pixel_format="RGB",
         )
 
-<<<<<<< HEAD
-        data, output = generate_test_data(
-            ".pnm", image_decoder_data.image_decoder_decode_pnm_rgb, "RGB"
-        )
-=======
-        data, output = _generate_test_data("ppm", "RGB")
->>>>>>> 7f81ffb4
+        data, output = _generate_test_data(
+            ".ppm", image_decoder_data.image_decoder_decode_pnm_rgb, "RGB"
+        )
         expect(
             node,
             inputs=[data],
