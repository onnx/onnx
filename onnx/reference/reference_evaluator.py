--- conflicted
+++ resolved
@@ -484,17 +484,12 @@
             f"is unknown, known functions: {sorted(self.functions_)}."
         )
 
-<<<<<<< HEAD
     def run(
         self,
         output_names,
         feed_inputs: Dict[str, Any],
         attributes: Optional[Dict[str, Any]] = None,
     ):  # type: ignore
-        """
-        Executes the onnx model.
-=======
-    def run(self, output_names, feed_inputs: Dict[str, Any], attributes: Optional[Dict[str, Any]] = None):  # type: ignore
         """Executes the onnx model.
 
         Args:
@@ -502,7 +497,6 @@
             feed_inputs: dictionary `{ input name: input value }`
             attributes: attributes value if the instance runs a
                 FunctionProto
->>>>>>> a5f13c41
 
         Returns:
             list of requested outputs
