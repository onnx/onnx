--- conflicted
+++ resolved
@@ -403,15 +403,8 @@
             f"Method '_run' must be overwritten for operator {self.__class__.__name__!r}."
         )
 
-<<<<<<< HEAD
-    def _check_and_fix_outputs(self, res: tuple[Any]) -> tuple[Any]:
-        """
-        Checks the output are from the expected type.
-        """
-=======
-    def _check_output_run(self, res: tuple[Any, ...]) -> tuple[Any, ...]:
+    def _check_and_fix_outputs(self, res: tuple[Any, ...]) -> tuple[Any, ...]:
         """Checks the output are from the expected type."""
->>>>>>> 9c7bee2e
         if not isinstance(res, tuple):
             raise TypeError(
                 f"Method '_run' of class {self.__class__.__name__!r} does not return a tuple but '{type(res)}'."
@@ -437,11 +430,7 @@
             dtypes = [type(t) for t in res]
             raise TypeError(
                 f"One of the results returned by method '_run' of class {self.__class__.__name__!r} "
-<<<<<<< HEAD
-                f"has an unexpected type, this is no onnx correponding type (Map, List, Tensor, SparseTensor). "
-=======
-                f"is a float32 value, this is no ONNX corresponding type (Map, List, Tensor, SparseTensor). "
->>>>>>> 9c7bee2e
+                f"has an unexpected type, this is no ONNX correponding type (Map, List, Tensor, SparseTensor). "
                 f"All returned types: {dtypes!r}."
             )
         return res
