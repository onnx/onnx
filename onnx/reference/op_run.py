# SPDX-License-Identifier: Apache-2.0


from __future__ import annotations

import abc
from typing import TYPE_CHECKING, Any

import numpy as np

<<<<<<< HEAD
import onnx

if TYPE_CHECKING:
    from collections.abc import Iterable
=======
import onnx.defs
import onnx.numpy_helper
from onnx import TensorProto
from onnx._custom_element_types import (
    bfloat16,
    float4e2m1,
    float8e4m3fn,
    float8e4m3fnuz,
    float8e5m2,
    float8e5m2fnuz,
    int4,
    uint4,
)
from onnx.onnx_pb import AttributeProto, GraphProto, NodeProto, TypeProto

if TYPE_CHECKING:
    from collections.abc import Sequence
>>>>>>> 8fe6631d


class RuntimeTypeError(RuntimeError):
    """Raised when a type of a variable is unexpected."""


class RuntimeContextError(RuntimeError):
    """Raised when the context is missing but an context dependent implementation is defined for an operator."""


class RuntimeImplementationError(NotImplementedError):
    """Raised when no implementation was found for an operator."""


class DefaultNone:
    """Default value for parameters when the parameter is not set but the operator has a default behavior for it."""


class RefAttrName:
    """Implements a link between a parameter of a function and an attribute in node.

    Args:
        name: name of the input
    """

    def __init__(self, name: str):
        self.name = name

    def __repr__(self) -> str:
        return f"{self.__class__.__name__}({self.name!r})"


<<<<<<< HEAD
def _build_schemas() -> dict[str, type]:
    res: dict[str, type] = {}
=======
def _build_schemas() -> dict[str, onnx.defs.OpSchema]:
    res: dict[str, onnx.defs.OpSchema] = {}
>>>>>>> 8fe6631d
    for schema in onnx.defs.get_all_schemas_with_history():
        # Multiple version can coexist. The last one is kept.
        if schema.name in res:
            if schema.domain != res[schema.name].domain:
                raise NotImplementedError(
                    f"This function assumes every operator has a unique name {schema.name!r} "
                    f"even across multiple domains {schema.domain!r} and {res[schema.name].domain!r}."
                )
            if schema.since_version > res[schema.name].since_version:
                # We keep the most recent one.
                res[schema.name] = schema
        else:
            res[schema.name] = schema
        res[schema.name + "_" + str(schema.since_version)] = schema
    return res


_schemas = _build_schemas()


class OnnxType:
    def __init__(self, type_proto: onnx.TypeProto):
        if not isinstance(type_proto, onnx.TypeProto):
            raise TypeError(
                f"type_proto {type(type_proto)} must be of type onnx.TypeProto."
            )
        self.type_proto = type_proto

    def __repr__(self) -> str:
        return f"OnnxType({self.type_proto!r})"


class SparseTensor:
    """Simple representation of a sparse tensor.
    It is based on numpy but does not require scipy.
    """

    def __init__(
        self, values: np.ndarray, indices: np.ndarray, shape: tuple[int]
    ) -> None:
        self.values = values
        self.indices = indices
        self.shape = shape

    @property
    def dtype(self) -> Any:
        return self.values.dtype


def to_sparse_tensor(att: onnx.AttributeProto) -> SparseTensor:
    """Hosts a sparse tensor."""
    shape = tuple(d for d in att.dims)  # type: ignore[attr-defined]
    return SparseTensor(
        onnx.numpy_helper.to_array(att.values),  # type: ignore[attr-defined]
        onnx.numpy_helper.to_array(att.indices),  # type: ignore[attr-defined]
        shape,
<<<<<<< HEAD
    )  # type: ignore


def _attribute_conversion_function(attr_type: onnx.AttributeProto.AttributeType):
    return {
        onnx.AttributeProto.FLOAT: lambda att: np.float32(att.f),
        onnx.AttributeProto.FLOATS: lambda att: [np.float32(f) for f in att.floats],
        onnx.AttributeProto.GRAPH: lambda att: Graph(att.g),
        onnx.AttributeProto.GRAPHS: lambda att: [Graph(g) for g in att.graphs],
        onnx.AttributeProto.INT: lambda att: int(att.i),
        onnx.AttributeProto.INTS: lambda att: [int(i) for i in att.ints],
        onnx.AttributeProto.SPARSE_TENSOR: lambda att: to_sparse_tensor(
            att.sparse_tensor
        ),
        onnx.AttributeProto.SPARSE_TENSORS: lambda att: [
            to_sparse_tensor(t) for t in att.sparse_tensors
        ],
        onnx.AttributeProto.STRING: lambda att: att.s.decode("utf-8"),
        onnx.AttributeProto.STRINGS: lambda att: [
            s.decode("utf-8") for s in att.strings
        ],
        onnx.AttributeProto.TENSOR: lambda att: onnx.numpy_helper.to_array(att.t),
        onnx.AttributeProto.TENSORS: lambda att: [
            onnx.numpy_helper.to_array(t) for t in att.tensors
        ],
        onnx.AttributeProto.TYPE_PROTO: lambda att: OnnxType(att.tp),
        onnx.AttributeProto.TYPE_PROTOS: lambda att: [
            OnnxType(t) for t in att.type_protos
        ],
    }[attr_type]
=======
    )
>>>>>>> 8fe6631d


class Graph:
    __slots__ = ("g",)

    def __init__(self, g: onnx.GraphProto) -> None:
        self.g = g


class OpRun(abc.ABC):
    """Ancestor to all operators in this subfolder.

    Args:
        onnx_node: `onnx` node
        run_params: additional parameters such as `verbose`, `opsets`
            (it can be more than one if the operator has a subgraph),
            `log` for a logging function
        schema: operator schema
    """

    op_domain = ""

<<<<<<< HEAD
=======
    _attribute_conversion_functions: ClassVar[dict[Any, Any]] = {
        AttributeProto.FLOAT: lambda att: np.float32(att.f),
        AttributeProto.FLOATS: lambda att: [np.float32(f) for f in att.floats],
        AttributeProto.GRAPH: lambda att: Graph(att.g),
        AttributeProto.GRAPHS: lambda att: [Graph(g) for g in att.graphs],
        AttributeProto.INT: lambda att: int(att.i),
        AttributeProto.INTS: lambda att: [int(i) for i in att.ints],
        AttributeProto.SPARSE_TENSOR: lambda att: to_sparse_tensor(att.sparse_tensor),
        AttributeProto.SPARSE_TENSORS: lambda att: [
            to_sparse_tensor(t) for t in att.sparse_tensors
        ],
        AttributeProto.STRING: lambda att: att.s.decode("utf-8"),
        AttributeProto.STRINGS: lambda att: [s.decode("utf-8") for s in att.strings],
        AttributeProto.TENSOR: lambda att: onnx.numpy_helper.to_array(att.t),
        AttributeProto.TENSORS: lambda att: [
            onnx.numpy_helper.to_array(t) for t in att.tensors
        ],
        AttributeProto.TYPE_PROTO: lambda att: OnnxType(att.tp),
        AttributeProto.TYPE_PROTOS: lambda att: [OnnxType(t) for t in att.type_protos],
    }

>>>>>>> 8fe6631d
    def __init__(
        self, onnx_node: onnx.NodeProto, run_params: dict[str, Any], schema: Any = None
    ):
        if not isinstance(run_params, dict):
            raise TypeError(f"run_params must be a dictionary not {type(run_params)}.")
        for att in ["opsets", "new_ops"]:
            if att not in run_params:
                raise RuntimeError(
                    f"Attribute {att!r} must be in run_params, only "
                    f"{sorted(run_params)} was found."
                )
        if "log" not in run_params:
            raise KeyError("run_params must contains key 'log'.")
        self.onnx_node = onnx_node
        self.run_params = run_params
        if schema is None:
            if hasattr(self.__class__, "op_schema"):
                self._schema = self.__class__.op_schema
            elif self.__class__.__name__ in _schemas:
                self._schema = _schemas[self.__class__.__name__]
            elif onnx_node.op_type in _schemas:
                self._schema = _schemas[onnx_node.op_type]
            else:
                self._schema = None
        else:
            self._schema = schema
        self.has_subgraph = False
        self._load_attributes()

    def _log(self, pattern, *args):
        self.run_params["log"](pattern, *args)

    def _extract_attribute_value(
        self, att: onnx.AttributeProto, ref_att: onnx.AttributeProto | None = None
    ) -> Any:
        """Converts an attribute value into a python value."""
        if att.type == onnx.AttributeProto.GRAPH:
            new_ops = self.run_params.get("new_ops", None)
            if "existing_functions" in self.run_params:
                functions = list(self.run_params["existing_functions"].values())
            else:
                functions = None
            evaluator_cls = self.run_params.get("evaluator_cls", None)
            assert evaluator_cls is not None, (
                f"evaluator_cls must be specified to evaluate att={att}"
            )
            return evaluator_cls(
                att.g,
                opsets=self.run_params["opsets"],
                verbose=max(0, self.run_params.get("verbose", 0) - 2),
                new_ops=None if new_ops is None else list(new_ops.values()),
                functions=functions,
            )
<<<<<<< HEAD

        conversion_function = _attribute_conversion_function(att.type)
        if conversion_function is not None:
            return conversion_function(att)

=======
        if att.type in OpRun._attribute_conversion_functions:
            return OpRun._attribute_conversion_functions[att.type](att)
>>>>>>> 8fe6631d
        if ref_att is None:
            raise AttributeError(
                f"Unable to convert attribute {att.name!r} type {att.type!r} "
                f"from node type {self.onnx_node.op_type!r}, "
                f"domain {self.onnx_node.domain!r}\n{att}."
            )

        raise AttributeError(
            f"Unable to convert default value for {ref_att.name!r} type {att.type!r} "
            f"from node type {self.onnx_node.op_type!r}, "
            f"domain {self.onnx_node.domain!r}\n{att}\n{ref_att}."
        )

    @staticmethod
    def _evaluate_subgraph(context, value, attributes):
        return value.run(None, context or {}, attributes=attributes)

    def _load_attributes(self) -> None:
        """Checks and loads attributes."""
        self.has_linked_attribute = False
        added_attributes = []
        for att in self.onnx_node.attribute:
            name = att.name
            if att.ref_attr_name:
                value = RefAttrName(att.ref_attr_name)
                self.has_linked_attribute = True
            else:
                value = self._extract_attribute_value(att)
            setattr(self, name, value)
            added_attributes.append(name)
            if att.type == onnx.AttributeProto.GRAPH:
                self.has_subgraph = True
                self.has_linked_attribute |= value.has_linked_attribute  # type: ignore[attr-defined]
                setattr(
                    self,
                    f"_run_{att.name}",
                    lambda context,
                    value=value,
                    attributes=None: OpRun._evaluate_subgraph(
                        context, value, attributes
                    ),
                )

        if self._schema and self.onnx_node.op_type not in {"Constant"}:
            for k, v in self._schema.attributes.items():
                if not hasattr(self, k):
                    if getattr(v, "required", True):
                        raise RuntimeError(
                            f"Attribute {k!r} is expected based on ONNX specifications "
                            f"for node {self.onnx_node.op_type!r}."
                        )
                    if hasattr(v, "default_value"):
                        if v.default_value.type == 0 or (
                            v.default_value.type == 4  # noqa: PLR2004
                            and v.default_value.t.data_type == 0
                        ):
                            # default value is undefined, it depends on the inputs
                            value = None  # type: ignore[assignment]
                        else:
                            value = self._extract_attribute_value(v.default_value, v)
                        setattr(self, k, value)
                        added_attributes.append(k)
        self.attributes_names_ = set(added_attributes)

    @staticmethod
    def implicit_inputs(graph: onnx.GraphProto) -> list[str]:
        """Returns all variables not registered as inputs and not produced by
        an node inside the graph. This inputs are part of the context
        existing in the graph calling this one.
        """
        if not isinstance(graph, onnx.GraphProto):
            raise TypeError(f"Unexpected type {type(graph)!r}.")
        local = set()
        known = set()
        for init in graph.initializer:
            known.add(init.name)
        for sparse_init in graph.sparse_initializer:
            known.add(sparse_init.name)  # type: ignore[attr-defined]
        for inp in graph.input:
            known.add(inp.name)
        for node in graph.node:
            for o in node.output:
                known.add(o)
            for i in node.input:
                if i not in known:
                    local.add(i)
        return list(local)

    @property
    def input(self) -> Sequence[str]:
        """Returns node attribute `input`."""
        return self.onnx_node.input  # type: ignore[no-any-return]

    @property
    def output(self) -> Sequence[str]:
        """Returns node attribute `output`."""
        return self.onnx_node.output  # type: ignore[no-any-return]

    @property
    def op_type(self) -> str:
        """Returns node attribute `op_type`."""
        return self.onnx_node.op_type

    @property
    def domain(self) -> str:
        """Returns node attribute `domain`."""
        return self.onnx_node.domain

    def need_context(self) -> bool:
        """Tells the runtime if this node needs the context
        (all the results produced so far) as it may silently access
        one of them (operator Scan, If, Loop).
        The default answer is `False`.
        """
        return False

    def __str__(self) -> str:
        atts = [self.__class__.__name__ + "(", f"    op_type={self.onnx_node.op_type}"]
        for k, v in sorted(self.__dict__.items()):
            if k in {"desc", "onnx_node"}:
                continue
            if "a" <= k[0] <= "z" and k[-1] != "_":
                atts.append(f"    {k}={v},")
        atts.append(")")
        return "\n".join(atts)

    @abc.abstractmethod
    def _run(self, *args, **kwargs):
        """Should be overwritten.

        Args:
            *args: operator inputs
            **kwargs: optional inputs and overridden attributes, an
                attribute may be overridden if it belongs to a function,
                in this case, the same instance of OpRun can be called
                with different values of the same attribute.

        Returns:
            outputs
        """
        raise NotImplementedError(
            f"Method '_run' must be overwritten for operator {self.__class__.__name__!r}."
        )

    def _check_and_fix_outputs(self, res: tuple[Any, ...]) -> tuple[Any, ...]:
        """Checks the output are from the expected type."""
        if not isinstance(res, tuple):
            raise TypeError(
                f"Method '_run' of class {self.__class__.__name__!r} does not return a tuple but '{type(res)}'."
            )
        if not res:
            raise ValueError(
                f"Method '_run' of class {self.__class__.__name__!r} does not return any result."
            )
        if any(isinstance(t, tuple) for t in res):
            dtypes = [type(t) for t in res]
            raise TypeError(
                f"One of the results returned by method '_run' of class {self.__class__.__name__!r} "
                f"is a tuple, this is no ONNX corresponding type (Map, List, Tensor, SparseTensor). "
                f"All returned types: {dtypes!r}."
            )
        res = tuple(  # type: ignore[assignment]
            (np.array(x) if np.isscalar(x) else x) for x in res
        )
        if any(
            not (isinstance(t, (np.ndarray, list, dict)) or hasattr(t, "todense"))
            for t in res
        ):
            dtypes = [type(t) for t in res]
            raise TypeError(
                f"One of the results returned by method '_run' of class {self.__class__.__name__!r} "
                f"has an unexpected type, this is no ONNX corresponding type (Map, List, Tensor, SparseTensor). "
                f"All returned types: {dtypes!r}."
            )
        return res

    def run(self, *args, linked_attributes=None, context=None):
        """Calls method ``_run``, catches exceptions,
        displays a longer error message.

        Args:
            *args: inputs
            linked_attributes: used if this has an attriute linked to
                the attribute of the function it belongs to
            context: if this node is part of the subgraph, `context` is
                a dictionary with the values this node may use

        Returns:
            tuple of results
        """
        if self.need_context():
            if context is None:
                raise RuntimeError(
                    f"This node if type {type(self)} needs context to be filled."
                )
        elif context is not None:
            raise RuntimeError(
                f"This node if type {type(self)} does not need any contextbut one is given."
            )
        if self.has_linked_attribute and linked_attributes is None:
            raise ValueError(
                f"This node {type(self)} has linked attributes but None are given in parameter 'linked_attributes'."
            )
        if not self.has_linked_attribute and linked_attributes is not None:
            raise ValueError(
                f"This node {type(self)} has no linked attribute but some are given in parameter "
                f"'linked_attributes' {set(linked_attributes)}."
            )
        overridden_attributes = {}
        if self.has_linked_attribute:
            if linked_attributes is None:
                raise AttributeError(
                    f"One attribute is linked but no linked value is provided, "
                    f"in class {type(self)}."
                )
            for att in self.attributes_names_:
                v = getattr(self, att)
                if isinstance(v, RefAttrName):
                    if v.name not in linked_attributes:
                        raise ValueError(
                            f"Unable to find a value for linked attribute {att!r} in {linked_attributes!r} "
                            f"in node {type(self)}."
                        )
                    overridden_attributes[att] = linked_attributes[v.name]

        self._log("-- begin %s.run(%d inputs)", self.__class__.__name__, len(args))
        kwargs = {}
        for att in self.attributes_names_:
            if att in overridden_attributes:
                continue
            if not hasattr(self, att):
                raise NameError(
                    f"Attribute {att!r} is missing in operator {self.__class__.__name__!r}."
                )
            kwargs[att] = getattr(self, att)
        if self.has_subgraph:
            if self.has_linked_attribute and not linked_attributes:
                raise RuntimeError(
                    f"A subgraph has linked attribute but none was given to {type(self)}."
                )
            kwargs["attributes"] = linked_attributes
        if context is not None:
            kwargs["context"] = context
        try:
            if overridden_attributes:
                res = self._run(*args, **overridden_attributes, **kwargs)
            else:
                res = self._run(*args, **kwargs)
        except (TypeError, AttributeError) as e:
            raise TypeError(
                f"Issues with types {[type(_) for _ in args]} and attributes "
                f"{sorted(kwargs)} and linked attributes={sorted(overridden_attributes)} "
                f"(operator {self.__class__.__name__!r})."
            ) from e
        self._log(
            "-- done %s.run -> %d outputs",
            self.__class__.__name__,
            len(res) if res is not None else 0,
        )
        return self._check_and_fix_outputs(res)

    @classmethod
    def infer_name(cls):
        name = cls.__name__
        if "_" not in name:
            return name, onnx.defs.onnx_opset_version()
        name, vers = name.rsplit("_", 1)
        try:
            i_vers = int(vers)
        except ValueError:
            return cls.__name__, onnx.defs.onnx_opset_version()
        return name, i_vers

    @classmethod
    def make_node(
        cls,
        n_inputs: int | None = None,
        n_outputs: int | None = None,
        **kwargs: Any,
<<<<<<< HEAD
    ) -> onnx.NodeProto:  # type: ignore
=======
    ) -> NodeProto:
>>>>>>> 8fe6631d
        """Creates an ONNX node for this class based on the given information.

        Args:
            n_inputs: number of inputs (default is defined by the
                operator schema)
            n_outputs: number of outputs (default is defined by the
                operator schema)
            verbose: verbosity
            **kwargs: node attributes

        Returns:
            NodeProto

        Method :meth:`eval <onnx.reference.op_run.OpRun.eval>` creates an onnx node
        returned by method :meth:`make_node <onnx.reference.op_run.OpRun.make_node>`.

        .. exec_code::

            import numpy as np
            from onnx.reference.ops._op_list import Celu

            onnx_node = Celu.make_node(alpha=0.5)
            print(onnx_node)
        """
        op_type, opset = cls.infer_name()
        domain = cls.op_domain
        schema = None
        if n_inputs is None:
            if schema is None:
                schema = onnx.defs.get_schema(op_type, opset, domain)
            n_inputs = schema.min_input
        if n_outputs is None:
            if schema is None:
                schema = onnx.defs.get_schema(op_type, opset, domain)
            n_outputs = schema.min_output

        names_in = [f"x{i}" for i in range(n_inputs)]
        names_out = [f"y{i}" for i in range(n_outputs)]
        node = onnx.helper.make_node(op_type, names_in, names_out, **kwargs)
        return node

    @classmethod
    def create(
        cls,
        n_inputs: int | None = None,
        n_outputs: int | None = None,
        verbose: int = 0,
        **kwargs: Any,
    ) -> Any:
        """Instantiates this class based on the given information.

        Args:
            n_inputs: number of inputs (default is defined by the
                operator schema)
            n_outputs: number of outputs (default is defined by the
                operator schema)
            verbose: verbosity
            **kwargs: node attributes

        Returns:
            NodeProto
        """

        def log_function(pattern: str, *args: Any) -> None:
            if verbose > 1:
                print(pattern % tuple(args))

        node = cls.make_node(n_inputs, n_outputs, **kwargs)
        run_params = {
            "verbose": verbose,
            "log": log_function,
            "new_ops": None,
            "opsets": {"": onnx.defs.onnx_opset_version()},
        }
        cl = cls(node, run_params)
        return cl

    @classmethod
    def eval(
        cls,
        *args: list[Any],
        n_outputs: int | None = None,
        verbose: int = 0,
        **kwargs: Any,
    ) -> Any:
        """Evaluates this operator.

        Args:
            *args: inputs
            n_outputs: number of outputs (default is defined by the
                operator schema)
            verbose: verbosity
            **kwargs: node attributes

        Returns:
            NodeProto
        """
        inst = cls.create(len(args), n_outputs=n_outputs, verbose=verbose, **kwargs)
        res = inst.run(*args)
        if len(res) == 1:
            return res[0]
        return res


class OpRunExpand(OpRun):
    """Class any operator to avoid must inherit from."""

    def __init__(self, *args, **kwargs):  # noqa: ARG002
        raise RuntimeError(
            f"The reference implementation must not use this node ({type(self)})."
        )

    def _run(self, *inputs, **kwargs):  # noqa: ARG002
        raise RuntimeError(
            f"The reference implementation must not use this node ({type(self)})."
        )


class OpFunction(OpRun):
    """Runs a custom function."""

    def __init__(
        self,
        onnx_node: onnx.NodeProto,
        run_params: dict[str, Any] | None,
        impl: Any = None,
        attributes: dict[str, Any] | None = None,
    ) -> None:
        if impl is None:
            raise RuntimeError(
                f"impl cannot be None for node type {onnx_node.op_type!r} "
                f"from domain {onnx_node.domain!r}."
            )
        OpRun.__init__(self, onnx_node, run_params)  # type: ignore[arg-type]
        self.impl_ = impl
        # The function implementation is the same whenever the function is called
        # but the attributes may be different at every call.
        self.attributes_ = {
            name: getattr(self, name)
            for name in getattr(self.impl_, "attributes_", attributes)  # type: ignore[union-attr]
        }

    def _run(self, *inputs, **kwargs):
        return self._run_impl(self.impl_, *inputs, **kwargs)

    def _run_impl(self, impl, *inputs, **kwargs):
        if len(impl.input_names) != len(inputs):
            raise RuntimeError(
                f"Mismatch lengths between the number of inputs {len(inputs)} "
                f"and the expected number of inputs {len(impl.input_names)} "
                f"for node {self.op_type!r} from domain {self.domain!r}."
            )
        feeds = dict(zip(impl.input_names, inputs))
        attributes = self.attributes_.copy()
        attributes.update(kwargs)
        results = impl.run(None, feeds, attributes=attributes)
        if len(impl.output_names) != len(results):
            raise RuntimeError(
                f"Mismatch lengths between the number of outputs {len(results)} "
                f"and the expected number of outputs {len(impl.output_names)} "
                f"for node {self.op_type!r} from domain {self.domain!r}."
            )
        return tuple(results)


class OpFunctionContextDependant(OpFunction):
    """The function can be instantiated but only at execution time.
    An instance of OpFunction is created everytime to node is executed.
    This is needed when the schema of an operator defines a context dependent function.
    """

    def __init__(
        self,
        onnx_node: onnx.NodeProto,
        run_params: dict[str, Any] | None,
        parent: Any = None,
    ):
        OpFunction.__init__(self, onnx_node, run_params, impl=self, attributes={})
        self.parent = parent
        version = parent.opsets[onnx_node.domain]
        self.schema_ = onnx.defs.get_schema(
            onnx_node.op_type, version, onnx_node.domain
        )

    def _run(self, *inputs, **kwargs):
        # Input types are known. They are used to properly
        # created the body for this operator.
        types = []
        for t in inputs:
<<<<<<< HEAD
            dtype = onnx.helper.np_dtype_to_tensor_dtype(t.dtype)
            types.append(onnx.helper.make_tensor_type_proto(dtype, t.shape))
=======
            try:
                ttype = onnx.helper.np_dtype_to_tensor_dtype(t.dtype)
            except KeyError:
                if t.dtype == float8e4m3fn:
                    ttype = TensorProto.FLOAT8E4M3FN  # type: ignore[attr-defined]
                elif t.dtype == float8e4m3fnuz:
                    ttype = TensorProto.FLOAT8E4M3FNUZ  # type: ignore[attr-defined]
                elif t.dtype == float8e5m2:
                    ttype = TensorProto.FLOAT8E5M2  # type: ignore[attr-defined]
                elif t.dtype == float8e5m2fnuz:
                    ttype = TensorProto.FLOAT8E5M2FNUZ  # type: ignore[attr-defined]
                elif t.dtype == bfloat16:
                    ttype = TensorProto.BLOFAT16  # type: ignore[attr-defined]
                elif t.dtype == uint4:
                    ttype = TensorProto.UINT4  # type: ignore[attr-defined]
                elif t.dtype == int4:
                    ttype = TensorProto.INT4  # type: ignore[attr-defined]
                elif t.dtype == float4e2m1:
                    ttype = TensorProto.FLOAT4E2M1  # type: ignore[attr-defined]
                else:
                    raise
            types.append(onnx.helper.make_tensor_type_proto(ttype, t.shape))
>>>>>>> 8fe6631d
        cl = self.parent._load_impl(self.onnx_node, types)
        inst = cl(self.onnx_node, self.run_params)
        return self._run_impl(inst.impl_, *inputs, **kwargs)<|MERGE_RESOLUTION|>--- conflicted
+++ resolved
@@ -8,30 +8,10 @@
 
 import numpy as np
 
-<<<<<<< HEAD
 import onnx
-
-if TYPE_CHECKING:
-    from collections.abc import Iterable
-=======
-import onnx.defs
-import onnx.numpy_helper
-from onnx import TensorProto
-from onnx._custom_element_types import (
-    bfloat16,
-    float4e2m1,
-    float8e4m3fn,
-    float8e4m3fnuz,
-    float8e5m2,
-    float8e5m2fnuz,
-    int4,
-    uint4,
-)
-from onnx.onnx_pb import AttributeProto, GraphProto, NodeProto, TypeProto
 
 if TYPE_CHECKING:
     from collections.abc import Sequence
->>>>>>> 8fe6631d
 
 
 class RuntimeTypeError(RuntimeError):
@@ -64,14 +44,9 @@
         return f"{self.__class__.__name__}({self.name!r})"
 
 
-<<<<<<< HEAD
-def _build_schemas() -> dict[str, type]:
-    res: dict[str, type] = {}
-=======
 def _build_schemas() -> dict[str, onnx.defs.OpSchema]:
     res: dict[str, onnx.defs.OpSchema] = {}
->>>>>>> 8fe6631d
-    for schema in onnx.defs.get_all_schemas_with_history():
+    for schema in onnx.defs.onnx.defs.get_all_schemas_with_history():
         # Multiple version can coexist. The last one is kept.
         if schema.name in res:
             if schema.domain != res[schema.name].domain:
@@ -127,8 +102,7 @@
         onnx.numpy_helper.to_array(att.values),  # type: ignore[attr-defined]
         onnx.numpy_helper.to_array(att.indices),  # type: ignore[attr-defined]
         shape,
-<<<<<<< HEAD
-    )  # type: ignore
+    )
 
 
 def _attribute_conversion_function(attr_type: onnx.AttributeProto.AttributeType):
@@ -158,9 +132,6 @@
             OnnxType(t) for t in att.type_protos
         ],
     }[attr_type]
-=======
-    )
->>>>>>> 8fe6631d
 
 
 class Graph:
@@ -183,30 +154,6 @@
 
     op_domain = ""
 
-<<<<<<< HEAD
-=======
-    _attribute_conversion_functions: ClassVar[dict[Any, Any]] = {
-        AttributeProto.FLOAT: lambda att: np.float32(att.f),
-        AttributeProto.FLOATS: lambda att: [np.float32(f) for f in att.floats],
-        AttributeProto.GRAPH: lambda att: Graph(att.g),
-        AttributeProto.GRAPHS: lambda att: [Graph(g) for g in att.graphs],
-        AttributeProto.INT: lambda att: int(att.i),
-        AttributeProto.INTS: lambda att: [int(i) for i in att.ints],
-        AttributeProto.SPARSE_TENSOR: lambda att: to_sparse_tensor(att.sparse_tensor),
-        AttributeProto.SPARSE_TENSORS: lambda att: [
-            to_sparse_tensor(t) for t in att.sparse_tensors
-        ],
-        AttributeProto.STRING: lambda att: att.s.decode("utf-8"),
-        AttributeProto.STRINGS: lambda att: [s.decode("utf-8") for s in att.strings],
-        AttributeProto.TENSOR: lambda att: onnx.numpy_helper.to_array(att.t),
-        AttributeProto.TENSORS: lambda att: [
-            onnx.numpy_helper.to_array(t) for t in att.tensors
-        ],
-        AttributeProto.TYPE_PROTO: lambda att: OnnxType(att.tp),
-        AttributeProto.TYPE_PROTOS: lambda att: [OnnxType(t) for t in att.type_protos],
-    }
-
->>>>>>> 8fe6631d
     def __init__(
         self, onnx_node: onnx.NodeProto, run_params: dict[str, Any], schema: Any = None
     ):
@@ -260,16 +207,11 @@
                 new_ops=None if new_ops is None else list(new_ops.values()),
                 functions=functions,
             )
-<<<<<<< HEAD
 
         conversion_function = _attribute_conversion_function(att.type)
         if conversion_function is not None:
             return conversion_function(att)
 
-=======
-        if att.type in OpRun._attribute_conversion_functions:
-            return OpRun._attribute_conversion_functions[att.type](att)
->>>>>>> 8fe6631d
         if ref_att is None:
             raise AttributeError(
                 f"Unable to convert attribute {att.name!r} type {att.type!r} "
@@ -549,11 +491,7 @@
         n_inputs: int | None = None,
         n_outputs: int | None = None,
         **kwargs: Any,
-<<<<<<< HEAD
-    ) -> onnx.NodeProto:  # type: ignore
-=======
-    ) -> NodeProto:
->>>>>>> 8fe6631d
+    ) -> onnx.NodeProto:
         """Creates an ONNX node for this class based on the given information.
 
         Args:
@@ -743,33 +681,8 @@
         # created the body for this operator.
         types = []
         for t in inputs:
-<<<<<<< HEAD
             dtype = onnx.helper.np_dtype_to_tensor_dtype(t.dtype)
             types.append(onnx.helper.make_tensor_type_proto(dtype, t.shape))
-=======
-            try:
-                ttype = onnx.helper.np_dtype_to_tensor_dtype(t.dtype)
-            except KeyError:
-                if t.dtype == float8e4m3fn:
-                    ttype = TensorProto.FLOAT8E4M3FN  # type: ignore[attr-defined]
-                elif t.dtype == float8e4m3fnuz:
-                    ttype = TensorProto.FLOAT8E4M3FNUZ  # type: ignore[attr-defined]
-                elif t.dtype == float8e5m2:
-                    ttype = TensorProto.FLOAT8E5M2  # type: ignore[attr-defined]
-                elif t.dtype == float8e5m2fnuz:
-                    ttype = TensorProto.FLOAT8E5M2FNUZ  # type: ignore[attr-defined]
-                elif t.dtype == bfloat16:
-                    ttype = TensorProto.BLOFAT16  # type: ignore[attr-defined]
-                elif t.dtype == uint4:
-                    ttype = TensorProto.UINT4  # type: ignore[attr-defined]
-                elif t.dtype == int4:
-                    ttype = TensorProto.INT4  # type: ignore[attr-defined]
-                elif t.dtype == float4e2m1:
-                    ttype = TensorProto.FLOAT4E2M1  # type: ignore[attr-defined]
-                else:
-                    raise
-            types.append(onnx.helper.make_tensor_type_proto(ttype, t.shape))
->>>>>>> 8fe6631d
         cl = self.parent._load_impl(self.onnx_node, types)
         inst = cl(self.onnx_node, self.run_params)
         return self._run_impl(inst.impl_, *inputs, **kwargs)