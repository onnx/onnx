# Copyright (c) ONNX Project Contributors

# SPDX-License-Identifier: Apache-2.0
# pylint: disable=R0913,W0221

import numpy as np

from onnx.reference.op_run import OpRun


def _pad_impl(data, raw_pads, mode, constant_values=0.0, axes=None):  # type: ignore
    input_rank = data.ndim
<<<<<<< HEAD
    pad_width = np.zeros((input_rank, 2), dtype=np.int64)

    if axes is None:
        axes = list(range(input_rank))
    if len(axes) * 2 != len(raw_pads):
        raise RuntimeError(
            f"The number of elements ({raw_pads.size}) "
            f"in raw_pads should be 2 * len(axes) ({len(axes)})."
        )

    for i in range(len(axes)):  # pylint: disable=consider-using-enumerate
        axis = axes[i]
        pads = [raw_pads[i], raw_pads[i + len(axes)]]
        pad_width[axis, :] = pads

    pad_width = tuple(tuple(row) for row in pad_width)
=======
    if axes is None:
        axes = list(range(input_rank))
    else:
        axes = list(map(lambda axis: axis if axis >= 0 else axis + input_rank, axes))
    num_axes = len(axes)
    if num_axes * 2 != len(raw_pads):
        raise RuntimeError(
            "The number of elements in raw_pads should be 2 times the number of axes"
        )

    pad_width = [(0, 0)] * input_rank
    for i, axis in enumerate(axes):
        pad_begin = raw_pads[i]
        pad_end = raw_pads[num_axes + i]
        pad_width[axis] = (pad_begin, pad_end)
>>>>>>> 50274316

    if mode == "constant":
        return np.pad(
            data, pad_width=pad_width, mode=mode, constant_values=constant_values
        ).astype(data.dtype)
    return np.pad(data, pad_width=pad_width, mode=mode).astype(data.dtype)


class Pad_1(OpRun):
    def _run(self, data, paddings=None, mode=None, value=None):  # type: ignore
        if value is None:
            value = 0
        return (_pad_impl(data, paddings, mode=mode, constant_values=value),)


class Pad_2(OpRun):
    def _run(self, data, pads=None, mode=None, value=None):  # type: ignore
        if value is None:
            value = 0
        return (_pad_impl(data, pads, mode=mode, constant_values=value),)


class Pad_11(OpRun):
    def _run(self, data, pads, constant_value=None, mode=None):  # type: ignore
        if constant_value is None:
            constant_value = 0
        return (
            _pad_impl(data, pads, mode=mode, constant_values=constant_value, axes=None),
        )


class Pad_18(OpRun):
    def _run(self, data, pads, constant_value=None, axes=None, mode=None):  # type: ignore
        if constant_value is None:
            constant_value = 0
        return (
            _pad_impl(data, pads, mode=mode, constant_values=constant_value, axes=axes),
        )<|MERGE_RESOLUTION|>--- conflicted
+++ resolved
@@ -10,24 +10,6 @@
 
 def _pad_impl(data, raw_pads, mode, constant_values=0.0, axes=None):  # type: ignore
     input_rank = data.ndim
-<<<<<<< HEAD
-    pad_width = np.zeros((input_rank, 2), dtype=np.int64)
-
-    if axes is None:
-        axes = list(range(input_rank))
-    if len(axes) * 2 != len(raw_pads):
-        raise RuntimeError(
-            f"The number of elements ({raw_pads.size}) "
-            f"in raw_pads should be 2 * len(axes) ({len(axes)})."
-        )
-
-    for i in range(len(axes)):  # pylint: disable=consider-using-enumerate
-        axis = axes[i]
-        pads = [raw_pads[i], raw_pads[i + len(axes)]]
-        pad_width[axis, :] = pads
-
-    pad_width = tuple(tuple(row) for row in pad_width)
-=======
     if axes is None:
         axes = list(range(input_rank))
     else:
@@ -43,7 +25,6 @@
         pad_begin = raw_pads[i]
         pad_end = raw_pads[num_axes + i]
         pad_width[axis] = (pad_begin, pad_end)
->>>>>>> 50274316
 
     if mode == "constant":
         return np.pad(
