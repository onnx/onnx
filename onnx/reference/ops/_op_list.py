# Copyright (c) ONNX Project Contributors

# SPDX-License-Identifier: Apache-2.0
<<<<<<< HEAD
# pylint: disable=C0415,R0912,R0913,R0914,R0915,W0611,W0603
"""Every class imported in this module defines an implementation of
=======

"""
Every class imported in this module defines an implementation of
>>>>>>> ede2c77d
an operator of the main domain. Any class name uses `_` to specify a
version defined in a specific opset. The class name without `_`
defines the current implementation. If an operator has no class
with `_`, it means the implementation is valid for every opset.
The operator may have been updated to support more types but that
did not change the implementation.
"""
import textwrap
from typing import Any, Dict, List
from typing import Optional as TOptional
from typing import Union

from onnx import FunctionProto, NodeProto, TypeProto
from onnx.defs import get_schema, onnx_opset_version
from onnx.onnx_cpp2py_export.defs import SchemaError
from onnx.reference.op_run import (
    OpFunction,
    OpRun,
    RuntimeContextError,
    RuntimeImplementationError,
    _split_class_name,
)
from onnx.reference.ops._helpers import build_registered_operators_any_domain
from onnx.reference.ops.op_abs import Abs
from onnx.reference.ops.op_acos import Acos
from onnx.reference.ops.op_acosh import Acosh
from onnx.reference.ops.op_add import Add
from onnx.reference.ops.op_affine_grid import AffineGrid
from onnx.reference.ops.op_and import And
from onnx.reference.ops.op_argmax import ArgMax_1, ArgMax_12
from onnx.reference.ops.op_argmin import ArgMin_1, ArgMin_12
from onnx.reference.ops.op_asin import Asin
from onnx.reference.ops.op_asinh import Asinh
from onnx.reference.ops.op_atan import Atan
from onnx.reference.ops.op_atanh import Atanh
from onnx.reference.ops.op_attribute_has_value import AttributeHasValue
from onnx.reference.ops.op_average_pool import (
    AveragePool_1,
    AveragePool_7,
    AveragePool_11,
    AveragePool_19,
)
from onnx.reference.ops.op_batch_normalization import (
    BatchNormalization_6,
    BatchNormalization_9,
    BatchNormalization_14,
)
from onnx.reference.ops.op_bernoulli import Bernoulli
from onnx.reference.ops.op_bitshift import BitShift
from onnx.reference.ops.op_bitwise_and import BitwiseAnd
from onnx.reference.ops.op_bitwise_not import BitwiseNot
from onnx.reference.ops.op_bitwise_or import BitwiseOr
from onnx.reference.ops.op_bitwise_xor import BitwiseXor
from onnx.reference.ops.op_blackman_window import BlackmanWindow
from onnx.reference.ops.op_cast import Cast_1, Cast_19
from onnx.reference.ops.op_cast_like import CastLike_15, CastLike_19
from onnx.reference.ops.op_ceil import Ceil
from onnx.reference.ops.op_celu import Celu
from onnx.reference.ops.op_center_crop_pad import CenterCropPad
from onnx.reference.ops.op_clip import Clip_6, Clip_11
from onnx.reference.ops.op_col2im import Col2Im
from onnx.reference.ops.op_compress import Compress
from onnx.reference.ops.op_concat import Concat
from onnx.reference.ops.op_concat_from_sequence import ConcatFromSequence
from onnx.reference.ops.op_constant import (
    Constant_1,
    Constant_9,
    Constant_11,
    Constant_12,
)
from onnx.reference.ops.op_constant_of_shape import ConstantOfShape
from onnx.reference.ops.op_conv import Conv
from onnx.reference.ops.op_conv_integer import ConvInteger
from onnx.reference.ops.op_conv_transpose import ConvTranspose
from onnx.reference.ops.op_cos import Cos
from onnx.reference.ops.op_cosh import Cosh
from onnx.reference.ops.op_cum_sum import CumSum
from onnx.reference.ops.op_deform_conv import DeformConv
from onnx.reference.ops.op_depth_to_space import DepthToSpace
from onnx.reference.ops.op_dequantize_linear import DequantizeLinear
from onnx.reference.ops.op_det import Det
from onnx.reference.ops.op_dft import DFT_17, DFT_20
from onnx.reference.ops.op_div import Div
from onnx.reference.ops.op_dropout import Dropout_7, Dropout_12
from onnx.reference.ops.op_dynamic_quantize_linear import DynamicQuantizeLinear
from onnx.reference.ops.op_einsum import Einsum
from onnx.reference.ops.op_elu import Elu
from onnx.reference.ops.op_equal import Equal
from onnx.reference.ops.op_erf import Erf
from onnx.reference.ops.op_exp import Exp
from onnx.reference.ops.op_expand import Expand
from onnx.reference.ops.op_eyelike import EyeLike
from onnx.reference.ops.op_flatten import Flatten
from onnx.reference.ops.op_floor import Floor
from onnx.reference.ops.op_gather import Gather
from onnx.reference.ops.op_gather_elements import GatherElements
from onnx.reference.ops.op_gathernd import GatherND
from onnx.reference.ops.op_gemm import Gemm_6, Gemm_7
from onnx.reference.ops.op_global_average_pool import GlobalAveragePool
from onnx.reference.ops.op_global_max_pool import GlobalMaxPool
from onnx.reference.ops.op_greater import Greater
from onnx.reference.ops.op_greater_or_equal import GreaterOrEqual
from onnx.reference.ops.op_grid_sample import GridSample
from onnx.reference.ops.op_gru import GRU
from onnx.reference.ops.op_hamming_window import HammingWindow
from onnx.reference.ops.op_hann_window import HannWindow
from onnx.reference.ops.op_hard_sigmoid import HardSigmoid
from onnx.reference.ops.op_hardmax import Hardmax
from onnx.reference.ops.op_identity import Identity
from onnx.reference.ops.op_if import If
from onnx.reference.ops.op_image_decoder import ImageDecoder
from onnx.reference.ops.op_instance_normalization import InstanceNormalization
from onnx.reference.ops.op_isinf import IsInf
from onnx.reference.ops.op_isnan import IsNaN
from onnx.reference.ops.op_layer_normalization import LayerNormalization
from onnx.reference.ops.op_leaky_relu import LeakyRelu
from onnx.reference.ops.op_less import Less
from onnx.reference.ops.op_less_or_equal import LessOrEqual
from onnx.reference.ops.op_log import Log
from onnx.reference.ops.op_log_softmax import LogSoftmax
from onnx.reference.ops.op_loop import Loop
from onnx.reference.ops.op_lp_normalization import LpNormalization
from onnx.reference.ops.op_lp_pool import LpPool
from onnx.reference.ops.op_lrn import LRN
from onnx.reference.ops.op_lstm import LSTM
from onnx.reference.ops.op_matmul import MatMul
from onnx.reference.ops.op_matmul_integer import MatMulInteger
from onnx.reference.ops.op_max import Max
from onnx.reference.ops.op_max_pool import MaxPool
from onnx.reference.ops.op_max_unpool import MaxUnpool
from onnx.reference.ops.op_mean import Mean
from onnx.reference.ops.op_mel_weight_matrix import MelWeightMatrix
from onnx.reference.ops.op_min import Min
from onnx.reference.ops.op_mod import Mod
from onnx.reference.ops.op_mul import Mul
from onnx.reference.ops.op_neg import Neg
from onnx.reference.ops.op_negative_log_likelihood_loss import NegativeLogLikelihoodLoss
from onnx.reference.ops.op_non_max_suppression import NonMaxSuppression
from onnx.reference.ops.op_non_zero import NonZero
from onnx.reference.ops.op_not import Not
from onnx.reference.ops.op_one_hot import OneHot
from onnx.reference.ops.op_optional import Optional
from onnx.reference.ops.op_optional_get_element import OptionalGetElement
from onnx.reference.ops.op_optional_has_element import OptionalHasElement
from onnx.reference.ops.op_or import Or
from onnx.reference.ops.op_pad import Pad_1, Pad_2, Pad_11, Pad_18
from onnx.reference.ops.op_pow import Pow
from onnx.reference.ops.op_prelu import PRelu
from onnx.reference.ops.op_qlinear_conv import QLinearConv
from onnx.reference.ops.op_qlinear_matmul import QLinearMatMul
from onnx.reference.ops.op_quantize_linear import QuantizeLinear_10, QuantizeLinear_19
from onnx.reference.ops.op_random_normal import RandomNormal
from onnx.reference.ops.op_random_normal_like import RandomNormalLike
from onnx.reference.ops.op_random_uniform import RandomUniform
from onnx.reference.ops.op_random_uniform_like import RandomUniformLike
from onnx.reference.ops.op_range import Range
from onnx.reference.ops.op_reciprocal import Reciprocal
from onnx.reference.ops.op_reduce_l1 import ReduceL1_1, ReduceL1_18
from onnx.reference.ops.op_reduce_l2 import ReduceL2_1, ReduceL2_18
from onnx.reference.ops.op_reduce_log_sum import ReduceLogSum_1, ReduceLogSum_18
from onnx.reference.ops.op_reduce_log_sum_exp import (
    ReduceLogSumExp_1,
    ReduceLogSumExp_18,
)
from onnx.reference.ops.op_reduce_max import ReduceMax_1, ReduceMax_18
from onnx.reference.ops.op_reduce_mean import ReduceMean_1, ReduceMean_18
from onnx.reference.ops.op_reduce_min import ReduceMin_1, ReduceMin_18
from onnx.reference.ops.op_reduce_prod import ReduceProd_1, ReduceProd_18
from onnx.reference.ops.op_reduce_sum import ReduceSum_1, ReduceSum_13
from onnx.reference.ops.op_reduce_sum_square import (
    ReduceSumSquare_1,
    ReduceSumSquare_18,
)
from onnx.reference.ops.op_regex_full_match import RegexFullMatch
from onnx.reference.ops.op_relu import Relu
from onnx.reference.ops.op_reshape import Reshape_5, Reshape_14
from onnx.reference.ops.op_resize import Resize
from onnx.reference.ops.op_reverse_sequence import ReverseSequence
from onnx.reference.ops.op_rnn import RNN_7, RNN_14
from onnx.reference.ops.op_roi_align import RoiAlign
from onnx.reference.ops.op_round import Round
from onnx.reference.ops.op_scan import Scan
from onnx.reference.ops.op_scatter_elements import ScatterElements
from onnx.reference.ops.op_scatternd import ScatterND
from onnx.reference.ops.op_selu import Selu
from onnx.reference.ops.op_sequence_at import SequenceAt
from onnx.reference.ops.op_sequence_construct import SequenceConstruct
from onnx.reference.ops.op_sequence_empty import SequenceEmpty
from onnx.reference.ops.op_sequence_erase import SequenceErase
from onnx.reference.ops.op_sequence_insert import SequenceInsert
from onnx.reference.ops.op_sequence_length import SequenceLength
from onnx.reference.ops.op_sequence_map import SequenceMap
from onnx.reference.ops.op_shape import Shape_1, Shape_15
from onnx.reference.ops.op_shrink import Shrink
from onnx.reference.ops.op_sigmoid import Sigmoid
from onnx.reference.ops.op_sign import Sign
from onnx.reference.ops.op_sin import Sin
from onnx.reference.ops.op_sinh import Sinh
from onnx.reference.ops.op_size import Size
from onnx.reference.ops.op_slice import Slice_1, Slice_10
from onnx.reference.ops.op_softmax import Softmax
from onnx.reference.ops.op_softmax_cross_entropy_loss import SoftmaxCrossEntropyLoss
from onnx.reference.ops.op_softplus import Softplus
from onnx.reference.ops.op_softsign import Softsign
from onnx.reference.ops.op_space_to_depth import SpaceToDepth
from onnx.reference.ops.op_split import Split_2, Split_11, Split_13, Split_18
from onnx.reference.ops.op_split_to_sequence import SplitToSequence
from onnx.reference.ops.op_sqrt import Sqrt
from onnx.reference.ops.op_squeeze import Squeeze_1, Squeeze_11, Squeeze_13
from onnx.reference.ops.op_stft import STFT
from onnx.reference.ops.op_string_concat import StringConcat
from onnx.reference.ops.op_string_normalizer import StringNormalizer
from onnx.reference.ops.op_string_split import StringSplit
from onnx.reference.ops.op_sub import Sub
from onnx.reference.ops.op_sum import Sum
from onnx.reference.ops.op_tan import Tan
from onnx.reference.ops.op_tanh import Tanh
from onnx.reference.ops.op_tfidf_vectorizer import TfIdfVectorizer
from onnx.reference.ops.op_thresholded_relu import ThresholdedRelu
from onnx.reference.ops.op_tile import Tile
from onnx.reference.ops.op_topk import TopK_1, TopK_10, TopK_11
from onnx.reference.ops.op_transpose import Transpose
from onnx.reference.ops.op_trilu import Trilu
from onnx.reference.ops.op_unique import Unique
from onnx.reference.ops.op_unsqueeze import Unsqueeze_1, Unsqueeze_11, Unsqueeze_13
from onnx.reference.ops.op_upsample import Upsample
from onnx.reference.ops.op_where import Where
from onnx.reference.ops.op_xor import Xor


def _build_registered_operators() -> Dict[str, Dict[Union[int, None], OpRun]]:
    return build_registered_operators_any_domain(globals().copy())


def load_op(
    domain: str,
    op_type: str,
    version: Union[None, int] = None,
    custom: Any = None,
    node: Union[None, NodeProto] = None,
    input_types: Union[None, List[TypeProto]] = None,
    expand: bool = False,
) -> Any:
    """Loads the implemented for a specified operator.

    Args:
        domain: domain
        op_type: oprator type
        version: requested version
        custom: custom implementation (like a function)
        node: used if no implementation was found and the operator
            defines a function which is context dependant
        input_types: used if no implementation was found and the
            operator defines a function which is context dependant
        expand: use the function implemented in the schema instead of
            its reference implementation

    Returns:
        class
    """
    global _registered_operators  # noqa: PLW0603
    schema = None
    if _registered_operators is None:
        _registered_operators = _build_registered_operators()  # type: ignore[assignment]
    if custom is not None:
        return lambda *args: OpFunction(*args, impl=custom)  # type: ignore
    if version is None:
        version = onnx_opset_version()
    if domain != "":
        raise ValueError(f"Domain must be '' not {domain!r}.")
    if op_type in _registered_operators and not expand:  # type: ignore
        found = True
    else:
        # maybe the operator can be replacted by a function
        try:
            schema = get_schema(op_type, version, domain)  # type: ignore
        except SchemaError:
            raise NotImplementedError(
                f"No registered schema for operator {op_type!r} "
                f"and domain {domain!r}. Did you recompile the sources after updating the repository?"
            ) from None
        if schema.has_function:  # type: ignore
            from onnx.reference import ReferenceEvaluator

            body = schema.function_body  # type: ignore
            sess = ReferenceEvaluator(body)
            return lambda *args, sess=sess: OpFunction(*args, impl=sess)  # type: ignore
        if schema.has_context_dependent_function:  # type: ignore
            if node is None or input_types is None:
                raise RuntimeContextError(
                    f"No registered implementation for operator {op_type!r} "
                    f"and domain {domain!r}, the operator has a context dependent function. "
                    f"but argument node or input_types is not defined (input_types={input_types})."
                )
            from onnx.reference import ReferenceEvaluator

            body = schema.get_context_dependent_function(  # type: ignore
                node.SerializeToString(), [it.SerializeToString() for it in input_types]
            )
            proto = FunctionProto()
            proto.ParseFromString(body)
            sess = ReferenceEvaluator(proto)
            return lambda *args, sess=sess: OpFunction(*args, impl=sess)  # type: ignore
        found = False
    if not found:
        available = "\n".join(textwrap.wrap(", ".join(sorted(_registered_operators))))  # type: ignore
        has_function = schema.has_function if schema else None  # type: ignore
        has_context_dependent_function = (
            schema.has_context_dependent_function if schema else None  # type: ignore
        )
        raise RuntimeImplementationError(
            f"No registered implementation for operator {op_type!r} "
            f"and domain {domain!r}, schema.has_function is {has_function}, "
            f"schema.has_context_dependent_function is {has_context_dependent_function}. "
            f"You may either add one or skip the test in "
            f"'reference_evaluator_bakcend_test.py'. Available implementations:\n{available}"
        )
    impl = _registered_operators[op_type]  # type: ignore
    if None not in impl:
        raise RuntimeError(
            f"No default implementation for operator {op_type!r} "
            f"and domain {domain!r}, found "
            f"{', '.join(map(str, impl))}."
        )
    if version is None or len(impl) == 1:
        cl = impl[None]
    else:
        best = -1
        for v in impl:
            if v is None:
                continue
            if best < v <= version:
                best = v
        if best == -1:
            raise RuntimeError(
                f"No implementation for operator {op_type!r} "
                f"domain {domain!r} and version {version!r}, found "
                f"{', '.join(map(str, impl))}."
            )
        cl = impl[best]
    if cl is None:
        available = "\n".join(textwrap.wrap(", ".join(sorted(_registered_operators))))  # type: ignore
        raise ValueError(
            f"Not registered implementation for operator {op_type!r}, "
            f"domain {domain!r}, and {version!r} in\n{available}"
        )
    return cl


_registered_operators: TOptional[Dict[str, Dict[Union[int, None], OpRun]]] = None<|MERGE_RESOLUTION|>--- conflicted
+++ resolved
@@ -1,14 +1,9 @@
 # Copyright (c) ONNX Project Contributors
 
 # SPDX-License-Identifier: Apache-2.0
-<<<<<<< HEAD
 # pylint: disable=C0415,R0912,R0913,R0914,R0915,W0611,W0603
-"""Every class imported in this module defines an implementation of
-=======
-
 """
 Every class imported in this module defines an implementation of
->>>>>>> ede2c77d
 an operator of the main domain. Any class name uses `_` to specify a
 version defined in a specific opset. The class name without `_`
 defines the current implementation. If an operator has no class
