--- conflicted
+++ resolved
@@ -19,7 +19,6 @@
         )
 
     def _run(self, x, pattern=None):
-<<<<<<< HEAD
         try:
             # pylint: disable=import-outside-toplevel`
             import re2
@@ -37,14 +36,4 @@
         except ImportError as e:
             raise ImportError(
                 "re2 must be installed to use the RegexFullMatch operator reference implementation"
-            ) from e
-=======
-        # As per onnx/mapping.py, object numpy dtype corresponds to TensorProto.STRING
-        if x.dtype.kind not in _acceptable_str_dtypes:
-            raise TypeError(f"Input must be string tensor, received dtype {x.dtype}")
-        regex = self.re2.compile(pattern)
-        fullmatch_func = np.vectorize(
-            lambda x: regex.fullmatch(x) is not None, otypes=[np.bool_]
-        )
-        return (fullmatch_func(x),)
->>>>>>> 5b93576d
+            ) from e