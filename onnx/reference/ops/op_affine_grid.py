--- conflicted
+++ resolved
@@ -1,96 +1,3 @@
-<<<<<<< HEAD
-# Copyright (c) ONNX Project Contributors
-
-# SPDX-License-Identifier: Apache-2.0
-# pylint: disable=R0912,R0913,R0914,R0915,R1702,R1716,W0221
-
-import numpy as np
-
-from onnx.reference.op_run import OpRun
-
-
-def construct_original_grid(data_size, align_corners):
-    is_2d = len(data_size) == 2
-    size_zeros = np.zeros(data_size)
-    original_grid = [np.ones(data_size)]
-    for dim, dim_size in enumerate(data_size):
-        if align_corners == 1:
-            step = 2.0 / (dim_size - 1)
-            start = -1
-            stop = 1 + 0.0001
-            a = np.arange(start, stop, step)
-        else:
-            step = 2.0 / dim_size
-            start = -1 + step / 2
-            stop = 1
-            a = np.arange(start, stop, step)
-        if dim == 0:
-            if is_2d:
-                y = np.reshape(a, (dim_size, 1)) + size_zeros
-                original_grid = [y, *original_grid]
-            else:
-                z = np.reshape(a, (dim_size, 1, 1)) + size_zeros
-                original_grid = [z, *original_grid]
-        elif dim == 1:
-            if is_2d:
-                x = np.reshape(a, (1, dim_size)) + size_zeros
-                original_grid = [x, *original_grid]
-            else:
-                y = np.reshape(a, (1, dim_size, 1)) + size_zeros
-                original_grid = [y, *original_grid]
-        else:
-            x = np.reshape(a, (1, dim_size)) + size_zeros
-            original_grid = [x, *original_grid]
-    return np.stack(original_grid, axis=2 if is_2d else 3)
-
-
-def apply_affine_transform(theta_n, original_grid_homo):
-    # theta_n: (N, 2, 3) for 2D, (N, 3, 4) for 3D
-    # original_grid_homo: (H, W, 3) for 2D, (D, H, W, 4) for 3D
-    assert (
-        theta_n.ndim == 3
-    ), "theta_n shall have shape of (N, 2, 3) for 2D, (N, 3, 4) for 3D"
-    if original_grid_homo.ndim == 3:
-        N, dim_2d, dim_homo = theta_n.shape
-        assert dim_2d == 2 and dim_homo == 3
-        H, W, dim_homo = original_grid_homo.shape
-        assert dim_homo == 3
-        # reshape to [H * W, dim_homo] and then transpose to [dim_homo, H * W]
-        original_grid_transposed = np.transpose(
-            np.reshape(original_grid_homo, (H * W, dim_homo))
-        )
-        grid_n = np.matmul(
-            theta_n, original_grid_transposed
-        )  # shape (N, dim_2d, H * W)
-        # transpose to (N, H * W, dim_2d) and then reshape to (N, H, W, dim_2d)
-        grid = np.reshape(np.transpose(grid_n, (0, 2, 1)), (N, H, W, dim_2d))
-        return grid.astype(np.float32)
-    else:
-        assert original_grid_homo.ndim == 4
-        N, dim_3d, dim_homo = theta_n.shape
-        assert dim_3d == 3 and dim_homo == 4
-        D, H, W, dim_homo = original_grid_homo.shape
-        assert dim_homo == 4
-        # reshape to [D * H * W, dim_homo] and then transpose to [dim_homo, D * H * W]
-        original_grid_transposed = np.transpose(
-            np.reshape(original_grid_homo, (D * H * W, dim_homo))
-        )
-        grid_n = np.matmul(
-            theta_n, original_grid_transposed
-        )  # shape (N, dim_3d, D * H * W)
-        # transpose to (N, D * H * W, dim_3d) and then reshape to (N, D, H, W, dim_3d)
-        grid = np.reshape(np.transpose(grid_n, (0, 2, 1)), (N, D, H, W, dim_3d))
-        return grid.astype(np.float32)
-
-
-class AffineGrid(OpRun):
-    def _run(self, theta, size, align_corners=None):  # type: ignore
-        align_corners = align_corners or self.align_corners  # type: ignore
-        _, _, *data_size = size
-        original_grid = construct_original_grid(data_size, align_corners)
-        grid = apply_affine_transform(theta, original_grid)
-        return (grid,)
-=======
 # Copyright (c) ONNX Project Contributors
 
 # SPDX-License-Identifier: Apache-2.0
@@ -181,5 +88,4 @@
         _, _, *data_size = size
         original_grid = construct_original_grid(data_size, align_corners)
         grid = apply_affine_transform(theta, original_grid)
-        return (grid,)
->>>>>>> ede2c77d
+        return (grid,)