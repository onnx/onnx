# SPDX-License-Identifier: Apache-2.0

from __future__ import absolute_import
from __future__ import division
from __future__ import print_function
from __future__ import unicode_literals

from onnx import checker, helper, numpy_helper, TensorProto, NodeProto, GraphProto, ValueInfoProto, ModelProto, ONNX_ML, SparseTensorProto, TypeProto
from onnx.defs import ONNX_DOMAIN, ONNX_ML_DOMAIN, AI_ONNX_PREVIEW_TRAINING_DOMAIN
from onnx.helper import make_node, make_tensor, make_tensor_value_info, make_empty_tensor_value_info, make_opsetid, make_tensor_sequence_value_info
from typing import Sequence, Union, Text, Tuple, List, Any, Optional
import onnx.shape_inference
import unittest
import os
import numpy as np  # type: ignore


class TestShapeInference(unittest.TestCase):
    def _make_graph(self,
                    seed_values,  # type: Sequence[Union[Text, Tuple[Text, TensorProto.DataType, Any]]]
                    nodes,  # type: List[NodeProto]
                    value_info,  # type: List[ValueInfoProto]
                    initializer=None  # type: Optional[Sequence[TensorProto]]
                    ):  # type: (...) -> GraphProto
        if initializer is None:
            initializer = []
        names_in_initializer = set(x.name for x in initializer)
        input_value_infos = []
        # If the starting values are not also initializers,
        # introduce the starting values as the output of reshape,
        # so that the sizes are guaranteed to be unknown
        for seed_value in seed_values:
            if isinstance(seed_value, tuple):
                seed_name, proto_type = seed_value[:2]
                seed_value_info = make_tensor_value_info(*seed_value)
            else:
                seed_name, proto_type = seed_value, TensorProto.UNDEFINED
                seed_value_info = make_empty_tensor_value_info(seed_value)
            if seed_name in names_in_initializer:
                input_value_infos.append(seed_value_info)
            else:
                value_info.append(seed_value_info)
                input_value_infos.append(make_tensor_value_info('SEED_' + seed_name, proto_type, ()))
                input_value_infos.append(make_tensor_value_info('UNKNOWN_SHAPE_' + seed_name, TensorProto.INT64, ()))
                nodes[:0] = [make_node("Reshape", ['SEED_' + seed_name, 'UNKNOWN_SHAPE_' + seed_name], [seed_name])]
        return helper.make_graph(nodes, "test", input_value_infos, [], initializer=initializer, value_info=value_info)

    def _inferred(self, graph, **kwargs):  # type: (GraphProto, **Any) -> ModelProto
        kwargs[str('producer_name')] = 'onnx-test'
        orig_model = helper.make_model(graph, **kwargs)
        inferred_model = onnx.shape_inference.infer_shapes(orig_model, strict_mode=True)
        checker.check_model(inferred_model)
        return inferred_model

    def _assert_inferred(self, graph, vis, **kwargs):  # type: (GraphProto, List[ValueInfoProto], **Any) -> None
        names_in_vis = set(x.name for x in vis)
        vis = list(x for x in graph.value_info if x.name not in names_in_vis) + vis
        inferred_model = self._inferred(graph, **kwargs)
        inferred_vis = list(inferred_model.graph.value_info)
        vis = list(sorted(vis, key=lambda x: x.name))
        inferred_vis = list(sorted(inferred_vis, key=lambda x: x.name))
        assert len(vis) == len(inferred_vis)
        for i in range(len(vis)):
            self._compare_value_infos(vis[i].type, inferred_vis[i].type)

    def _compare_value_infos(self, vi_type, inferred_vi_type):  # type: (TypeProto, TypeProto) -> None
        if vi_type.HasField('tensor_type'):
            assert inferred_vi_type.HasField('tensor_type')
            assert vi_type.tensor_type.HasField('elem_type')
            assert inferred_vi_type.tensor_type.HasField('elem_type')
            assert vi_type.tensor_type.elem_type == inferred_vi_type.tensor_type.elem_type
            for dim_i in range(len(vi_type.tensor_type.shape.dim)):
                dim = vi_type.tensor_type.shape.dim[dim_i]
                inferred_dim = inferred_vi_type.tensor_type.shape.dim[dim_i]
                # if it is a symbolic shape, make sure the inferred symbol has generated (dim_param)
                if dim.dim_param:
                    assert inferred_dim.dim_param, '\n%s\n%s\n' % (vi_type, inferred_vi_type)
                else:
                    assert dim.dim_value == inferred_dim.dim_value, '\n%s\n%s\n' % (vi_type, inferred_vi_type)
        elif vi_type.HasField('sequence_type'):
            assert inferred_vi_type.HasField('sequence_type')
            vi = vi_type.sequence_type.elem_type
            inferred_vi = inferred_vi_type.sequence_type.elem_type
            self._compare_value_infos(vi, inferred_vi)
        elif vi_type.HasField('optional_type'):
            assert inferred_vi_type.HasField('optional_type')
            vi = vi_type.optional_type.elem_type
            inferred_vi = inferred_vi_type.optional_type.elem_type
            self._compare_value_infos(vi, inferred_vi)
        else:
            raise NotImplementedError(
                "Unrecognized value info type in _compare_value_infos: ", str(vi_type))

    def test_empty_graph(self):  # type: () -> None
        graph = self._make_graph(
            ['y'],
            [], [])
        self.assertRaises(onnx.shape_inference.InferenceError, self._inferred, graph)

    def _identity_prop(self, op, **kwargs):  # type: (Text, **Any) -> None
        graph = self._make_graph(
            [('x', TensorProto.FLOAT, (30, 4, 5))],
            [make_node(op, 'x', 'y', **kwargs)],
            [])
        self._assert_inferred(graph, [make_tensor_value_info('y', TensorProto.FLOAT, (30, 4, 5))])

    def test_transpose(self):  # type: () -> None
        graph = self._make_graph(
            [("X", TensorProto.FLOAT, (2, 3, 4))],
            [make_node("Transpose", ["X"], ["Y"], perm=[1, 0, 2])],
            [])
        self._assert_inferred(graph, [make_tensor_value_info("Y", TensorProto.FLOAT, (3, 2, 4))])

    def test_transpose_preexisting(self):  # type: () -> None
        graph = self._make_graph(
            [("X", TensorProto.FLOAT, (2, 3, 4))],
            [make_node("Transpose", ["X"], ["Y"], perm=[1, 0, 2])],
            [make_tensor_value_info("Y", TensorProto.FLOAT, None)])
        self._assert_inferred(graph, [make_tensor_value_info("Y", TensorProto.FLOAT, (3, 2, 4))])

    def test_transpose_partial(self):  # type: () -> None
        graph = self._make_graph(
            [("X", TensorProto.FLOAT, (2, 3, 4))],
            [make_node("Transpose", ["X"], ["Y"], perm=[1, 0, 2])],
            [make_tensor_value_info("Y", TensorProto.UNDEFINED, (3, "a", "b"))])  # type: ignore
        self._assert_inferred(graph, [make_tensor_value_info("Y", TensorProto.FLOAT, (3, 2, 4))])

    def test_transpose_preexisting_incorrect_shape(self):  # type: () -> None
        graph = self._make_graph(
            [("X", TensorProto.FLOAT, (2, 3, 4))],
            [make_node("Transpose", ["X"], ["Y"], perm=[1, 0, 2])],
            [make_tensor_value_info("Y", TensorProto.FLOAT, (5, 5, 5))])
        self.assertRaises(onnx.shape_inference.InferenceError, self._inferred, graph)

    def test_transpose_preexisting_incorrect_type(self):  # type: () -> None
        graph = self._make_graph(
            [("X", TensorProto.FLOAT, (2, 3, 4))],
            [make_node("Transpose", ["X"], ["Y"], perm=[1, 0, 2])],
            [make_tensor_value_info("Y", TensorProto.STRING, (3, 2, 4))])
        self.assertRaises(onnx.shape_inference.InferenceError, self._inferred, graph)

    def _make_matmul_test_all_dims_known(self, shape1, shape2):  # type: (Sequence[int], Sequence[int]) -> None
        expected_out_shape = np.matmul(np.arange(np.product(shape1)).reshape(shape1),
                                       np.arange(np.product(shape2)).reshape(shape2)).shape
        graph = self._make_graph(
            [('x', TensorProto.FLOAT, shape1),
             ('y', TensorProto.FLOAT, shape2)],
            [make_node('MatMul', ['x', 'y'], ['z'])],
            [])
        self._assert_inferred(graph, [make_tensor_value_info('z', TensorProto.FLOAT, expected_out_shape)])

    def test_matmul_all_dims_known(self):  # type: () -> None
        self._make_matmul_test_all_dims_known((2,), (2,))

        self._make_matmul_test_all_dims_known((4, 2), (2, 4))
        self._make_matmul_test_all_dims_known((5, 2), (2, 4))
        self._make_matmul_test_all_dims_known((5, 2), (2, 1))
        self._make_matmul_test_all_dims_known((1, 2), (2, 3))
        self._make_matmul_test_all_dims_known((2,), (2, 3))
        self._make_matmul_test_all_dims_known((4, 2), (2,))
        self._make_matmul_test_all_dims_known((1, 4, 2), (3, 2, 3))
        self._make_matmul_test_all_dims_known((3, 4, 2), (3, 2, 3))
        self._make_matmul_test_all_dims_known((5, 1, 4, 2), (1, 3, 2, 3))
        self._make_matmul_test_all_dims_known((4, 2), (3, 2, 3))

    def _make_matmul_test_allow_unknown(self, shape1, shape2, expected_out_shape):  # type: (Any, Any, Any) -> None
        graph = self._make_graph(
            [('x', TensorProto.FLOAT, shape1),
             ('y', TensorProto.FLOAT, shape2)],
            [make_node('MatMul', ['x', 'y'], ['z'])],
            [])
        self._assert_inferred(graph, [make_tensor_value_info('z', TensorProto.FLOAT, expected_out_shape)])

    def test_matmul_allow_unknown(self):  # type: () -> None
        self._make_matmul_test_allow_unknown((None,), (None,), ())
        self._make_matmul_test_allow_unknown((3,), (None,), ())
        self._make_matmul_test_allow_unknown((2,), (2, "a"), ("a",))
        self._make_matmul_test_allow_unknown((4, 2), (2, "a"), (4, "a"))
        self._make_matmul_test_allow_unknown((4, None), (2, "a"), (4, "a"))
        self._make_matmul_test_allow_unknown((4, None), (None, "a"), (4, "a"))
        self._make_matmul_test_allow_unknown((1, 4, 2), ("a", 2, 5), ("a", 4, 5))
        self._make_matmul_test_allow_unknown((1, 3, 4, 2), ("a", 2, 5), (1, 3, 4, 5))
        self._make_matmul_test_allow_unknown((3,), None, None)
        self._make_matmul_test_allow_unknown(None, None, None)

    def test_cast(self):  # type: () -> None
        graph = self._make_graph(
            [("x", TensorProto.FLOAT, (2, 4, 3))],
            [make_node("Cast", ["x"], ["y"], to=TensorProto.UINT8)],
            [])
        self._assert_inferred(graph, [make_tensor_value_info("y", TensorProto.UINT8, (2, 4, 3))])

    def test_cast_like(self):  # type: () -> None
        graph = self._make_graph(
            [("x", TensorProto.FLOAT, (2, 4, 3)), ("t", TensorProto.FLOAT16, ("N",))],
            [make_node("CastLike", ["x", "t"], ["y"])],
            [])
        self._assert_inferred(graph, [make_tensor_value_info("y", TensorProto.FLOAT16, (2, 4, 3))])

    def test_concat(self):  # type: () -> None
        graph = self._make_graph(
            [("x", TensorProto.FLOAT, (2, 4, 3)),
             ("y", TensorProto.FLOAT, (7, 4, 3))],
            [make_node("Concat", ['x', 'y'], ['z'], axis=0)],
            [])
        self._assert_inferred(graph, [make_tensor_value_info('z', TensorProto.FLOAT, (9, 4, 3))])

    def test_concat_missing_shape(self):  # type: () -> None
        graph = self._make_graph(
            [("x", TensorProto.FLOAT, (2, 4, 3)),
             "y",
             ("z", TensorProto.FLOAT, (None, None, None))],
            [make_node("Concat", ['x', 'y', 'z'], ['out'], axis=0)],
            [])
        self.assertRaises(onnx.shape_inference.InferenceError, self._inferred, graph)

    def test_concat_3d_axis_2(self):  # type: () -> None
        graph = self._make_graph(
            [('x', TensorProto.FLOAT, (2, 2, 2)),
             ('y', TensorProto.FLOAT, (2, 2, 2))],
            [make_node('Concat', ['x', 'y'], ['z'], axis=2)],
            [])
        self._assert_inferred(graph, [make_tensor_value_info('z', TensorProto.FLOAT, (2, 2, 4))])

    def test_concat_param(self):  # type: () -> None
        graph = self._make_graph(
            [("x", TensorProto.FLOAT, ("a", 2)),
             ("y", TensorProto.FLOAT, ("a", 3))],
            [make_node("Concat", ['x', 'y'], ['z'], axis=1)],
            [])
        self._assert_inferred(graph, [make_tensor_value_info('z', TensorProto.FLOAT, ("a", 5))])

    def test_concat_param_single_input(self):  # type: () -> None
        graph = self._make_graph(
            [("x", TensorProto.FLOAT, ("a", 2))],
            [make_node("Concat", ['x'], ['z'], axis=0)],
            [])
        self._assert_inferred(graph, [make_tensor_value_info('z', TensorProto.FLOAT, ("a", 2))])

    def test_reshape_dynamic_shape(self):  # type: () -> None
        graph = self._make_graph(
            [('x', TensorProto.UINT8, (2, 4, 3)),
             ('shape', TensorProto.INT64, (2,))],
            [make_node("Reshape", ['x', 'shape'], ['y'])],
            [])
        self._assert_inferred(graph, [make_tensor_value_info('y', TensorProto.UINT8, None)])

    def test_reshape_static_shape(self):  # type: () -> None
        graph = self._make_graph(
            [('x', TensorProto.UINT8, (2, 4, 3)),
             ('shape', TensorProto.INT64, (2,))],
            [make_node("Reshape", ['x', 'shape'], ['y'])],
            [],
            initializer=[make_tensor('shape', TensorProto.INT64, (2,), (3, 8))])
        self._assert_inferred(graph, [make_tensor_value_info('y', TensorProto.UINT8, (3, 8))])

    def test_reshape_static_shape_inferred(self):  # type: () -> None
        graph = self._make_graph(
            [('x', TensorProto.UINT8, (2, 4, 3)),
             ('shape', TensorProto.INT64, (3,))],
            [make_node("Reshape", ['x', 'shape'], ['y'])],
            [],
            initializer=[make_tensor('shape', TensorProto.INT64, (3,), (0, 3, -1))])
        self._assert_inferred(graph, [make_tensor_value_info('y', TensorProto.UINT8, (2, 3, 4))])

    def test_reshape_static_shape_zero(self):  # type: () -> None
        graph = self._make_graph(
            [('x', TensorProto.UINT8, (1, 1, 1)),
             ('shape', TensorProto.INT64, (3,))],
            [make_node("Reshape", ['x', 'shape'], ['y'])],
            [],
            initializer=[make_tensor('shape', TensorProto.INT64, (3,), (0, 1, 1))])
        self._assert_inferred(graph, [make_tensor_value_info('y', TensorProto.UINT8, (1, 1, 1))])

    def test_reshape_static_shape_allowzero(self):  # type: () -> None
        graph = self._make_graph(
            [('x', TensorProto.UINT8, (1, 0, 0)),
             ('shape', TensorProto.INT64, (3,))],
            [make_node("Reshape", ['x', 'shape'], ['y'], allowzero=1)],
            [],
            initializer=[make_tensor('shape', TensorProto.INT64, (3,), (0, 1, 1))])
        self._assert_inferred(graph, [make_tensor_value_info('y', TensorProto.UINT8, (0, 1, 1))])

    def test_reshape_static_shape_constant(self):  # type: () -> None
        graph = self._make_graph(
            [('x', TensorProto.UINT8, (2, 4, 3))],
            [make_node("Constant", [], ['shape'],
                       value=make_tensor('shape', TensorProto.INT64, (2,), (3, 8))),
             make_node("Reshape", ['x', 'shape'], ['y'])],
            [])
        self._assert_inferred(graph, [
            make_tensor_value_info('shape', TensorProto.INT64, (2,)),
            make_tensor_value_info('y', TensorProto.UINT8, (3, 8))])

    def test_upsample(self):  # type: () -> None
        graph = self._make_graph(
            [('x', TensorProto.INT32, (2, 4, 3, 5)),
             ('scales', TensorProto.FLOAT, (4,))],
            [make_node("Upsample", ['x', 'scales'], ['y'])],
            [],
            initializer=[make_tensor('scales', TensorProto.FLOAT, (4,), (1.0, 1.1, 1.3, 1.9))])
        self._assert_inferred(
            graph,
            [make_tensor_value_info('y', TensorProto.INT32, (2, 4, 3, 9))],
            opset_imports=[helper.make_opsetid(ONNX_DOMAIN, 9)])

    def test_upsample_raw_data(self):  # type: () -> None
        graph = self._make_graph(
            [('x', TensorProto.INT32, (2, 4, 3, 5)),
             ('scales', TensorProto.FLOAT, (4,))],
            [make_node("Upsample", ['x', 'scales'], ['y'])],
            [],
            initializer=[make_tensor('scales', TensorProto.FLOAT, (4,),
                                     vals=np.array([1.0, 1.1, 1.3, 1.9], dtype='<f4').tobytes(), raw=True)])  # Feed raw bytes (force little endian ordering like onnx standard) for test purpose
        self._assert_inferred(
            graph,
            [make_tensor_value_info('y', TensorProto.INT32, (2, 4, 3, 9))],
            opset_imports=[helper.make_opsetid(ONNX_DOMAIN, 9)])

    def test_upsample_raw_data_v7(self):  # type: () -> None
        graph = self._make_graph(
            [('x', TensorProto.INT32, (1, 3, 4, 5))],
            [make_node("Upsample", ['x'], ['y'], scales=[2.0, 1.1, 2.3, 1.9])],
            [])
        self._assert_inferred(
            graph,
            [make_tensor_value_info('y', TensorProto.INT32, (2, 3, 9, 9))],
            opset_imports=[helper.make_opsetid(ONNX_DOMAIN, 7)])

    def test_expand(self):  # type: () -> None
        graph = self._make_graph(
            [('x', TensorProto.INT32, (3, 1)),
             ('shape', TensorProto.INT64, (3,))],
            [make_node("Expand", ['x', 'shape'], ['y'])],
            [],
            initializer=[make_tensor('shape', TensorProto.INT64, (3,), (2, 1, 6))])
        self._assert_inferred(
            graph,
            [make_tensor_value_info('y', TensorProto.INT32, (2, 3, 6))])

    def test_expand_scalar_input(self):  # type: () -> None
        graph = self._make_graph(
            [('x', TensorProto.INT32, ()),
             ('shape', TensorProto.INT64, (2,))],
            [make_node("Expand", ['x', 'shape'], ['y'])],
            [],
            initializer=[make_tensor('shape', TensorProto.INT64, (2,), (4, 8))])
        self._assert_inferred(
            graph,
            [make_tensor_value_info('y', TensorProto.INT32, (4, 8))])

    def test_expand_raw_data(self):  # type: () -> None
        graph = self._make_graph(
            [('x', TensorProto.INT32, (3, 1)),
             ('shape', TensorProto.INT64, (2,))],
            [make_node("Expand", ['x', 'shape'], ['y'])],
            [],
            initializer=[make_tensor('shape', TensorProto.INT64, (2,),
                                     vals=np.array([3, 4], dtype='<i8').tobytes(), raw=True)])  # Feed raw bytes (force little endian ordering like onnx standard) for test purpose
        self._assert_inferred(
            graph,
            [make_tensor_value_info('y', TensorProto.INT32, (3, 4))])

    def test_resize_size(self):  # type: () -> None
        graph = self._make_graph(
            [('x', TensorProto.INT32, (2, 4, 3, 5)),
             ('roi', TensorProto.FLOAT, (8,)),
             ('scales', TensorProto.FLOAT, (4,)),
             ('sizes', TensorProto.INT64, (4,))],
            [make_node("Resize", ['x', 'roi', 'scales', 'sizes'], ['y'])],
            [],
            initializer=[make_tensor('sizes', TensorProto.INT64, (4,), (3, 5, 6, 7))])
        self._assert_inferred(
            graph,
            [make_tensor_value_info('y', TensorProto.INT32, (3, 5, 6, 7))])

    def test_resize_scale(self):  # type: () -> None
        graph = self._make_graph(
            [('x', TensorProto.INT32, (2, 4, 3, 5)),
             ('roi', TensorProto.FLOAT, (8,)),
             ('scales', TensorProto.FLOAT, (4,))],
            [make_node("Resize", ['x', 'roi', 'scales'], ['y'])],
            [],
            initializer=[make_tensor('scales', TensorProto.FLOAT, (4,), (1.0, 1.1, 1.3, 1.9))])
        self._assert_inferred(
            graph,
            [make_tensor_value_info('y', TensorProto.INT32, (2, 4, 3, 9))])

    def test_resize_scale_raw_data(self):  # type: () -> None
        graph = self._make_graph(
            [('x', TensorProto.INT32, (1, 3, 4, 5)),
             ('roi', TensorProto.FLOAT, (8,)),
             ('scales', TensorProto.FLOAT, (4,))],
            [make_node("Resize", ['x', 'roi', 'scales'], ['y'])],
            [],
            initializer=[make_tensor('scales', TensorProto.FLOAT, (4,),
                                     vals=np.array([2.0, 1.1, 2.3, 1.9], dtype='<f4').tobytes(), raw=True)])
        self._assert_inferred(
            graph,
            [make_tensor_value_info('y', TensorProto.INT32, (2, 3, 9, 9))])

    def test_shape(self):  # type: () -> None
        graph = self._make_graph(
            [('x', TensorProto.FLOAT, (2, 4, 3))],
            [make_node("Shape", ['x'], ['y'])],
            [])
        self._assert_inferred(graph, [make_tensor_value_info('y', TensorProto.INT64, (3,))])

    def test_shape_start_1(self):  # type: () -> None
        graph = self._make_graph(
            [('x', TensorProto.FLOAT, (2, 4, 3))],
            [make_node("Shape", ['x'], ['y'], start=1)],
            [])
        self._assert_inferred(graph, [make_tensor_value_info('y', TensorProto.INT64, (2,))])

    def test_shape_end_1(self):  # type: () -> None
        graph = self._make_graph(
            [('x', TensorProto.FLOAT, (2, 4, 3))],
            [make_node("Shape", ['x'], ['y'], end=1)],
            [])
        self._assert_inferred(graph, [make_tensor_value_info('y', TensorProto.INT64, (1,))])

    def test_shape_negative_start(self):  # type: () -> None
        graph = self._make_graph(
            [('x', TensorProto.FLOAT, (2, 4, 3))],
            [make_node("Shape", ['x'], ['y'], start=-1)],
            [])
        self._assert_inferred(graph, [make_tensor_value_info('y', TensorProto.INT64, (1,))])

    def test_shape_clip1(self):  # type: () -> None
        graph = self._make_graph(
            [('x', TensorProto.FLOAT, (2, 4, 3))],
            [make_node("Shape", ['x'], ['y'], start=-5)],
            [])
        self._assert_inferred(graph, [make_tensor_value_info('y', TensorProto.INT64, (3,))])

    def test_shape_clip2(self):  # type: () -> None
        graph = self._make_graph(
            [('x', TensorProto.FLOAT, (2, 4, 3))],
            [make_node("Shape", ['x'], ['y'], end=10)],
            [])
        self._assert_inferred(graph, [make_tensor_value_info('y', TensorProto.INT64, (3,))])

    def test_size(self):  # type: () -> None
        graph = self._make_graph(
            [('x', TensorProto.FLOAT, (2, 4, 3))],
            [make_node("Size", ['x'], ['y'])],
            [])
        self._assert_inferred(graph, [make_tensor_value_info('y', TensorProto.INT64, ())])

    def test_gather(self):  # type: () -> None
        graph = self._make_graph(
            [('x', TensorProto.FLOAT, (4, 3)),
             ('i', TensorProto.INT64, (2,))],
            [make_node("Gather", ['x', 'i'], ['y'])],
            [])
        self._assert_inferred(graph, [make_tensor_value_info('y', TensorProto.FLOAT, (2, 3))])  # type: ignore

    def test_gather_axis1(self):  # type: () -> None
        graph = self._make_graph(
            [('x', TensorProto.FLOAT, (4, 3, 5)),
             ('i', TensorProto.INT64, (1, 2))],
            [make_node("Gather", ['x', 'i'], ['y'], axis=1)],
            [])
        self._assert_inferred(graph, [make_tensor_value_info('y', TensorProto.FLOAT, (4, 1, 2, 5))])  # type: ignore

    def test_gather_into_scalar(self):  # type: () -> None
        graph = self._make_graph(
            [('x', TensorProto.FLOAT, (3,)),
             ('i', TensorProto.INT64, ())],
            [make_node("Gather", ['x', 'i'], ['y'])],
            [])
        self._assert_inferred(graph, [make_tensor_value_info('y', TensorProto.FLOAT, ())])

    def test_gather_elements(self):  # type: () -> None
        graph = self._make_graph(
            [('x', TensorProto.FLOAT, (2, 2)),
             ('i', TensorProto.INT64, (2, 2))],
            [make_node("GatherElements", ['x', 'i'], ['y'], axis=1)],
            [])
        self._assert_inferred(graph, [make_tensor_value_info('y', TensorProto.FLOAT, (2, 2))])  # type: ignore

    def test_gather_elements_axis0(self):  # type: () -> None
        graph = self._make_graph(
            [('x', TensorProto.FLOAT, (3, 3)),
             ('i', TensorProto.INT64, (2, 3))],
            [make_node("GatherElements", ['x', 'i'], ['y'], axis=0)],
            [])
        self._assert_inferred(graph, [make_tensor_value_info('y', TensorProto.FLOAT, (2, 3))])  # type: ignore

    def test_scatter(self):  # type: () -> None
        graph = self._make_graph(
            [('x', TensorProto.FLOAT, (3, 3)),
             ('i', TensorProto.INT64, (2, 3)),
             ('u', TensorProto.FLOAT, (2, 3))],
            [make_node("Scatter", ['x', 'i', 'u'], ['y'])],
            [])
        self._assert_inferred(
            graph,
            [make_tensor_value_info('y', TensorProto.FLOAT, (3, 3))],
            opset_imports=[helper.make_opsetid(ONNX_DOMAIN, 10)])  # type: ignore

    def test_scatter_axis1(self):  # type: () -> None
        graph = self._make_graph(
            [('x', TensorProto.FLOAT, (1, 5)),
             ('i', TensorProto.INT64, (1, 2)),
             ('u', TensorProto.FLOAT, (1, 2))],
            [make_node("Scatter", ['x', 'i', 'u'], ['y'], axis=1)],
            [])
        self._assert_inferred(
            graph,
            [make_tensor_value_info('y', TensorProto.FLOAT, (1, 5))],
            opset_imports=[helper.make_opsetid(ONNX_DOMAIN, 10)])  # type: ignore

    def test_scatter_elements(self):  # type: () -> None
        graph = self._make_graph(
            [('x', TensorProto.FLOAT, (3, 3)),
             ('i', TensorProto.INT64, (2, 3)),
             ('u', TensorProto.FLOAT, (2, 3))],
            [make_node("ScatterElements", ['x', 'i', 'u'], ['y'])],
            [])
        self._assert_inferred(graph, [make_tensor_value_info('y', TensorProto.FLOAT, (3, 3))])  # type: ignore

    def test_scatter_elements_axis1(self):  # type: () -> None
        graph = self._make_graph(
            [('x', TensorProto.FLOAT, (1, 5)),
             ('i', TensorProto.INT64, (1, 2)),
             ('u', TensorProto.FLOAT, (1, 2))],
            [make_node("ScatterElements", ['x', 'i', 'u'], ['y'], axis=1)],
            [])
        self._assert_inferred(graph, [make_tensor_value_info('y', TensorProto.FLOAT, (1, 5))])  # type: ignore

    def test_scatternd(self):  # type: () -> None
        graph = self._make_graph(
            [('x', TensorProto.FLOAT, (4, 5, 6)),
             ('indices', TensorProto.INT64, (3, 3, 2)),
             ('updates', TensorProto.FLOAT, (3, 3, 6))],
            [make_node("ScatterND", ['x', 'indices', 'updates'], ['y'])],
            [])
        self._assert_inferred(graph, [make_tensor_value_info('y', TensorProto.FLOAT, (4, 5, 6))])  # type: ignore

    def test_scatternd_noshape(self):  # type: () -> None
        # The shape of 'x_reshaped' cannot be inferred, since it is the output of a dynamic reshape.
        # Thus the shape of 'y' is also None.
        graph = self._make_graph(
            [('x', TensorProto.FLOAT, (4, 5, 6)),
             ('indices', TensorProto.INT64, (3, 3, 2)),
             ('updates', TensorProto.FLOAT, (3, 3, 6)),
             ('shape', TensorProto.INT64, (2,))],
            [make_node("Reshape", ['x', 'shape'], ['x_reshaped']),
             make_node("ScatterND", ['x_reshaped', 'indices', 'updates'], ['y'])],
            [])
        self._assert_inferred(graph, [
            make_tensor_value_info('x_reshaped', TensorProto.FLOAT, None),
            make_tensor_value_info('y', TensorProto.FLOAT, None)])  # type: ignore

    def test_squeeze(self):  # type: () -> None
        graph = self._make_graph(
            [('x', TensorProto.FLOAT, (1, 3, 1, 1, 2, 1)),
             ('axes', TensorProto.INT64, (4,))],
            [make_node('Squeeze', ['x', 'axes'], 'y')],
            [],
            initializer=[make_tensor('axes', TensorProto.INT64, (4,), (0, 2, 3, 5))])
        self._assert_inferred(graph, [make_tensor_value_info('y', TensorProto.FLOAT, (3, 2))])

    def test_unsqueeze_regular(self):  # type: () -> None
        graph = self._make_graph(
            [('x', TensorProto.FLOAT, (3, 2)),
             ('axes', TensorProto.INT64, (4,))],
            [make_node('Unsqueeze', ['x', 'axes'], 'y')],
            [],
            initializer=[make_tensor('axes', TensorProto.INT64, (4,), (0, 1, 3, 5))])
        self._assert_inferred(graph, [make_tensor_value_info('y', TensorProto.FLOAT, (1, 1, 3, 1, 2, 1))])

    def test_unsqueeze_unsorted_axes(self):  # type: () -> None
        graph = self._make_graph(
            [('x', TensorProto.FLOAT, (3, 4, 5)),
             ('axes', TensorProto.INT64, (2,))],
            [make_node('Unsqueeze', ['x', 'axes'], 'y')],
            [],
            initializer=[make_tensor('axes', TensorProto.INT64, (2,), (4, 0))])
        self._assert_inferred(graph, [make_tensor_value_info('y', TensorProto.FLOAT, (1, 3, 4, 5, 1))])

    def test_unsqueeze_negative_axes(self):  # type: () -> None
        graph = self._make_graph(
            [('x', TensorProto.FLOAT, (3, 4, 5)),
             ('axes', TensorProto.INT64, (2,))],
            [make_node('Unsqueeze', ['x', 'axes'], 'y')],
            [],
            initializer=[make_tensor('axes', TensorProto.INT64, (2,), (0, -1))])
        self._assert_inferred(graph, [make_tensor_value_info('y', TensorProto.FLOAT, (1, 3, 4, 5, 1))])

    def test_slice_without_input_shape(self):  # type: () -> None
        graph = self._make_graph(
            [('x', TensorProto.FLOAT, (3, 2)), ('starts', TensorProto.INT64, (1,)), ('ends', TensorProto.INT64, (1,))],
            [make_node('Slice', ['x', 'starts', 'ends'], ['y'])],
            [])
        self._assert_inferred(graph, [make_tensor_value_info('y', TensorProto.FLOAT, None)])

    def test_slice_with_input_shape(self):  # type: () -> None
        graph = self._make_graph(
            [('x', TensorProto.FLOAT, (3, 2)), ('starts', TensorProto.INT64, (2, )), ('ends', TensorProto.INT64, (2, ))],
            [make_node('Slice', ['x', 'starts', 'ends'], ['y'])],
            [],
            initializer=[make_tensor('starts', TensorProto.INT64, (2, ),
                                      vals=np.array([1, 0], dtype='<i8').tobytes(), raw=True),  # Feed raw bytes (force little endian ordering like onnx standard) for test purpose
                         make_tensor('ends', TensorProto.INT64, (2, ), (2, 2))])
        self._assert_inferred(graph, [make_tensor_value_info('y', TensorProto.FLOAT, (1, 2))])

    def test_slice_with_input_shape_containing_dim_params(self):  # type: () -> None
        graph = self._make_graph(
            [('x', TensorProto.FLOAT, (1, 'a', 1)),
             ('starts', TensorProto.INT64, (3,)),
             ('ends', TensorProto.INT64, (3,))],
            [make_node('Slice', ['x', 'starts', 'ends'], ['y'])],
            [],
            initializer=[make_tensor('starts', TensorProto.INT64, (3,), (0, 0, 0)),
                            make_tensor('ends', TensorProto.INT64, (3,), (1, 1, 1))])
        self._assert_inferred(graph, [make_tensor_value_info('y', TensorProto.FLOAT, (1, None, 1))])  # type: ignore

    def test_slice_with_input_shape_steps(self):  # type: () -> None
        graph = self._make_graph(
            [('x', TensorProto.FLOAT, (5, 6, 7)),
             ('starts', TensorProto.INT64, (3,)),
             ('ends', TensorProto.INT64, (3,)),
             ('axes', TensorProto.INT64, (None)),
             ('steps', TensorProto.INT64, (3,))],
            [make_node('Slice', ['x', 'starts', 'ends', 'axes', 'steps'], ['y'])],
            [],
            initializer=[make_tensor('starts', TensorProto.INT64, (3,), (1, 0, 0)),
                         make_tensor('ends', TensorProto.INT64, (3,), (2, 6, 6)),
                         make_tensor('steps', TensorProto.INT64, (3,), (1, 4, 3))])
        self._assert_inferred(graph, [make_tensor_value_info('y', TensorProto.FLOAT, (1, 2, 2))])

    def test_slice_with_input_shape_axes(self):  # type: () -> None
        graph = self._make_graph(
            [('x', TensorProto.FLOAT, (3, 6, 2)),
             ('starts', TensorProto.INT64, (2,)),
             ('ends', TensorProto.INT64, (2,)),
             ('axes', TensorProto.INT64, (2,)),
             ('steps', TensorProto.INT64, (None))],
            [make_node('Slice', ['x', 'starts', 'ends', 'axes', 'steps'], ['y'])],
            [],
            initializer=[make_tensor('starts', TensorProto.INT64, (2,), (1, 0)),
                         make_tensor('ends', TensorProto.INT64, (2,), (2, 2)),
                         make_tensor('axes', TensorProto.INT64, (2,), (0, 2))])
        self._assert_inferred(graph, [make_tensor_value_info('y', TensorProto.FLOAT, (1, 6, 2))])

    def test_slice_unsorted_axes(self):  # type: () -> None
        graph = self._make_graph(
            [('x', TensorProto.FLOAT, (3, 2)),
             ('starts', TensorProto.INT64, (2,)),
             ('ends', TensorProto.INT64, (2,)),
             ('axes', TensorProto.INT64, (2,))],
            [make_node('Slice', ['x', 'starts', 'ends', 'axes'], 'y')],
            [],
            initializer=[make_tensor('starts', TensorProto.INT64, (2,), (1, 0)),
                         make_tensor('ends', TensorProto.INT64, (2,), (2, 2)),
                         make_tensor('axes', TensorProto.INT64, (2,), (1, 0))])
        self._assert_inferred(graph, [make_tensor_value_info('y', TensorProto.FLOAT, (2, 1))])  # can handle unsorted axes

    def test_slice_giant_number(self):  # type: () -> None
        graph = self._make_graph(
            [('x', TensorProto.FLOAT, (3, 2)),
             ('starts', TensorProto.INT64, (2,)),
             ('ends', TensorProto.INT64, (2,)),
             ('axes', TensorProto.INT64, (2,))],
            [make_node('Slice', ['x', 'starts', 'ends', 'axes'], 'y')],
            [],
            initializer=[make_tensor('starts', TensorProto.INT64, (2,), (1, 0)),
                         make_tensor('ends', TensorProto.INT64, (2,), (200, 22000)),
                         make_tensor('axes', TensorProto.INT64, (2,), (0, 1))])
        self._assert_inferred(graph, [make_tensor_value_info('y', TensorProto.FLOAT, (2, 2))])

    def test_slice_giant_step(self):  # type: () -> None
        graph = self._make_graph(
            [('x', TensorProto.FLOAT, (3, 2)),
             ('starts', TensorProto.INT64, (2,)),
             ('ends', TensorProto.INT64, (2,)),
             ('axes', TensorProto.INT64, (2,)),
             ('steps', TensorProto.INT64, (2,))],
            [make_node('Slice', ['x', 'starts', 'ends', 'axes', 'steps'], 'y')],
            [],
            initializer=[make_tensor('starts', TensorProto.INT64, (2,), (1, 0)),
                         make_tensor('ends', TensorProto.INT64, (2,), (200, 200)),
                         make_tensor('axes', TensorProto.INT64, (2,), (0, 1)),
                         make_tensor('steps', TensorProto.INT64, (2,), (1, 200))])
        self._assert_inferred(graph, [make_tensor_value_info('y', TensorProto.FLOAT, (2, 1))])

    def test_slice_negative_end(self):  # type: () -> None
        graph = self._make_graph(
            [('x', TensorProto.FLOAT, (3, 2)),
             ('starts', TensorProto.INT64, (2,)),
             ('ends', TensorProto.INT64, (2,)),
             ('axes', TensorProto.INT64, (2,))],
            [make_node('Slice', ['x', 'starts', 'ends', 'axes'], 'y')],
            [],
            initializer=[make_tensor('starts', TensorProto.INT64, (2,), (1, 0)),
                         make_tensor('ends', TensorProto.INT64, (2,), (200, -1)),  # negative end means begin from end of a dimension (here end = 2 - 1 = 1)
                         make_tensor('axes', TensorProto.INT64, (2,), (0, 1))])
        self._assert_inferred(graph, [make_tensor_value_info('y', TensorProto.FLOAT, (2, 1))])  # type: ignore

    def test_slice_negative_start(self):  # type: () -> None
        graph = self._make_graph(
            [('x', TensorProto.FLOAT, (3, 2)),
             ('starts', TensorProto.INT64, (2,)),
             ('ends', TensorProto.INT64, (2,)),
             ('axes', TensorProto.INT64, (2,))],
            [make_node('Slice', ['x', 'starts', 'ends', 'axes'], 'y')],
            [],
            initializer=[make_tensor('starts', TensorProto.INT64, (2,), (1, -2)),  # negative start means begin from end of a dimension (here end = 2 - 2 = 0)
                         make_tensor('ends', TensorProto.INT64, (2,), (200, 3)),
                         make_tensor('axes', TensorProto.INT64, (2,), (0, 1))])
        self._assert_inferred(graph, [make_tensor_value_info('y', TensorProto.FLOAT, (2, 2))])  # type: ignore

    def test_slice_negative_step(self):  # type: () -> None
        graph = self._make_graph(
            [('x', TensorProto.FLOAT, (3, 4)),
             ('starts', TensorProto.INT64, (2,)),
             ('ends', TensorProto.INT64, (2,)),
             ('axes', TensorProto.INT64, (2,)),
             ('steps', TensorProto.INT64, (2,))],
            [make_node('Slice', ['x', 'starts', 'ends', 'axes', 'steps'], 'y')],
            [],
            initializer=[make_tensor('starts', TensorProto.INT64, (2,), (1, 4)),  # 4 will be clamped to 3 since we are negative stepping
                         make_tensor('ends', TensorProto.INT64, (2,), (200, 0)),
                         make_tensor('axes', TensorProto.INT64, (2,), (0, 1)),
                         make_tensor('steps', TensorProto.INT64, (2,), (1, -1))])
        self._assert_inferred(graph, [make_tensor_value_info('y', TensorProto.FLOAT, (2, 3))])  # type: ignore

    def test_slice_variable_copy(self):  # type: () -> None
        graph = self._make_graph(
            [('x', TensorProto.FLOAT, ("a", 2)),
             ('starts', TensorProto.INT64, (1,)),
             ('ends', TensorProto.INT64, (1,)),
             ('axes', TensorProto.INT64, (1,))],
            [make_node('Slice', ['x', 'starts', 'ends', 'axes'], 'y')],
            [],
            initializer=[make_tensor('starts', TensorProto.INT64, (1,), (1,)),
                         make_tensor('ends', TensorProto.INT64, (1,), (200,)),
                         make_tensor('axes', TensorProto.INT64, (1,), (1,))])
        self._assert_inferred(graph, [make_tensor_value_info('y', TensorProto.FLOAT, ("a", 1))])  # type: ignore

    def test_slice_variable_input_types(self):  # type: () -> None
        graph = self._make_graph(
            [('x', TensorProto.DOUBLE, (3, 2)),
             ('starts', TensorProto.INT32, (2,)),
             ('ends', TensorProto.INT32, (2,)),
             ('axes', TensorProto.INT32, (2,))],
            [make_node('Slice', ['x', 'starts', 'ends', 'axes'], 'y')],
            [],
            initializer=[make_tensor('starts', TensorProto.INT32, (2,), (1, 0)),
                         make_tensor('ends', TensorProto.INT32, (2,), (200, 22000)),
                         make_tensor('axes', TensorProto.INT32, (2,), (0, 1))])
        self._assert_inferred(graph, [make_tensor_value_info('y', TensorProto.DOUBLE, (2, 2))])

    def test_conv(self):  # type: () -> None
        graph = self._make_graph(
            [('x', TensorProto.FLOAT, (3, 4, 5, 6, 7)),
             ('y', TensorProto.FLOAT, (5, 4, 2, 4, 3))],
            [make_node('Conv', ['x', 'y'], 'z', pads=[0, 1, 1, 0, 0, 1], dilations=[1, 2, 2], strides=[1, 1, 2])],
            [])
        self._assert_inferred(graph, [make_tensor_value_info('z', TensorProto.FLOAT, (3, 5, 4, 1, 3))])

    def test_conv_1d_simple(self):  # type: () -> None
        graph = self._make_graph(
            [('x', TensorProto.FLOAT, (30, 4, 5)),
             ('y', TensorProto.FLOAT, (50, 4, 2))],
            [make_node('Conv', ['x', 'y'], 'z', dilations=[1])],
            [])
        self._assert_inferred(graph, [make_tensor_value_info('z', TensorProto.FLOAT, (30, 50, 4))])

    def test_conv_dilations(self):  # type: () -> None
        graph = self._make_graph(
            [('x', TensorProto.FLOAT, (30, 4, 8, 8, 8)),
             ('y', TensorProto.FLOAT, (50, 4, 3, 3, 3))],
            [make_node('Conv', ['x', 'y'], 'z', dilations=[1, 2, 3])],
            [])
        self._assert_inferred(graph, [make_tensor_value_info('z', TensorProto.FLOAT, (30, 50, 6, 4, 2))])

    def test_conv_strides(self):  # type: () -> None
        graph = self._make_graph(
            [('x', TensorProto.FLOAT, (30, 4, 8, 8, 8)),
             ('y', TensorProto.FLOAT, (50, 4, 3, 3, 3))],
            [make_node('Conv', ['x', 'y'], 'z', strides=[1, 2, 3])],
            [])
        self._assert_inferred(graph, [make_tensor_value_info('z', TensorProto.FLOAT, (30, 50, 6, 3, 2))])

    def test_conv_pads(self):  # type: () -> None
        graph = self._make_graph(
            [('x', TensorProto.FLOAT, (30, 4, 7, 6, 4)),
             ('y', TensorProto.FLOAT, (50, 4, 3, 3, 3))],
            [make_node('Conv', ['x', 'y'], 'z', pads=[1, 1, 2, 0, 1, 2])],
            [])
        self._assert_inferred(graph, [make_tensor_value_info('z', TensorProto.FLOAT, (30, 50, 6, 6, 6))])

    def test_conv_auto_pad(self):  # type: () -> None
        graph = self._make_graph(
            [('x', TensorProto.FLOAT, (30, 4, 7, 6, 4)),
             ('y', TensorProto.FLOAT, (50, 4, 4, 3, 2))],
            [make_node('Conv', ['x', 'y'], 'z', auto_pad='SAME_UPPER')],
            [])
        self._assert_inferred(graph, [make_tensor_value_info('z', TensorProto.FLOAT, (30, 50, 7, 6, 4))])

    def test_conv_auto_pads(self):  # type: () -> None
        graph = self._make_graph(
            [('x', TensorProto.FLOAT, (30, 4, 7, 6, 4)),
             ('y', TensorProto.FLOAT, (50, 4, 4, 3, 2))],
            [make_node('Conv', ['x', 'y'], 'z', auto_pad='SAME_UPPER', strides=[2, 2, 1])],
            [])
        self._assert_inferred(
            graph,
            [make_tensor_value_info('z', TensorProto.FLOAT, (30, 50, 4, 3, 4))])

    def test_conv_auto_pad_dilation(self):  # type: () -> None
        graph = self._make_graph(
            [('x', TensorProto.FLOAT, (30, 4, 65, 64, 63)),
             ('y', TensorProto.FLOAT, (50, 4, 4, 3, 2))],
            [make_node('Conv', ['x', 'y'], 'z', auto_pad='SAME_UPPER', dilations=[2, 3, 4])],
            [])
        self._assert_inferred(graph, [make_tensor_value_info('z', TensorProto.FLOAT, (30, 50, 65, 64, 63))])

    def test_conv_group(self):  # type: () -> None
        graph = self._make_graph(
            [('x', TensorProto.FLOAT, (30, 4, 8, 8, 8)),
             ('y', TensorProto.FLOAT, (4, 1, 8, 8, 8))],
            [make_node('Conv', ['x', 'y'], 'z', group=4)],
            [])
        self._assert_inferred(graph, [make_tensor_value_info('z', TensorProto.FLOAT, (30, 4, 1, 1, 1))])

    def test_conv_only_one_pos(self):  # type: () -> None
        graph = self._make_graph(
            [('x', TensorProto.FLOAT, (30, 4, 5)),
             ('y', TensorProto.FLOAT, (50, 4, 5))],
            [make_node('Conv', ['x', 'y'], 'z', strides=[2])],
            [])
        self._assert_inferred(graph, [make_tensor_value_info('z', TensorProto.FLOAT, (30, 50, 1))])

    def test_conv_partial_missing_shape(self):  # type: () -> None
        graph = self._make_graph(
            [('x', TensorProto.FLOAT, (30, 4, None, 6, 4)),
             ('y', TensorProto.FLOAT, (50, 4, 3, 3, 3))],
            [make_node('Conv', ['x', 'y'], 'z', pads=[1, 1, 2, 0, 1, 2])],
            [])
        self._assert_inferred(graph, [make_tensor_value_info('z', TensorProto.FLOAT, (30, 50, None, 6, 6))])  # type: ignore

    def test_conv_partial_missing_weight_shape(self):  # type: () -> None
        graph = self._make_graph(
            [('x', TensorProto.FLOAT, (30, 4, 7, 6, 4)),
             ('y', TensorProto.FLOAT, (50, 4, None, 3, 3))],
            [make_node('Conv', ['x', 'y'], 'z', pads=[1, 1, 2, 0, 1, 2])],
            [])
        self._assert_inferred(graph, [make_tensor_value_info('z', TensorProto.FLOAT, None)])

    def test_average_pool_auto_pads(self):  # type: () -> None
        graph = self._make_graph(
            [('x', TensorProto.FLOAT, (30, 4, 7, 6, 4))],
            [make_node('AveragePool', ['x'], 'z', auto_pad='SAME_UPPER', kernel_shape=[4, 3, 2], strides=[2, 2, 1])],
            [])
        self._assert_inferred(
            graph,
            [make_tensor_value_info('z', TensorProto.FLOAT, (30, 4, 4, 3, 4))])

    def test_relu(self):  # type: () -> None
        self._identity_prop('Relu')

    def test_identity(self):  # type: () -> None
        self._identity_prop('Identity')

    def test_identity_sequence(self):  # type: () -> None
        graph = self._make_graph(
            [('input1', TensorProto.FLOAT, (2, 3, 4)),
             ('input2', TensorProto.FLOAT, (2, 3, 4)),
             ('input3', TensorProto.FLOAT, (2, 5, 4))],
            [make_node('SequenceConstruct', ['input1', 'input2', 'input3'], ['in_sequence']),
             make_node('Identity', ['in_sequence'], ['output_sequence'])],
            [])
        self._assert_inferred(
            graph,
            [make_tensor_sequence_value_info('in_sequence', TensorProto.FLOAT, (2, None, 4)),  # type: ignore
             make_tensor_sequence_value_info('output_sequence', TensorProto.FLOAT, (2, None, 4))])  # type: ignore

    def test_identity_optional(self):  # type: () -> None
        graph = self._make_graph(
            [('in_tensor', TensorProto.FLOAT, (2, 3, 4))],
            [make_node('Optional', ['in_tensor'], ['in_optional']),
             make_node('Identity', ['in_optional'], ['output_optional'])],
            [])
        tensor_type_proto = helper.make_tensor_type_proto(TensorProto.FLOAT, (2, 3, 4))
        optional_type_proto = helper.make_optional_type_proto(tensor_type_proto)
        self._assert_inferred(
            graph,
            [helper.make_value_info('in_optional', optional_type_proto),  # type: ignore
             helper.make_value_info('output_optional', optional_type_proto)])  # type: ignore

    def test_identity_optional_sequence(self):  # type: () -> None
        graph = self._make_graph(
            [('input1', TensorProto.FLOAT, (2, 3, 4)),
             ('input2', TensorProto.FLOAT, (2, 3, 4)),
             ('input3', TensorProto.FLOAT, (2, 5, 4))],
            [make_node('SequenceConstruct', ['input1', 'input2', 'input3'], ['in_sequence']),
             make_node('Optional', ['in_sequence'], ['in_optional']),
             make_node('Identity', ['in_optional'], ['output_optional'])],
            [])
        tensor_type_proto = helper.make_tensor_type_proto(TensorProto.FLOAT, (2, None, 4))
        sequence_type_proto = helper.make_sequence_type_proto(tensor_type_proto)
        optional_type_proto = helper.make_optional_type_proto(sequence_type_proto)
        self._assert_inferred(
            graph,
            [helper.make_value_info('in_sequence', sequence_type_proto),  # type: ignore
             helper.make_value_info('in_optional', optional_type_proto),  # type: ignore
             helper.make_value_info('output_optional', optional_type_proto)])  # type: ignore

    def test_add(self):  # type: () -> None
        graph = self._make_graph(
            [('x', TensorProto.FLOAT, (30, 4, 5)),
             ('y', TensorProto.FLOAT, (30, 4, 5))],
            [make_node('Add', ['x', 'y'], 'z')],
            [])
        self._assert_inferred(graph, [make_tensor_value_info('z', TensorProto.FLOAT, (30, 4, 5))])

    def test_pow(self):  # type: () -> None
        graph = self._make_graph(
            [('x', TensorProto.FLOAT, (30, 4, 5)),
             ('y', TensorProto.FLOAT, (30, 4, 5))],
            [make_node('Pow', ['x', 'y'], 'z')],
            [])
        self._assert_inferred(graph, [make_tensor_value_info('z', TensorProto.FLOAT, (30, 4, 5))])

    def test_bitshift(self):  # type: () -> None
        graph = self._make_graph(
            [('x', TensorProto.UINT32, (2, 3, 1)),
             ('y', TensorProto.UINT32, (2, 3, 1))],
            [make_node('BitShift', ['x', 'y'], 'z', direction="RIGHT")],
            [])
        self._assert_inferred(graph, [make_tensor_value_info('z', TensorProto.UINT32, (2, 3, 1))])

    def test_bitshift_broadcast_to_first(self):  # type: () -> None
        graph = self._make_graph(
            [('x', TensorProto.UINT32, (16, 4, 1)),
             ('y', TensorProto.UINT32, (1,))],
            [make_node('BitShift', ['x', 'y'], 'z', direction="RIGHT")],
            [])
        self._assert_inferred(graph, [make_tensor_value_info('z', TensorProto.UINT32, (16, 4, 1))])

    def test_bitshift_broadcast_to_second(self):  # type: () -> None
        graph = self._make_graph(
            [('x', TensorProto.UINT32, (1,)),
             ('y', TensorProto.UINT32, (2, 3, 1))],
            [make_node('BitShift', ['x', 'y'], 'z', direction="RIGHT")],
            [])
        self._assert_inferred(graph, [make_tensor_value_info('z', TensorProto.UINT32, (2, 3, 1))])

    def test_sum_single(self):  # type: () -> None
        self._identity_prop('Sum')

    def test_sum_multi(self):  # type: () -> None
        graph = self._make_graph(
            [('x', TensorProto.FLOAT, (30, 4, 5)),
             ('y', TensorProto.FLOAT, (30, 4, 5)),
             ('z', TensorProto.FLOAT, (30, 4, 5))],
            [make_node('Sum', ['x', 'y', 'z'], ['out'])],
            [])
        self._assert_inferred(graph, [make_tensor_value_info('out', TensorProto.FLOAT, (30, 4, 5))])

    def test_sum_multi_broadcasting(self):  # type: () -> None
        graph = self._make_graph(
            [('x', TensorProto.FLOAT, (30, 1, 5)),
             ('y', TensorProto.FLOAT, ("a", 4, 1)),
             ('z', TensorProto.FLOAT, (4, "b"))],
            [make_node('Sum', ['x', 'y', 'z'], ['out'])],
            [])
        self._assert_inferred(graph, [make_tensor_value_info('out', TensorProto.FLOAT, (30, 4, 5))])

    def test_sum_broadcasting_param(self):  # type: () -> None
        graph = self._make_graph(
            [('x', TensorProto.FLOAT, ("a", 1, 5)),
             ('y', TensorProto.FLOAT, ("a", 4, 1))],
            [make_node('Sum', ['x', 'y'], ['out'])],
            [])
        self._assert_inferred(graph, [make_tensor_value_info('out', TensorProto.FLOAT, ("a", 4, 5))])

    def test_random_normal(self):  # type: () -> None
        graph = self._make_graph(
            [],
            [make_node('RandomNormal', [], ['out'], dtype=TensorProto.DOUBLE, shape=(3, 4, 5))],
            [])
        self._assert_inferred(graph, [make_tensor_value_info('out', TensorProto.DOUBLE, (3, 4, 5))])

    def test_random_normal_like(self):  # type: () -> None
        graph = self._make_graph(
            [("X", TensorProto.FLOAT, (2, 3, 4))],
            [make_node('RandomNormalLike', ['X'], ['out'])],
            [])
        self._assert_inferred(graph, [make_tensor_value_info('out', TensorProto.FLOAT, (2, 3, 4))])

    def test_random_normal_like_with_dtype(self):  # type: () -> None
        graph = self._make_graph(
            [("X", TensorProto.FLOAT, (2, 3, 4))],
            [make_node('RandomNormalLike', ['X'], ['out'], dtype=TensorProto.DOUBLE,)],
            [])
        self._assert_inferred(graph, [make_tensor_value_info('out', TensorProto.DOUBLE, (2, 3, 4))])

    def test_bernoulli(self):  # type: () -> None
        graph = self._make_graph(
            [('x', TensorProto.FLOAT, (3, 4))],
            [make_node('Bernoulli', ['x'], ['out'])],
            [])
        self._assert_inferred(graph, [make_tensor_value_info('out', TensorProto.FLOAT, (3, 4))])  # type: ignore

    def test_bernoulli_with_dtype(self):  # type: () -> None
        graph = self._make_graph(
            [("x", TensorProto.FLOAT, (2, 3, 4))],
            [make_node('Bernoulli', ['x'], ['out'], dtype=TensorProto.DOUBLE,)],
            [])
        self._assert_inferred(graph, [make_tensor_value_info('out', TensorProto.DOUBLE, (2, 3, 4))])  # type: ignore

    def _logical_binary_op(self, op, input_type):  # type: (Text, TensorProto.DataType) -> None
        graph = self._make_graph(
            [('x', input_type, (30, 4, 5)),
             ('y', input_type, (30, 4, 5))],
            [make_node(op, ['x', 'y'], 'z')],
            [])
        self._assert_inferred(graph, [make_tensor_value_info('z', TensorProto.BOOL, (30, 4, 5))])

    def _logical_binary_op_with_broadcasting(self, op, input_type):  # type: (Text, TensorProto.DataType) -> None
        graph = self._make_graph(
            [('x', input_type, (1, 5)),
             ('y', input_type, (30, 4, 5))],
            [make_node(op, ['x', 'y'], 'z')],
            [])
        self._assert_inferred(graph, [make_tensor_value_info('z', TensorProto.BOOL, (30, 4, 5))])

    def test_logical_and(self):  # type: () -> None
        self._logical_binary_op('And', TensorProto.BOOL)
        self._logical_binary_op_with_broadcasting('And', TensorProto.BOOL)

    def test_logical_or(self):  # type: () -> None
        self._logical_binary_op('Or', TensorProto.BOOL)
        self._logical_binary_op_with_broadcasting('Or', TensorProto.BOOL)

    def test_logical_xor(self):  # type: () -> None
        self._logical_binary_op('Xor', TensorProto.BOOL)
        self._logical_binary_op_with_broadcasting('Xor', TensorProto.BOOL)

    def test_greater(self):  # type: () -> None
        self._logical_binary_op('Greater', TensorProto.BOOL)
        self._logical_binary_op_with_broadcasting('Greater', TensorProto.BOOL)

    def test_less(self):  # type: () -> None
        self._logical_binary_op('Less', TensorProto.BOOL)
        self._logical_binary_op_with_broadcasting('Less', TensorProto.BOOL)

    def test_equal(self):  # type: () -> None
        self._logical_binary_op('Equal', TensorProto.BOOL)
        self._logical_binary_op_with_broadcasting('Equal', TensorProto.BOOL)

    def test_logical_not(self):  # type: () -> None
        graph = self._make_graph(
            [('x', TensorProto.BOOL, (30, 4, 5))],
            [make_node('Not', ['x'], 'z')],
            [])
        self._assert_inferred(graph, [make_tensor_value_info('z', TensorProto.BOOL, (30, 4, 5))])

    def test_less_or_equal(self):  # type: () -> None
        self._logical_binary_op('LessOrEqual', TensorProto.BOOL)
        self._logical_binary_op_with_broadcasting('LessOrEqual', TensorProto.BOOL)

    def test_greater_or_equal(self):  # type: () -> None
        self._logical_binary_op('GreaterOrEqual', TensorProto.BOOL)
        self._logical_binary_op_with_broadcasting('GreaterOrEqual', TensorProto.BOOL)

    def test_flatten(self):  # type: () -> None
        graph = self._make_graph(
            [('x', TensorProto.FLOAT, (2, 3, 4, 5))],
            [make_node('Flatten', ['x'], ['z'], axis=2)],
            [])
        self._assert_inferred(graph, [make_tensor_value_info('z', TensorProto.FLOAT, (6, 20))])

    def test_flatten_default_axis(self):  # type: () -> None
        graph = self._make_graph(
            [('x', TensorProto.FLOAT, (2, 3, 4, 5))],
            [make_node('Flatten', ['x'], ['z'])],
            [])
        self._assert_inferred(graph, [make_tensor_value_info('z', TensorProto.FLOAT, (2, 60))])

    def test_flatten_zero_axis(self):  # type: () -> None
        graph = self._make_graph(
            [('x', TensorProto.FLOAT, (2, 3, 4, 5))],
            [make_node('Flatten', ['x'], ['z'], axis=0)],
            [])
        self._assert_inferred(graph, [make_tensor_value_info('z', TensorProto.FLOAT, (1, 120))])

    def test_flatten_unknown_dim(self):  # type: () -> None
        graph = self._make_graph(
            [('x', TensorProto.FLOAT, (2, 'N', 4, 5))],
            [make_node('Flatten', ['x'], ['z'], axis=2)],
            [])
        self._assert_inferred(graph, [make_tensor_value_info('z', TensorProto.FLOAT, (None, 20))])  # type: ignore

    def test_space_to_depth(self):  # type: () -> None
        b = 10
        graph = self._make_graph(
            [('x', TensorProto.FLOAT, (2, 3, 100, 100))],
            [make_node('SpaceToDepth', ['x'], ['z'], blocksize=b)],
            [])
        self._assert_inferred(graph, [make_tensor_value_info('z', TensorProto.FLOAT, (2, 300, 10, 10))])

    def test_space_to_depth_unknown_dim(self):  # type: () -> None
        b = 10
        graph = self._make_graph(
            [('x', TensorProto.FLOAT, (2, 'N', 100, 100))],
            [make_node('SpaceToDepth', ['x'], ['z'], blocksize=b)],
            [])
        self._assert_inferred(graph, [make_tensor_value_info('z', TensorProto.FLOAT, (2, None, 10, 10))])  # type: ignore

    def test_depth_to_space(self):  # type: () -> None
        b = 10
        graph = self._make_graph(
            [('x', TensorProto.FLOAT, (2, 300, 10, 10))],
            [make_node('DepthToSpace', ['x'], ['z'], blocksize=b, mode='DCR')],
            [])
        self._assert_inferred(graph, [make_tensor_value_info('z', TensorProto.FLOAT, (2, 3, 100, 100))])

    def _rnn_forward(self, seqlen, batchsize, inpsize, hiddensize):  # type: (int, int, int, int) -> None
        graph = self._make_graph(
            [('x', TensorProto.FLOAT, (seqlen, batchsize, inpsize)),
             ('w', TensorProto.FLOAT, (1, hiddensize, inpsize)),
             ('r', TensorProto.FLOAT, (1, hiddensize, hiddensize))],
            [make_node('RNN', ['x', 'w', 'r'], ['all', 'last'], hidden_size=hiddensize)],
            [])
        self._assert_inferred(graph, [
            make_tensor_value_info('all', TensorProto.FLOAT, (seqlen, 1, batchsize, hiddensize)),
            make_tensor_value_info('last', TensorProto.FLOAT, (1, batchsize, hiddensize))])

    def test_rnn_forward(self):  # type: () -> None
        self._rnn_forward(64, 32, 10, 4)

    def _rnn_bidirectional(self, seqlen, batchsize, inpsize, hiddensize):  # type: (int, int, int, int) -> None
        graph = self._make_graph(
            [('x', TensorProto.FLOAT, (seqlen, batchsize, inpsize)),
             ('w', TensorProto.FLOAT, (2, hiddensize, inpsize)),
             ('r', TensorProto.FLOAT, (2, hiddensize, hiddensize))],
            [make_node('RNN', ['x', 'w', 'r'], ['all', 'last'], hidden_size=hiddensize,
                direction="bidirectional")],
            [])
        self._assert_inferred(graph, [
            make_tensor_value_info('all', TensorProto.FLOAT, (seqlen, 2, batchsize, hiddensize)),
            make_tensor_value_info('last', TensorProto.FLOAT, (2, batchsize, hiddensize))])

    def test_rnn_layout(self):  # type: () -> None
        self._rnn_layout(64, 32, 10, 4)
        self._rnn_layout(64, 32, 10, 4, 'bidirectional')

    def _rnn_layout(self, seqlen, batchsize, inpsize, hiddensize, direction='forward'):  # type: (int, int, int, int, Text) -> None
        graph = self._make_graph(
            [('x', TensorProto.FLOAT, (batchsize, seqlen, inpsize)),
             ('w', TensorProto.FLOAT, (1, hiddensize, inpsize)),
             ('r', TensorProto.FLOAT, (1, hiddensize, hiddensize))],
            [make_node('RNN', ['x', 'w', 'r'], ['all', 'last'], hidden_size=hiddensize,
                layout=1, direction=direction)],
            [])
        if(direction == 'bidirectional'):
            num_directions = 2
        else:
            num_directions = 1
        self._assert_inferred(graph, [
            make_tensor_value_info('all', TensorProto.FLOAT, (batchsize, seqlen, num_directions, hiddensize)),
            make_tensor_value_info('last', TensorProto.FLOAT, (batchsize, num_directions, hiddensize))])

    def test_rnn_bidirectional(self):  # type: () -> None
        self._rnn_bidirectional(64, 32, 10, 4)

    def _lstm_forward(self, seqlen, batchsize, inpsize, hiddensize):  # type: (int, int, int, int) -> None
        graph = self._make_graph(
            [('x', TensorProto.FLOAT, (seqlen, batchsize, inpsize)),
             ('w', TensorProto.FLOAT, (1, 4 * hiddensize, inpsize)),
             ('r', TensorProto.FLOAT, (1, 4 * hiddensize, hiddensize))],
            [make_node('LSTM', ['x', 'w', 'r'], ['all', 'hidden', 'last'], hidden_size=hiddensize)],
            [])
        self._assert_inferred(graph, [
            make_tensor_value_info('all', TensorProto.FLOAT, (seqlen, 1, batchsize, hiddensize)),
            make_tensor_value_info('hidden', TensorProto.FLOAT, (1, batchsize, hiddensize)),
            make_tensor_value_info('last', TensorProto.FLOAT, (1, batchsize, hiddensize))])

    def test_lstm_forward(self):  # type: () -> None
        self._lstm_forward(64, 32, 10, 4)

    def test_topk_default_axis(self):  # type: () -> None
        graph = self._make_graph(
            [('x', TensorProto.FLOAT, (3, 4, 5, 10))],
            [make_node('TopK', ['x', 'k'], ['y', 'z'])],
            [],
            initializer=[make_tensor('k', TensorProto.INT64, (1,), (2,))])
        self._assert_inferred(graph,
                              [make_tensor_value_info('y', TensorProto.FLOAT, (3, 4, 5, 2)),
                               make_tensor_value_info('z', TensorProto.INT64, (3, 4, 5, 2))])

    def test_topk(self):  # type: () -> None
        graph = self._make_graph(
            [('x', TensorProto.FLOAT, (3, 4, 5, 10))],
            [make_node('TopK', ['x', 'k'], ['y', 'z'], axis=2)],
            [],
            initializer=[make_tensor('k', TensorProto.INT64, (1,), (2,))])
        self._assert_inferred(graph,
                              [make_tensor_value_info('y', TensorProto.FLOAT, (3, 4, 2, 10)),
                               make_tensor_value_info('z', TensorProto.INT64, (3, 4, 2, 10))])

    def test_topk_raw_data(self):  # type: () -> None
        graph = self._make_graph(
            [('x', TensorProto.FLOAT, (3, 4, 5, 10))],
            [make_node('TopK', ['x', 'k'], ['y', 'z'], axis=2)],
            [],
            initializer=[make_tensor('k', TensorProto.INT64, (1,),
                                      vals=np.array([3], dtype='<i8').tobytes(), raw=True)])  # Feed raw bytes (force little endian ordering like onnx standard) for test purpose
        self._assert_inferred(graph,
                              [make_tensor_value_info('y', TensorProto.FLOAT, (3, 4, 3, 10)),
                               make_tensor_value_info('z', TensorProto.INT64, (3, 4, 3, 10))])

    def test_topk_missing_k_value_output_rank_check(self):  # type: () -> None
        graph = self._make_graph(
            [('x', TensorProto.FLOAT, (3, 4, 5, 10)),
            ('k', TensorProto.INT64, (1,))],
            [make_node('TopK', ['x', 'k'], ['y', 'z'], axis=2)],
            [])
        self._assert_inferred(graph,
                              [make_tensor_value_info('y', TensorProto.FLOAT, (None, None, None, None)),  # type: ignore
                               make_tensor_value_info('z', TensorProto.INT64, (None, None, None, None))])  # type: ignore

    def test_gemm(self):  # type: () -> None
        graph = self._make_graph(
            [('x', TensorProto.FLOAT, (7, 5)),
             ('y', TensorProto.FLOAT, (5, 11)),
             ('z', TensorProto.FLOAT, None)],
            [make_node('Gemm', ['x', 'y', 'z'], ['out'])],
            [])
        self._assert_inferred(graph, [make_tensor_value_info('out', TensorProto.FLOAT, (7, 11))])

    def test_gemm_transA(self):  # type: () -> None
        graph = self._make_graph(
            [('x', TensorProto.FLOAT, (5, 7)),
             ('y', TensorProto.FLOAT, (5, 11)),
             ('z', TensorProto.FLOAT, None)],
            [make_node('Gemm', ['x', 'y', 'z'], ['out'], transA=1)],
            [])
        self._assert_inferred(graph, [make_tensor_value_info('out', TensorProto.FLOAT, (7, 11))])

    def test_gemm_transB(self):  # type: () -> None
        graph = self._make_graph(
            [('x', TensorProto.FLOAT, (7, 5)),
             ('y', TensorProto.FLOAT, (11, 5)),
             ('z', TensorProto.FLOAT, None)],
            [make_node('Gemm', ['x', 'y', 'z'], ['out'], transB=1)],
            [])
        self._assert_inferred(graph, [make_tensor_value_info('out', TensorProto.FLOAT, (7, 11))])

    def test_gemm_transA_and_transB(self):  # type: () -> None
        graph = self._make_graph(
            [('x', TensorProto.FLOAT, (5, 7)),
             ('y', TensorProto.FLOAT, (11, 5)),
             ('z', TensorProto.FLOAT, None)],
            [make_node('Gemm', ['x', 'y', 'z'], ['out'], transA=1, transB=1)],
            [])
        self._assert_inferred(graph, [make_tensor_value_info('out', TensorProto.FLOAT, (7, 11))])

    def test_gemm_no_bias(self):  # type: () -> None
        graph = self._make_graph(
            [('x', TensorProto.FLOAT, (13, 7)),
             ('y', TensorProto.FLOAT, (7, 17))],
            [make_node('Gemm', ['x', 'y'], ['out'])],
            [])
        self._assert_inferred(graph, [make_tensor_value_info('out', TensorProto.FLOAT, (13, 17))])

    def test_reduce_op_shape_2_axis(self):  # type: () -> None
        graph = self._make_graph(
            [('x', TensorProto.FLOAT, (24, 4, 11))],
            [make_node('ReduceL1', 'x', 'y', axes=(1, 2), keepdims=0)],
            [])
        self._assert_inferred(graph, [make_tensor_value_info('y', TensorProto.FLOAT, (24,))])

    def test_reduce_op_shape_keep_dims(self):  # type: () -> None
        graph = self._make_graph(
            [('x', TensorProto.FLOAT, (24, 4, 11))],
            [make_node('ReduceL1', 'x', 'y', axes=(1, 2), keepdims=1)],
            [])
        self._assert_inferred(graph, [make_tensor_value_info('y', TensorProto.FLOAT, (24, 1, 1))])

    def test_reduce_op_shape_default_value(self):  # type: () -> None
        graph = self._make_graph(
            [('x', TensorProto.FLOAT, (24, 4, 11))],
            [make_node('ReduceL1', 'x', 'y')],
            [])
        self._assert_inferred(graph, [make_tensor_value_info('y', TensorProto.FLOAT, (1, 1, 1))])

    def test_reduce_op_shape_no_axes_do_not_keep_dims(self):  # type: () -> None
        graph = self._make_graph(
            [('x', TensorProto.FLOAT, (24, 4, 11))],
            [make_node('ReduceL1', 'x', 'y', keepdims=0)],
            [])
        self._assert_inferred(graph, [make_tensor_value_info('y', TensorProto.FLOAT, tuple())])

    def test_reduce_op_shape_negative_axis(self):  # type: () -> None
        graph = self._make_graph(
            [('x', TensorProto.FLOAT, (24, 4, 11))],
            [make_node('ReduceL1', 'x', 'y', axes=(-1, -2))],
            [])
        self._assert_inferred(graph, [make_tensor_value_info('y', TensorProto.FLOAT, (24, 1, 1))])

    def test_argmax_shape(self):  # type: () -> None
        graph = self._make_graph(
            [('x', TensorProto.FLOAT, (24, 4, 11))],
            [make_node('ArgMax', 'x', 'y', axis=1, keepdims=1)],
            [])
        self._assert_inferred(graph, [make_tensor_value_info('y', TensorProto.INT64, (24, 1, 11))])

    def test_argmax_shape_keepdims(self):  # type: () -> None
        graph = self._make_graph(
            [('x', TensorProto.FLOAT, (24, 4, 11))],
            [make_node('ArgMax', 'x', 'y', axis=0, keepdims=0)],
            [])
        self._assert_inferred(graph, [make_tensor_value_info('y', TensorProto.INT64, (4, 11))])

    def test_argmax_shape_default_value(self):  # type: () -> None
        graph = self._make_graph(
            [('x', TensorProto.FLOAT, (24, 4, 11))],
            [make_node('ArgMax', 'x', 'y')],
            [])
        self._assert_inferred(graph, [make_tensor_value_info('y', TensorProto.INT64, (1, 4, 11))])

    def test_argmax_shape_negative_axis(self):  # type: () -> None
        graph = self._make_graph(
            [('x', TensorProto.FLOAT, (24, 4, 11))],
            [make_node('ArgMax', 'x', 'y', axis=-2)],
            [])
        self._assert_inferred(graph, [make_tensor_value_info('y', TensorProto.INT64, (24, 1, 11))])

    def test_dropout(self):  # type: () -> None
        graph = self._make_graph(
            [('data', TensorProto.FLOAT, (3, 4, 5,)),
             ('ratio', TensorProto.FLOAT, ())],
            [make_node('Dropout', ['data', 'ratio'], ['out'])],
            [])
        self._assert_inferred(graph, [make_tensor_value_info('out', TensorProto.FLOAT, (3, 4, 5,))])

    def test_LRN(self):  # type: () -> None
        self._identity_prop('LRN', alpha=0.5, beta=0.5, size=1)

    def test_batch_norm(self):  # type: () -> None
        graph = self._make_graph(
            [('x', TensorProto.FLOAT, (3, 4, 5, 6, 7)),
             ('scale', TensorProto.FLOAT, (4,)),
             ('b', TensorProto.FLOAT, (4,)),
             ('mean', TensorProto.FLOAT, (4,)),
             ('var', TensorProto.FLOAT, (4,))],
            [make_node('BatchNormalization', ['x', 'scale', 'b', 'mean', 'var'], ['out'])],
            [])
        self._assert_inferred(graph, [make_tensor_value_info('out', TensorProto.FLOAT, (3, 4, 5, 6, 7))])

    def test_batch_norm_rank1(self):  # type: () -> None
        graph = self._make_graph(
            [('x', TensorProto.FLOAT, (128,)),   # 1-dimensional permitted
             ('scale', TensorProto.FLOAT, (1,)),
             ('b', TensorProto.FLOAT, (1,)),
             ('mean', TensorProto.FLOAT, (1,)),
             ('var', TensorProto.FLOAT, (1,))],
            [make_node('BatchNormalization', ['x', 'scale', 'b', 'mean', 'var'], ['out'])],
            [])
        self._assert_inferred(graph, [make_tensor_value_info('out', TensorProto.FLOAT, (128,))])

    def test_batch_norm_invalid(self):  # type: () -> None
        graph = self._make_graph(
            [('x', TensorProto.FLOAT, (128,)),
             ('scale', TensorProto.FLOAT, (1, 2)),   # invalid rank
             ('b', TensorProto.FLOAT, (1,)),
             ('mean', TensorProto.FLOAT, (1,)),
             ('var', TensorProto.FLOAT, (1,))],
            [make_node('BatchNormalization', ['x', 'scale', 'b', 'mean', 'var'], ['out'])],
            [])
        self.assertRaises(onnx.shape_inference.InferenceError, self._inferred, graph)

    def test_split_negative_axis(self):  # type: () -> None
        graph = self._make_graph(
            [('x', TensorProto.FLOAT, (2, 4))],
            [make_node('Split', ['x'], ['y', 'z'], axis=-1)],
            [])
        self._assert_inferred(graph, [make_tensor_value_info('y', TensorProto.FLOAT, (2, 2)),
                                      make_tensor_value_info('z', TensorProto.FLOAT, (2, 2))])

    def test_split_with_split_attribute(self):  # type: () -> None
        graph = self._make_graph(
            [('x', TensorProto.FLOAT, (2, 4)),
             ('split', TensorProto.INT64, (2,))],
            [make_node('Split', ['x', 'split'], ['y', 'z'], axis=1)],
            [],
            initializer=[make_tensor('split', TensorProto.INT64, (2,), (3, 1))])
        self._assert_inferred(graph, [make_tensor_value_info('y', TensorProto.FLOAT, (2, 3)),
                                      make_tensor_value_info('z', TensorProto.FLOAT, (2, 1))])

    def test_split_with_split_attribute_unknown_split_dim(self):  # type: () -> None
        graph = self._make_graph(
            [('x', TensorProto.FLOAT, (2, 'a', 'b')),
             ('split', TensorProto.INT64, (2,))],
            [make_node('Split', ['x', 'split'], ['y', 'z'], axis=1)],
            [],
            initializer=[make_tensor('split', TensorProto.INT64, (2,), (3, 1))])
        self._assert_inferred(graph, [make_tensor_value_info('y', TensorProto.FLOAT, (2, None, 'b')),  # type: ignore
                                      make_tensor_value_info('z', TensorProto.FLOAT, (2, None, 'b'))])  # type: ignore

    def test_split_from_GLU(self):  # type: () -> None
        graph = self._make_graph(
            [('x', TensorProto.FLOAT, (5, 6, 7))],
            [make_node('Split', ['x'], ['y', 'z'], axis=1)],
            [])
        self._assert_inferred(graph, [make_tensor_value_info('y', TensorProto.FLOAT, (5, 3, 7)),
                                      make_tensor_value_info('z', TensorProto.FLOAT, (5, 3, 7))])

    def test_GLU_partial(self):  # type: () -> None
        graph = self._make_graph(
            [('x', TensorProto.FLOAT, (5, 6, 7))],
            [make_node('Split', ['x'], ['y', 'z'], axis=1),
             make_node('Sigmoid', ['z'], ['a'])],
            [])
        self._assert_inferred(graph, [make_tensor_value_info('y', TensorProto.FLOAT, (5, 3, 7)),
                                      make_tensor_value_info('z', TensorProto.FLOAT, (5, 3, 7)),
                                      make_tensor_value_info('a', TensorProto.FLOAT, (5, 3, 7))])

    def test_GLU(self):  # type: () -> None
        graph = self._make_graph(
            [('x', TensorProto.FLOAT, (5, 6, 7))],
            [make_node('Split', ['x'], ['y', 'z'], axis=1),
             make_node('Sigmoid', ['z'], ['a']),
             make_node('Mul', ['y', 'a'], ['b'])],
            [])
        self._assert_inferred(graph, [make_tensor_value_info('y', TensorProto.FLOAT, (5, 3, 7)),
                                      make_tensor_value_info('z', TensorProto.FLOAT, (5, 3, 7)),
                                      make_tensor_value_info('a', TensorProto.FLOAT, (5, 3, 7)),
                                      make_tensor_value_info('b', TensorProto.FLOAT, (5, 3, 7))])

    def test_softmax_2d(self):  # type: () -> None
        graph = self._make_graph(
            [('x', TensorProto.FLOAT, (4, 5))],
            [make_node('Softmax', ['x'], 'z')],
            [])
        self._assert_inferred(graph, [make_tensor_value_info('z', TensorProto.FLOAT, (4, 5))])

    def test_softmax_3d(self):  # type: () -> None
        graph = self._make_graph(
            [('x', TensorProto.FLOAT, (4, 5, 6))],
            [make_node('Softmax', ['x'], 'z')],
            [])
        self._assert_inferred(graph, [make_tensor_value_info('z', TensorProto.FLOAT, (4, 5, 6))])

    def test_hardmax_2d(self):  # type: () -> None
        graph = self._make_graph(
            [('x', TensorProto.FLOAT, (4, 5))],
            [make_node('Hardmax', ['x'], 'z')],
            [])
        self._assert_inferred(graph, [make_tensor_value_info('z', TensorProto.FLOAT, (4, 5))])

    def test_hardmax_3d(self):  # type: () -> None
        graph = self._make_graph(
            [('x', TensorProto.FLOAT, (4, 5, 6))],
            [make_node('Hardmax', ['x'], 'z')],
            [])
        self._assert_inferred(graph, [make_tensor_value_info('z', TensorProto.FLOAT, (4, 5, 6))])

    def test_logsoftmax_2d(self):  # type: () -> None
        graph = self._make_graph(
            [('x', TensorProto.FLOAT, (4, 5))],
            [make_node('LogSoftmax', ['x'], 'z')],
            [])
        self._assert_inferred(graph, [make_tensor_value_info('z', TensorProto.FLOAT, (4, 5))])

    def test_logsoftmax_3d(self):  # type: () -> None
        graph = self._make_graph(
            [('x', TensorProto.FLOAT, (4, 5, 6))],
            [make_node('LogSoftmax', ['x'], 'z')],
            [])
        self._assert_inferred(graph, [make_tensor_value_info('z', TensorProto.FLOAT, (4, 5, 6))])

    def test_logsoftmax_3d_negative_axis(self):  # type: () -> None
        graph = self._make_graph(
            [('x', TensorProto.FLOAT, (4, 5, 6))],
            [make_node('LogSoftmax', ['x'], 'z', axis=-1)],
            [])
        self._assert_inferred(graph, [make_tensor_value_info('z', TensorProto.FLOAT, (4, 5, 6))])

    def test_maxpool(self):  # type: () -> None
        graph = self._make_graph(
            [("X", TensorProto.FLOAT, (5, 3, 4, 4))],
            [make_node("MaxPool", ["X"], ["Y"], kernel_shape=[2, 2])],
            [])
        self._assert_inferred(graph, [make_tensor_value_info("Y", TensorProto.FLOAT, (5, 3, 3, 3))])

    def test_maxpool_with_indices(self):  # type: () -> None
        graph = self._make_graph(
            [("X", TensorProto.FLOAT, (5, 3, 4, 4))],
            [make_node("MaxPool", ["X"], ["Y", "Z"], kernel_shape=[2, 2])],
            [])
        self._assert_inferred(graph, [make_tensor_value_info("Y", TensorProto.FLOAT, (5, 3, 3, 3)),
                                      make_tensor_value_info("Z", TensorProto.INT64, (5, 3, 3, 3))])

    def test_maxpool_3D(self):  # type: () -> None
        graph = self._make_graph(
            [("X", TensorProto.FLOAT, (5, 3, 4, 4, 4))],
            [make_node("MaxPool", ["X"], ["Y"], kernel_shape=[2, 2, 2])],
            [])
        self._assert_inferred(graph, [make_tensor_value_info("Y", TensorProto.FLOAT, (5, 3, 3, 3, 3))])

    def test_maxpool_with_padding(self):  # type: () -> None
        graph = self._make_graph(
            [("X", TensorProto.FLOAT, (5, 3, 4, 4))],
            [make_node("MaxPool", ["X"], ["Y"], kernel_shape=[2, 2], pads=[1, 1, 2, 2])],
            [])
        self._assert_inferred(graph, [make_tensor_value_info("Y", TensorProto.FLOAT, (5, 3, 6, 6))])

    def test_maxpool_with_padding_and_stride(self):  # type: () -> None
        graph = self._make_graph(
            [("X", TensorProto.FLOAT, (5, 3, 4, 4))],
            [make_node("MaxPool", ["X"], ["Y"], kernel_shape=[2, 2], pads=[1, 1, 2, 2], strides=[2, 2])],
            [])
        self._assert_inferred(graph, [make_tensor_value_info("Y", TensorProto.FLOAT, (5, 3, 3, 3))])

    def test_maxpool_with_floor_mode(self):  # type: () -> None
        graph = self._make_graph(
            [("X", TensorProto.FLOAT, (32, 288, 35, 35))],
            [make_node("MaxPool", ["X"], ["Y"], kernel_shape=[2, 2], strides=[2, 2], ceil_mode=False)],
            [])
        self._assert_inferred(graph, [make_tensor_value_info("Y", TensorProto.FLOAT, (32, 288, 17, 17))])

    def test_maxpool_with_ceil_mode(self):  # type: () -> None
        graph = self._make_graph(
            [("X", TensorProto.FLOAT, (32, 288, 35, 35))],
            [make_node("MaxPool", ["X"], ["Y"], kernel_shape=[2, 2], strides=[2, 2], ceil_mode=True)],
            [])
        self._assert_inferred(graph, [make_tensor_value_info("Y", TensorProto.FLOAT, (32, 288, 18, 18))])

    def test_maxpool_ceil(self):  # type: () -> None
        graph = self._make_graph(
            [("X", TensorProto.FLOAT, (1, 1, 4, 4))],
            [make_node("MaxPool", ["X"], ["Y"], kernel_shape=[3, 3], strides=[2, 2], ceil_mode=True)],
            [])
        self._assert_inferred(graph, [make_tensor_value_info("Y", TensorProto.FLOAT, (1, 1, 2, 2))])

    def test_maxpool_with_dilations(self):  # type: () -> None
        graph = self._make_graph(
            [("X", TensorProto.FLOAT, (5, 3, 4, 4))],
            [make_node("MaxPool", ["X"], ["Y"], kernel_shape=[2, 2], dilations=[2, 2])],
            [])
        self._assert_inferred(graph, [make_tensor_value_info("Y", TensorProto.FLOAT, (5, 3, 2, 2))])

    def test_maxpool_with_same_upper_padding_and_stride(self):  # type: () -> None
        graph = self._make_graph(
            [("X", TensorProto.FLOAT, (5, 3, 4, 4))],
            [make_node("MaxPool", ["X"], ["Y"], auto_pad="SAME_UPPER", kernel_shape=[2, 2], strides=[2, 2])],
            [])
        self._assert_inferred(graph, [make_tensor_value_info("Y", TensorProto.FLOAT, (5, 3, 2, 2))])

    def test_maxpool_with_same_upper_padding_and_stride_and_dilation(self):  # type: () -> None
        graph = self._make_graph(
            [("X", TensorProto.FLOAT, (5, 3, 4, 4))],
            [make_node("MaxPool", ["X"], ["Y"], auto_pad="SAME_UPPER", kernel_shape=[2, 2], strides=[2, 2], dilations=[2, 3])],
            [])
        self._assert_inferred(graph, [make_tensor_value_info("Y", TensorProto.FLOAT, (5, 3, 2, 2))])

    def test_maxpool_with_same_upper_padding_and_stride_one(self):  # type: () -> None
        graph = self._make_graph(
            [("X", TensorProto.FLOAT, (5, 3, 4, 4))],
            [make_node("MaxPool", ["X"], ["Y"], auto_pad="SAME_UPPER", kernel_shape=[2, 2], strides=[1, 1])],
            [])
        self._assert_inferred(graph, [make_tensor_value_info("Y", TensorProto.FLOAT, (5, 3, 4, 4))])

    def test_maxpool_with_same_lower_padding_and_stride(self):  # type: () -> None
        graph = self._make_graph(
            [("X", TensorProto.FLOAT, (5, 3, 9, 9))],
            [make_node("MaxPool", ["X"], ["Y"], auto_pad="SAME_LOWER", kernel_shape=[2, 2], strides=[2, 2])],
            [])
        self._assert_inferred(graph, [make_tensor_value_info("Y", TensorProto.FLOAT, (5, 3, 5, 5))])

    def test_maxpool_with_same_lower_padding_and_stride_and_dilation(self):  # type: () -> None
        graph = self._make_graph(
            [("X", TensorProto.FLOAT, (5, 3, 9, 9))],
            [make_node("MaxPool", ["X"], ["Y"], auto_pad="SAME_LOWER", kernel_shape=[2, 2], strides=[2, 2], dilations=[2, 3])],
            [])
        self._assert_inferred(graph, [make_tensor_value_info("Y", TensorProto.FLOAT, (5, 3, 5, 5))])

    def test_maxpool_with_same_lower_padding_and_big_stride(self):  # type: () -> None
        graph = self._make_graph(
            [("X", TensorProto.FLOAT, (5, 3, 4, 4))],
            [make_node("MaxPool", ["X"], ["Y"], auto_pad="SAME_LOWER", kernel_shape=[2, 2], strides=[4, 4])],
            [])
        self._assert_inferred(graph, [make_tensor_value_info("Y", TensorProto.FLOAT, (5, 3, 1, 1))])

    def test_averagepool(self):  # type: () -> None
        graph = self._make_graph(
            [("X", TensorProto.FLOAT, (5, 3, 4, 4))],
            [make_node("AveragePool", ["X"], ["Y"], kernel_shape=[2, 2])],
            [])
        self._assert_inferred(graph, [make_tensor_value_info("Y", TensorProto.FLOAT, (5, 3, 3, 3))])

    def test_averagepool_3D(self):  # type: () -> None
        graph = self._make_graph(
            [("X", TensorProto.FLOAT, (5, 3, 4, 4, 4))],
            [make_node("AveragePool", ["X"], ["Y"], kernel_shape=[2, 2, 2])],
            [])
        self._assert_inferred(graph, [make_tensor_value_info("Y", TensorProto.FLOAT, (5, 3, 3, 3, 3))])

    def test_averagepool_with_padding(self):  # type: () -> None
        graph = self._make_graph(
            [("X", TensorProto.FLOAT, (5, 3, 4, 4))],
            [make_node("AveragePool", ["X"], ["Y"], kernel_shape=[2, 2], pads=[1, 1, 2, 2])],
            [])
        self._assert_inferred(graph, [make_tensor_value_info("Y", TensorProto.FLOAT, (5, 3, 6, 6))])

    def test_averagepool_with_padding_and_stride(self):  # type: () -> None
        graph = self._make_graph(
            [("X", TensorProto.FLOAT, (5, 3, 4, 4))],
            [make_node("AveragePool", ["X"], ["Y"], kernel_shape=[2, 2], pads=[1, 1, 2, 2], strides=[2, 2])],
            [])
        self._assert_inferred(graph, [make_tensor_value_info("Y", TensorProto.FLOAT, (5, 3, 3, 3))])

    def test_averagepool_ceil(self):  # type: () -> None
        graph = self._make_graph(
            [("X", TensorProto.FLOAT, (1, 1, 4, 4))],
            [make_node("AveragePool", ["X"], ["Y"], kernel_shape=[3, 3], strides=[2, 2], ceil_mode=True)],
            [])
        self._assert_inferred(graph, [make_tensor_value_info("Y", TensorProto.FLOAT, (1, 1, 2, 2))])

    def test_lppool(self):  # type: () -> None
        graph = self._make_graph(
            [("X", TensorProto.FLOAT, (5, 3, 4, 4))],
            [make_node("LpPool", ["X"], ["Y"], kernel_shape=[2, 2])],
            [])
        self._assert_inferred(graph, [make_tensor_value_info("Y", TensorProto.FLOAT, (5, 3, 3, 3))])

    def test_lppool_3D(self):  # type: () -> None
        graph = self._make_graph(
            [("X", TensorProto.FLOAT, (5, 3, 4, 4, 4))],
            [make_node("LpPool", ["X"], ["Y"], kernel_shape=[2, 2, 2])],
            [])
        self._assert_inferred(graph, [make_tensor_value_info("Y", TensorProto.FLOAT, (5, 3, 3, 3, 3))])

    def test_lppool_with_padding(self):  # type: () -> None
        graph = self._make_graph(
            [("X", TensorProto.FLOAT, (5, 3, 4, 4))],
            [make_node("LpPool", ["X"], ["Y"], kernel_shape=[2, 2], pads=[1, 1, 2, 2])],
            [])
        self._assert_inferred(graph, [make_tensor_value_info("Y", TensorProto.FLOAT, (5, 3, 6, 6))])

    def test_lppool_with_padding_and_stride(self):  # type: () -> None
        graph = self._make_graph(
            [("X", TensorProto.FLOAT, (5, 3, 4, 4))],
            [make_node("LpPool", ["X"], ["Y"], kernel_shape=[2, 2], pads=[1, 1, 2, 2], strides=[2, 2])],
            [])
        self._assert_inferred(graph, [make_tensor_value_info("Y", TensorProto.FLOAT, (5, 3, 3, 3))])

    def test_roipool(self):  # type: () -> None
        graph = self._make_graph(
            [("X", TensorProto.FLOAT, (5, 3, 4, 4)),
            ("rois", TensorProto.INT64, (2, 5))],
            [make_node("MaxRoiPool", ["X", "rois"], ["Y"], pooled_shape=[2, 2])],
            [])
        self._assert_inferred(graph, [make_tensor_value_info("Y", TensorProto.FLOAT, (2, 3, 2, 2))])

    def test_lp_norm(self):  # type: () -> None
        graph = self._make_graph(
            [('x', TensorProto.FLOAT, (3, 4, 5, 6, 7))],
            [make_node('LpNormalization', ['x'], ['out'])],
            [])
        self._assert_inferred(graph, [make_tensor_value_info('out', TensorProto.FLOAT, (3, 4, 5, 6, 7))])

    def test_instance_norm(self):  # type: () -> None
        graph = self._make_graph(
            [('x', TensorProto.FLOAT, (3, 4, 5, 6, 7)),
             ('scale', TensorProto.FLOAT, (4,)),
             ('b', TensorProto.FLOAT, (4,))],
            [make_node('InstanceNormalization', ['x', 'scale', 'b'], ['out'])],
            [])
        self._assert_inferred(graph, [make_tensor_value_info('out', TensorProto.FLOAT, (3, 4, 5, 6, 7))])

    def test_global_maxpool(self):  # type: () -> None
        graph = self._make_graph(
            [("X", TensorProto.FLOAT, (5, 3, 4, 4))],
            [make_node("GlobalMaxPool", ["X"], ["Y"])],
            [])
        self._assert_inferred(graph, [make_tensor_value_info("Y", TensorProto.FLOAT, (5, 3, 1, 1))])

    def test_global_averagepool(self):  # type: () -> None
        graph = self._make_graph(
            [("X", TensorProto.FLOAT, (5, 3, 4, 4))],
            [make_node("GlobalAveragePool", ["X"], ["Y"])],
            [])
        self._assert_inferred(graph, [make_tensor_value_info("Y", TensorProto.FLOAT, (5, 3, 1, 1))])

    def test_global_lppool(self):  # type: () -> None
        graph = self._make_graph(
            [("X", TensorProto.FLOAT, (5, 3, 4, 4))],
            [make_node("GlobalLpPool", ["X"], ["Y"])],
            [])
        self._assert_inferred(graph, [make_tensor_value_info("Y", TensorProto.FLOAT, (5, 3, 1, 1))])

    def test_conv_transpose(self):  # type: () -> None
        graph = self._make_graph(
            [('X', TensorProto.FLOAT, (25, 48, 16, 16)),
             ('W', TensorProto.FLOAT, (48, 32, 3, 3))],
            [make_node('ConvTranspose', ['X', 'W'], 'Y', strides=[2, 2])],
            [])
        self._assert_inferred(graph, [make_tensor_value_info('Y', TensorProto.FLOAT, (25, 32, 33, 33))])

    def test_conv_transpose_with_pads(self):  # type: () -> None
        graph = self._make_graph(
            [('X', TensorProto.FLOAT, (25, 48, 16, 16)),
             ('W', TensorProto.FLOAT, (48, 32, 3, 3))],
            [make_node('ConvTranspose', ['X', 'W'], 'Y', strides=[2, 2], pads=[1, 1, 2, 2])],
            [])
        self._assert_inferred(graph, [make_tensor_value_info('Y', TensorProto.FLOAT, (25, 32, 30, 30))])

    def test_conv_transpose_with_output_shape(self):  # type: () -> None
        graph = self._make_graph(
            [('X', TensorProto.FLOAT, (25, 48, 16, 16)),
             ('W', TensorProto.FLOAT, (48, 32, 3, 3))],
            [make_node('ConvTranspose', ['X', 'W'], 'Y', strides=[2, 2], pads=[1, 1, 2, 2], output_shape=[36, 36])],
            [])
        self._assert_inferred(graph, [make_tensor_value_info('Y', TensorProto.FLOAT, (25, 32, 36, 36))])

    def test_conv_transpose_with_kernel_shape(self):  # type: () -> None
        graph = self._make_graph(
            [('X', TensorProto.FLOAT, (25, 48, 16, 16)),
             ('W', TensorProto.FLOAT, (48, 32, None, None))],
            [make_node('ConvTranspose', ['X', 'W'], 'Y', kernel_shape=[3, 3], strides=[2, 2], pads=[1, 1, 2, 2])],
            [])
        self._assert_inferred(graph, [make_tensor_value_info('Y', TensorProto.FLOAT, (25, 32, 30, 30))])

    def test_conv_transpose_with_dilations(self):  # type: () -> None
        graph = self._make_graph(
            [('X', TensorProto.FLOAT, (25, 48, 16, 16)),
             ('W', TensorProto.FLOAT, (48, 32, 3, 3))],
            [make_node('ConvTranspose', ['X', 'W'], 'Y', strides=[2, 2], pads=[1, 1, 2, 2], dilations=[3, 3])],
            [])
        self._assert_inferred(graph, [make_tensor_value_info('Y', TensorProto.FLOAT, (25, 32, 34, 34))])

    def test_conv_transpose_with_group(self):  # type: () -> None
        graph = self._make_graph(
            [('X', TensorProto.FLOAT, (25, 48, 16, 16)),
             ('W', TensorProto.FLOAT, (48, 32, 3, 3))],
            [make_node('ConvTranspose', ['X', 'W'], 'Y', strides=[2, 2], pads=[1, 1, 2, 2], group=2)],
            [])
        self._assert_inferred(graph, [make_tensor_value_info('Y', TensorProto.FLOAT, (25, 64, 30, 30))])

    def test_conv_transpose_with_group_and_output_shape(self):  # type: () -> None
        graph = self._make_graph(
            [('X', TensorProto.FLOAT, (25, 48, 16, 16)),
             ('W', TensorProto.FLOAT, (48, 32, 3, 3))],
            [make_node('ConvTranspose', ['X', 'W'], 'Y', strides=[2, 2], pads=[1, 1, 2, 2], group=2, output_shape=[36, 36])],
            [])
        self._assert_inferred(graph, [make_tensor_value_info('Y', TensorProto.FLOAT, (25, 64, 36, 36))])

    def test_conv_transpose_with_pads_and_auto_pads(self):  # type: () -> None
        # This test should fail because pads cannot be used simultaneously with auto_pad
        graph = self._make_graph(
            [('X', TensorProto.FLOAT, (1, 1, 2, 2)),
             ('W', TensorProto.FLOAT, (1, 1, 3, 3)),
             ('B', TensorProto.FLOAT, (1, ))],
            [make_node('ConvTranspose', ['X', 'W', 'B'], 'Y', auto_pad="SAME_UPPER", strides=[1, 1], pads=[0, 1, 1, 0])],
            [])
        self.assertRaises(onnx.shape_inference.InferenceError, onnx.shape_inference.infer_shapes, helper.make_model(graph), strict_mode=True)

    def test_conv_transpose_auto_pads(self):  # type: () -> None
        graph = self._make_graph(
            [('X', TensorProto.FLOAT, (25, 48, 16, 16)),
             ('W', TensorProto.FLOAT, (48, 32, 3, 3))],
            [make_node('ConvTranspose', ['X', 'W'], 'Y', auto_pad="SAME_UPPER", strides=[2, 2])],
            [])
        self._assert_inferred(
            graph,
            [make_tensor_value_info('Y', TensorProto.FLOAT, (25, 32, 32, 32))])

    def test_mvn_function_output_shape(self):  # type: () -> None
        graph = self._make_graph(
            [('X', TensorProto.FLOAT, (25, 48, 16, 16))],
            [make_node('MeanVarianceNormalization', 'X', 'Y', axes=[0, 2, 3])],
            []
        )
        self._assert_inferred(graph, [make_tensor_value_info('Y', TensorProto.FLOAT, (25, 48, 16, 16))])

    def test_scan(self):    # type: () -> None
        batch_size = 1
        seq_len = 'sequence'
        input_size = 2
        loop_state_size = 3

        # can't use self._make_graph for the subgraph as it add more inputs for the Reshape operations it inserts.
        # this breaks the subgraph inferencing as it expects the number of inputs passed from Scan to match
        # the GraphProto, but Scan knows nothing about the additional inputs.
        input_value_infos = [make_tensor_value_info('loop_state_in', TensorProto.UNDEFINED, None),
                             make_tensor_value_info('input', TensorProto.UNDEFINED, None)]
        output_value_infos = [make_tensor_value_info('loop_state_out', TensorProto.UNDEFINED, None),
                              make_tensor_value_info('output', TensorProto.UNDEFINED, None)]

        subgraph = helper.make_graph(
            [make_node('Identity', ['loop_state_in'], ['loop_state_out']),
             make_node('Identity', ['input'], ['output'])],
            "subgraph",
            input_value_infos,
            output_value_infos
        )

        graph = self._make_graph(
            [('loop_state_orig', TensorProto.FLOAT, (batch_size, loop_state_size)),
             ('scan_input', TensorProto.FLOAT, (batch_size, seq_len, input_size))],
            [make_node('Scan', ['', 'loop_state_orig', 'scan_input'], ['loop_state_final', 'scan_output'],
                       num_scan_inputs=1, body=subgraph)],
            []
        )

        self._assert_inferred(
            graph,
            [make_tensor_value_info('loop_state_final', TensorProto.FLOAT, (batch_size, loop_state_size)),
             make_tensor_value_info('scan_output', TensorProto.FLOAT, (batch_size, seq_len, input_size))],
            opset_imports=[helper.make_opsetid(ONNX_DOMAIN, 8)])

    def test_scan_opset9(self):    # type: () -> None
        seq_len = 'sequence'
        input_size = 2
        loop_state_size = 3

        # can't use self._make_graph for the subgraph as it add more inputs for the Reshape operations it inserts.
        # this breaks the subgraph inferencing as it expects the number of inputs passed from Scan to match
        # the GraphProto, but Scan knows nothing about the additional inputs.
        input_value_infos = [make_tensor_value_info('loop_state_in', TensorProto.UNDEFINED, None),
                             make_tensor_value_info('input', TensorProto.UNDEFINED, None)]
        output_value_infos = [make_tensor_value_info('loop_state_out', TensorProto.UNDEFINED, None),
                              make_tensor_value_info('output', TensorProto.UNDEFINED, None)]

        subgraph = helper.make_graph(
            [make_node('Identity', ['loop_state_in'], ['loop_state_out']),
             make_node('Identity', ['input'], ['output'])],
            "subgraph",
            input_value_infos,
            output_value_infos
        )

        graph = self._make_graph(
            [('loop_state_orig', TensorProto.FLOAT, (loop_state_size,)),
             ('scan_input', TensorProto.FLOAT, (seq_len, input_size))],
            [make_node('Scan', ['loop_state_orig', 'scan_input'], ['loop_state_final', 'scan_output'],
                       num_scan_inputs=1, body=subgraph)],
            []
        )

        self._assert_inferred(
            graph,
            [make_tensor_value_info('loop_state_final', TensorProto.FLOAT, (loop_state_size,)),
             make_tensor_value_info('scan_output', TensorProto.FLOAT, (seq_len, input_size))],
            opset_imports=[helper.make_opsetid(ONNX_DOMAIN, 9)])

    def test_scan_opset9_axes(self):    # type: () -> None
        axis_0_len = 'axis0'
        seq_len = 'sequence'
        input_size = 2
        loop_state_size = 3

        # can't use self._make_graph for the subgraph as it add more inputs for the Reshape operations it inserts.
        # this breaks the subgraph inferencing as it expects the number of inputs passed from Scan to match
        # the GraphProto, but Scan knows nothing about the additional inputs.
        input_value_infos = [make_tensor_value_info('loop_state_in', TensorProto.UNDEFINED, None),
                             make_tensor_value_info('input', TensorProto.UNDEFINED, None)]
        output_value_infos = [make_tensor_value_info('loop_state_out', TensorProto.UNDEFINED, None),
                              make_tensor_value_info('output', TensorProto.UNDEFINED, None)]

        subgraph = helper.make_graph(
            [make_node('Identity', ['loop_state_in'], ['loop_state_out']),
             make_node('Identity', ['input'], ['output'])],
            "subgraph",
            input_value_infos,
            output_value_infos
        )

        graph = self._make_graph(
            [('loop_state_orig', TensorProto.FLOAT, (loop_state_size,)),
             ('scan_input', TensorProto.FLOAT, (axis_0_len, seq_len, input_size))],
            [make_node('Scan', ['loop_state_orig', 'scan_input'], ['loop_state_final', 'scan_output'],
                       num_scan_inputs=1, body=subgraph, scan_input_axes=[1])],
            []
        )

        self._assert_inferred(
            graph,
            [make_tensor_value_info('loop_state_final', TensorProto.FLOAT, (loop_state_size,)),
             make_tensor_value_info('scan_output', TensorProto.FLOAT, (seq_len, axis_0_len, input_size))],
            opset_imports=[helper.make_opsetid(ONNX_DOMAIN, 9)])

    def test_scan_opset9_output_axes(self):    # type: () -> None
        axis_0_len = 'axis0'
        seq_len = 'sequence'
        input_size = 2
        loop_state_size = 3

        input_value_infos = [make_tensor_value_info('loop_state_in', TensorProto.UNDEFINED, None),
                             make_tensor_value_info('input', TensorProto.UNDEFINED, None)]
        output_value_infos = [make_tensor_value_info('loop_state_out', TensorProto.UNDEFINED, None),
                              make_tensor_value_info('output', TensorProto.UNDEFINED, None)]

        subgraph = helper.make_graph(
            [make_node('Identity', ['loop_state_in'], ['loop_state_out']),
             make_node('Identity', ['input'], ['output'])],
            "subgraph",
            input_value_infos,
            output_value_infos
        )

        graph = self._make_graph(
            [('loop_state_orig', TensorProto.FLOAT, (loop_state_size,)),
             ('scan_input', TensorProto.FLOAT, (axis_0_len, seq_len, input_size))],
            [make_node('Scan', ['loop_state_orig', 'scan_input'], ['loop_state_final', 'scan_output'],
                       num_scan_inputs=1, body=subgraph, scan_input_axes=[1], scan_output_axes=[1])],
            []
        )

        self._assert_inferred(
            graph,
            [make_tensor_value_info('loop_state_final', TensorProto.FLOAT, (loop_state_size,)),
             make_tensor_value_info('scan_output', TensorProto.FLOAT, (axis_0_len, seq_len, input_size))],
            opset_imports=[helper.make_opsetid(ONNX_DOMAIN, 9)])

    def test_scan_opset9_negative_axes(self):    # type: () -> None
        axis_0_len = 'axis0'
        seq_len = 'sequence'
        input_size = 2
        loop_state_size = 3

        input_value_infos = [make_tensor_value_info('loop_state_in', TensorProto.UNDEFINED, None),
                             make_tensor_value_info('input', TensorProto.UNDEFINED, None)]
        output_value_infos = [make_tensor_value_info('loop_state_out', TensorProto.UNDEFINED, None),
                              make_tensor_value_info('output', TensorProto.UNDEFINED, None)]

        subgraph = helper.make_graph(
            [make_node('Identity', ['loop_state_in'], ['loop_state_out']),
             make_node('Identity', ['input'], ['output'])],
            "subgraph",
            input_value_infos,
            output_value_infos
        )

        graph = self._make_graph(
            [('loop_state_orig', TensorProto.FLOAT, (loop_state_size,)),
             ('scan_input', TensorProto.FLOAT, (axis_0_len, seq_len, input_size))],
            [make_node('Scan', ['loop_state_orig', 'scan_input'], ['loop_state_final', 'scan_output'],
                       num_scan_inputs=1, body=subgraph, scan_input_axes=[-2], scan_output_axes=[-2])],
            []
        )

        self._assert_inferred(
            graph,
            [make_tensor_value_info('loop_state_final', TensorProto.FLOAT, (loop_state_size,)),
             make_tensor_value_info('scan_output', TensorProto.FLOAT, (axis_0_len, seq_len, input_size))],
            opset_imports=[helper.make_opsetid(ONNX_DOMAIN, 9)])

    def test_if_ver1(self):  # type: () -> None

        # Create a simple If node where the 'then' subgraph adds to the current value, and the 'else' subgraph
        # subtracts.
        # can't use self._make_graph for the subgraphs as that add more inputs for the Reshape operations it inserts.
        # this breaks the subgraph inferencing as it expects the subgraphs to have zero inputs
        then_subgraph = helper.make_graph(
            [make_node('Add', ['current_value', 'add_value'], ['then_output'])],
            "then_subgraph",
            [],  # no inputs
            [make_tensor_value_info('then_output', TensorProto.UNDEFINED, None)],
        )

        else_subgraph = helper.make_graph(
            [make_node('Sub', ['current_value', 'sub_value'], ['else_output'])],
            "else_subgraph",
            [],  # no inputs
            [make_tensor_value_info('else_output', TensorProto.UNDEFINED, None)],
        )

        graph = self._make_graph(
            [('cond', TensorProto.BOOL, (1,)),
             ('current_value', TensorProto.FLOAT, (1,)),
             ('add_value', TensorProto.FLOAT, (1,)),
             ('sub_value', TensorProto.FLOAT, (1,))],
            [make_node('If', ['cond'], ['if_output'],
                       then_branch=then_subgraph, else_branch=else_subgraph)],
            []
        )

        self._assert_inferred(
            graph,
            [make_tensor_value_info('if_output', TensorProto.FLOAT, (1,))],
            opset_imports=[make_opsetid(ONNX_DOMAIN, 10)])

    def test_if(self):  # type: () -> None

        # Create a simple If node where the 'then' subgraph adds to the current value, and the 'else' subgraph
        # subtracts.
        # can't use self._make_graph for the subgraphs as that add more inputs for the Reshape operations it inserts.
        # this breaks the subgraph inferencing as it expects the subgraphs to have zero inputs
        then_subgraph = helper.make_graph(
            [make_node('Add', ['current_value', 'add_value'], ['then_output'])],
            "then_subgraph",
            [],  # no inputs
            [make_tensor_value_info('then_output', TensorProto.UNDEFINED, None)],
        )

        else_subgraph = helper.make_graph(
            [make_node('Sub', ['current_value', 'sub_value'], ['else_output'])],
            "else_subgraph",
            [],  # no inputs
            [make_tensor_value_info('else_output', TensorProto.UNDEFINED, None)],
        )

        graph = self._make_graph(
            [('cond', TensorProto.BOOL, (1,)),
             ('current_value', TensorProto.FLOAT, (1,)),
             ('add_value', TensorProto.FLOAT, (1,)),
             ('sub_value', TensorProto.FLOAT, (1,))],
            [make_node('If', ['cond'], ['if_output'],
                       then_branch=then_subgraph, else_branch=else_subgraph)],
            []
        )

        self._assert_inferred(graph, [make_tensor_value_info('if_output', TensorProto.FLOAT, (1,))])

    def test_if_with_different_shapes_in_then_else_branches(self):  # type: () -> None

        # Create a simple If node where the 'then' subgraph adds to the current value, and the 'else' subgraph
        # subtracts.
        # can't use self._make_graph for the subgraphs as that add more inputs for the Reshape operations it inserts.
        # this breaks the subgraph inferencing as it expects the subgraphs to have zero inputs
        then_subgraph = helper.make_graph(
            [make_node('Add', ['current_value', 'add_value'], ['then_output'])],
            "then_subgraph",
            [],  # no inputs
            [make_tensor_value_info('then_output', TensorProto.UNDEFINED, (1,))],
        )

        else_subgraph = helper.make_graph(
            [make_node('Sub', ['current_value', 'sub_value'], ['else_output'])],
            "else_subgraph",
            [],  # no inputs
            [make_tensor_value_info('else_output', TensorProto.UNDEFINED, (5,))],
        )

        graph = self._make_graph(
            [('cond', TensorProto.BOOL, (1,)),
             ('current_value', TensorProto.FLOAT, (1,)),
             ('add_value', TensorProto.FLOAT, (1,)),
             ('sub_value', TensorProto.FLOAT, (5,))],
            [make_node('If', ['cond'], ['if_output'],
                       then_branch=then_subgraph, else_branch=else_subgraph)],
            []
        )

        self._assert_inferred(graph, [make_tensor_value_info('if_output', TensorProto.FLOAT, (None,))])  # type: ignore

    def test_if_with_different_optional_shapes_in_then_else_branches(self):  # type: () -> None
        # Create a simple If node where the 'then' subgraph adds to the current value, and the 'else' subgraph
        # subtracts.
        # can't use self._make_graph for the subgraphs as that add more inputs for the Reshape operations it inserts.
        # this breaks the subgraph inferencing as it expects the subgraphs to have zero inputs
        then_tensor_proto = helper.make_tensor_type_proto(elem_type=TensorProto.UNDEFINED, shape=[1, ])
        then_optional_type_proto = helper.make_optional_type_proto(then_tensor_proto)
        then_optional_vi = helper.make_value_info('then_optional_output', then_optional_type_proto)
        then_subgraph = helper.make_graph(
            [make_node('Optional', ['then_tensor_value'], ['then_optional_output'])],
            "then_subgraph",
            [],  # no inputs
            [then_optional_vi],
        )

        else_tensor_proto = helper.make_tensor_type_proto(elem_type=TensorProto.UNDEFINED, shape=[5, ])
        else_optional_type_proto = helper.make_optional_type_proto(else_tensor_proto)
        else_optional_vi = helper.make_value_info('else_optional_output', else_optional_type_proto)
        else_subgraph = helper.make_graph(
            [make_node('Optional', ['else_tensor_value'], ['else_optional_output'])],
            "else_subgraph",
            [],  # no inputs
            [else_optional_vi],
        )

        graph = self._make_graph(
            [('cond', TensorProto.BOOL, (1,)),
             ('then_tensor_value', TensorProto.FLOAT, (1,)),
             ('else_tensor_value', TensorProto.FLOAT, (5,))],
            [make_node('If', ['cond'], ['if_output'],
                       then_branch=then_subgraph, else_branch=else_subgraph)],
            []
        )

        output_tensor_proto = helper.make_tensor_type_proto(elem_type=TensorProto.FLOAT, shape=None)
        output_optional_type_proto = helper.make_optional_type_proto(output_tensor_proto)
        output_optional_vi = helper.make_value_info('if_output', output_optional_type_proto)
        self._assert_inferred(graph, [output_optional_vi])  # type: ignore

    def test_maxunpool_shape_without_output_shape(self):  # type: () -> None
        graph = self._make_graph(
            [('xT', TensorProto.FLOAT, (1, 1, 2, 2)),
             ('xI', TensorProto.FLOAT, (1, 1, 2, 2))],
            [make_node('MaxUnpool', ['xT', 'xI'], 'Y', kernel_shape=[2, 2], strides=[2, 2])],
            [])
        self._assert_inferred(graph, [make_tensor_value_info('Y', TensorProto.FLOAT, (1, 1, 4, 4))])

    def test_maxunpool_shape_with_output_shape(self):  # type: () -> None
        graph = self._make_graph(
            [('xT', TensorProto.FLOAT, (1, 1, 2, 2)),
             ('xI', TensorProto.FLOAT, (1, 1, 2, 2)),
             ('output_shape', TensorProto.FLOAT, (4, ))],
            [make_node('MaxUnpool', ['xT', 'xI', 'output_shape'], 'Y', kernel_shape=[2, 2], strides=[2, 2])],
            [make_tensor_value_info("Y", TensorProto.FLOAT, None)])
        self._assert_inferred(graph, [make_tensor_value_info("Y", TensorProto.FLOAT, None)])

    def test_onehot_without_axis(self):  # type: () -> None
        graph = self._make_graph(
            [('indices', TensorProto.INT64, (2, 2)),
             ('depth', TensorProto.INT64, ()),
             ('values', TensorProto.FLOAT, (2, ))],
            [make_node('OneHot', ['indices', 'depth', 'values'], 'Y')],
            [])
        self._assert_inferred(graph, [make_tensor_value_info('Y', TensorProto.FLOAT, (2, 2, None))])  # type: ignore

    def test_onehot_with_axis(self):  # type: () -> None
        graph = self._make_graph(
            [('indices', TensorProto.INT64, (2, 3, 5)),
             ('depth', TensorProto.INT64, (1, )),
             ('values', TensorProto.FLOAT, (2, ))],
            [make_node('OneHot', ['indices', 'depth', 'values'], 'Y', axis=1)],
            [])
        self._assert_inferred(graph, [make_tensor_value_info('Y', TensorProto.FLOAT, (2, None, 3, 5))])  # type: ignore

    def test_loop(self):    # type: () -> None
        # can't use self._make_graph for the subgraph as it add more inputs for the Reshape operations it inserts.
        # this breaks the subgraph inferencing as it expects the number of inputs passed from Loop to match
        # the GraphProto, but Loop knows nothing about the additional inputs.
        input_value_infos = [make_tensor_value_info('iter_num_in', TensorProto.INT64, (1,)),
                             make_tensor_value_info('cond_in', TensorProto.UNDEFINED, None),
                             make_tensor_value_info('loop_state_in', TensorProto.UNDEFINED, ())]
        output_value_infos = [make_tensor_value_info('cond_out', TensorProto.UNDEFINED, None),
                              make_tensor_value_info('loop_state_out', TensorProto.UNDEFINED, None),
                              make_tensor_value_info('output', TensorProto.FLOAT, (3,))]

        subgraph = helper.make_graph(
            [make_node('Identity', ['cond_in'], ['cond_out']),
             make_node('Identity', ['loop_state_in'], ['loop_state_out']),
             make_node('Identity', ['outer_scope_input'], ['output'])],
            "subgraph",
            input_value_infos,
            output_value_infos
        )

        graph = self._make_graph(
            [('max_trip_count', TensorProto.INT64, (1,)),
             ('cond_orig', TensorProto.FLOAT, (1,)),
             ('loop_state_orig', TensorProto.FLOAT, (2,)),
             ('outer_scope_input', TensorProto.FLOAT, (3,))],
            [make_node('Loop', ['max_trip_count', 'cond_orig', 'loop_state_orig'], ['loop_state_final', 'loop_output'],
                       body=subgraph)],
            []
        )

        self._assert_inferred(
            graph,
            [make_tensor_value_info('loop_state_final', TensorProto.FLOAT, None),  # shape may change between iterations
             make_tensor_value_info('loop_output', TensorProto.FLOAT, (None, 3))])  # type: ignore

    def test_loop_no_state(self):    # type: () -> None
        input_value_infos = [make_tensor_value_info('iter_num_in', TensorProto.INT64, (1,)),
                             make_tensor_value_info('cond_in', TensorProto.UNDEFINED, None)]
        output_value_infos = [make_tensor_value_info('cond_out', TensorProto.UNDEFINED, None),
                              make_tensor_value_info('output', TensorProto.FLOAT, (3,))]

        subgraph = helper.make_graph(
            [make_node('Identity', ['cond_in'], ['cond_out']),
             make_node('Identity', ['outer_scope_input'], ['output'])],
            "subgraph",
            input_value_infos,
            output_value_infos
        )

        graph = self._make_graph(
            [('max_trip_count', TensorProto.INT64, (1,)),
             ('cond_orig', TensorProto.FLOAT, (1,)),
             ('outer_scope_input', TensorProto.FLOAT, (3,))],
            [make_node('Loop', ['max_trip_count', 'cond_orig'], ['loop_output'],
                       body=subgraph)],
            []
        )

        self._assert_inferred(
            graph,
            [make_tensor_value_info('loop_output', TensorProto.FLOAT, (None, 3))])  # type: ignore

    def test_constantofshape_with_input_shape(self):  # type: () -> None
        graph = self._make_graph([],
            [make_node("Constant", [], ['shape'],
                       value=make_tensor('shape', TensorProto.INT64, (3,), (3, 4, 5))),
             make_node("ConstantOfShape", ['shape'], ['y'], value=make_tensor('value', TensorProto.INT32, (1, ), (2, )))],
            [])
        self._assert_inferred(graph,
            [make_tensor_value_info('shape', TensorProto.INT64, (3,)),
             make_tensor_value_info('y', TensorProto.INT32, (3, 4, 5))])  # type: ignore

    def test_constantofshape_without_input_shape(self):  # type: () -> None
        graph = self._make_graph([('shape', TensorProto.INT64, (3, ))],
            [make_node("ConstantOfShape", ['shape'], ['y'], value=make_tensor('value', TensorProto.UINT8, (1, ), (2, )))],
            [])
        self._assert_inferred(graph,
            [make_tensor_value_info('y', TensorProto.UINT8, (None, None, None))])  # type: ignore

    def test_constantofshape_without_input_shape_scalar(self):  # type: () -> None
        graph = self._make_graph([('shape', TensorProto.INT64, (0, ))],
            [make_node("ConstantOfShape", ['shape'], ['y'], value=make_tensor('value', TensorProto.UINT8, (1, ), (2, )))],
            [])
        self._assert_inferred(graph,
            [make_tensor_value_info('y', TensorProto.UINT8, ())])  # type: ignore

    def test_constantofshape_with_shape_zero(self):  # type: () -> None
        graph = self._make_graph([],
            [make_node("Constant", [], ['shape'],
                       value=make_tensor('shape', TensorProto.INT64, (1,), (0,))),
             make_node("ConstantOfShape", ['shape'], ['y'], value=make_tensor('value', TensorProto.INT32, (1, ), (2, )))],
            [])
        self._assert_inferred(graph,
            [make_tensor_value_info('shape', TensorProto.INT64, (1,)),
             make_tensor_value_info('y', TensorProto.INT32, (0,))])  # type: ignore

    def test_convinteger(self):  # type: () -> None
        graph = self._make_graph(
            [('x', TensorProto.UINT8, (3, 4, 5, 6, 7)),
             ('y', TensorProto.UINT8, (5, 4, 2, 4, 3))],
            [make_node('ConvInteger', ['x', 'y'], 'z', pads=[0, 1, 1, 0, 0, 1], dilations=[1, 2, 2], strides=[1, 1, 2])],
            [])
        self._assert_inferred(graph, [make_tensor_value_info('z', TensorProto.INT32, (3, 5, 4, 1, 3))])

    def test_convinetger_dilations(self):  # type: () -> None
        graph = self._make_graph(
            [('x', TensorProto.UINT8, (30, 4, 8, 8, 8)),
             ('y', TensorProto.INT8, (50, 4, 3, 3, 3)),
             ('x_zero_point', TensorProto.UINT8, ()),
             ('y_zero_point', TensorProto.UINT8, ())],
            [make_node('ConvInteger', ['x', 'y', 'x_zero_point', 'y_zero_point'], 'z', dilations=[1, 2, 3])],
            [])
        self._assert_inferred(graph, [make_tensor_value_info('z', TensorProto.INT32, (30, 50, 6, 4, 2))])

    def test_convinteger_strides(self):  # type: () -> None
        graph = self._make_graph(
            [('x', TensorProto.INT8, (30, 4, 8, 8, 8)),
             ('y', TensorProto.INT8, (50, 4, 3, 3, 3)),
             ('x_zero_point', TensorProto.UINT8, ()),
             ('y_zero_point', TensorProto.UINT8, ())],
            [make_node('ConvInteger', ['x', 'y', 'x_zero_point', 'y_zero_point'], 'z', strides=[1, 2, 3])],
            [])
        self._assert_inferred(graph, [make_tensor_value_info('z', TensorProto.INT32, (30, 50, 6, 3, 2))])

    def test_convineteger_pads(self):  # type: () -> None
        graph = self._make_graph(
            [('x', TensorProto.UINT8, (30, 4, 7, 6, 4)),
             ('y', TensorProto.INT8, (50, 4, 3, 3, 3))],
            [make_node('ConvInteger', ['x', 'y'], 'z', pads=[1, 1, 2, 0, 1, 2])],
            [])
        self._assert_inferred(graph, [make_tensor_value_info('z', TensorProto.INT32, (30, 50, 6, 6, 6))])

    def test_convineteger_group(self):  # type: () -> None
        graph = self._make_graph(
            [('x', TensorProto.INT8, (30, 4, 8, 8, 8)),
             ('y', TensorProto.INT8, (4, 1, 8, 8, 8))],
            [make_node('ConvInteger', ['x', 'y'], 'z', group=4)],
            [])
        self._assert_inferred(graph, [make_tensor_value_info('z', TensorProto.INT32, (30, 4, 1, 1, 1))])

    def test_convineteger_partial_missing_shape(self):  # type: () -> None
        graph = self._make_graph(
            [('x', TensorProto.UINT8, (30, 4, None, 6, 4)),
             ('y', TensorProto.UINT8, (50, 4, 3, 3, 3)),
             ('x_zero_point', TensorProto.UINT8, ()),
             ('y_zero_point', TensorProto.UINT8, ())],
            [make_node('ConvInteger', ['x', 'y', 'x_zero_point', 'y_zero_point'], 'z', pads=[1, 1, 2, 0, 1, 2])],
            [])
        self._assert_inferred(graph, [make_tensor_value_info('z', TensorProto.INT32, (30, 50, None, 6, 6))])  # type: ignore

    def test_convineteger_partial_missing_weight_shape(self):  # type: () -> None
        graph = self._make_graph(
            [('x', TensorProto.UINT8, (30, 4, 7, 6, 4)),
             ('y', TensorProto.UINT8, (50, 4, None, 3, 3))],
            [make_node('ConvInteger', ['x', 'y'], 'z', pads=[1, 1, 2, 0, 1, 2])],
            [])
        self._assert_inferred(graph, [make_tensor_value_info('z', TensorProto.INT32, None)])

    def test_qlinearconv(self):  # type: () -> None
        graph = self._make_graph(
            [('x', TensorProto.UINT8, (3, 4, 5, 6, 7)),
             ('x_scale', TensorProto.FLOAT, ()),
             ('x_zero_point', TensorProto.UINT8, ()),
             ('w', TensorProto.UINT8, (5, 4, 2, 4, 3)),
             ('w_scale', TensorProto.FLOAT, ()),
             ('w_zero_point', TensorProto.UINT8, ()),
             ('y_scale', TensorProto.FLOAT, ()),
             ('y_zero_point', TensorProto.UINT8, ())],
            [make_node('QLinearConv', ['x', 'x_scale', 'x_zero_point', 'w', 'w_scale', 'w_zero_point', 'y_scale', 'y_zero_point'], 'y', pads=[0, 1, 1, 0, 0, 1], dilations=[1, 2, 2], strides=[1, 1, 2])],
            [])
        self._assert_inferred(graph, [make_tensor_value_info('y', TensorProto.UINT8, (3, 5, 4, 1, 3))])

    def test_qlinearconv_dilations(self):  # type: () -> None
        graph = self._make_graph(
            [('x', TensorProto.UINT8, (30, 4, 8, 8, 8)),
             ('x_scale', TensorProto.FLOAT, ()),
             ('x_zero_point', TensorProto.UINT8, ()),
             ('w', TensorProto.UINT8, (50, 4, 3, 3, 3)),
             ('w_scale', TensorProto.FLOAT, ()),
             ('w_zero_point', TensorProto.UINT8, ()),
             ('y_scale', TensorProto.FLOAT, ()),
             ('y_zero_point', TensorProto.UINT8, ())],
            [make_node('QLinearConv', ['x', 'x_scale', 'x_zero_point', 'w', 'w_scale', 'w_zero_point', 'y_scale', 'y_zero_point'], 'y', dilations=[1, 2, 3])],
            [])
        self._assert_inferred(graph, [make_tensor_value_info('y', TensorProto.UINT8, (30, 50, 6, 4, 2))])

    def test_qlinearconv_strides(self):  # type: () -> None
        graph = self._make_graph(
            [('x', TensorProto.INT8, (30, 4, 8, 8, 8)),
             ('x_scale', TensorProto.FLOAT, ()),
             ('x_zero_point', TensorProto.INT8, ()),
             ('w', TensorProto.INT8, (50, 4, 3, 3, 3)),
             ('w_scale', TensorProto.FLOAT, ()),
             ('w_zero_point', TensorProto.INT8, ()),
             ('y_scale', TensorProto.FLOAT, ()),
             ('y_zero_point', TensorProto.INT8, ())],
            [make_node('QLinearConv', ['x', 'x_scale', 'x_zero_point', 'w', 'w_scale', 'w_zero_point', 'y_scale', 'y_zero_point'], 'y', strides=[1, 2, 3])],
            [])
        self._assert_inferred(graph, [make_tensor_value_info('y', TensorProto.INT8, (30, 50, 6, 3, 2))])

    def test_qlinearconv_pads(self):  # type: () -> None
        graph = self._make_graph(
            [('x', TensorProto.UINT8, (30, 4, 7, 6, 4)),
             ('x_scale', TensorProto.FLOAT, ()),
             ('x_zero_point', TensorProto.UINT8, ()),
             ('w', TensorProto.INT8, (50, 4, 3, 3, 3)),
             ('w_scale', TensorProto.FLOAT, ()),
             ('w_zero_point', TensorProto.INT8, ()),
             ('y_scale', TensorProto.FLOAT, ()),
             ('y_zero_point', TensorProto.UINT8, ())],
            [make_node('QLinearConv', ['x', 'x_scale', 'x_zero_point', 'w', 'w_scale', 'w_zero_point', 'y_scale', 'y_zero_point'], 'y', pads=[1, 1, 2, 0, 1, 2])],
            [])
        self._assert_inferred(graph, [make_tensor_value_info('y', TensorProto.UINT8, (30, 50, 6, 6, 6))])

    def test_qlinearconv_group(self):  # type: () -> None
        graph = self._make_graph(
            [('x', TensorProto.INT8, (30, 4, 8, 8, 8)),
             ('x_scale', TensorProto.FLOAT, ()),
             ('x_zero_point', TensorProto.INT8, ()),
             ('w', TensorProto.INT8, (4, 1, 8, 8, 8)),
             ('w_scale', TensorProto.FLOAT, ()),
             ('w_zero_point', TensorProto.INT8, ()),
             ('y_scale', TensorProto.FLOAT, ()),
             ('y_zero_point', TensorProto.INT8, ())],
            [make_node('QLinearConv', ['x', 'x_scale', 'x_zero_point', 'w', 'w_scale', 'w_zero_point', 'y_scale', 'y_zero_point'], 'y', group=4)],
            [])
        self._assert_inferred(graph, [make_tensor_value_info('y', TensorProto.INT8, (30, 4, 1, 1, 1))])

    def test_qlinearconv_partial_missing_shape(self):  # type: () -> None
        graph = self._make_graph(
            [('x', TensorProto.UINT8, (30, 4, None, 6, 4)),
             ('x_scale', TensorProto.FLOAT, ()),
             ('x_zero_point', TensorProto.UINT8, ()),
             ('w', TensorProto.UINT8, (50, 4, 3, 3, 3)),
             ('w_scale', TensorProto.FLOAT, ()),
             ('w_zero_point', TensorProto.UINT8, ()),
             ('y_scale', TensorProto.FLOAT, ()),
             ('y_zero_point', TensorProto.UINT8, ())],
            [make_node('QLinearConv', ['x', 'x_scale', 'x_zero_point', 'w', 'w_scale', 'w_zero_point', 'y_scale', 'y_zero_point'], 'y', pads=[1, 1, 2, 0, 1, 2])],
            [])
        self._assert_inferred(graph, [make_tensor_value_info('y', TensorProto.UINT8, (30, 50, None, 6, 6))])  # type: ignore

    def test_qlinearconv_partial_missing_weight_shape(self):  # type: () -> None
        graph = self._make_graph(
            [('x', TensorProto.UINT8, (30, 4, 7, 6, 4)),
             ('x_scale', TensorProto.FLOAT, ()),
             ('x_zero_point', TensorProto.UINT8, ()),
             ('w', TensorProto.UINT8, (50, 4, None, 3, 3)),
             ('w_scale', TensorProto.FLOAT, ()),
             ('w_zero_point', TensorProto.UINT8, ()),
             ('y_scale', TensorProto.FLOAT, ()),
             ('y_zero_point', TensorProto.UINT8, ())],
            [make_node('QLinearConv', ['x', 'x_scale', 'x_zero_point', 'w', 'w_scale', 'w_zero_point', 'y_scale', 'y_zero_point'], 'y', pads=[1, 1, 2, 0, 1, 2])],
            [])
        self._assert_inferred(graph, [make_tensor_value_info('y', TensorProto.UINT8, None)])

    def _make_qlinearmatmul_test(self, shape1, shape2):  # type: (Sequence[int], Sequence[int]) -> None
        expected_out_shape = np.matmul(np.arange(np.product(shape1)).reshape(shape1),
                                       np.arange(np.product(shape2)).reshape(shape2)).shape
        graph = self._make_graph(
            [('a', TensorProto.UINT8, shape1),
             ('a_scale', TensorProto.FLOAT, ()),
             ('a_zero_point', TensorProto.UINT8, ()),
             ('b', TensorProto.UINT8, shape2),
             ('b_scale', TensorProto.FLOAT, ()),
             ('b_zero_point', TensorProto.UINT8, ()),
             ('y_scale', TensorProto.FLOAT, ()),
             ('y_zero_point', TensorProto.UINT8, ())],
            [make_node('QLinearMatMul', ['a', 'a_scale', 'a_zero_point', 'b', 'b_scale', 'b_zero_point', 'y_scale', 'y_zero_point'], ['y'])],
            [])
        self._assert_inferred(graph, [make_tensor_value_info('y', TensorProto.UINT8, expected_out_shape)])

    def test_qlinearmatmul(self):  # type: () -> None
        self._make_qlinearmatmul_test((3,), (3,))
        self._make_qlinearmatmul_test((4, 2), (2, 4))
        self._make_qlinearmatmul_test((2,), (2, 3))
        self._make_qlinearmatmul_test((4, 2), (2,))
        self._make_qlinearmatmul_test((5, 1, 4, 2), (1, 3, 2, 3))
        self._make_qlinearmatmul_test((4, 2), (3, 2, 3))

    def _make_qlinearmatmul_test_allow_unknown(self, shape1, shape2, expected_out_shape):  # type: (Any, Any, Any) -> None
        graph = self._make_graph(
            [('a', TensorProto.UINT8, shape1),
             ('a_scale', TensorProto.FLOAT, ()),
             ('a_zero_point', TensorProto.UINT8, ()),
             ('b', TensorProto.UINT8, shape2),
             ('b_scale', TensorProto.FLOAT, ()),
             ('b_zero_point', TensorProto.UINT8, ()),
             ('y_scale', TensorProto.FLOAT, ()),
             ('y_zero_point', TensorProto.UINT8, ())],
            [make_node('QLinearMatMul', ['a', 'a_scale', 'a_zero_point', 'b', 'b_scale', 'b_zero_point', 'y_scale', 'y_zero_point'], ['y'])],
            [])
        self._assert_inferred(graph, [make_tensor_value_info('y', TensorProto.UINT8, expected_out_shape)])

    def test_qlinearmatmul_allow_unknown(self):  # type: () -> None
        self._make_qlinearmatmul_test_allow_unknown((None,), (None,), ())
        self._make_qlinearmatmul_test_allow_unknown((3,), (None,), ())
        self._make_qlinearmatmul_test_allow_unknown((2,), (2, "a"), ("a",))
        self._make_qlinearmatmul_test_allow_unknown((4, 2), (2, "a"), (4, "a"))
        self._make_qlinearmatmul_test_allow_unknown((4, None), (2, "a"), (4, "a"))
        self._make_qlinearmatmul_test_allow_unknown((4, None), (None, "a"), (4, "a"))
        self._make_qlinearmatmul_test_allow_unknown((1, 4, 2), ("a", 2, 5), ("a", 4, 5))
        self._make_qlinearmatmul_test_allow_unknown((1, 3, 4, 2), ("a", 2, 5), (1, 3, 4, 5))
        self._make_qlinearmatmul_test_allow_unknown(None, ("a", 2, 5), None)
        self._make_qlinearmatmul_test_allow_unknown(None, None, None)

    def _make_matmulinteger_test(self, shape1, shape2):  # type: (Sequence[int], Sequence[int]) -> None
        expected_out_shape = np.matmul(np.arange(np.product(shape1)).reshape(shape1),
                                       np.arange(np.product(shape2)).reshape(shape2)).shape
        graph = self._make_graph(
            [('A', TensorProto.UINT8, shape1),
             ('B', TensorProto.UINT8, shape2),
             ('a_zero_point', TensorProto.UINT8, ()),
             ('b_zero_point', TensorProto.UINT8, ())],
            [make_node('MatMulInteger', ['A', 'B', 'a_zero_point', 'b_zero_point'], ['Y'])],
            [])
        self._assert_inferred(graph, [make_tensor_value_info('Y', TensorProto.INT32, expected_out_shape)])

    def test_matmulinteger(self):  # type: () -> None
        self._make_matmulinteger_test((2,), (2,))
        self._make_matmulinteger_test((1, 2), (2, 3))
        self._make_matmulinteger_test((2,), (2, 3))
        self._make_matmulinteger_test((4, 2), (2,))
        self._make_matmulinteger_test((5, 1, 4, 2), (1, 3, 2, 3))
        self._make_matmulinteger_test((4, 2), (3, 2, 3))

    def test_quantizelinear(self):  # type: () -> None
        graph = self._make_graph(
            [('x', TensorProto.FLOAT, (30, 4, 5)),
             ('y_scale', TensorProto.FLOAT, ()),
             ('y_zero_point', TensorProto.UINT8, ())],
            [make_node('QuantizeLinear', ['x', 'y_scale', 'y_zero_point'], ['y'])],
            [])
        self._assert_inferred(graph, [make_tensor_value_info('y', TensorProto.UINT8, (30, 4, 5))])

    def test_quantizelinear_default_zp(self):  # type: () -> None
        graph = self._make_graph(
            [('x', TensorProto.FLOAT, (30, 4, 5)),
             ('y_scale', TensorProto.FLOAT, ())],
            [make_node('QuantizeLinear', ['x', 'y_scale'], ['y'])],
            [])
        self._assert_inferred(graph, [make_tensor_value_info('y', TensorProto.UINT8, (30, 4, 5))])

    def test_dequantizelinear(self):  # type: () -> None
        graph = self._make_graph(
            [('x', TensorProto.UINT8, (30, 4, 5)),
             ('x_scale', TensorProto.FLOAT, ()),
             ('x_zero_point', TensorProto.UINT8, ())],
            [make_node('DequantizeLinear', ['x', 'x_scale', 'x_zero_point'], ['y'])],
            [])
        self._assert_inferred(graph, [make_tensor_value_info('y', TensorProto.FLOAT, (30, 4, 5))])

    def test_dynamicquantizelinear(self):  # type: () -> None
        graph = self._make_graph(
            [('x', TensorProto.FLOAT, (30, 4, 5))],
            [make_node('DynamicQuantizeLinear', ['x'], ['y', 'y_scale', 'y_zero_point'])],
            [])
        self._assert_inferred(graph, [make_tensor_value_info('y', TensorProto.UINT8, (30, 4, 5)),
                                      make_tensor_value_info('y_scale', TensorProto.FLOAT, ()),
                                      make_tensor_value_info('y_zero_point', TensorProto.UINT8, ())])

    def test_reversesequence(self):  # type: () -> None
        graph = self._make_graph(
            [('x', TensorProto.FLOAT, (4, 5, 6)),
             ('sequence_lens', TensorProto.INT64, (5,))],
            [make_node('ReverseSequence', ['x', 'sequence_lens'], ['y'])],
            [])
        self._assert_inferred(graph, [make_tensor_value_info('y', TensorProto.FLOAT, (4, 5, 6))])

    def test_unique_without_axis(self):  # type: () -> None
        graph = self._make_graph(
            [('X', TensorProto.FLOAT, (2, 4, 2))],
            [make_node('Unique', ['X'], ['Y', 'indices', 'inverse_indices', 'counts'])],
            [])
        self._assert_inferred(graph, [make_tensor_value_info('Y', TensorProto.FLOAT, (None,)),  # type: ignore
                                      make_tensor_value_info('indices', TensorProto.INT64, (None,)),  # type: ignore
                                      make_tensor_value_info('inverse_indices', TensorProto.INT64, (None,)),  # type: ignore
                                      make_tensor_value_info('counts', TensorProto.INT64, (None,))])  # type: ignore

    def test_unique_with_axis(self):  # type: () -> None
        graph = self._make_graph(
            [('X', TensorProto.FLOAT, (2, 4, 2))],
            [make_node('Unique', ['X'], ['Y', 'indices', 'inverse_indices', 'counts'], axis=1)],
            [])
        self._assert_inferred(graph, [make_tensor_value_info('Y', TensorProto.FLOAT, (2, None, 2)),  # type: ignore
                                      make_tensor_value_info('indices', TensorProto.INT64, (None,)),  # type: ignore
                                      make_tensor_value_info('inverse_indices', TensorProto.INT64, (None,)),  # type: ignore
                                      make_tensor_value_info('counts', TensorProto.INT64, (None,))])  # type: ignore

    def test_det(self):  # type: () -> None
        graph = self._make_graph(
            [('X', TensorProto.FLOAT, (3, 3))],
            [make_node('Det', ['X'], ['Y'])],
            [])
        self._assert_inferred(graph, [make_tensor_value_info('Y', TensorProto.FLOAT, ())])

        graph = self._make_graph(
            [('X', TensorProto.FLOAT, (4, 5, 6, 7, 7))],
            [make_node('Det', ['X'], ['Y'])],
            [])
        self._assert_inferred(graph, [make_tensor_value_info('Y', TensorProto.FLOAT, (4, 5, 6))])

    def test_tile(self):  # type: () -> None
        graph = self._make_graph(
            [('x', TensorProto.FLOAT, (4, 5, 6)),
             ('repeats', TensorProto.INT64, (3,))],
            [make_node('Tile', ['x', 'repeats'], ['y'])],
            [],
            initializer=[make_tensor('repeats', TensorProto.INT64, (3,), (1, 2, 3))])
        self._assert_inferred(graph, [make_tensor_value_info('y', TensorProto.FLOAT, (4, 10, 18))])

    def test_tile_raw_input_data(self):  # type: () -> None
        graph = self._make_graph(
            [('x', TensorProto.FLOAT, (4, 5, 6)),
             ('repeats', TensorProto.INT64, (3,))],
            [make_node('Tile', ['x', 'repeats'], ['y'])],
            [],
            initializer=[make_tensor('repeats', TensorProto.INT64, (3,),
                                     vals=np.array([1, 2, 3], dtype='<i8').tobytes(), raw=True)])  # Feed raw bytes (force little endian ordering like onnx standard) for test purpose
        self._assert_inferred(graph, [make_tensor_value_info('y', TensorProto.FLOAT, (4, 10, 18))])

    def test_tile_rank_inference(self):  # type: () -> None
        graph = self._make_graph(
            [('x', TensorProto.FLOAT, (4, 5, 6)),
             ('repeats', TensorProto.INT64, (3,))],
            [make_node('Tile', ['x', 'repeats'], ['y'])],
            [])
        self._assert_inferred(graph, [make_tensor_value_info('y', TensorProto.FLOAT, (None, None, None))])  # type: ignore

    def test_linearclassifier_1D_input(self):  # type: () -> None
        if ONNX_ML:
            graph = self._make_graph(
                [('x', TensorProto.FLOAT, (5,))],
                [make_node('LinearClassifier', ['x'], ['y', 'z'], domain=ONNX_ML_DOMAIN, coefficients=[0.0008, -0.0008], intercepts=[2.0, 2.0], classlabels_ints=[1, 2])],
                [])
            self._assert_inferred(graph, [make_tensor_value_info('y', TensorProto.INT64, (1,)),
                                          make_tensor_value_info('z', TensorProto.FLOAT, (1, 2))],
                                          opset_imports=[make_opsetid(ONNX_ML_DOMAIN, 1), make_opsetid(ONNX_DOMAIN, 11)])

    def test_linearclassifier_2D_input(self):  # type: () -> None
        if ONNX_ML:
            graph = self._make_graph(
                [('x', TensorProto.FLOAT, (4, 5))],
                [make_node('LinearClassifier', ['x'], ['y', 'z'], domain=ONNX_ML_DOMAIN, coefficients=[0.1, 0.2, 0.3, 0.4, 0.5, 0.6], intercepts=[2.0, 2.0, 3.0], classlabels_ints=[1, 2, 3])],
                [])
            self._assert_inferred(graph, [make_tensor_value_info('y', TensorProto.INT64, (4,)),
                                          make_tensor_value_info('z', TensorProto.FLOAT, (4, 3))],
                                          opset_imports=[make_opsetid(ONNX_ML_DOMAIN, 1), make_opsetid(ONNX_DOMAIN, 11)])

    def test_roialign_symbolic(self):   # type: () -> None
        graph = self._make_graph(
            [('x', TensorProto.FLOAT, ('N', 'C', 'H', 'W')),
             ('rois', TensorProto.FLOAT, ('num_rois', 4)),
             ('batch_indices', TensorProto.INT64, ('num_rois',))],
            [make_node('RoiAlign', ['x', 'rois', 'batch_indices'], ['y'], output_height=10, output_width=5)],
            [])
        self._assert_inferred(graph, [make_tensor_value_info('y', TensorProto.FLOAT, ('num_rois', 'C', 10, 5))])  # type: ignore

    def test_roialign_symbolic_defaults(self):   # type: () -> None
        graph = self._make_graph(
            [('x', TensorProto.FLOAT, ('N', 'C', 'H', 'W')),
             ('rois', TensorProto.FLOAT, ('num_rois', 4)),
             ('batch_indices', TensorProto.INT64, ('num_rois',))],
            [make_node('RoiAlign', ['x', 'rois', 'batch_indices'], ['y'])],
            [])
        self._assert_inferred(graph, [make_tensor_value_info('y', TensorProto.FLOAT, ('num_rois', 'C', 1, 1))])  # type: ignore

    def test_roialign_num_rois(self):   # type: () -> None
        graph = self._make_graph(
            [('x', TensorProto.FLOAT, ('N', 'C', 'H', 'W')),
             ('rois', TensorProto.FLOAT, ('num_rois', 4)),
             ('batch_indices', TensorProto.INT64, (15,))],
            [make_node('RoiAlign', ['x', 'rois', 'batch_indices'], ['y'])],
            [])
        self._assert_inferred(graph, [make_tensor_value_info('y', TensorProto.FLOAT, (15, 'C', 1, 1))])  # type: ignore

    def test_label_encoder_string_int64(self):  # type: () -> None
        if ONNX_ML:
            string_list = ['A', 'm', 'y']
            float_list = [94.17, 36.00]
            int64_list = [12, 28, 86]
            graph = self._make_graph(
                [('x', TensorProto.STRING, (6, 1))],
                [make_node('LabelEncoder', ['x'], ['y'], domain=ONNX_ML_DOMAIN,
                           keys_strings=string_list, values_int64s=int64_list)], [])
            self._assert_inferred(graph, [make_tensor_value_info('y', TensorProto.INT64, (6, 1))],
                                          opset_imports=[make_opsetid(ONNX_ML_DOMAIN, 2), make_opsetid(ONNX_DOMAIN, 11)])

            graph = self._make_graph(
                [('x', TensorProto.INT64, (2, 3))],
                [make_node('LabelEncoder', ['x'], ['y'], domain=ONNX_ML_DOMAIN,
                           keys_int64s=int64_list, values_strings=string_list)], [])
            self._assert_inferred(graph, [make_tensor_value_info('y', TensorProto.STRING, (2, 3))],
                                  opset_imports=[make_opsetid(ONNX_ML_DOMAIN, 2), make_opsetid(ONNX_DOMAIN, 11)])

            graph = self._make_graph(
                [('x', TensorProto.FLOAT, (2,))],
                [make_node('LabelEncoder', ['x'], ['y'], domain=ONNX_ML_DOMAIN,
                           keys_floats=float_list, values_int64s=int64_list)], [])
            self._assert_inferred(graph, [make_tensor_value_info('y', TensorProto.INT64, (2,))],
                                  opset_imports=[make_opsetid(ONNX_ML_DOMAIN, 2), make_opsetid(ONNX_DOMAIN, 11)])

            graph = self._make_graph(
                [('x', TensorProto.INT64, (8,))],
                [make_node('LabelEncoder', ['x'], ['y'], domain=ONNX_ML_DOMAIN,
                           keys_int64s=int64_list, values_floats=float_list)], [])
            self._assert_inferred(graph, [make_tensor_value_info('y', TensorProto.FLOAT, (8,))],
                                  opset_imports=[make_opsetid(ONNX_ML_DOMAIN, 2), make_opsetid(ONNX_DOMAIN, 11)])

            graph = self._make_graph(
                [('x', TensorProto.FLOAT, ())],
                [make_node('LabelEncoder', ['x'], ['y'], domain=ONNX_ML_DOMAIN,
                           keys_floats=float_list, values_strings=string_list)], [])
            self._assert_inferred(graph, [make_tensor_value_info('y', TensorProto.STRING, ())],
                                  opset_imports=[make_opsetid(ONNX_ML_DOMAIN, 2), make_opsetid(ONNX_DOMAIN, 11)])

            graph = self._make_graph(
                [('x', TensorProto.STRING, (1, 2))],
                [make_node('LabelEncoder', ['x'], ['y'], domain=ONNX_ML_DOMAIN,
                           keys_strings=string_list, values_floats=float_list)], [])
            self._assert_inferred(graph, [make_tensor_value_info('y', TensorProto.FLOAT, (1, 2))],
                                  opset_imports=[make_opsetid(ONNX_ML_DOMAIN, 2), make_opsetid(ONNX_DOMAIN, 11)])

    def make_sparse(self,
                    shape,  # type: Sequence[int]
                    values,  # type: Sequence[int]
                    indices_shape,  # type: Sequence[int]
                    indices  # type: Sequence[int]
                    ):  # type: (...) -> SparseTensorProto
        sparse = SparseTensorProto()
        sparse.dims.extend(shape)
        nnz = len(values)
        sparse.values.CopyFrom(helper.make_tensor('spval', TensorProto.INT64, (nnz,), values))
        sparse.indices.CopyFrom(helper.make_tensor('spind', TensorProto.INT64, indices_shape, indices))
        return sparse

    def test_constant_sparse(self):  # type: () -> None
        y_shape = [100]
        y_value = self.make_sparse(y_shape, [13, 17, 19], [3], [9, 27, 81])
        graph = self._make_graph(
            [],
            [make_node('Constant', [], ['y'], sparse_value=y_value)],
            [])
        self._assert_inferred(graph, [make_tensor_value_info('y', TensorProto.INT64, y_shape)])  # type: ignore

    def test_constant_value_int(self):  # type: () -> None
        graph = self._make_graph(
            [],
            [make_node('Constant', [], ['y'], value_int=42)],
            [])
        self._assert_inferred(graph, [make_tensor_value_info('y', TensorProto.INT64, [])])

    def test_constant_value_ints(self):  # type: () -> None
        value_ints = [1, 2, 3]
        graph = self._make_graph(
            [],
            [make_node('Constant', [], ['y'], value_ints=value_ints)],
            [])
        self._assert_inferred(graph, [make_tensor_value_info('y', TensorProto.INT64, [len(value_ints)])])

    def test_constant_value_float(self):  # type: () -> None
        graph = self._make_graph(
            [],
            [make_node('Constant', [], ['y'], value_float=1.42)],
            [])
        self._assert_inferred(graph, [make_tensor_value_info('y', TensorProto.FLOAT, [])])

    def test_constant_value_floats(self):  # type: () -> None
        value_floats = [1.0, 1.1, 1.2]
        graph = self._make_graph(
            [],
            [make_node('Constant', [], ['y'], value_floats=value_floats)],
            [])
        self._assert_inferred(graph, [make_tensor_value_info('y', TensorProto.FLOAT, [len(value_floats)])])

    def test_constant_value_string(self):  # type: () -> None
        graph = self._make_graph(
            [],
            [make_node('Constant', [], ['y'], value_string="String value")],
            [])
        self._assert_inferred(graph, [make_tensor_value_info('y', TensorProto.STRING, [])])

    def test_constant_value_strings(self):  # type: () -> None
        value_strings = ["o", "n", "n", "x"]
        graph = self._make_graph(
            [],
            [make_node('Constant', [], ['y'], value_strings=value_strings)],
            [])
        self._assert_inferred(graph, [make_tensor_value_info('y', TensorProto.STRING, [len(value_strings)])])

    def test_range(self):  # type: () -> None
        graph = self._make_graph(
            [('start', TensorProto.FLOAT, ()),
             ('limit', TensorProto.FLOAT, ()),
             ('delta', TensorProto.FLOAT, ())],
            [make_node('Range', ['start', 'limit', 'delta'], ['output'])],
            [],
            initializer=[make_tensor('start', TensorProto.FLOAT, (), (1,)),
                         make_tensor('limit', TensorProto.FLOAT, (), (5,)),
                         make_tensor('delta', TensorProto.FLOAT, (), (2,))])
        self._assert_inferred(graph, [make_tensor_value_info('output', TensorProto.FLOAT, (2,))])

    def test_range_rank_inference(self):  # type: () -> None
        graph = self._make_graph(
            [('start', TensorProto.INT32, ()),
             ('limit', TensorProto.INT32, ()),
             ('delta', TensorProto.INT32, ())],
            [make_node('Range', ['start', 'limit', 'delta'], ['output'])],
            [],
            initializer=[make_tensor('start', TensorProto.INT32, (), (1,)),
                         make_tensor('limit', TensorProto.INT32, (), (5,))])  # Missing 'delta' initializer
        self._assert_inferred(graph, [make_tensor_value_info('output', TensorProto.INT32, (None,))])  # type: ignore

    def test_gathernd(self):  # type: () -> None
        graph = self._make_graph(
            [('x', TensorProto.FLOAT, (4, 5, 6)),
             ('indices', TensorProto.INT64, (2,))],
            [make_node('GatherND', ['x', 'indices'], ['y'])],
            [])
        self._assert_inferred(graph, [make_tensor_value_info('y', TensorProto.FLOAT, (6,))])

    def test_gathernd_batchdim_1(self):  # type: () -> None
        graph = self._make_graph(
            [('x', TensorProto.FLOAT, (2, 2, 2)),
             ('indices', TensorProto.INT64, (2, 1))],
            [make_node('GatherND', ['x', 'indices'], ['y'], batch_dims=1)],
            [])
        self._assert_inferred(graph, [make_tensor_value_info('y', TensorProto.FLOAT, (2, 2))])

    def test_cumsum(self):  # type: () -> None
        graph = self._make_graph(
            [('x', TensorProto.FLOAT, (2, 3)),
             ('axis', TensorProto.FLOAT, (1,))],
            [make_node('CumSum', ['x', 'axis'], 'z')],
            [])
        self._assert_inferred(graph, [make_tensor_value_info('z', TensorProto.FLOAT, (2, 3))])

    def test_nonmaxsuppression(self):  # type: () -> None
        graph = self._make_graph(
            [('boxes', TensorProto.FLOAT, (1, 3, 4)),
             ('scores', TensorProto.FLOAT, (1, 5, 3))],
            [make_node('NonMaxSuppression', ['boxes', 'scores'], ['y'])],
            [])
        self._assert_inferred(graph, [make_tensor_value_info('y', TensorProto.INT64, (None, 3))])  # type: ignore

    def test_sequence_empty(self):  # type: () -> None
        graph = self._make_graph(
            [],
            [make_node('SequenceEmpty', [], ['output'])],
            [])
        self._assert_inferred(graph, [make_tensor_sequence_value_info('output', TensorProto.FLOAT, None)])  # type: ignore

    def test_sequence_construct(self):  # type: () -> None
        graph = self._make_graph(
            [('input1', TensorProto.FLOAT, (2, 3, 4)),
             ('input2', TensorProto.FLOAT, (2, 3, 4)),
             ('input3', TensorProto.FLOAT, (2, 3, 4))],
            [make_node('SequenceConstruct', ['input1', 'input2', 'input3'], ['output_sequence'])],
            [])
        self._assert_inferred(graph,
            [make_tensor_sequence_value_info('output_sequence', TensorProto.FLOAT, (2, 3, 4))])  # type: ignore

    def test_sequence_construct_one_input(self):  # type: () -> None
        graph = self._make_graph(
            [('input1', TensorProto.FLOAT, (2, 3, 4))],
            [make_node('SequenceConstruct', ['input1'], ['output_sequence'])],
            [])
        self._assert_inferred(graph,
            [make_tensor_sequence_value_info('output_sequence', TensorProto.FLOAT, (2, 3, 4))])  # type: ignore

    def test_sequence_construct_diff_rank(self):  # type: () -> None
        graph = self._make_graph(
            [('input1', TensorProto.FLOAT, (2, 3, 4)),
             ('input2', TensorProto.FLOAT, (2, 3)),
             ('input3', TensorProto.FLOAT, (2, 3))],
            [make_node('SequenceConstruct', ['input1', 'input2', 'input3'], ['output_sequence'])],
            [])
        self._assert_inferred(graph,
            [make_tensor_sequence_value_info('output_sequence', TensorProto.FLOAT, None)])  # type: ignore

    def test_sequence_construct_diff_dim_size(self):  # type: () -> None
        graph = self._make_graph(
            [('input1', TensorProto.FLOAT, (2, 3, 4)),
             ('input2', TensorProto.FLOAT, (2, 3, 5)),
             ('input3', TensorProto.FLOAT, (2, 3, 6))],
            [make_node('SequenceConstruct', ['input1', 'input2', 'input3'], ['output_sequence'])],
            [])
        self._assert_inferred(graph,
            [make_tensor_sequence_value_info('output_sequence', TensorProto.FLOAT, (2, 3, None))])  # type: ignore

    def test_sequence_insert(self):  # type: () -> None
        graph = self._make_graph(
            [('input1', TensorProto.FLOAT, (2, 3, 4)),
             ('input2', TensorProto.FLOAT, (2, 3, 4)),
             ('input3', TensorProto.FLOAT, (2, 3, 4)),
             ('input4', TensorProto.FLOAT, (2, 3, 4))],
            [make_node('SequenceConstruct', ['input1', 'input2', 'input3'], ['in_sequence']),
             make_node('SequenceInsert', ['in_sequence', 'input4'], ['output_sequence'])],
            [])
        self._assert_inferred(
            graph,
            [make_tensor_sequence_value_info('in_sequence', TensorProto.FLOAT, (2, 3, 4)),
             make_tensor_sequence_value_info('output_sequence', TensorProto.FLOAT, (2, 3, 4))])  # type: ignore

    def test_sequence_insert_diff_rank(self):  # type: () -> None
        graph = self._make_graph(
            [('input1', TensorProto.FLOAT, (2, 3, 4)),
             ('input2', TensorProto.FLOAT, (2, 3, 4)),
             ('input3', TensorProto.FLOAT, (2, 3, 4)),
             ('input4', TensorProto.FLOAT, (2, 3))],
            [make_node('SequenceConstruct', ['input1', 'input2', 'input3'], ['in_sequence']),
             make_node('SequenceInsert', ['in_sequence', 'input4'], ['output_sequence'])],
            [])
        self._assert_inferred(
            graph,
            [make_tensor_sequence_value_info('in_sequence', TensorProto.FLOAT, (2, 3, 4)),
             make_tensor_sequence_value_info('output_sequence', TensorProto.FLOAT, None)])  # type: ignore

    def test_sequence_insert_diff_shape(self):  # type: () -> None
        graph = self._make_graph(
            [('input1', TensorProto.FLOAT, (2, 3, 4)),
             ('input2', TensorProto.FLOAT, (2, 3, 4)),
             ('input3', TensorProto.FLOAT, (2, 5, 4)),
             ('input4', TensorProto.FLOAT, (2, 5, 2))],
            [make_node('SequenceConstruct', ['input1', 'input2', 'input3'], ['in_sequence']),
             make_node('SequenceInsert', ['in_sequence', 'input4'], ['output_sequence'])],
            [])
        self._assert_inferred(
            graph,
            [make_tensor_sequence_value_info('in_sequence', TensorProto.FLOAT, (2, None, 4)),  # type: ignore
             make_tensor_sequence_value_info('output_sequence', TensorProto.FLOAT, (2, None, None))])  # type: ignore

    def test_sequence_at(self):  # type: () -> None
        graph = self._make_graph(
            [('input1', TensorProto.FLOAT, (2, 3, 4)),
             ('input2', TensorProto.FLOAT, (2, 3, 4)),
             ('input3', TensorProto.FLOAT, (2, 3, 4)),
             ('ind', TensorProto.INT64, ())],
            [make_node('SequenceConstruct', ['input1', 'input2', 'input3'], ['in_sequence']),
             make_node('SequenceAt', ['in_sequence', 'ind'], ['output'])],
            [])
        self._assert_inferred(
            graph,
            [make_tensor_sequence_value_info('in_sequence', TensorProto.FLOAT, (2, 3, 4)),
             make_tensor_value_info('output', TensorProto.FLOAT, (2, 3, 4))])  # type: ignore

    def test_sequence_at_unknown_shape(self):  # type: () -> None
        graph = self._make_graph(
            [('input1', TensorProto.FLOAT, (2, 3, 4)),
             ('input2', TensorProto.FLOAT, (2, 3)),
             ('input3', TensorProto.FLOAT, (2, 3, 4)),
             ('ind', TensorProto.INT64, ())],
            [make_node('SequenceConstruct', ['input1', 'input2', 'input3'], ['in_sequence']),
             make_node('SequenceAt', ['in_sequence', 'ind'], ['output'])],
            [])
        self._assert_inferred(
            graph,
            [make_tensor_sequence_value_info('in_sequence', TensorProto.FLOAT, None),
             make_tensor_value_info('output', TensorProto.FLOAT, None)])  # type: ignore

    def test_sequence_at_unknown_dim_size(self):  # type: () -> None
        graph = self._make_graph(
            [('input1', TensorProto.FLOAT, (2, 3, 4)),
             ('input2', TensorProto.FLOAT, (2, 3, 5)),
             ('input3', TensorProto.FLOAT, (2, 3, 4)),
             ('ind', TensorProto.INT64, ())],
            [make_node('SequenceConstruct', ['input1', 'input2', 'input3'], ['in_sequence']),
             make_node('SequenceAt', ['in_sequence', 'ind'], ['output'])],
            [])
        self._assert_inferred(
            graph,
            [make_tensor_sequence_value_info('in_sequence', TensorProto.FLOAT, (2, 3, None)),  # type: ignore
             make_tensor_value_info('output', TensorProto.FLOAT, (2, 3, None))])  # type: ignore

    def test_sequence_erase(self):  # type: () -> None
        graph = self._make_graph(
            [('input1', TensorProto.FLOAT, (2, 3, 4)),
             ('input2', TensorProto.FLOAT, (2, 3, 4)),
             ('input3', TensorProto.FLOAT, (2, 3, 4)),
             ('ind', TensorProto.INT64, ())],
            [make_node('SequenceConstruct', ['input1', 'input2', 'input3'], ['in_sequence']),
             make_node('SequenceErase', ['in_sequence', 'ind'], ['output_sequence'])],
            [])
        self._assert_inferred(
            graph,
            [make_tensor_sequence_value_info('in_sequence', TensorProto.FLOAT, (2, 3, 4)),
             make_tensor_sequence_value_info('output_sequence', TensorProto.FLOAT, (2, 3, 4))])  # type: ignore

    def test_sequence_erase_diff_dim_size(self):  # type: () -> None
        graph = self._make_graph(
            [('input1', TensorProto.FLOAT, (2, 3, 'x')),
             ('input2', TensorProto.FLOAT, (2, 3, 'x')),
             ('input3', TensorProto.FLOAT, (2, 5, 'x')),
             ('ind', TensorProto.INT64, ())],
            [make_node('SequenceConstruct', ['input1', 'input2', 'input3'], ['in_sequence']),
             make_node('SequenceErase', ['in_sequence', 'ind'], ['output_sequence'])],
            [])
        self._assert_inferred(
            graph,
            [make_tensor_sequence_value_info('in_sequence', TensorProto.FLOAT, (2, None, 'x')),  # type: ignore
             make_tensor_sequence_value_info('output_sequence', TensorProto.FLOAT, (2, None, 'x'))])  # type: ignore

    def test_sequence_length(self):  # type: () -> None
        graph = self._make_graph(
            [('input1', TensorProto.FLOAT, (2, 3, 'x')),
             ('input2', TensorProto.FLOAT, (2, 3, 'x')),
             ('input3', TensorProto.FLOAT, (2, 3, 'x'))],
            [make_node('SequenceConstruct', ['input1', 'input2', 'input3'], ['in_sequence']),
             make_node('SequenceLength', ['in_sequence'], ['len'])],
            [])
        self._assert_inferred(
            graph,
            [make_tensor_sequence_value_info('in_sequence', TensorProto.FLOAT, (2, 3, 'x')),
             make_tensor_value_info('len', TensorProto.INT64, ())])  # type: ignore

    def test_split_to_sequence(self):  # type: () -> None
        graph = self._make_graph(
            [('input', TensorProto.FLOAT, (6, 4)),
             ('split', TensorProto.INT32, (2,))],
            [make_node('SplitToSequence', ['input', 'split'], ['output_sequence'])],
            [],
            initializer=[make_tensor('split', TensorProto.INT32, (2,), (3, 3))])
        self._assert_inferred(graph,
            [make_tensor_sequence_value_info('output_sequence', TensorProto.FLOAT, (3, 4))])  # type: ignore

    def test_split_to_sequence_scalar(self):  # type: () -> None
        graph = self._make_graph(
            [('input', TensorProto.FLOAT, (6, 4)),
             ('split', TensorProto.INT32, ())],
            [make_node('SplitToSequence', ['input', 'split'], ['output_sequence'])],
            [],
            initializer=[make_tensor('split', TensorProto.INT32, (), (2, ))])
        self._assert_inferred(graph,
            [make_tensor_sequence_value_info('output_sequence', TensorProto.FLOAT, (2, 4))])  # type: ignore

    def test_split_to_sequence_keepdims(self):  # type: () -> None
        graph = self._make_graph(
            [('input', TensorProto.FLOAT, (6, 4))],
            [make_node('SplitToSequence', ['input'], ['output_sequence'], keepdims=1)],
            [])
        self._assert_inferred(graph,
            [make_tensor_sequence_value_info('output_sequence', TensorProto.FLOAT, (1, 4))])  # type: ignore

    def test_split_to_sequence_not_keepdims(self):  # type: () -> None
        graph = self._make_graph(
            [('input', TensorProto.FLOAT, (6, 4))],
            [make_node('SplitToSequence', ['input'], ['output_sequence'], keepdims=0)],
            [])
        self._assert_inferred(graph,
            [make_tensor_sequence_value_info('output_sequence', TensorProto.FLOAT, (4, ))])  # type: ignore

    def test_split_to_sequence_ignore_keepdims(self):  # type: () -> None
        graph = self._make_graph(
            [('input', TensorProto.FLOAT, (6, 4)),
             ('split', TensorProto.INT32, (2,))],
            [make_node('SplitToSequence', ['input', 'split'], ['output_sequence'], keepdims=0)],
            [],
            initializer=[make_tensor('split', TensorProto.INT32, (2,), (3, 3))])
        self._assert_inferred(graph,
            [make_tensor_sequence_value_info('output_sequence', TensorProto.FLOAT, (3, 4))])  # type: ignore

    def test_split_to_sequence_axis(self):  # type: () -> None
        graph = self._make_graph(
            [('input', TensorProto.FLOAT, (6, 4))],
            [make_node('SplitToSequence', ['input'], ['output_sequence'], axis=1)],
            [])
        self._assert_inferred(graph,
            [make_tensor_sequence_value_info('output_sequence', TensorProto.FLOAT, (6, 1))])  # type: ignore

    def test_split_to_sequence_neg_axis(self):  # type: () -> None
        graph = self._make_graph(
            [('input', TensorProto.FLOAT, (6, 4))],
            [make_node('SplitToSequence', ['input'], ['output_sequence'], axis=-2)],
            [])
        self._assert_inferred(graph,
            [make_tensor_sequence_value_info('output_sequence', TensorProto.FLOAT, (1, 4))])  # type: ignore

    def test_split_to_sequence_split_sizes(self):  # type: () -> None
        graph = self._make_graph(
            [('input', TensorProto.FLOAT, (6, 4)),
             ('split', TensorProto.INT32, (3,))],
            [make_node('SplitToSequence', ['input', 'split'], ['output_sequence'])],
            [],
            initializer=[make_tensor('split', TensorProto.INT32, (3,), (2, 1, 3))])
        self._assert_inferred(graph,
            [make_tensor_sequence_value_info('output_sequence', TensorProto.FLOAT, (None, 4))])  # type: ignore

    def test_split_to_sequence_non_divisible(self):  # type: () -> None
        graph = self._make_graph(
            [('input', TensorProto.FLOAT, (6, 4)),
             ('split', TensorProto.INT32, ())],
            [make_node('SplitToSequence', ['input', 'split'], ['output_sequence'])],
            [],
            initializer=[make_tensor('split', TensorProto.INT32, (), (4, ))])
        self._assert_inferred(graph,
            [make_tensor_sequence_value_info('output_sequence', TensorProto.FLOAT, (None, 4))])  # type: ignore

    def test_concat_from_sequence(self):  # type: () -> None
        graph = self._make_graph(
            [('input1', TensorProto.FLOAT, (2, 3, 'x')),
             ('input2', TensorProto.FLOAT, (2, 3, 'x')),
             ('input3', TensorProto.FLOAT, (2, 3, 'x'))],
            [make_node('SequenceConstruct', ['input1', 'input2', 'input3'], ['in_sequence']),
             make_node('ConcatFromSequence', ['in_sequence'], ['out'], axis=0)],
            [])
        self._assert_inferred(
            graph,
            [make_tensor_sequence_value_info('in_sequence', TensorProto.FLOAT, (2, 3, 'x')),
             make_tensor_value_info('out', TensorProto.FLOAT, (None, 3, 'x'))])  # type: ignore

    def test_concat_from_sequence_unknown_shape(self):  # type: () -> None
        graph = self._make_graph(
            [('input1', TensorProto.FLOAT, (2, 3, 'x')),
             ('input2', TensorProto.FLOAT, (2, 3)),
             ('input3', TensorProto.FLOAT, (2, 3, 'x'))],
            [make_node('SequenceConstruct', ['input1', 'input2', 'input3'], ['in_sequence']),
             make_node('ConcatFromSequence', ['in_sequence'], ['out'], axis=0)],
            [])
        self._assert_inferred(
            graph,
            [make_tensor_sequence_value_info('in_sequence', TensorProto.FLOAT, None),
             make_tensor_value_info('out', TensorProto.FLOAT, None)])  # type: ignore

    def test_concat_from_sequence_unknown_dim_size(self):  # type: () -> None
        graph = self._make_graph(
            [('input1', TensorProto.FLOAT, (2, 3, 'x')),
             ('input2', TensorProto.FLOAT, (2, 4, 'x')),
             ('input3', TensorProto.FLOAT, (2, 3, 'x'))],
            [make_node('SequenceConstruct', ['input1', 'input2', 'input3'], ['in_sequence']),
             make_node('ConcatFromSequence', ['in_sequence'], ['out'], axis=0)],
            [])
        self._assert_inferred(
            graph,
            [make_tensor_sequence_value_info('in_sequence', TensorProto.FLOAT, (2, None, 'x')),  # type: ignore
             make_tensor_value_info('out', TensorProto.FLOAT, (None, None, 'x'))])  # type: ignore

    def test_concat_from_sequence_axis(self):  # type: () -> None
        graph = self._make_graph(
            [('input1', TensorProto.FLOAT, (2, 3, 'x')),
             ('input2', TensorProto.FLOAT, (2, 4, 'x')),
             ('input3', TensorProto.FLOAT, (2, 3, 'x'))],
            [make_node('SequenceConstruct', ['input1', 'input2', 'input3'], ['in_sequence']),
             make_node('ConcatFromSequence', ['in_sequence'], ['out'], axis=2)],
            [])
        self._assert_inferred(
            graph,
            [make_tensor_sequence_value_info('in_sequence', TensorProto.FLOAT, (2, None, 'x')),  # type: ignore
             make_tensor_value_info('out', TensorProto.FLOAT, (2, None, None))])  # type: ignore

    def test_concat_from_sequence_neg_axis(self):  # type: () -> None
        graph = self._make_graph(
            [('input1', TensorProto.FLOAT, (2, 3, 'x')),
             ('input2', TensorProto.FLOAT, (2, 4, 'x')),
             ('input3', TensorProto.FLOAT, (2, 3, 'x'))],
            [make_node('SequenceConstruct', ['input1', 'input2', 'input3'], ['in_sequence']),
             make_node('ConcatFromSequence', ['in_sequence'], ['out'], axis=-3)],
            [])
        self._assert_inferred(
            graph,
            [make_tensor_sequence_value_info('in_sequence', TensorProto.FLOAT, (2, None, 'x')),  # type: ignore
             make_tensor_value_info('out', TensorProto.FLOAT, (None, None, 'x'))])  # type: ignore

    def test_concat_from_sequence_new_axis(self):  # type: () -> None
        graph = self._make_graph(
            [('input1', TensorProto.FLOAT, (2, 3, 'x')),
             ('input2', TensorProto.FLOAT, (2, 3, 'x')),
             ('input3', TensorProto.FLOAT, (2, 3, 'x'))],
            [make_node('SequenceConstruct', ['input1', 'input2', 'input3'], ['in_sequence']),
             make_node('ConcatFromSequence', ['in_sequence'], ['out'], axis=2, new_axis=1)],
            [])
        self._assert_inferred(
            graph,
            [make_tensor_sequence_value_info('in_sequence', TensorProto.FLOAT, (2, 3, 'x')),
             make_tensor_value_info('out', TensorProto.FLOAT, (2, 3, None, 'x'))])  # type: ignore

    def test_concat_from_sequence_neg_new_axis(self):  # type: () -> None
        graph = self._make_graph(
            [('input1', TensorProto.FLOAT, (2, 3, 'x')),
             ('input2', TensorProto.FLOAT, (2, 3, 'x')),
             ('input3', TensorProto.FLOAT, (2, 3, 'x'))],
            [make_node('SequenceConstruct', ['input1', 'input2', 'input3'], ['in_sequence']),
             make_node('ConcatFromSequence', ['in_sequence'], ['out'], axis=-1, new_axis=1)],
            [])
        self._assert_inferred(
            graph,
            [make_tensor_sequence_value_info('in_sequence', TensorProto.FLOAT, (2, 3, 'x')),
             make_tensor_value_info('out', TensorProto.FLOAT, (2, 3, 'x', None))])  # type: ignore

    def test_adagrad(self):  # type: () -> None
        graph = self._make_graph(
            [('R', TensorProto.FLOAT, ()),  # scalar's shape is ()
             ('T', TensorProto.INT64, ()),  # scalar's shape is ()
             ('X', TensorProto.FLOAT, (1, 2)),
             ('G', TensorProto.FLOAT, (1, 2)),
             ('H', TensorProto.FLOAT, (1, 2))],
            [make_node('Adagrad', ['R', 'T', 'X', 'G', 'H'], ['X_new', 'H_new'],
                       domain=AI_ONNX_PREVIEW_TRAINING_DOMAIN)],
            [])

        self._assert_inferred(
            graph,
            [make_tensor_value_info('X_new', TensorProto.FLOAT, (1, 2)),
             make_tensor_value_info('H_new', TensorProto.FLOAT, (1, 2))],
            opset_imports=[helper.make_opsetid(ONNX_DOMAIN, 12), helper.make_opsetid(AI_ONNX_PREVIEW_TRAINING_DOMAIN, 1)])

    def test_adagrad_multiple(self):  # type: () -> None
        graph = self._make_graph(
            [('R', TensorProto.FLOAT, ()),  # scalar's shape is ()
             ('T', TensorProto.INT64, ()),  # scalar's shape is ()
             ('X1', TensorProto.FLOAT, (1, 2)),
             ('X2', TensorProto.FLOAT, (3, 4)),
             ('G1', TensorProto.FLOAT, (1, 2)),
             ('G2', TensorProto.FLOAT, (3, 4)),
             ('H1', TensorProto.FLOAT, (1, 2)),
             ('H2', TensorProto.FLOAT, (3, 4))],
            [make_node('Adagrad', ['R', 'T', 'X1', 'X2', 'G1', 'G2', 'H1', 'H2'],
                       ['X1_new', 'X2_new', 'H1_new', 'H2_new'],
                       domain=AI_ONNX_PREVIEW_TRAINING_DOMAIN)],
            [])

        self._assert_inferred(graph,
            [make_tensor_value_info('X1_new', TensorProto.FLOAT, (1, 2)),
             make_tensor_value_info('X2_new', TensorProto.FLOAT, (3, 4)),
             make_tensor_value_info('H1_new', TensorProto.FLOAT, (1, 2)),
             make_tensor_value_info('H2_new', TensorProto.FLOAT, (3, 4))],
            opset_imports=[helper.make_opsetid(ONNX_DOMAIN, 12), helper.make_opsetid(AI_ONNX_PREVIEW_TRAINING_DOMAIN, 1)])

    def test_momentum(self):  # type: () -> None
        graph = self._make_graph(
            [('R', TensorProto.FLOAT, ()),  # scalar's shape is ()
             ('T', TensorProto.INT64, ()),  # scalar's shape is ()
             ('X', TensorProto.FLOAT, (1, 2)),
             ('G', TensorProto.FLOAT, (1, 2)),
             ('V', TensorProto.FLOAT, (1, 2))],
            [make_node('Momentum', ['R', 'T', 'X', 'G', 'V'], ['X_new', 'V_new'],
             alpha=0.9, beta=1.0, norm_coefficient=0.02, mode='standard',
             domain=AI_ONNX_PREVIEW_TRAINING_DOMAIN)],
            [])
        self._assert_inferred(
            graph,
            [make_tensor_value_info('X_new', TensorProto.FLOAT, (1, 2)),
             make_tensor_value_info('V_new', TensorProto.FLOAT, (1, 2))],
            opset_imports=[helper.make_opsetid(ONNX_DOMAIN, 12), helper.make_opsetid(AI_ONNX_PREVIEW_TRAINING_DOMAIN, 1)])

    def test_momentum_multiple(self):  # type: () -> None
        graph = self._make_graph(
            [('R', TensorProto.FLOAT, ()),  # scalar's shape is ()
             ('T', TensorProto.INT64, ()),  # scalar's shape is ()
             ('X1', TensorProto.FLOAT, (1, 2)),
             ('X2', TensorProto.FLOAT, (3, 4)),
             ('G1', TensorProto.FLOAT, (1, 2)),
             ('G2', TensorProto.FLOAT, (3, 4)),
             ('V1', TensorProto.FLOAT, (1, 2)),
             ('V2', TensorProto.FLOAT, (3, 4))],
            [make_node('Momentum', ['R', 'T', 'X1', 'X2', 'G1', 'G2', 'V1', 'V2'],
             ['X1_new', 'X2_new', 'V1_new', 'V2_new'],
             alpha=0.9, beta=1.0, norm_coefficient=0.02, mode='nesterov',
             domain=AI_ONNX_PREVIEW_TRAINING_DOMAIN)],
            [])

        self._assert_inferred(
            graph,
            [make_tensor_value_info('X1_new', TensorProto.FLOAT, (1, 2)),
             make_tensor_value_info('X2_new', TensorProto.FLOAT, (3, 4)),
             make_tensor_value_info('V1_new', TensorProto.FLOAT, (1, 2)),
             make_tensor_value_info('V2_new', TensorProto.FLOAT, (3, 4))],
            opset_imports=[helper.make_opsetid(ONNX_DOMAIN, 12), helper.make_opsetid(AI_ONNX_PREVIEW_TRAINING_DOMAIN, 1)])

    def test_adam(self):  # type: () -> None
        graph = self._make_graph(
            [('R', TensorProto.FLOAT, ()),  # scalar's shape is ()
             ('T', TensorProto.INT64, ()),  # scalar's shape is ()
             ('X', TensorProto.FLOAT, (1, 2)),
             ('G', TensorProto.FLOAT, (1, 2)),
             ('V', TensorProto.FLOAT, (1, 2)),
             ('H', TensorProto.FLOAT, (1, 2))],
            [make_node('Adam', ['R', 'T', 'X', 'G', 'V', 'H'], ['X_new', 'V_new', 'H_new'],
             domain=AI_ONNX_PREVIEW_TRAINING_DOMAIN,
             alpha=0.9, beta=1.0, norm_coefficient=0.02)],
            [])

        infos = [make_tensor_value_info('X_new', TensorProto.FLOAT, (1, 2)),
                 make_tensor_value_info('V_new', TensorProto.FLOAT, (1, 2)),
                 make_tensor_value_info('H_new', TensorProto.FLOAT, (1, 2))]

        self._assert_inferred(
            graph,
            infos,
            opset_imports=[make_opsetid(AI_ONNX_PREVIEW_TRAINING_DOMAIN, 1), make_opsetid(ONNX_DOMAIN, 12)])

    def test_adam_multiple(self):  # type: () -> None
        graph = self._make_graph(
            [('R', TensorProto.FLOAT, ()),  # scalar's shape is ()
             ('T', TensorProto.INT64, ()),  # scalar's shape is ()
             ('X1', TensorProto.FLOAT, (1, 2)),
             ('X2', TensorProto.FLOAT, (3, 4)),
             ('G1', TensorProto.FLOAT, (1, 2)),
             ('G2', TensorProto.FLOAT, (3, 4)),
             ('V1', TensorProto.FLOAT, (1, 2)),
             ('V2', TensorProto.FLOAT, (3, 4)),
             ('H1', TensorProto.FLOAT, (1, 2)),
             ('H2', TensorProto.FLOAT, (3, 4))],
            [make_node('Adam', ['R', 'T', 'X1', 'X2', 'G1', 'G2', 'V1', 'V2', 'H1', 'H2'],
             ['X1_new', 'X2_new', 'V1_new', 'V2_new', 'H1_new', 'H2_new'],
             domain=AI_ONNX_PREVIEW_TRAINING_DOMAIN,
             alpha=0.9, beta=1.0, norm_coefficient=0.02)],
            [])

        infos = [make_tensor_value_info('X1_new', TensorProto.FLOAT, (1, 2)),
                 make_tensor_value_info('X2_new', TensorProto.FLOAT, (3, 4)),
                 make_tensor_value_info('V1_new', TensorProto.FLOAT, (1, 2)),
                 make_tensor_value_info('V2_new', TensorProto.FLOAT, (3, 4)),
                 make_tensor_value_info('H1_new', TensorProto.FLOAT, (1, 2)),
                 make_tensor_value_info('H2_new', TensorProto.FLOAT, (3, 4))]

        self._assert_inferred(
            graph,
            infos,
            opset_imports=[make_opsetid(AI_ONNX_PREVIEW_TRAINING_DOMAIN, 1), make_opsetid(ONNX_DOMAIN, 12)])

    def test_pad_opset10(self):  # type: () -> None
        graph = self._make_graph(
            [('x', TensorProto.FLOAT, (1, None, 2))],
            [make_node('Pad', 'x', 'y', pads=[1, 3, 1, 1, 0, 1])],
            [])
        self._assert_inferred(graph, [make_tensor_value_info('y', TensorProto.FLOAT, (3, None, 4))], opset_imports=[helper.make_opsetid(ONNX_DOMAIN, 10)])  # type: ignore

    def test_constant_pad_2d_opset10(self):  # type: () -> None
        graph = self._make_graph(
            [('x', TensorProto.FLOAT, (2, 3, 4, 4))],
            [make_node('Pad', 'x', 'y', pads=[0, 0, 3, 1, 0, 0, 4, 2], mode="constant", value=2.0)],
            [])
        self._assert_inferred(graph, [make_tensor_value_info('y', TensorProto.FLOAT, (2, 3, 11, 7))], opset_imports=[helper.make_opsetid(ONNX_DOMAIN, 10)])

    def test_pad(self):  # type: () -> None
        graph = self._make_graph(
            [('x', TensorProto.FLOAT, (1, None, 2)),
             ('pads', TensorProto.INT64, (6,))],
            [make_node('Pad', ['x', 'pads'], 'y')],
            [],
            initializer=[make_tensor('pads', TensorProto.INT64, (6,), (1, 3, 1, 1, 0, 1,))])
        self._assert_inferred(graph, [make_tensor_value_info('y', TensorProto.FLOAT, (3, None, 4))])  # type: ignore

    def test_gatherelements_basic(self):  # type: () -> None
        graph = self._make_graph(
            [('x', TensorProto.FLOAT, (6,)),
             ('indices', TensorProto.INT64, (2,))],
            [make_node('GatherElements', ['x', 'indices'], ['y'])],
            [])
        self._assert_inferred(graph, [make_tensor_value_info('y', TensorProto.FLOAT, (2,))])

    def test_gatherelements_indices_missing_shape(self):  # type: () -> None
        graph = self._make_graph(
            [('x', TensorProto.FLOAT, (6,)),
             ('indices', TensorProto.INT64, None)],  # type: ignore
            [make_node('GatherElements', ['x', 'indices'], ['y'])],
            [])
        self._assert_inferred(graph, [make_tensor_value_info('y', TensorProto.FLOAT, None)])  # type: ignore

    def test_einsum_transpose(self):  # type: () -> None
        graph = self._make_graph(
            [('x', TensorProto.FLOAT, (3, 4))],
            [make_node('Einsum', ['x'], ['y'], equation='ij->ji')],
            [],)
        self._assert_inferred(graph, [make_tensor_value_info('y', TensorProto.FLOAT, (None, None))])  # type: ignore

    def test_einsum_dot(self):  # type: () -> None
        graph = self._make_graph(
            [('x', TensorProto.FLOAT, (1,)),
             ('y', TensorProto.FLOAT, (1,))],
            [make_node('Einsum', ['x', 'y'], ['z'], equation='i,i->')],
            [],)
        self._assert_inferred(graph, [make_tensor_value_info('z', TensorProto.FLOAT, ())])  # type: ignore

    def test_einsum_scalar(self):  # type: () -> None
        graph = self._make_graph(
            [('x', TensorProto.FLOAT, ()),
             ('y', TensorProto.FLOAT, ())],
            [make_node('Einsum', ['x', 'y'], ['z'], equation=',->')],
            [],)
        self._assert_inferred(graph, [make_tensor_value_info('z', TensorProto.FLOAT, ())])  # type: ignore

    def test_einsum_outer_prod(self):  # type: () -> None
        graph = self._make_graph(
            [('x', TensorProto.FLOAT, (3, 5)),
             ('y', TensorProto.FLOAT, (7, 9))],
            [make_node('Einsum', ['x', 'y'], ['z'], equation='ij,ab->ijab')],
            [],)
        self._assert_inferred(graph, [make_tensor_value_info('z', TensorProto.FLOAT, (None, None, None, None))])  # type: ignore

    def test_einsum_sum_along_dim(self):  # type: () -> None
        graph = self._make_graph(
            [('x', TensorProto.FLOAT, (3, 4))],
            [make_node('Einsum', ['x'], ['y'], equation='i j->i ')],
            [],)
        self._assert_inferred(graph, [make_tensor_value_info('y', TensorProto.FLOAT, (None, ))])  # type: ignore

    def test_einsum_ellipsis(self):  # type: () -> None
        graph = self._make_graph(
            [('x', TensorProto.FLOAT, (3, 4, 4))],
            [make_node('Einsum', ['x'], ['y'], equation='... ii ->... i')],
            [],)
        self._assert_inferred(graph, [make_tensor_value_info('y', TensorProto.FLOAT, (None, None))])  # type: ignore

    def test_einsum_ellipsis_2(self):  # type: () -> None
        graph = self._make_graph(
            [('x', TensorProto.FLOAT, (2, 2, 2)),
             ('y', TensorProto.FLOAT, (2, 2, 2))],
            [make_node('Einsum', ['x', 'y'], ['z'], equation='...ij,...jk->...ik')],
            [], )
        self._assert_inferred(graph,
                              [make_tensor_value_info('z', TensorProto.FLOAT, (None, None, None))])  # type: ignore

    def test_einsum_ellipsis_3(self):  # type: () -> None
        graph = self._make_graph(
            [('x', TensorProto.FLOAT, (2, 2, 2)),
             ('y', TensorProto.FLOAT, (2, 2, 2))],
            [make_node('Einsum', ['x', 'y'], ['z'], equation='...ij,...jk')],
            [], )
        self._assert_inferred(graph,
                              [make_tensor_value_info('z', TensorProto.FLOAT, (None, None, None))])  # type: ignore

    def test_einsum_contraction(self):  # type: () -> None
        graph = self._make_graph(
            [('x', TensorProto.FLOAT, (5, 6, 7, 8)),
             ('y', TensorProto.FLOAT, (8, 9, 10))],
            [make_node('Einsum', ['x', 'y'], ['z'], equation='abcd,dfg->abcfg')],
            [], )
        self._assert_inferred(graph,
                              [make_tensor_value_info('z', TensorProto.FLOAT, (None, None, None, None, None))])  # type: ignore

    def test_einsum_contraction_2(self):  # type: () -> None
        graph = self._make_graph(
            [('x', TensorProto.FLOAT, (3, 4, 5)),
             ('y', TensorProto.FLOAT, (3, 5))],
            [make_node('Einsum', ['x', 'y'], ['z'], equation='ijk,ik->jk')],
            [], )
        self._assert_inferred(graph,
                              [make_tensor_value_info('z', TensorProto.FLOAT, (None, None))])  # type: ignore

    def test_einsum_batch_matmul(self):  # type: () -> None
        graph = self._make_graph(
            [('x', TensorProto.FLOAT, (5, 2, 3)),
             ('y', TensorProto.FLOAT, (5, 3, 4))],
            [make_node('Einsum', ['x', 'y'], ['z'], equation='bij , b jk-> bik')],
            [],)
        self._assert_inferred(graph, [make_tensor_value_info('z', TensorProto.FLOAT, (None, None, None))])  # type: ignore

    def test_einsum_left_hand_eqn(self):  # type: () -> None
        graph = self._make_graph(
            [('x', TensorProto.FLOAT, (2, 3)),
             ('y', TensorProto.FLOAT, (3, 4))],
            [make_node('Einsum', ['x', 'y'], ['z'], equation='ij,kl')],
            [],)
        self._assert_inferred(graph, [make_tensor_value_info('z', TensorProto.FLOAT, (None, None, None, None))])  # type: ignore

    def test_einsum_incorrect_num_inputs(self):  # type: () -> None
        graph = self._make_graph(
            [("x", TensorProto.FLOAT, (2, 3)),
             ("y", TensorProto.FLOAT, (2, 3)),
             ("z", TensorProto.FLOAT, (2, 3))],
            [make_node('Einsum', ['x', 'y'], ['z'], equation='i,...j, k, l-> i')],
            [])
        self.assertRaises(onnx.shape_inference.InferenceError, self._inferred, graph)

    def test_negative_log_likehood_shape_is_NCdd(self):  # type: () -> None
        N, C = 3, 4
        graph = self._make_graph(
            [('input', TensorProto.FLOAT, (N, C)),
             ('target', TensorProto.INT64, (N,))],
            [make_node('NegativeLogLikelihoodLoss', ['input', 'target'], ['loss'], reduction='none')],
            [])
        self._assert_inferred(graph, [make_tensor_value_info('loss', TensorProto.FLOAT, (N, ))])  # type: ignore

    def test_negative_log_likehood_shape_is_NC_with_weight(self):  # type: () -> None
        N, C = 3, 4
        graph = self._make_graph(
            [('input', TensorProto.FLOAT, (N, C)),
             ('target', TensorProto.INT64, (N,)),
             ('weight', TensorProto.FLOAT, (C,))],
            [make_node('NegativeLogLikelihoodLoss', ['input', 'target', 'weight'], ['loss'], reduction='none')],
            [])
        self._assert_inferred(graph, [make_tensor_value_info('loss', TensorProto.FLOAT, (N, ))])  # type: ignore

    def test_negative_log_likehood_shape_is_NC_reduction_mean(self):  # type: () -> None
        N, C = 3, 4
        graph = self._make_graph(
            [('input', TensorProto.FLOAT, (N, C)),
             ('target', TensorProto.INT64, (N,))],
            [make_node('NegativeLogLikelihoodLoss', ['input', 'target'], ['loss'], reduction='mean')],
            [])
        self._assert_inferred(graph, [make_tensor_value_info('loss', TensorProto.FLOAT, ())])  # type: ignore

    def test_negative_log_likehood_shape_is_NC_with_weight_reduction_mean(self):  # type: () -> None
        N, C = 3, 4
        graph = self._make_graph(
            [('input', TensorProto.FLOAT, (N, C)),
             ('target', TensorProto.INT64, (N,)),
             ('weight', TensorProto.FLOAT, (C,))],
            [make_node('NegativeLogLikelihoodLoss', ['input', 'target', 'weight'], ['loss'], reduction='mean')],
            [])
        self._assert_inferred(graph, [make_tensor_value_info('loss', TensorProto.FLOAT, ())])  # type: ignore

    def test_negative_log_likehood_shape_is_NCd1d2(self):  # type: () -> None
        N, C, d1, d2 = 3, 4, 5, 6
        graph = self._make_graph(
            [("input", TensorProto.FLOAT, (N, C, d1, d2)),
             ("target", TensorProto.INT64, (N, d1, d2))],
            [make_node('NegativeLogLikelihoodLoss', ['input', 'target'], ['loss'], reduction='none')],
            [])
        self._assert_inferred(graph, [make_tensor_value_info('loss', TensorProto.FLOAT, (N, d1, d2))])  # type: ignore

    def test_negative_log_likehood_shape_is_NCd1d2_with_weight(self):  # type: () -> None
        N, C, d1, d2 = 3, 4, 5, 6
        graph = self._make_graph(
            [("input", TensorProto.FLOAT, (N, C, d1, d2)),
             ("target", TensorProto.INT64, (N, d1, d2)),
             ("weight", TensorProto.FLOAT, (C,))],
            [make_node('NegativeLogLikelihoodLoss', ['input', 'target', 'weight'], ['loss'], reduction='none')],
            [])
        self._assert_inferred(graph, [make_tensor_value_info('loss', TensorProto.FLOAT, (N, d1, d2))])  # type: ignore

    def test_negative_log_likehood_shape_is_NCd1d2_reduction_sum(self):  # type: () -> None
        N, C, d1, d2 = 3, 4, 5, 6
        graph = self._make_graph(
            [("input", TensorProto.FLOAT, (N, C, d1, d2)),
             ("target", TensorProto.INT64, (N, d1, d2))],
            [make_node('NegativeLogLikelihoodLoss', ['input', 'target'], ['loss'], reduction='sum')],
            [])
        self._assert_inferred(graph, [make_tensor_value_info('loss', TensorProto.FLOAT, ())])  # type: ignore

    def test_negative_log_likehood_shape_is_NCd1d2_with_weight_reduction_mean(self):  # type: () -> None
        N, C, d1, d2 = 3, 4, 5, 6
        graph = self._make_graph(
            [("input", TensorProto.FLOAT, (N, C, d1, d2)),
             ("target", TensorProto.INT64, (N, d1, d2)),
             ("weight", TensorProto.FLOAT, (C,))],
            [make_node('NegativeLogLikelihoodLoss', ['input', 'target', 'weight'], ['loss'], reduction='mean')],
            [])
        self._assert_inferred(graph, [make_tensor_value_info('loss', TensorProto.FLOAT, ())])  # type: ignore

    def test_negative_log_likehood_input_target_shape_mismatch(self):  # type: () -> None
        N, C, d1, d2 = 3, 4, 5, 6
        graph = self._make_graph(
            [("input", TensorProto.FLOAT, (N, d1, d2)),
             ("target", TensorProto.INT64, (N, d1 + 1, d2)),
             ("weight", TensorProto.FLOAT, (C,)),
             ("loss", TensorProto.FLOAT, ())],
            [make_node('NegativeLogLikelihoodLoss', ['input', 'target', 'weight'], ['loss'], reduction='mean')],
            [])
        self.assertRaises(onnx.shape_inference.InferenceError, self._inferred, graph)

    def test_negative_log_likehood_input_weight_shape_mismatch(self):  # type: () -> None
        N, C, d1, d2 = 3, 4, 5, 6
        graph = self._make_graph(
            [("input", TensorProto.FLOAT, (N, C, d1, d2)),
             ("target", TensorProto.INT64, (N, d1, d2)),
             ("weight", TensorProto.FLOAT, (C + 1,)),
             ("loss", TensorProto.FLOAT, (N, d1, d2))],
            [make_node('NegativeLogLikelihoodLoss', ['input', 'target', 'weight'], ['loss'], reduction='none')],
            [])
        self.assertRaises(checker.ValidationError, self._inferred, graph)

    def test_softmax_cross_entropy_none(self):  # type: () -> None
        graph = self._make_graph(
            [("x", TensorProto.FLOAT, (2, 3)),
             ("y", TensorProto.FLOAT, (2,))],
            [make_node('SoftmaxCrossEntropyLoss', ['x', 'y'], ['z'], reduction='none')],
            [],)
        self._assert_inferred(graph, [make_tensor_value_info('z', TensorProto.FLOAT, (2,))])  # type: ignore

    def test_softmax_cross_entropy_mean(self):  # type: () -> None
        graph = self._make_graph(
            [("x", TensorProto.FLOAT, (2, 3)),
             ("y", TensorProto.FLOAT, (2,))],
            [make_node('SoftmaxCrossEntropyLoss', ['x', 'y'], ['z'], reduction='mean')],
            [],)
        self._assert_inferred(graph, [make_tensor_value_info('z', TensorProto.FLOAT, ())])  # type: ignore

    def test_softmax_cross_entropy_none_NCD1D2(self):  # type: () -> None
        graph = self._make_graph(
            [("x", TensorProto.FLOAT, (2, 3, 5, 8)),
             ("y", TensorProto.FLOAT, (2, 5, 8))],
            [make_node('SoftmaxCrossEntropyLoss', ['x', 'y'], ['z'], reduction='none')],
            [],)
        self._assert_inferred(graph, [make_tensor_value_info('z', TensorProto.FLOAT, (2, 5, 8))])  # type: ignore

    def test_softmax_cross_entropy_mean_NCD1D2(self):  # type: () -> None
        graph = self._make_graph(
            [("x", TensorProto.FLOAT, (2, 3, 4, 5)),
             ("y", TensorProto.FLOAT, (2, 4, 5))],
            [make_node('SoftmaxCrossEntropyLoss', ['x', 'y'], ['z'], reduction='mean')],
            [],)
        self._assert_inferred(graph, [make_tensor_value_info('z', TensorProto.FLOAT, ())])  # type: ignore

    def test_celu_function_output_shape(self):  # type: () -> None
        graph = self._make_graph(
            [('X', TensorProto.FLOAT, (25, 48, 16, 16))],
            [make_node('Celu', ['X'], ['Y'], alpha=2.0)],
            []
        )
        self._assert_inferred(graph, [make_tensor_value_info('Y', TensorProto.FLOAT, (25, 48, 16, 16))])

    def prepare_input_initializer_tensors(self, initializer_shape, input_shape):  # type: ignore
        nodes = [make_node('Add', ['x', 'y'], 'z')]
        if initializer_shape is None:
            initializer = []  # type: ignore
        else:
            size = 1
            for d in initializer_shape:
                size = size * d
            vals = [0.0 for i in range(size)]
            initializer = [make_tensor("x", TensorProto.FLOAT, initializer_shape, vals),  # type: ignore
                make_tensor("y", TensorProto.FLOAT, initializer_shape, vals)]
        if input_shape is None:
            inputs = []  # type: ignore
        else:
            inputs = [helper.make_tensor_value_info('x', TensorProto.FLOAT, input_shape),  # type: ignore
                helper.make_tensor_value_info('y', TensorProto.FLOAT, input_shape)]

        graph = helper.make_graph(nodes, "test", inputs=inputs, outputs=[], initializer=initializer, value_info=[])
        return helper.make_model(graph)

    def test_infer_with_initializer_without_input_above_ir4(self):  # type: () -> None
        # This is for testing IR>=4: some tensors can only exist in initializer and not in input
        # So shape_inference should make use of initializer shapes
        initializer_shape = (8, 7)
        original_model = self.prepare_input_initializer_tensors(initializer_shape, None)
        inferred_model = onnx.shape_inference.infer_shapes(original_model, strict_mode=True)

        # If shape inference fails, it will throw IndexError
        z_tenor = inferred_model.graph.value_info.pop()
        z_shape = (z_tenor.type.tensor_type.shape.dim[0].dim_value, z_tenor.type.tensor_type.shape.dim[1].dim_value)
        assert z_shape == initializer_shape

    def test_infer_with_initializer_without_input_below_ir4(self):  # type: () -> None
        # This is for testing IR<4: tensors must exist both in initializer and input
        # So shape_inference should not make use of initializer shapes
        # Use (None, None) as empty input
        initializer_shape = (8, 7)
        input_shape = (None, None)
        original_model = self.prepare_input_initializer_tensors(initializer_shape, input_shape)
        original_model.ir_version = 3  # test ir_version < 4

        inferred_model = onnx.shape_inference.infer_shapes(original_model, strict_mode=True)
        z_tenor = inferred_model.graph.value_info.pop()
        z_shape = (z_tenor.type.tensor_type.shape.dim[0].dim_value, z_tenor.type.tensor_type.shape.dim[1].dim_value)
        # If the input is not updated by the initializer, the output shape will keep empty (0, 0)
        assert z_shape == (0, 0)

    def test_infer_initializer_input_mismatch(self):  # type: () -> None
        # Catch error if initializer and input mismatch
        initializer_shape = (8, 7)
        input_shape = (4, 3)
        original_model = self.prepare_input_initializer_tensors(initializer_shape, input_shape)
        # Inferred shape and existing shape differ in dimension 0
        self.assertRaises(onnx.shape_inference.InferenceError, onnx.shape_inference.infer_shapes, original_model, strict_mode=True)

    def test_infer_initializer_input_consistency_all_none(self):  # type: () -> None
        initializer_shape = (8, 7)
        input_shape = (None, None)  # accepatble
        original_model = self.prepare_input_initializer_tensors(initializer_shape, input_shape)

        onnx.shape_inference.infer_shapes(original_model, strict_mode=True)

    def test_infer_initializer_input_consistency_single_none(self):  # type: () -> None
        initializer_shape = (8, 7)
        input_shape = (None, 7)  # accepatble
        original_model = self.prepare_input_initializer_tensors(initializer_shape, input_shape)

        onnx.shape_inference.infer_shapes(original_model, strict_mode=True)

    def test_infer_initializer_input_consistency_differnt_rank(self):  # type: () -> None
        initializer_shape = (8, 7, 9)
        input_shape = (None, 7)  # accepatble
        original_model = self.prepare_input_initializer_tensors(initializer_shape, input_shape)
        # Inferred shape and existing shape differ in rank: (3) vs (2)
        self.assertRaises(onnx.shape_inference.InferenceError, onnx.shape_inference.infer_shapes, original_model, strict_mode=True)

    def test_infer_initializer_input_consistency_all_none_serialized(self):  # type: () -> None
        # Reuse test_infer_initializer_input_consistency_all_none test case and check with
        # Serialized model
        initializer_shape = (8, 7)
        input_shape = (None, None)  # accepatble
        original_model = self.prepare_input_initializer_tensors(initializer_shape, input_shape)

        onnx.shape_inference.infer_shapes(original_model.SerializeToString(), strict_mode=True)

    def test_trilu_upper(self):  # type: () -> None
        graph = self._make_graph(
            [('x', TensorProto.FLOAT, (3, 4, 5)),
             ('k', TensorProto.INT64, ())],
            [make_node('Trilu', ['x', 'k'], ['y'])],
            [],
            initializer=[make_tensor('k', TensorProto.INT64, (), (2,))])
        self._assert_inferred(graph, [make_tensor_value_info('y', TensorProto.FLOAT, (3, 4, 5))])  # type: ignore

    def test_trilu_lower(self):  # type: () -> None
        graph = self._make_graph(
            [('x', TensorProto.FLOAT, (3, 4, 5)),
             ('k', TensorProto.INT64, ())],
            [make_node('Trilu', ['x', 'k'], ['y'], upper=0)],
            [],
            initializer=[make_tensor('k', TensorProto.INT64, (), (10,))])
        self._assert_inferred(graph, [make_tensor_value_info('y', TensorProto.FLOAT, (3, 4, 5))])  # type: ignore

    def test_trilu_upper_zero(self):  # type: () -> None
        graph = self._make_graph(
            [('x', TensorProto.INT64, (0, 5)),
             ('k', TensorProto.INT64, ())],
            [make_node('Trilu', ['x', 'k'], ['y'], upper=1)],
            [],
            initializer=[make_tensor('k', TensorProto.INT64, (), (5,))])
        self._assert_inferred(graph, [make_tensor_value_info('y', TensorProto.INT64, (0, 5))])  # type: ignore

    def test_trilu_lower_one(self):  # type: () -> None
        graph = self._make_graph(
            [('x', TensorProto.INT32, (3, 1, 5))],
            [make_node('Trilu', ['x'], ['y'], upper=0)],
            [],)
        self._assert_inferred(graph, [make_tensor_value_info('y', TensorProto.INT32, (3, 1, 5))])  # type: ignore

    def test_batch_norm_train(self):  # type: () -> None
        graph = self._make_graph(
            [('x', TensorProto.FLOAT, (3, 4, 5, 6, 7)),
             ('scale', TensorProto.FLOAT, (4,)),
             ('b', TensorProto.FLOAT, (4,)),
             ('input_mean', TensorProto.FLOAT, (4,)),
             ('input_var', TensorProto.FLOAT, (4,))],
            [make_node('BatchNormalization', ['x', 'scale', 'b', 'input_mean', 'input_var'],
                       ['out', 'output_mean', 'output_var'], training_mode=1)],
            [])
        self._assert_inferred(graph, [make_tensor_value_info('out', TensorProto.FLOAT, (3, 4, 5, 6, 7)),  # type: ignore
                                      make_tensor_value_info('output_mean', TensorProto.FLOAT, (4,)),  # type: ignore
                                      make_tensor_value_info('output_var', TensorProto.FLOAT, (4,)),  # type: ignore
                                      ])

    def test_batch_norm_train_dim_param(self):  # type: () -> None
        graph = self._make_graph(
            [('x', TensorProto.FLOAT, (3, 'C', 5, 6, 7)),
             ('scale', TensorProto.FLOAT, ('C',)),
             ('b', TensorProto.FLOAT, ('C',)),
             ('input_mean', TensorProto.FLOAT, ('C',)),
             ('input_var', TensorProto.FLOAT, ('C',))],
            [make_node('BatchNormalization', ['x', 'scale', 'b', 'input_mean', 'input_var'],
                       ['out', 'output_mean', 'output_var'], training_mode=1)],
            [])
        self._assert_inferred(graph, [make_tensor_value_info('out', TensorProto.FLOAT, (3, 'C', 5, 6, 7)),  # type: ignore
                                      make_tensor_value_info('output_mean', TensorProto.FLOAT, ('C',)),  # type: ignore
                                      make_tensor_value_info('output_var', TensorProto.FLOAT, ('C',)),  # type: ignore
                                      ])

    def test_batch_norm_train_with_diff_type(self):  # type: () -> None
        graph = self._make_graph(
            [('x', TensorProto.FLOAT16, (3, 4, 5, 6, 7)),
             ('scale', TensorProto.FLOAT16, (4,)),
             ('b', TensorProto.FLOAT16, (4,)),
             ('input_mean', TensorProto.FLOAT, (4,)),
             ('input_var', TensorProto.FLOAT, (4,))],
            [make_node('BatchNormalization', ['x', 'scale', 'b', 'input_mean', 'input_var'],
                       ['out', 'output_mean', 'output_var'], training_mode=1)],
            [])
        self._assert_inferred(graph, [make_tensor_value_info('out', TensorProto.FLOAT16, (3, 4, 5, 6, 7)),  # type: ignore
                                      make_tensor_value_info('output_mean', TensorProto.FLOAT, (4,)),  # type: ignore
                                      make_tensor_value_info('output_var', TensorProto.FLOAT, (4,)),  # type: ignore
                                      ])

    def test_batch_norm_test(self):  # type: () -> None
        graph = self._make_graph(
            [('x', TensorProto.FLOAT, (3, 4, 5, 6, 7)),
             ('scale', TensorProto.FLOAT, (4,)),
             ('b', TensorProto.FLOAT, (4,)),
             ('input_mean', TensorProto.FLOAT, (4,)),
             ('input_var', TensorProto.FLOAT, (4,))],
            [make_node('BatchNormalization', ['x', 'scale', 'b', 'input_mean', 'input_var'],
                       ['out'], training_mode=0)],
            [])
        self._assert_inferred(graph, [make_tensor_value_info('out', TensorProto.FLOAT, (3, 4, 5, 6, 7))])  # type: ignore

    def test_batch_norm_test_no_dim(self):  # type: () -> None
        graph = self._make_graph(
            [('x', TensorProto.FLOAT, (3, 4, None, None, None)),
             ('scale', TensorProto.FLOAT, (4,)),
             ('b', TensorProto.FLOAT, (4,)),
             ('input_mean', TensorProto.FLOAT, (None,)),
             ('input_var', TensorProto.FLOAT, (4,))],
            [make_node('BatchNormalization', ['x', 'scale', 'b', 'input_mean', 'input_var'],
                       ['out'], training_mode=0)],
            [])
        self._assert_inferred(graph, [make_tensor_value_info('out', TensorProto.FLOAT, (3, 4, None, None, None))])  # type: ignore

    def test_batch_norm_train_no_shape(self):  # type: () -> None
        graph = self._make_graph(
            [('x', TensorProto.FLOAT, None),
             ('scale', TensorProto.FLOAT, None),
             ('b', TensorProto.FLOAT, None),
             ('input_mean', TensorProto.FLOAT, ('C',)),
             ('input_var', TensorProto.FLOAT, ('C',))],
            [make_node('BatchNormalization', ['x', 'scale', 'b', 'input_mean', 'input_var'],
                       ['out', 'running_mean', 'running_var'], training_mode=1)],
            [])
        self._assert_inferred(graph, [make_tensor_value_info('out', TensorProto.FLOAT, None),  # type: ignore
                                      make_tensor_value_info('running_mean', TensorProto.FLOAT, ('C',)),  # type: ignore
                                      make_tensor_value_info('running_var', TensorProto.FLOAT, ('C',)),  # type: ignore
                                      ])

    def test_nonzero(self):  # type: () -> None
        graph = self._make_graph(
            [('x', TensorProto.FLOAT, (None,))],
            [make_node('NonZero', ['x'], ['out'])],
            [])
        self._assert_inferred(graph, [make_tensor_value_info('out', TensorProto.INT64, (1, None))])  # type: ignore

    def test_nonzero_no_shape(self):  # type: () -> None
        graph = self._make_graph(
            [('x', TensorProto.FLOAT, None)],
            [make_node('NonZero', ['x'], ['out'])],
            [])
        self._assert_inferred(graph, [make_tensor_value_info('out', TensorProto.INT64, (None, None))])  # type: ignore

    def test_optional_construct_empty_tensor(self):  # type: () -> None
        tensor_type_proto = helper.make_tensor_type_proto(elem_type=TensorProto.FLOAT, shape=[1, 2, 3])
        optional_type_proto = helper.make_optional_type_proto(tensor_type_proto)
        optional_val_info = helper.make_value_info(
            name='output',
            type_proto=optional_type_proto)
        graph = self._make_graph(
            [],
            [make_node('Optional', [], ['output'], type=tensor_type_proto)],
            [])
        self._assert_inferred(graph, [optional_val_info])  # type: ignore

    def test_optional_construct_empty_sequence(self):  # type: () -> None
        tensor_type_proto = helper.make_tensor_type_proto(elem_type=TensorProto.INT32, shape=[1, 2, 3])
        sequence_type_proto = helper.make_sequence_type_proto(tensor_type_proto)
        optional_type_proto = helper.make_optional_type_proto(sequence_type_proto)
        optional_val_info = helper.make_value_info(
            name='output_sequence',
            type_proto=optional_type_proto)
        graph = self._make_graph(
            [],
            [make_node('Optional', [], ['output_sequence'], type=sequence_type_proto)],
            [])
        self._assert_inferred(graph, [optional_val_info])  # type: ignore

    def test_optional_construct_tensor(self):  # type: () -> None
        tensor_type_proto = helper.make_tensor_type_proto(elem_type=TensorProto.FLOAT, shape=[2, 3, 4])
        optional_type_proto = helper.make_optional_type_proto(tensor_type_proto)
        optional_val_info = helper.make_value_info(
            name='output',
            type_proto=optional_type_proto)
        graph = self._make_graph(
            [('input1', TensorProto.FLOAT, (2, 3, 4))],
            [make_node('Optional', ['input1'], ['output'])],
            [])
        self._assert_inferred(graph, [optional_val_info])  # type: ignore

    def test_optional_construct_sequence(self):  # type: () -> None
        tensor_type_proto = helper.make_tensor_type_proto(elem_type=TensorProto.INT64, shape=[2, 3, 0])
        sequence_type_proto = helper.make_sequence_type_proto(tensor_type_proto)
        sequence_val_info = helper.make_value_info(
            name='input_sequence',
            type_proto=sequence_type_proto)
        optional_type_proto = helper.make_optional_type_proto(sequence_type_proto)
        optional_val_info = helper.make_value_info(
            name='output_sequence',
            type_proto=optional_type_proto)
        graph = self._make_graph(
            [('input1', TensorProto.INT64, (2, 3, 0))],
            [make_node('SequenceConstruct', ['input1'], ['input_sequence']),
             make_node('Optional', ['input_sequence'], ['output_sequence'])],
            [])
        self._assert_inferred(graph, [sequence_val_info, optional_val_info])  # type: ignore

    def test_optional_tensor_has_element(self):  # type: () -> None
        tensor_type_proto = helper.make_tensor_type_proto(elem_type=TensorProto.FLOAT, shape=[2, 3, 4])
        optional_type_proto = helper.make_optional_type_proto(tensor_type_proto)
        optional_val_info = helper.make_value_info(
            name='sequence',
            type_proto=optional_type_proto)
        graph = self._make_graph(
            [('input1', TensorProto.FLOAT, (2, 3, 4))],
            [make_node('Optional', ['input1'], ['sequence']),
             make_node('OptionalHasElement', ['sequence'], ['output'])],
            [])
        self._assert_inferred(graph, [optional_val_info,
                                      make_tensor_value_info('output', TensorProto.BOOL, None)])  # type: ignore

    def test_optional_sequence_has_element(self):  # type: () -> None
        tensor_type_proto = helper.make_tensor_type_proto(elem_type=TensorProto.FLOAT, shape=[0, 3, 4])
        sequence_type_proto = helper.make_sequence_type_proto(tensor_type_proto)
        sequence_val_info = helper.make_value_info(
            name='sequence',
            type_proto=sequence_type_proto)
        optional_type_proto = helper.make_optional_type_proto(sequence_type_proto)
        optional_val_info = helper.make_value_info(
            name='optional',
            type_proto=optional_type_proto)
        graph = self._make_graph(
            [('input1', TensorProto.FLOAT, (0, 3, 4))],
            [make_node('SequenceConstruct', ['input1'], ['sequence']),
             make_node('Optional', ['sequence'], ['optional']),
             make_node('OptionalHasElement', ['optional'], ['output'])],
            [])
        self._assert_inferred(graph, [sequence_val_info, optional_val_info,
                                      make_tensor_value_info('output', TensorProto.BOOL, None)])  # type: ignore

    def test_optional_tensor_get_element(self):  # type: () -> None
        tensor_type_proto = helper.make_tensor_type_proto(elem_type=TensorProto.DOUBLE, shape=[2, 1, 4])
        tensor_val_into = helper.make_value_info(
            name='output',
            type_proto=tensor_type_proto)
        optional_type_proto = helper.make_optional_type_proto(tensor_type_proto)
        optional_val_info = helper.make_value_info(
            name='optional',
            type_proto=optional_type_proto)
        graph = self._make_graph(
            [('input1', TensorProto.DOUBLE, (2, 1, 4))],
            [make_node('Optional', ['input1'], ['optional']),
             make_node('OptionalGetElement', ['optional'], ['output'])],
            [])
        self._assert_inferred(graph, [optional_val_info, tensor_val_into])  # type: ignore

    def test_optional_sequence_get_element(self):  # type: () -> None
        tensor_type_proto = helper.make_tensor_type_proto(elem_type=TensorProto.INT32, shape=[2, 0, 4])
        sequence_type_proto = helper.make_sequence_type_proto(tensor_type_proto)
        sequence_val_into = helper.make_value_info(
            name='sequence',
            type_proto=sequence_type_proto)
        optional_type_proto = helper.make_optional_type_proto(sequence_type_proto)
        optional_val_info = helper.make_value_info(
            name='optional',
            type_proto=optional_type_proto)
        output_val_into = helper.make_value_info(
            name='output',
            type_proto=sequence_type_proto)
        graph = self._make_graph(
            [('input1', TensorProto.INT32, (2, 0, 4))],
            [make_node('SequenceConstruct', ['input1'], ['sequence']),
             make_node('Optional', ['sequence'], ['optional']),
             make_node('OptionalGetElement', ['optional'], ['output'])],
            [])
        self._assert_inferred(graph, [optional_val_info, sequence_val_into, output_val_into])  # type: ignore

<<<<<<< HEAD
    def test_parse_data_with_unsupported_tensor_type(self):  # type: () -> None
        model = helper.make_model(
            graph=helper.make_graph(
                name='graph_with_unsupported_type',
                inputs=[],
                outputs=[helper.make_tensor_value_info('y', TensorProto.FLOAT, shape=None)],
                nodes=[make_node('ConstantOfShape', ['x'], ['y'])],
                # ConstantOfShape only accepts np.int64 instead of np.int32
                initializer=[numpy_helper.from_array(np.array([4, 3], dtype=np.int32), name='x')]))
        # Strict shape inference should catch this invalid type error (int32 is not supported)
        self.assertRaises(onnx.shape_inference.InferenceError,
            onnx.shape_inference.infer_shapes, model, strict_mode=True)
        # Even nornmal shape inference should not produce any invalid shape due to wrong type for ParseData
        inferred_model = onnx.shape_inference.infer_shapes(model)
        self.assertFalse(inferred_model.graph.output[0].type.tensor_type.HasField('shape'))

    def test_parse_data_with_undefined_tensor_type(self):  # type: () -> None
        model = helper.make_model(
            graph=helper.make_graph(
                name='graph_with_undefined_type',
                inputs=[],
                outputs=[helper.make_tensor_value_info('y', TensorProto.FLOAT, shape=None)],
                nodes=[make_node('ConstantOfShape', ['x'], ['y'])],
                initializer=[numpy_helper.from_array(np.array([4, 3], dtype=np.int64), name='x')]))
        # Hardcode the tensor type as UNDEFINED to test catching undefined type error
        model.graph.initializer[0].data_type = TensorProto.UNDEFINED
        # Strict shape inference should catch this undefined type error
        self.assertRaises(onnx.shape_inference.InferenceError,
            onnx.shape_inference.infer_shapes, model, strict_mode=True)
        # Even nornmal shape inference should not produce any invalid shape due to undefined type for ParseData
        inferred_model = onnx.shape_inference.infer_shapes(model)
        self.assertFalse(inferred_model.graph.output[0].type.tensor_type.HasField('shape'))
=======
    def test_where_bfloat(self):  # type: () -> None
        graph = self._make_graph(
            [('cond', TensorProto.BOOL, (10,)), ('x', TensorProto.BFLOAT16, (10,)), ('y', TensorProto.BFLOAT16, (10,))],
            [make_node('Where', ['cond', 'x', 'y'], ['out'])],
            [])
        self._assert_inferred(graph, [make_tensor_value_info('out', TensorProto.BFLOAT16, (10,))])  # type: ignore
>>>>>>> 5282dd78


if __name__ == '__main__':
    unittest.main()<|MERGE_RESOLUTION|>--- conflicted
+++ resolved
@@ -3873,7 +3873,12 @@
             [])
         self._assert_inferred(graph, [optional_val_info, sequence_val_into, output_val_into])  # type: ignore
 
-<<<<<<< HEAD
+    def test_where_bfloat(self):  # type: () -> None
+        graph = self._make_graph(
+            [('cond', TensorProto.BOOL, (10,)), ('x', TensorProto.BFLOAT16, (10,)), ('y', TensorProto.BFLOAT16, (10,))],
+            [make_node('Where', ['cond', 'x', 'y'], ['out'])],
+            [])
+        self._assert_inferred(graph, [make_tensor_value_info('out', TensorProto.BFLOAT16, (10,))])  # type: ignore
     def test_parse_data_with_unsupported_tensor_type(self):  # type: () -> None
         model = helper.make_model(
             graph=helper.make_graph(
@@ -3905,15 +3910,7 @@
             onnx.shape_inference.infer_shapes, model, strict_mode=True)
         # Even nornmal shape inference should not produce any invalid shape due to undefined type for ParseData
         inferred_model = onnx.shape_inference.infer_shapes(model)
-        self.assertFalse(inferred_model.graph.output[0].type.tensor_type.HasField('shape'))
-=======
-    def test_where_bfloat(self):  # type: () -> None
-        graph = self._make_graph(
-            [('cond', TensorProto.BOOL, (10,)), ('x', TensorProto.BFLOAT16, (10,)), ('y', TensorProto.BFLOAT16, (10,))],
-            [make_node('Where', ['cond', 'x', 'y'], ['out'])],
-            [])
-        self._assert_inferred(graph, [make_tensor_value_info('out', TensorProto.BFLOAT16, (10,))])  # type: ignore
->>>>>>> 5282dd78
+        self.assertFalse(inferred_model.graph.output[0].type.tensor_type.HasField('shape')) 
 
 
 if __name__ == '__main__':
