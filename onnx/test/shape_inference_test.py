from __future__ import absolute_import
from __future__ import division
from __future__ import print_function
from __future__ import unicode_literals

from onnx import checker, helper, TensorProto, NodeProto, GraphProto, ValueInfoProto, ModelProto, ONNX_ML, SparseTensorProto
from onnx.helper import make_node, make_tensor, make_tensor_value_info, make_empty_tensor_value_info, make_opsetid, make_sequence_value_info
from typing import Sequence, Union, Text, Tuple, List, Any, Optional
import onnx.shape_inference
import unittest
import os
import numpy as np  # type: ignore


class TestShapeInference(unittest.TestCase):
    def _make_graph(self,
                    seed_values,  # type: Sequence[Union[Text, Tuple[Text, TensorProto.DataType, Any]]]
                    nodes,  # type: List[NodeProto]
                    value_info,  # type: List[ValueInfoProto]
                    initializer=None  # type: Optional[Sequence[TensorProto]]
                    ):  # type: (...) -> GraphProto
        if initializer is None:
            initializer = []
        names_in_initializer = set(x.name for x in initializer)
        input_value_infos = []
        # If the starting values are not also initializers,
        # introduce the starting values as the output of reshape,
        # so that the sizes are guaranteed to be unknown
        for seed_value in seed_values:
            if isinstance(seed_value, tuple):
                seed_name = seed_value[0]
                seed_value_info = make_tensor_value_info(*seed_value)
            else:
                seed_name = seed_value
                seed_value_info = make_empty_tensor_value_info(seed_value)

            if seed_name in names_in_initializer:
                input_value_infos.append(seed_value_info)
            else:
                value_info.append(seed_value_info)
                input_value_infos.append(make_tensor_value_info('SEED_' + seed_name, TensorProto.UNDEFINED, ()))
                input_value_infos.append(make_tensor_value_info('UNKNOWN_SHAPE_' + seed_name, TensorProto.UNDEFINED, ()))
                nodes[:0] = [make_node("Reshape", ['SEED_' + seed_name, 'UNKNOWN_SHAPE_' + seed_name], [seed_name])]
        return helper.make_graph(nodes, "test", input_value_infos, [], initializer=initializer, value_info=value_info)

    def _inferred(self, graph, **kwargs):  # type: (GraphProto, **Any) -> ModelProto
        kwargs[str('producer_name')] = 'onnx-test'
        orig_model = helper.make_model(graph, **kwargs)
        inferred_model = onnx.shape_inference.infer_shapes(orig_model)
        checker.check_model(inferred_model)
        return inferred_model

    def _assert_inferred(self, graph, vis, **kwargs):  # type: (GraphProto, List[ValueInfoProto], **Any) -> None
        names_in_vis = set(x.name for x in vis)
        vis = list(x for x in graph.value_info if x.name not in names_in_vis) + vis
        inferred_model = self._inferred(graph, **kwargs)
        inferred_vis = list(inferred_model.graph.value_info)
        vis = list(sorted(vis, key=lambda x: x.name))
        inferred_vis = list(sorted(inferred_vis, key=lambda x: x.name))
        if vis == inferred_vis:
            return
        # otherwise some custom logic to give a nicer diff
        vis_names = set(x.name for x in vis)
        inferred_vis_names = set(x.name for x in inferred_vis)
        assert vis_names == inferred_vis_names, (vis_names, inferred_vis_names)
        for vi, inferred_vi in zip(vis, inferred_vis):
            assert vi == inferred_vi, '\n%s\n%s\n' % (vi, inferred_vi)
        assert False

    def test_empty_graph(self):  # type: () -> None
        graph = self._make_graph(
            ['y'],
            [], [])
        self._assert_inferred(graph, [])

    def _identity_prop(self, op, **kwargs):  # type: (Text, **Any) -> None
        graph = self._make_graph(
            [('x', TensorProto.FLOAT, (30, 4, 5))],
            [make_node(op, 'x', 'y', **kwargs)],
            [])
        self._assert_inferred(graph, [make_tensor_value_info('y', TensorProto.FLOAT, (30, 4, 5))])

    def test_transpose(self):  # type: () -> None
        graph = self._make_graph(
            [("X", TensorProto.FLOAT, (2, 3, 4))],
            [make_node("Transpose", ["X"], ["Y"], perm=[1, 0, 2])],
            [])
        self._assert_inferred(graph, [make_tensor_value_info("Y", TensorProto.FLOAT, (3, 2, 4))])

    def test_transpose_preexisting(self):  # type: () -> None
        graph = self._make_graph(
            [("X", TensorProto.FLOAT, (2, 3, 4))],
            [make_node("Transpose", ["X"], ["Y"], perm=[1, 0, 2])],
            [make_tensor_value_info("Y", TensorProto.FLOAT, None)])
        self._assert_inferred(graph, [make_tensor_value_info("Y", TensorProto.FLOAT, (3, 2, 4))])

    def test_transpose_partial(self):  # type: () -> None
        graph = self._make_graph(
            [("X", TensorProto.FLOAT, (2, 3, 4))],
            [make_node("Transpose", ["X"], ["Y"], perm=[1, 0, 2])],
            [make_tensor_value_info("Y", TensorProto.UNDEFINED, (3, "a", "b"))])  # type: ignore
        self._assert_inferred(graph, [make_tensor_value_info("Y", TensorProto.FLOAT, (3, 2, 4))])

    def test_transpose_preexisting_incorrect_shape(self):  # type: () -> None
        graph = self._make_graph(
            [("X", TensorProto.FLOAT, (2, 3, 4))],
            [make_node("Transpose", ["X"], ["Y"], perm=[1, 0, 2])],
            [make_tensor_value_info("Y", TensorProto.FLOAT, (5, 5, 5))])
        self.assertRaises(RuntimeError, self._inferred, graph)

    def test_transpose_preexisting_incorrect_type(self):  # type: () -> None
        graph = self._make_graph(
            [("X", TensorProto.FLOAT, (2, 3, 4))],
            [make_node("Transpose", ["X"], ["Y"], perm=[1, 0, 2])],
            [make_tensor_value_info("Y", TensorProto.STRING, (3, 2, 4))])
        self.assertRaises(RuntimeError, self._inferred, graph)

    def _make_matmul_test_all_dims_known(self, shape1, shape2):  # type: (Sequence[int], Sequence[int]) -> None
        expected_out_shape = np.matmul(np.arange(np.product(shape1)).reshape(shape1),
                                       np.arange(np.product(shape2)).reshape(shape2)).shape
        graph = self._make_graph(
            [('x', TensorProto.FLOAT, shape1),
             ('y', TensorProto.FLOAT, shape2)],
            [make_node('MatMul', ['x', 'y'], ['z'])],
            [])
        self._assert_inferred(graph, [make_tensor_value_info('z', TensorProto.FLOAT, expected_out_shape)])

    def test_matmul_all_dims_known(self):  # type: () -> None
        self._make_matmul_test_all_dims_known((2,), (2,))

        self._make_matmul_test_all_dims_known((4, 2), (2, 4))
        self._make_matmul_test_all_dims_known((5, 2), (2, 4))
        self._make_matmul_test_all_dims_known((5, 2), (2, 1))
        self._make_matmul_test_all_dims_known((1, 2), (2, 3))
        self._make_matmul_test_all_dims_known((2,), (2, 3))
        self._make_matmul_test_all_dims_known((4, 2), (2,))
        self._make_matmul_test_all_dims_known((1, 4, 2), (3, 2, 3))
        self._make_matmul_test_all_dims_known((3, 4, 2), (3, 2, 3))
        self._make_matmul_test_all_dims_known((5, 1, 4, 2), (1, 3, 2, 3))
        self._make_matmul_test_all_dims_known((4, 2), (3, 2, 3))

    def _make_matmul_test_allow_unknown(self, shape1, shape2, expected_out_shape):  # type: (Any, Any, Any) -> None
        graph = self._make_graph(
            [('x', TensorProto.FLOAT, shape1),
             ('y', TensorProto.FLOAT, shape2)],
            [make_node('MatMul', ['x', 'y'], ['z'])],
            [])
        self._assert_inferred(graph, [make_tensor_value_info('z', TensorProto.FLOAT, expected_out_shape)])

    def test_matmul_allow_unknown(self):  # type: () -> None
        self._make_matmul_test_allow_unknown((None,), (None,), ())
        self._make_matmul_test_allow_unknown((3,), (None,), ())
        self._make_matmul_test_allow_unknown((2,), (2, "a"), ("a",))
        self._make_matmul_test_allow_unknown((4, 2), (2, "a"), (4, "a"))
        self._make_matmul_test_allow_unknown((4, None), (2, "a"), (4, "a"))
        self._make_matmul_test_allow_unknown((4, None), (None, "a"), (4, "a"))
        self._make_matmul_test_allow_unknown((1, 4, 2), ("a", 2, 5), ("a", 4, 5))
        self._make_matmul_test_allow_unknown((1, 3, 4, 2), ("a", 2, 5), (1, 3, 4, 5))
        self._make_matmul_test_allow_unknown((3,), None, None)
        self._make_matmul_test_allow_unknown(None, None, None)

    def test_cast(self):  # type: () -> None
        graph = self._make_graph(
            [("x", TensorProto.FLOAT, (2, 4, 3))],
            [make_node("Cast", ["x"], ["y"], to=TensorProto.UINT8)],
            [])
        self._assert_inferred(graph, [make_tensor_value_info("y", TensorProto.UINT8, (2, 4, 3))])

    def test_concat(self):  # type: () -> None
        graph = self._make_graph(
            [("x", TensorProto.FLOAT, (2, 4, 3)),
             ("y", TensorProto.FLOAT, (7, 4, 3))],
            [make_node("Concat", ['x', 'y'], ['z'], axis=0)],
            [])
        self._assert_inferred(graph, [make_tensor_value_info('z', TensorProto.FLOAT, (9, 4, 3))])

    def test_concat_missing_shape(self):  # type: () -> None
        graph = self._make_graph(
            [("x", TensorProto.FLOAT, (2, 4, 3)),
             "y",
             ("z", TensorProto.FLOAT, (None, None, None))],
            [make_node("Concat", ['x', 'y', 'z'], ['out'], axis=0)],
            [])
        self._assert_inferred(graph, [make_tensor_value_info('out', TensorProto.FLOAT, None)])

    def test_concat_3d_axis_2(self):  # type: () -> None
        graph = self._make_graph(
            [('x', TensorProto.FLOAT, (2, 2, 2)),
             ('y', TensorProto.FLOAT, (2, 2, 2))],
            [make_node('Concat', ['x', 'y'], ['z'], axis=2)],
            [])
        self._assert_inferred(graph, [make_tensor_value_info('z', TensorProto.FLOAT, (2, 2, 4))])

    def test_concat_param(self):  # type: () -> None
        graph = self._make_graph(
            [("x", TensorProto.FLOAT, ("a", 2)),
             ("y", TensorProto.FLOAT, ("a", 3))],
            [make_node("Concat", ['x', 'y'], ['z'], axis=1)],
            [])
        self._assert_inferred(graph, [make_tensor_value_info('z', TensorProto.FLOAT, ("a", 5))])

    def test_concat_param_single_input(self):  # type: () -> None
        graph = self._make_graph(
            [("x", TensorProto.FLOAT, ("a", 2))],
            [make_node("Concat", ['x'], ['z'], axis=0)],
            [])
        self._assert_inferred(graph, [make_tensor_value_info('z', TensorProto.FLOAT, ("a", 2))])

    def test_reshape_dynamic_shape(self):  # type: () -> None
        graph = self._make_graph(
            [('x', TensorProto.UINT8, (2, 4, 3)),
             ('shape', TensorProto.UNDEFINED, (2,))],
            [make_node("Reshape", ['x', 'shape'], ['y'])],
            [])
        self._assert_inferred(graph, [make_tensor_value_info('y', TensorProto.UINT8, None)])

    def test_reshape_static_shape(self):  # type: () -> None
        graph = self._make_graph(
            [('x', TensorProto.UINT8, (2, 4, 3)),
             ('shape', TensorProto.INT64, (2,))],
            [make_node("Reshape", ['x', 'shape'], ['y'])],
            [],
            initializer=[make_tensor('shape', TensorProto.INT64, (2,), (3, 8))])
        self._assert_inferred(graph, [make_tensor_value_info('y', TensorProto.UINT8, (3, 8))])

    def test_reshape_static_shape_inferred(self):  # type: () -> None
        graph = self._make_graph(
            [('x', TensorProto.UINT8, (2, 4, 3)),
             ('shape', TensorProto.INT64, (3,))],
            [make_node("Reshape", ['x', 'shape'], ['y'])],
            [],
            initializer=[make_tensor('shape', TensorProto.INT64, (3,), (0, 3, -1))])
        self._assert_inferred(graph, [make_tensor_value_info('y', TensorProto.UINT8, (2, 3, 4))])

    def test_reshape_static_shape_constant(self):  # type: () -> None
        graph = self._make_graph(
            [('x', TensorProto.UINT8, (2, 4, 3))],
            [make_node("Constant", [], ['shape'],
                       value=make_tensor('shape', TensorProto.INT64, (2,), (3, 8))),
             make_node("Reshape", ['x', 'shape'], ['y'])],
            [])
        self._assert_inferred(graph, [
            make_tensor_value_info('shape', TensorProto.INT64, (2,)),
            make_tensor_value_info('y', TensorProto.UINT8, (3, 8))])

    def test_upsample(self):  # type: () -> None
        graph = self._make_graph(
            [('x', TensorProto.INT32, (2, 4, 3, 5)),
             ('scales', TensorProto.FLOAT, (4,))],
            [make_node("Upsample", ['x', 'scales'], ['y'])],
            [],
            initializer=[make_tensor('scales', TensorProto.FLOAT, (4,), (1.0, 1.1, 1.3, 1.9))])
        self._assert_inferred(
            graph,
            [make_tensor_value_info('y', TensorProto.INT32, (2, 4, 3, 9))],
            opset_imports=[helper.make_opsetid("", 9)])

    def test_upsample_raw_data(self):  # type: () -> None
        graph = self._make_graph(
            [('x', TensorProto.INT32, (2, 4, 3, 5)),
             ('scales', TensorProto.FLOAT, (4,))],
            [make_node("Upsample", ['x', 'scales'], ['y'])],
            [],
            initializer=[make_tensor('scales', TensorProto.FLOAT, (4,),
                                     vals=np.array([1.0, 1.1, 1.3, 1.9], dtype='<f4').tobytes(), raw=True)])  # Feed raw bytes (force little endian ordering like onnx standard) for test purpose
        self._assert_inferred(
            graph,
            [make_tensor_value_info('y', TensorProto.INT32, (2, 4, 3, 9))],
            opset_imports=[helper.make_opsetid("", 9)])

    def test_upsample_raw_data_v7(self):  # type: () -> None
        graph = self._make_graph(
            [('x', TensorProto.INT32, (1, 3, 4, 5))],
            [make_node("Upsample", ['x'], ['y'], scales=[2.0, 1.1, 2.3, 1.9])],
            [])
        self._assert_inferred(
            graph,
            [make_tensor_value_info('y', TensorProto.INT32, (2, 3, 9, 9))],
            opset_imports=[helper.make_opsetid("", 7)])

    def test_expand(self):  # type: () -> None
        graph = self._make_graph(
            [('x', TensorProto.INT32, (3, 1)),
             ('shape', TensorProto.INT64, (3,))],
            [make_node("Expand", ['x', 'shape'], ['y'])],
            [],
            initializer=[make_tensor('shape', TensorProto.INT64, (3,), (2, 1, 6))])
        self._assert_inferred(
            graph,
            [make_tensor_value_info('y', TensorProto.INT32, (2, 3, 6))])

    def test_expand_scalar_input(self):  # type: () -> None
        graph = self._make_graph(
            [('x', TensorProto.INT32, ()),
             ('shape', TensorProto.INT64, (2,))],
            [make_node("Expand", ['x', 'shape'], ['y'])],
            [],
            initializer=[make_tensor('shape', TensorProto.INT64, (2,), (4, 8))])
        self._assert_inferred(
            graph,
            [make_tensor_value_info('y', TensorProto.INT32, (4, 8))])

    def test_expand_raw_data(self):  # type: () -> None
        graph = self._make_graph(
            [('x', TensorProto.INT32, (3, 1)),
             ('shape', TensorProto.INT64, (2,))],
            [make_node("Expand", ['x', 'shape'], ['y'])],
            [],
            initializer=[make_tensor('shape', TensorProto.INT64, (2,),
                                     vals=np.array([3, 4], dtype='<i8').tobytes(), raw=True)])  # Feed raw bytes (force little endian ordering like onnx standard) for test purpose
        self._assert_inferred(
            graph,
            [make_tensor_value_info('y', TensorProto.INT32, (3, 4))])

    def test_resize_size(self):  # type: () -> None
        graph = self._make_graph(
            [('x', TensorProto.INT32, (2, 4, 3, 5)),
             ('roi', TensorProto.FLOAT, (8,)),
             ('scales', TensorProto.FLOAT, (4,)),
             ('sizes', TensorProto.INT64, (4,))],
            [make_node("Resize", ['x', 'roi', 'scales', 'sizes'], ['y'])],
            [],
            initializer=[make_tensor('sizes', TensorProto.INT64, (4,), (3, 5, 6, 7))])
        self._assert_inferred(
            graph,
            [make_tensor_value_info('y', TensorProto.INT32, (3, 5, 6, 7))])

    def test_resize_scale(self):  # type: () -> None
        graph = self._make_graph(
            [('x', TensorProto.INT32, (2, 4, 3, 5)),
             ('roi', TensorProto.FLOAT, (8,)),
             ('scales', TensorProto.FLOAT, (4,))],
            [make_node("Resize", ['x', 'roi', 'scales'], ['y'])],
            [],
            initializer=[make_tensor('scales', TensorProto.FLOAT, (4,), (1.0, 1.1, 1.3, 1.9))])
        self._assert_inferred(
            graph,
            [make_tensor_value_info('y', TensorProto.INT32, (2, 4, 3, 9))])

    def test_resize_scale_raw_data(self):  # type: () -> None
        graph = self._make_graph(
            [('x', TensorProto.INT32, (1, 3, 4, 5)),
             ('roi', TensorProto.FLOAT, (8,)),
             ('scales', TensorProto.FLOAT, (4,))],
            [make_node("Resize", ['x', 'roi', 'scales'], ['y'])],
            [],
            initializer=[make_tensor('scales', TensorProto.FLOAT, (4,),
                                     vals=np.array([2.0, 1.1, 2.3, 1.9], dtype='<f4').tobytes(), raw=True)])
        self._assert_inferred(
            graph,
            [make_tensor_value_info('y', TensorProto.INT32, (2, 3, 9, 9))])

    def test_shape(self):  # type: () -> None
        graph = self._make_graph(
            [('x', TensorProto.FLOAT, (2, 4, 3))],
            [make_node("Shape", ['x'], ['y'])],
            [])
        self._assert_inferred(graph, [make_tensor_value_info('y', TensorProto.INT64, (3,))])

    def test_size(self):  # type: () -> None
        graph = self._make_graph(
            [('x', TensorProto.FLOAT, (2, 4, 3))],
            [make_node("Size", ['x'], ['y'])],
            [])
        self._assert_inferred(graph, [make_tensor_value_info('y', TensorProto.INT64, ())])

    def test_gather(self):  # type: () -> None
        graph = self._make_graph(
            [('x', TensorProto.FLOAT, (4, 3)),
             ('i', TensorProto.INT64, (2,))],
            [make_node("Gather", ['x', 'i'], ['y'])],
            [])
        self._assert_inferred(graph, [make_tensor_value_info('y', TensorProto.FLOAT, (2, 3))])  # type: ignore

    def test_gather_axis1(self):  # type: () -> None
        graph = self._make_graph(
            [('x', TensorProto.FLOAT, (4, 3, 5)),
             ('i', TensorProto.INT64, (1, 2))],
            [make_node("Gather", ['x', 'i'], ['y'], axis=1)],
            [])
        self._assert_inferred(graph, [make_tensor_value_info('y', TensorProto.FLOAT, (4, 1, 2, 5))])  # type: ignore

    def test_gather_into_scalar(self):  # type: () -> None
        graph = self._make_graph(
            [('x', TensorProto.FLOAT, (3,)),
             ('i', TensorProto.INT64, ())],
            [make_node("Gather", ['x', 'i'], ['y'])],
            [])
        self._assert_inferred(graph, [make_tensor_value_info('y', TensorProto.FLOAT, ())])

    def test_gather_elements(self):  # type: () -> None
        graph = self._make_graph(
            [('x', TensorProto.FLOAT, (2, 2)),
             ('i', TensorProto.INT64, (2, 2))],
            [make_node("GatherElements", ['x', 'i'], ['y'], axis=1)],
            [])
        self._assert_inferred(graph, [make_tensor_value_info('y', TensorProto.FLOAT, (2, 2))])  # type: ignore

    def test_gather_elements_axis0(self):  # type: () -> None
        graph = self._make_graph(
            [('x', TensorProto.FLOAT, (3, 3)),
             ('i', TensorProto.INT64, (2, 3))],
            [make_node("GatherElements", ['x', 'i'], ['y'], axis=0)],
            [])
        self._assert_inferred(graph, [make_tensor_value_info('y', TensorProto.FLOAT, (2, 3))])  # type: ignore

    def test_scatter(self):  # type: () -> None
        graph = self._make_graph(
            [('x', TensorProto.FLOAT, (3, 3)),
             ('i', TensorProto.INT64, (2, 3)),
             ('u', TensorProto.FLOAT, (2, 3))],
            [make_node("Scatter", ['x', 'i', 'u'], ['y'])],
            [])
        self._assert_inferred(
            graph,
            [make_tensor_value_info('y', TensorProto.FLOAT, (3, 3))],
            opset_imports=[helper.make_opsetid("", 10)])  # type: ignore

    def test_scatter_axis1(self):  # type: () -> None
        graph = self._make_graph(
            [('x', TensorProto.FLOAT, (1, 5)),
             ('i', TensorProto.INT64, (1, 2)),
             ('u', TensorProto.FLOAT, (1, 2))],
            [make_node("Scatter", ['x', 'i', 'u'], ['y'], axis=1)],
            [])
        self._assert_inferred(
            graph,
            [make_tensor_value_info('y', TensorProto.FLOAT, (1, 5))],
            opset_imports=[helper.make_opsetid("", 10)])  # type: ignore

    def test_scatter_elements(self):  # type: () -> None
        graph = self._make_graph(
            [('x', TensorProto.FLOAT, (3, 3)),
             ('i', TensorProto.INT64, (2, 3)),
             ('u', TensorProto.FLOAT, (2, 3))],
            [make_node("ScatterElements", ['x', 'i', 'u'], ['y'])],
            [])
        self._assert_inferred(graph, [make_tensor_value_info('y', TensorProto.FLOAT, (3, 3))])  # type: ignore

    def test_scatter_elements_axis1(self):  # type: () -> None
        graph = self._make_graph(
            [('x', TensorProto.FLOAT, (1, 5)),
             ('i', TensorProto.INT64, (1, 2)),
             ('u', TensorProto.FLOAT, (1, 2))],
            [make_node("ScatterElements", ['x', 'i', 'u'], ['y'], axis=1)],
            [])
        self._assert_inferred(graph, [make_tensor_value_info('y', TensorProto.FLOAT, (1, 5))])  # type: ignore

    def test_scatternd(self):  # type: () -> None
        graph = self._make_graph(
            [('x', TensorProto.FLOAT, (4, 5, 6)),
             ('indices', TensorProto.INT64, (3, 3, 2)),
             ('updates', TensorProto.FLOAT, (3, 3, 6))],
            [make_node("ScatterND", ['x', 'indices', 'updates'], ['y'])],
            [])
        self._assert_inferred(graph, [make_tensor_value_info('y', TensorProto.FLOAT, (4, 5, 6))])  # type: ignore

    def test_scatternd_noshape(self):  # type: () -> None
        # The shape of 'x_reshaped' cannot be inferred, since it is the output of a dynamic reshape.
        # Thus the shape of 'y' is also None.
        graph = self._make_graph(
            [('x', TensorProto.FLOAT, (4, 5, 6)),
             ('indices', TensorProto.INT64, (3, 3, 2)),
             ('updates', TensorProto.FLOAT, (3, 3, 6)),
             ('shape', TensorProto.UNDEFINED, (2,))],
            [make_node("Reshape", ['x', 'shape'], ['x_reshaped']),
             make_node("ScatterND", ['x_reshaped', 'indices', 'updates'], ['y'])],
            [])
        self._assert_inferred(graph, [
            make_tensor_value_info('x_reshaped', TensorProto.FLOAT, None),
            make_tensor_value_info('y', TensorProto.FLOAT, None)])  # type: ignore

    def test_squeeze(self):  # type: () -> None
        graph = self._make_graph(
            [('x', TensorProto.FLOAT, (1, 3, 1, 1, 2, 1))],
            [make_node('Squeeze', 'x', 'y', axes=[0, 2, 3, 5])],
            [])
        self._assert_inferred(graph, [make_tensor_value_info('y', TensorProto.FLOAT, (3, 2))])

    def test_unsqueeze_regular(self):  # type: () -> None
        graph = self._make_graph(
            [('x', TensorProto.FLOAT, (3, 2))],
            [make_node('Unsqueeze', 'x', 'y', axes=[0, 1, 3, 5])],
            [])
        self._assert_inferred(graph, [make_tensor_value_info('y', TensorProto.FLOAT, (1, 1, 3, 1, 2, 1))])

    def test_unsqueeze_unsorted_axes(self):  # type: () -> None
        graph = self._make_graph(
            [('x', TensorProto.FLOAT, (3, 4, 5))],
            [make_node('Unsqueeze', 'x', 'y', axes=[4, 0])],
            [])
        self._assert_inferred(graph, [make_tensor_value_info('y', TensorProto.FLOAT, (1, 3, 4, 5, 1))])

    def test_unsqueeze_negative_axes(self):  # type: () -> None
        graph = self._make_graph(
            [('x', TensorProto.FLOAT, (3, 4, 5))],
            [make_node('Unsqueeze', 'x', 'y', axes=[0, -1])],
            [])
        self._assert_inferred(graph, [make_tensor_value_info('y', TensorProto.FLOAT, (1, 3, 4, 5, 1))])

    def test_slice_without_input_shape(self):  # type: () -> None
        graph = self._make_graph(
            [('x', TensorProto.FLOAT, (3, 2)), ('starts', TensorProto.INT64, (1,)), ('ends', TensorProto.INT64, (1,))],
            [make_node('Slice', ['x', 'starts', 'ends'], ['y'])],
            [])
        self._assert_inferred(graph, [make_tensor_value_info('y', TensorProto.FLOAT, None)])

    def test_slice_with_input_shape(self):  # type: () -> None
        graph = self._make_graph(
            [('x', TensorProto.FLOAT, (3, 2)), ('starts', TensorProto.INT64, (2, )), ('ends', TensorProto.INT64, (2, ))],
            [make_node('Slice', ['x', 'starts', 'ends'], ['y'])],
            [],
            initializer=[make_tensor('starts', TensorProto.INT64, (2, ),
                                      vals=np.array([1, 0], dtype='<i8').tobytes(), raw=True),  # Feed raw bytes (force little endian ordering like onnx standard) for test purpose
                         make_tensor('ends', TensorProto.INT64, (2, ), (2, 2))])
        self._assert_inferred(graph, [make_tensor_value_info('y', TensorProto.FLOAT, (1, 2))])

    def test_slice_with_input_shape_containing_dim_params(self):  # type: () -> None
        graph = self._make_graph(
            [('x', TensorProto.FLOAT, (1, 'a', 1)),
             ('starts', TensorProto.INT64, (3,)),
             ('ends', TensorProto.INT64, (3,))],
            [make_node('Slice', ['x', 'starts', 'ends'], ['y'])],
            [],
            initializer=[make_tensor('starts', TensorProto.INT64, (3,), (0, 0, 0)),
                            make_tensor('ends', TensorProto.INT64, (3,), (1, 1, 1))])
        self._assert_inferred(graph, [make_tensor_value_info('y', TensorProto.FLOAT, (1, None, 1))])  # type: ignore

    def test_slice_with_input_shape_steps(self):  # type: () -> None
        graph = self._make_graph(
            [('x', TensorProto.FLOAT, (5, 6, 7)),
             ('starts', TensorProto.INT64, (3,)),
             ('ends', TensorProto.INT64, (3,)),
             ('axes'),
             ('steps', TensorProto.INT64, (3,))],
            [make_node('Slice', ['x', 'starts', 'ends', 'axes', 'steps'], ['y'])],
            [],
            initializer=[make_tensor('starts', TensorProto.INT64, (3,), (1, 0, 0)),
                         make_tensor('ends', TensorProto.INT64, (3,), (2, 6, 6)),
                         make_tensor('steps', TensorProto.INT64, (3,), (1, 4, 3))])
        self._assert_inferred(graph, [make_tensor_value_info('y', TensorProto.FLOAT, (1, 2, 2))])

    def test_slice_with_input_shape_axes(self):  # type: () -> None
        graph = self._make_graph(
            [('x', TensorProto.FLOAT, (3, 6, 2)),
             ('starts', TensorProto.INT64, (2,)),
             ('ends', TensorProto.INT64, (2,)),
             ('axes', TensorProto.INT64, (2,)),
             ('steps')],
            [make_node('Slice', ['x', 'starts', 'ends', 'axes', 'steps'], ['y'])],
            [],
            initializer=[make_tensor('starts', TensorProto.INT64, (2,), (1, 0)),
                         make_tensor('ends', TensorProto.INT64, (2,), (2, 2)),
                         make_tensor('axes', TensorProto.INT64, (2,), (0, 2))])
        self._assert_inferred(graph, [make_tensor_value_info('y', TensorProto.FLOAT, (1, 6, 2))])

    def test_slice_unsorted_axes(self):  # type: () -> None
        graph = self._make_graph(
            [('x', TensorProto.FLOAT, (3, 2)),
             ('starts', TensorProto.INT64, (2,)),
             ('ends', TensorProto.INT64, (2,)),
             ('axes', TensorProto.INT64, (2,))],
            [make_node('Slice', ['x', 'starts', 'ends', 'axes'], 'y')],
            [],
            initializer=[make_tensor('starts', TensorProto.INT64, (2,), (1, 0)),
                         make_tensor('ends', TensorProto.INT64, (2,), (2, 2)),
                         make_tensor('axes', TensorProto.INT64, (2,), (1, 0))])
        self._assert_inferred(graph, [make_tensor_value_info('y', TensorProto.FLOAT, (2, 1))])  # can handle unsorted axes

    def test_slice_giant_number(self):  # type: () -> None
        graph = self._make_graph(
            [('x', TensorProto.FLOAT, (3, 2)),
             ('starts', TensorProto.INT64, (2,)),
             ('ends', TensorProto.INT64, (2,)),
             ('axes', TensorProto.INT64, (2,))],
            [make_node('Slice', ['x', 'starts', 'ends', 'axes'], 'y')],
            [],
            initializer=[make_tensor('starts', TensorProto.INT64, (2,), (1, 0)),
                         make_tensor('ends', TensorProto.INT64, (2,), (200, 22000)),
                         make_tensor('axes', TensorProto.INT64, (2,), (0, 1))])
        self._assert_inferred(graph, [make_tensor_value_info('y', TensorProto.FLOAT, (2, 2))])

    def test_slice_giant_step(self):  # type: () -> None
        graph = self._make_graph(
            [('x', TensorProto.FLOAT, (3, 2)),
             ('starts', TensorProto.INT64, (2,)),
             ('ends', TensorProto.INT64, (2,)),
             ('axes', TensorProto.INT64, (2,)),
             ('steps', TensorProto.INT64, (2,))],
            [make_node('Slice', ['x', 'starts', 'ends', 'axes', 'steps'], 'y')],
            [],
            initializer=[make_tensor('starts', TensorProto.INT64, (2,), (1, 0)),
                         make_tensor('ends', TensorProto.INT64, (2,), (200, 200)),
                         make_tensor('axes', TensorProto.INT64, (2,), (0, 1)),
                         make_tensor('steps', TensorProto.INT64, (2,), (1, 200))])
        self._assert_inferred(graph, [make_tensor_value_info('y', TensorProto.FLOAT, (2, 1))])

    def test_slice_negative_end(self):  # type: () -> None
        graph = self._make_graph(
            [('x', TensorProto.FLOAT, (3, 2)),
             ('starts', TensorProto.INT64, (2,)),
             ('ends', TensorProto.INT64, (2,)),
             ('axes', TensorProto.INT64, (2,))],
            [make_node('Slice', ['x', 'starts', 'ends', 'axes'], 'y')],
            [],
            initializer=[make_tensor('starts', TensorProto.INT64, (2,), (1, 0)),
                         make_tensor('ends', TensorProto.INT64, (2,), (200, -1)),  # negative end means begin from end of a dimension (here end = 2 - 1 = 1)
                         make_tensor('axes', TensorProto.INT64, (2,), (0, 1))])
        self._assert_inferred(graph, [make_tensor_value_info('y', TensorProto.FLOAT, (2, 1))])  # type: ignore

    def test_slice_negative_start(self):  # type: () -> None
        graph = self._make_graph(
            [('x', TensorProto.FLOAT, (3, 2)),
             ('starts', TensorProto.INT64, (2,)),
             ('ends', TensorProto.INT64, (2,)),
             ('axes', TensorProto.INT64, (2,))],
            [make_node('Slice', ['x', 'starts', 'ends', 'axes'], 'y')],
            [],
            initializer=[make_tensor('starts', TensorProto.INT64, (2,), (1, -2)),  # negative start means begin from end of a dimension (here end = 2 - 2 = 0)
                         make_tensor('ends', TensorProto.INT64, (2,), (200, 3)),
                         make_tensor('axes', TensorProto.INT64, (2,), (0, 1))])
        self._assert_inferred(graph, [make_tensor_value_info('y', TensorProto.FLOAT, (2, 2))])  # type: ignore

    def test_slice_negative_step(self):  # type: () -> None
        graph = self._make_graph(
            [('x', TensorProto.FLOAT, (3, 4)),
             ('starts', TensorProto.INT64, (2,)),
             ('ends', TensorProto.INT64, (2,)),
             ('axes', TensorProto.INT64, (2,)),
             ('steps', TensorProto.INT64, (2,))],
            [make_node('Slice', ['x', 'starts', 'ends', 'axes', 'steps'], 'y')],
            [],
            initializer=[make_tensor('starts', TensorProto.INT64, (2,), (1, 4)),  # 4 will be clamped to 3 since we are negative stepping
                         make_tensor('ends', TensorProto.INT64, (2,), (200, 0)),
                         make_tensor('axes', TensorProto.INT64, (2,), (0, 1)),
                         make_tensor('steps', TensorProto.INT64, (2,), (1, -1))])
        self._assert_inferred(graph, [make_tensor_value_info('y', TensorProto.FLOAT, (2, 3))])  # type: ignore

    def test_slice_variable_copy(self):  # type: () -> None
        graph = self._make_graph(
            [('x', TensorProto.FLOAT, ("a", 2)),
             ('starts', TensorProto.INT64, (1,)),
             ('ends', TensorProto.INT64, (1,)),
             ('axes', TensorProto.INT64, (1,))],
            [make_node('Slice', ['x', 'starts', 'ends', 'axes'], 'y')],
            [],
            initializer=[make_tensor('starts', TensorProto.INT64, (1,), (1,)),
                         make_tensor('ends', TensorProto.INT64, (1,), (200,)),
                         make_tensor('axes', TensorProto.INT64, (1,), (1,))])
        self._assert_inferred(graph, [make_tensor_value_info('y', TensorProto.FLOAT, ("a", 1))])  # type: ignore

    def test_slice_variable_input_types(self):  # type: () -> None
        graph = self._make_graph(
            [('x', TensorProto.DOUBLE, (3, 2)),
             ('starts', TensorProto.INT32, (2,)),
             ('ends', TensorProto.INT32, (2,)),
             ('axes', TensorProto.INT32, (2,))],
            [make_node('Slice', ['x', 'starts', 'ends', 'axes'], 'y')],
            [],
            initializer=[make_tensor('starts', TensorProto.INT32, (2,), (1, 0)),
                         make_tensor('ends', TensorProto.INT32, (2,), (200, 22000)),
                         make_tensor('axes', TensorProto.INT32, (2,), (0, 1))])
        self._assert_inferred(graph, [make_tensor_value_info('y', TensorProto.DOUBLE, (2, 2))])

    def test_conv(self):  # type: () -> None
        graph = self._make_graph(
            [('x', TensorProto.FLOAT, (3, 4, 5, 6, 7)),
             ('y', TensorProto.FLOAT, (5, 4, 2, 4, 3))],
            [make_node('Conv', ['x', 'y'], 'z', pads=[0, 1, 1, 0, 0, 1], dilations=[1, 2, 2], strides=[1, 1, 2])],
            [])
        self._assert_inferred(graph, [make_tensor_value_info('z', TensorProto.FLOAT, (3, 5, 4, 1, 3))])

    def test_conv_1d_simple(self):  # type: () -> None
        graph = self._make_graph(
            [('x', TensorProto.FLOAT, (30, 4, 5)),
             ('y', TensorProto.FLOAT, (50, 4, 2))],
            [make_node('Conv', ['x', 'y'], 'z', dilations=[1])],
            [])
        self._assert_inferred(graph, [make_tensor_value_info('z', TensorProto.FLOAT, (30, 50, 4))])

    def test_conv_dilations(self):  # type: () -> None
        graph = self._make_graph(
            [('x', TensorProto.FLOAT, (30, 4, 8, 8, 8)),
             ('y', TensorProto.FLOAT, (50, 4, 3, 3, 3))],
            [make_node('Conv', ['x', 'y'], 'z', dilations=[1, 2, 3])],
            [])
        self._assert_inferred(graph, [make_tensor_value_info('z', TensorProto.FLOAT, (30, 50, 6, 4, 2))])

    def test_conv_strides(self):  # type: () -> None
        graph = self._make_graph(
            [('x', TensorProto.FLOAT, (30, 4, 8, 8, 8)),
             ('y', TensorProto.FLOAT, (50, 4, 3, 3, 3))],
            [make_node('Conv', ['x', 'y'], 'z', strides=[1, 2, 3])],
            [])
        self._assert_inferred(graph, [make_tensor_value_info('z', TensorProto.FLOAT, (30, 50, 6, 3, 2))])

    def test_conv_pads(self):  # type: () -> None
        graph = self._make_graph(
            [('x', TensorProto.FLOAT, (30, 4, 7, 6, 4)),
             ('y', TensorProto.FLOAT, (50, 4, 3, 3, 3))],
            [make_node('Conv', ['x', 'y'], 'z', pads=[1, 1, 2, 0, 1, 2])],
            [])
        self._assert_inferred(graph, [make_tensor_value_info('z', TensorProto.FLOAT, (30, 50, 6, 6, 6))])

    def test_conv_auto_pad(self):  # type: () -> None
        graph = self._make_graph(
            [('x', TensorProto.FLOAT, (30, 4, 7, 6, 4)),
             ('y', TensorProto.FLOAT, (50, 4, 4, 3, 2))],
            [make_node('Conv', ['x', 'y'], 'z', auto_pad='SAME_UPPER')],
            [])
        self._assert_inferred(graph, [make_tensor_value_info('z', TensorProto.FLOAT, (30, 50, 7, 6, 4))])

    def test_conv_auto_pad_dilation(self):  # type: () -> None
        graph = self._make_graph(
            [('x', TensorProto.FLOAT, (30, 4, 65, 64, 63)),
             ('y', TensorProto.FLOAT, (50, 4, 4, 3, 2))],
            [make_node('Conv', ['x', 'y'], 'z', auto_pad='SAME_UPPER', dilations=[2, 3, 4])],
            [])
        self._assert_inferred(graph, [make_tensor_value_info('z', TensorProto.FLOAT, (30, 50, 65, 64, 63))])

    def test_conv_group(self):  # type: () -> None
        graph = self._make_graph(
            [('x', TensorProto.FLOAT, (30, 4, 8, 8, 8)),
             ('y', TensorProto.FLOAT, (4, 1, 8, 8, 8))],
            [make_node('Conv', ['x', 'y'], 'z', group=4)],
            [])
        self._assert_inferred(graph, [make_tensor_value_info('z', TensorProto.FLOAT, (30, 4, 1, 1, 1))])

    def test_conv_only_one_pos(self):  # type: () -> None
        graph = self._make_graph(
            [('x', TensorProto.FLOAT, (30, 4, 5)),
             ('y', TensorProto.FLOAT, (50, 4, 5))],
            [make_node('Conv', ['x', 'y'], 'z', strides=[2])],
            [])
        self._assert_inferred(graph, [make_tensor_value_info('z', TensorProto.FLOAT, (30, 50, 1))])

    def test_conv_partial_missing_shape(self):  # type: () -> None
        graph = self._make_graph(
            [('x', TensorProto.FLOAT, (30, 4, None, 6, 4)),
             ('y', TensorProto.FLOAT, (50, 4, 3, 3, 3))],
            [make_node('Conv', ['x', 'y'], 'z', pads=[1, 1, 2, 0, 1, 2])],
            [])
        self._assert_inferred(graph, [make_tensor_value_info('z', TensorProto.FLOAT, (30, 50, None, 6, 6))])  # type: ignore

    def test_conv_partial_missing_weight_shape(self):  # type: () -> None
        graph = self._make_graph(
            [('x', TensorProto.FLOAT, (30, 4, 7, 6, 4)),
             ('y', TensorProto.FLOAT, (50, 4, None, 3, 3))],
            [make_node('Conv', ['x', 'y'], 'z', pads=[1, 1, 2, 0, 1, 2])],
            [])
        self._assert_inferred(graph, [make_tensor_value_info('z', TensorProto.FLOAT, None)])

    def test_relu(self):  # type: () -> None
        self._identity_prop('Relu')

    def test_add(self):  # type: () -> None
        graph = self._make_graph(
            [('x', TensorProto.FLOAT, (30, 4, 5)),
             ('y', TensorProto.FLOAT, (30, 4, 5))],
            [make_node('Add', ['x', 'y'], 'z')],
            [])
        self._assert_inferred(graph, [make_tensor_value_info('z', TensorProto.FLOAT, (30, 4, 5))])

    def test_pow(self):  # type: () -> None
        graph = self._make_graph(
            [('x', TensorProto.FLOAT, (30, 4, 5)),
             ('y', TensorProto.FLOAT, (30, 4, 5))],
            [make_node('Pow', ['x', 'y'], 'z')],
            [])
        self._assert_inferred(graph, [make_tensor_value_info('z', TensorProto.FLOAT, (30, 4, 5))])

    def test_bitshift(self):  # type: () -> None
        graph = self._make_graph(
            [('x', TensorProto.UINT32, (2, 3, 1)),
             ('y', TensorProto.UINT32, (2, 3, 1))],
            [make_node('BitShift', ['x', 'y'], 'z', direction="RIGHT")],
            [])
        self._assert_inferred(graph, [make_tensor_value_info('z', TensorProto.UINT32, (2, 3, 1))])

    def test_bitshift_broadcast_to_first(self):  # type: () -> None
        graph = self._make_graph(
            [('x', TensorProto.UINT32, (16, 4, 1)),
             ('y', TensorProto.UINT32, (1,))],
            [make_node('BitShift', ['x', 'y'], 'z', direction="RIGHT")],
            [])
        self._assert_inferred(graph, [make_tensor_value_info('z', TensorProto.UINT32, (16, 4, 1))])

    def test_bitshift_broadcast_to_second(self):  # type: () -> None
        graph = self._make_graph(
            [('x', TensorProto.UINT32, (1,)),
             ('y', TensorProto.UINT32, (2, 3, 1))],
            [make_node('BitShift', ['x', 'y'], 'z', direction="RIGHT")],
            [])
        self._assert_inferred(graph, [make_tensor_value_info('z', TensorProto.UINT32, (2, 3, 1))])

    def test_sum_single(self):  # type: () -> None
        self._identity_prop('Sum')

    def test_sum_multi(self):  # type: () -> None
        graph = self._make_graph(
            [('x', TensorProto.FLOAT, (30, 4, 5)),
             ('y', TensorProto.FLOAT, (30, 4, 5)),
             ('z', TensorProto.FLOAT, (30, 4, 5))],
            [make_node('Sum', ['x', 'y', 'z'], ['out'])],
            [])
        self._assert_inferred(graph, [make_tensor_value_info('out', TensorProto.FLOAT, (30, 4, 5))])

    def test_sum_multi_broadcasting(self):  # type: () -> None
        graph = self._make_graph(
            [('x', TensorProto.FLOAT, (30, 1, 5)),
             ('y', TensorProto.FLOAT, ("a", 4, 1)),
             ('z', TensorProto.FLOAT, (4, "b"))],
            [make_node('Sum', ['x', 'y', 'z'], ['out'])],
            [])
        self._assert_inferred(graph, [make_tensor_value_info('out', TensorProto.FLOAT, (30, 4, 5))])

    def test_sum_broadcasting_param(self):  # type: () -> None
        graph = self._make_graph(
            [('x', TensorProto.FLOAT, ("a", 1, 5)),
             ('y', TensorProto.FLOAT, ("a", 4, 1))],
            [make_node('Sum', ['x', 'y'], ['out'])],
            [])
        self._assert_inferred(graph, [make_tensor_value_info('out', TensorProto.FLOAT, ("a", 4, 5))])

    def test_random_normal(self):  # type: () -> None
        graph = self._make_graph(
            [],
            [make_node('RandomNormal', [], ['out'], dtype=TensorProto.DOUBLE, shape=(3, 4, 5))],
            [])
        self._assert_inferred(graph, [make_tensor_value_info('out', TensorProto.DOUBLE, (3, 4, 5))])

    def test_random_normal_like(self):  # type: () -> None
        graph = self._make_graph(
            [("X", TensorProto.FLOAT, (2, 3, 4))],
            [make_node('RandomNormalLike', ['X'], ['out'])],
            [])
        self._assert_inferred(graph, [make_tensor_value_info('out', TensorProto.FLOAT, (2, 3, 4))])

    def test_random_normal_like_with_dtype(self):  # type: () -> None
        graph = self._make_graph(
            [("X", TensorProto.FLOAT, (2, 3, 4))],
            [make_node('RandomNormalLike', ['X'], ['out'], dtype=TensorProto.DOUBLE,)],
            [])
        self._assert_inferred(graph, [make_tensor_value_info('out', TensorProto.DOUBLE, (2, 3, 4))])

    def _logical_binary_op(self, op, input_type):  # type: (Text, TensorProto.DataType) -> None
        graph = self._make_graph(
            [('x', input_type, (30, 4, 5)),
             ('y', input_type, (30, 4, 5))],
            [make_node(op, ['x', 'y'], 'z')],
            [])
        self._assert_inferred(graph, [make_tensor_value_info('z', TensorProto.BOOL, (30, 4, 5))])

    def _logical_binary_op_with_broadcasting(self, op, input_type):  # type: (Text, TensorProto.DataType) -> None
        graph = self._make_graph(
            [('x', input_type, (1, 5)),
             ('y', input_type, (30, 4, 5))],
            [make_node(op, ['x', 'y'], 'z')],
            [])
        self._assert_inferred(graph, [make_tensor_value_info('z', TensorProto.BOOL, (30, 4, 5))])

    def test_logical_and(self):  # type: () -> None
        self._logical_binary_op('And', TensorProto.BOOL)
        self._logical_binary_op_with_broadcasting('And', TensorProto.BOOL)

    def test_logical_or(self):  # type: () -> None
        self._logical_binary_op('Or', TensorProto.BOOL)
        self._logical_binary_op_with_broadcasting('Or', TensorProto.BOOL)

    def test_logical_xor(self):  # type: () -> None
        self._logical_binary_op('Xor', TensorProto.BOOL)
        self._logical_binary_op_with_broadcasting('Xor', TensorProto.BOOL)

    def test_greater(self):  # type: () -> None
        self._logical_binary_op('Greater', TensorProto.BOOL)
        self._logical_binary_op_with_broadcasting('Greater', TensorProto.BOOL)

    def test_less(self):  # type: () -> None
        self._logical_binary_op('Less', TensorProto.BOOL)
        self._logical_binary_op_with_broadcasting('Less', TensorProto.BOOL)

    def test_equal(self):  # type: () -> None
        self._logical_binary_op('Equal', TensorProto.BOOL)
        self._logical_binary_op_with_broadcasting('Equal', TensorProto.BOOL)

    def test_logical_not(self):  # type: () -> None
        graph = self._make_graph(
            [('x', TensorProto.BOOL, (30, 4, 5))],
            [make_node('Not', ['x'], 'z')],
            [])
        self._assert_inferred(graph, [make_tensor_value_info('z', TensorProto.BOOL, (30, 4, 5))])

    def test_flatten(self):  # type: () -> None
        graph = self._make_graph(
            [('x', TensorProto.FLOAT, (2, 3, 4, 5))],
            [make_node('Flatten', ['x'], ['z'], axis=2)],
            [])
        self._assert_inferred(graph, [make_tensor_value_info('z', TensorProto.FLOAT, (6, 20))])

    def test_flatten_default_axis(self):  # type: () -> None
        graph = self._make_graph(
            [('x', TensorProto.FLOAT, (2, 3, 4, 5))],
            [make_node('Flatten', ['x'], ['z'])],
            [])
        self._assert_inferred(graph, [make_tensor_value_info('z', TensorProto.FLOAT, (2, 60))])

    def test_flatten_zero_axis(self):  # type: () -> None
        graph = self._make_graph(
            [('x', TensorProto.FLOAT, (2, 3, 4, 5))],
            [make_node('Flatten', ['x'], ['z'], axis=0)],
            [])
        self._assert_inferred(graph, [make_tensor_value_info('z', TensorProto.FLOAT, (1, 120))])

    def test_flatten_unknown_dim(self):  # type: () -> None
        graph = self._make_graph(
            [('x', TensorProto.FLOAT, (2, 'N', 4, 5))],
            [make_node('Flatten', ['x'], ['z'], axis=2)],
            [])
        self._assert_inferred(graph, [make_tensor_value_info('z', TensorProto.FLOAT, (None, 20))])  # type: ignore

    def test_space_to_depth(self):  # type: () -> None
        b = 10
        graph = self._make_graph(
            [('x', TensorProto.FLOAT, (2, 3, 100, 100))],
            [make_node('SpaceToDepth', ['x'], ['z'], blocksize=b)],
            [])
        self._assert_inferred(graph, [make_tensor_value_info('z', TensorProto.FLOAT, (2, 300, 10, 10))])

    def test_space_to_depth_unknown_dim(self):  # type: () -> None
        b = 10
        graph = self._make_graph(
            [('x', TensorProto.FLOAT, (2, 'N', 100, 100))],
            [make_node('SpaceToDepth', ['x'], ['z'], blocksize=b)],
            [])
        self._assert_inferred(graph, [make_tensor_value_info('z', TensorProto.FLOAT, (2, None, 10, 10))])  # type: ignore

    def test_depth_to_space(self):  # type: () -> None
        b = 10
        graph = self._make_graph(
            [('x', TensorProto.FLOAT, (2, 300, 10, 10))],
            [make_node('DepthToSpace', ['x'], ['z'], blocksize=b, mode='DCR')],
            [])
        self._assert_inferred(graph, [make_tensor_value_info('z', TensorProto.FLOAT, (2, 3, 100, 100))])

    def _rnn_forward(self, seqlen, batchsize, inpsize, hiddensize):  # type: (int, int, int, int) -> None
        graph = self._make_graph(
            [('x', TensorProto.FLOAT, (seqlen, batchsize, inpsize)),
             ('w', TensorProto.FLOAT, (1, hiddensize, inpsize)),
             ('r', TensorProto.FLOAT, (1, hiddensize, hiddensize))],
            [make_node('RNN', ['x', 'w', 'r'], ['all', 'last'], hidden_size=hiddensize)],
            [])
        self._assert_inferred(graph, [
            make_tensor_value_info('all', TensorProto.FLOAT, (seqlen, 1, batchsize, hiddensize)),
            make_tensor_value_info('last', TensorProto.FLOAT, (1, batchsize, hiddensize))])

    def test_rnn_forward(self):  # type: () -> None
        self._rnn_forward(64, 32, 10, 4)

    def _rnn_bidirectional(self, seqlen, batchsize, inpsize, hiddensize):  # type: (int, int, int, int) -> None
        graph = self._make_graph(
            [('x', TensorProto.FLOAT, (seqlen, batchsize, inpsize)),
             ('w', TensorProto.FLOAT, (2, hiddensize, inpsize)),
             ('r', TensorProto.FLOAT, (2, hiddensize, hiddensize))],
            [make_node('RNN', ['x', 'w', 'r'], ['all', 'last'], hidden_size=hiddensize,
                direction="bidirectional")],
            [])
        self._assert_inferred(graph, [
            make_tensor_value_info('all', TensorProto.FLOAT, (seqlen, 2, batchsize, hiddensize)),
            make_tensor_value_info('last', TensorProto.FLOAT, (2, batchsize, hiddensize))])

    def test_rnn_bidirectional(self):  # type: () -> None
        self._rnn_bidirectional(64, 32, 10, 4)

    def _lstm_forward(self, seqlen, batchsize, inpsize, hiddensize):  # type: (int, int, int, int) -> None
        graph = self._make_graph(
            [('x', TensorProto.FLOAT, (seqlen, batchsize, inpsize)),
             ('w', TensorProto.FLOAT, (1, 4 * hiddensize, inpsize)),
             ('r', TensorProto.FLOAT, (1, 4 * hiddensize, hiddensize))],
            [make_node('LSTM', ['x', 'w', 'r'], ['all', 'hidden', 'last'], hidden_size=hiddensize)],
            [])
        self._assert_inferred(graph, [
            make_tensor_value_info('all', TensorProto.FLOAT, (seqlen, 1, batchsize, hiddensize)),
            make_tensor_value_info('hidden', TensorProto.FLOAT, (1, batchsize, hiddensize)),
            make_tensor_value_info('last', TensorProto.FLOAT, (1, batchsize, hiddensize))])

    def test_lstm_forward(self):  # type: () -> None
        self._lstm_forward(64, 32, 10, 4)

    def test_topk_default_axis(self):  # type: () -> None
        graph = self._make_graph(
            [('x', TensorProto.FLOAT, (3, 4, 5, 10))],
            [make_node('TopK', ['x', 'k'], ['y', 'z'])],
            [],
            initializer=[make_tensor('k', TensorProto.INT64, (1,), (2,))])
        self._assert_inferred(graph,
                              [make_tensor_value_info('y', TensorProto.FLOAT, (3, 4, 5, 2)),
                               make_tensor_value_info('z', TensorProto.INT64, (3, 4, 5, 2))])

    def test_topk(self):  # type: () -> None
        graph = self._make_graph(
            [('x', TensorProto.FLOAT, (3, 4, 5, 10))],
            [make_node('TopK', ['x', 'k'], ['y', 'z'], axis=2)],
            [],
            initializer=[make_tensor('k', TensorProto.INT64, (1,), (2,))])
        self._assert_inferred(graph,
                              [make_tensor_value_info('y', TensorProto.FLOAT, (3, 4, 2, 10)),
                               make_tensor_value_info('z', TensorProto.INT64, (3, 4, 2, 10))])

    def test_topk_raw_data(self):  # type: () -> None
        graph = self._make_graph(
            [('x', TensorProto.FLOAT, (3, 4, 5, 10))],
            [make_node('TopK', ['x', 'k'], ['y', 'z'], axis=2)],
            [],
            initializer=[make_tensor('k', TensorProto.INT64, (1,),
                                      vals=np.array([3], dtype='<i8').tobytes(), raw=True)])  # Feed raw bytes (force little endian ordering like onnx standard) for test purpose
        self._assert_inferred(graph,
                              [make_tensor_value_info('y', TensorProto.FLOAT, (3, 4, 3, 10)),
                               make_tensor_value_info('z', TensorProto.INT64, (3, 4, 3, 10))])

    def test_topk_missing_k_value_output_rank_check(self):  # type: () -> None
        graph = self._make_graph(
            [('x', TensorProto.FLOAT, (3, 4, 5, 10)),
            ('k', TensorProto.INT64, (1,))],
            [make_node('TopK', ['x', 'k'], ['y', 'z'], axis=2)],
            [])
        self._assert_inferred(graph,
                              [make_tensor_value_info('y', TensorProto.FLOAT, (None, None, None, None)),  # type: ignore
                               make_tensor_value_info('z', TensorProto.INT64, (None, None, None, None))])  # type: ignore

    def test_gemm(self):  # type: () -> None
        graph = self._make_graph(
            [('x', TensorProto.FLOAT, (7, 5)),
             ('y', TensorProto.FLOAT, (5, 11)),
             ('z', TensorProto.FLOAT, None)],
            [make_node('Gemm', ['x', 'y', 'z'], ['out'])],
            [])
        self._assert_inferred(graph, [make_tensor_value_info('out', TensorProto.FLOAT, (7, 11))])

    def test_gemm_transA(self):  # type: () -> None
        graph = self._make_graph(
            [('x', TensorProto.FLOAT, (5, 7)),
             ('y', TensorProto.FLOAT, (5, 11)),
             ('z', TensorProto.FLOAT, None)],
            [make_node('Gemm', ['x', 'y', 'z'], ['out'], transA=1)],
            [])
        self._assert_inferred(graph, [make_tensor_value_info('out', TensorProto.FLOAT, (7, 11))])

    def test_gemm_transB(self):  # type: () -> None
        graph = self._make_graph(
            [('x', TensorProto.FLOAT, (7, 5)),
             ('y', TensorProto.FLOAT, (11, 5)),
             ('z', TensorProto.FLOAT, None)],
            [make_node('Gemm', ['x', 'y', 'z'], ['out'], transB=1)],
            [])
        self._assert_inferred(graph, [make_tensor_value_info('out', TensorProto.FLOAT, (7, 11))])

    def test_gemm_transA_and_transB(self):  # type: () -> None
        graph = self._make_graph(
            [('x', TensorProto.FLOAT, (5, 7)),
             ('y', TensorProto.FLOAT, (11, 5)),
             ('z', TensorProto.FLOAT, None)],
            [make_node('Gemm', ['x', 'y', 'z'], ['out'], transA=1, transB=1)],
            [])
        self._assert_inferred(graph, [make_tensor_value_info('out', TensorProto.FLOAT, (7, 11))])

    def test_gemm_no_bias(self):  # type: () -> None
        graph = self._make_graph(
            [('x', TensorProto.FLOAT, (13, 7)),
             ('y', TensorProto.FLOAT, (7, 17))],
            [make_node('Gemm', ['x', 'y'], ['out'])],
            [])
        self._assert_inferred(graph, [make_tensor_value_info('out', TensorProto.FLOAT, (13, 17))])

    def test_reduce_op_shape_2_axis(self):  # type: () -> None
        graph = self._make_graph(
            [('x', TensorProto.FLOAT, (24, 4, 11))],
            [make_node('ReduceL1', 'x', 'y', axes=(1, 2), keepdims=0)],
            [])
        self._assert_inferred(graph, [make_tensor_value_info('y', TensorProto.FLOAT, (24,))])

    def test_reduce_op_shape_keep_dims(self):  # type: () -> None
        graph = self._make_graph(
            [('x', TensorProto.FLOAT, (24, 4, 11))],
            [make_node('ReduceL1', 'x', 'y', axes=(1, 2), keepdims=1)],
            [])
        self._assert_inferred(graph, [make_tensor_value_info('y', TensorProto.FLOAT, (24, 1, 1))])

    def test_reduce_op_shape_default_value(self):  # type: () -> None
        graph = self._make_graph(
            [('x', TensorProto.FLOAT, (24, 4, 11))],
            [make_node('ReduceL1', 'x', 'y')],
            [])
        self._assert_inferred(graph, [make_tensor_value_info('y', TensorProto.FLOAT, (1, 1, 1))])

    def test_reduce_op_shape_negative_axis(self):  # type: () -> None
        graph = self._make_graph(
            [('x', TensorProto.FLOAT, (24, 4, 11))],
            [make_node('ReduceL1', 'x', 'y', axes=(-1, -2))],
            [])
        self._assert_inferred(graph, [make_tensor_value_info('y', TensorProto.FLOAT, (24, 1, 1))])

    def test_argmax_shape(self):  # type: () -> None
        graph = self._make_graph(
            [('x', TensorProto.FLOAT, (24, 4, 11))],
            [make_node('ArgMax', 'x', 'y', axis=1, keepdims=1)],
            [])
        self._assert_inferred(graph, [make_tensor_value_info('y', TensorProto.INT64, (24, 1, 11))])

    def test_argmax_shape_keepdims(self):  # type: () -> None
        graph = self._make_graph(
            [('x', TensorProto.FLOAT, (24, 4, 11))],
            [make_node('ArgMax', 'x', 'y', axis=0, keepdims=0)],
            [])
        self._assert_inferred(graph, [make_tensor_value_info('y', TensorProto.INT64, (4, 11))])

    def test_argmax_shape_default_value(self):  # type: () -> None
        graph = self._make_graph(
            [('x', TensorProto.FLOAT, (24, 4, 11))],
            [make_node('ArgMax', 'x', 'y')],
            [])
        self._assert_inferred(graph, [make_tensor_value_info('y', TensorProto.INT64, (1, 4, 11))])

    def test_argmax_shape_negative_axis(self):  # type: () -> None
        graph = self._make_graph(
            [('x', TensorProto.FLOAT, (24, 4, 11))],
            [make_node('ArgMax', 'x', 'y', axis=-2)],
            [])
        self._assert_inferred(graph, [make_tensor_value_info('y', TensorProto.INT64, (24, 1, 11))])

    def test_dropout(self):  # type: () -> None
        graph = self._make_graph(
            [('data', TensorProto.FLOAT, (3, 4, 5,)),
             ('ratio', TensorProto.FLOAT, ())],
            [make_node('Dropout', ['data', 'ratio'], ['out'])],
            [])
        self._assert_inferred(graph, [make_tensor_value_info('out', TensorProto.FLOAT, (3, 4, 5,))])

    def test_LRN(self):  # type: () -> None
        self._identity_prop('LRN', alpha=0.5, beta=0.5, size=1)

    def test_batch_norm(self):  # type: () -> None
        graph = self._make_graph(
            [('x', TensorProto.FLOAT, (3, 4, 5, 6, 7)),
             ('scale', TensorProto.FLOAT, (4,)),
             ('b', TensorProto.FLOAT, (4,)),
             ('mean', TensorProto.FLOAT, (4,)),
             ('var', TensorProto.FLOAT, (4,))],
            [make_node('BatchNormalization', ['x', 'scale', 'b', 'mean', 'var'], ['out'])],
            [])
        self._assert_inferred(graph, [make_tensor_value_info('out', TensorProto.FLOAT, (3, 4, 5, 6, 7))])

    def test_batch_norm_train(self):  # type: () -> None
        graph = self._make_graph(
            [('x', TensorProto.FLOAT, (3, 4, 5, 6, 7)),
             ('scale', TensorProto.FLOAT, (4,)),
             ('b', TensorProto.FLOAT, (4,)),
             ('mean', TensorProto.FLOAT, (4,)),
             ('var', TensorProto.FLOAT, (4,)),
             ('training_mode', TensorProto.BOOL, ())],
            [make_node('BatchNormalization', ['x', 'scale', 'b', 'mean', 'var', 'training_mode'], ['out', 'output_mean', 'output_var', 'saved_mean', 'saved_var'])],
            [])
        self._assert_inferred(graph, [make_tensor_value_info('out', TensorProto.FLOAT, (3, 4, 5, 6, 7)),
                                      make_tensor_value_info('output_mean', TensorProto.FLOAT, (4,)),
                                      make_tensor_value_info('output_var', TensorProto.FLOAT, (4,)),
                                      make_tensor_value_info('saved_mean', TensorProto.FLOAT, (4,)),
                                      make_tensor_value_info('saved_var', TensorProto.FLOAT, (4,))
                                      ])

    def test_split_negative_axis(self):  # type: () -> None
        graph = self._make_graph(
            [('x', TensorProto.FLOAT, (2, 4))],
            [make_node('Split', ['x'], ['y', 'z'], axis=-1)],
            [])
        self._assert_inferred(graph, [make_tensor_value_info('y', TensorProto.FLOAT, (2, 2)),
                                      make_tensor_value_info('z', TensorProto.FLOAT, (2, 2))])

    def test_split_with_split_attribute(self):  # type: () -> None
        graph = self._make_graph(
            [('x', TensorProto.FLOAT, (2, 4))],
            [make_node('Split', ['x'], ['y', 'z'], axis=1, split=[3, 1])],
            [])
        self._assert_inferred(graph, [make_tensor_value_info('y', TensorProto.FLOAT, (2, 3)),
                                      make_tensor_value_info('z', TensorProto.FLOAT, (2, 1))])

    def test_split_with_split_attribute_unknown_split_dim(self):  # type: () -> None
        graph = self._make_graph(
            [('x', TensorProto.FLOAT, (2, 'a', 'b'))],
            [make_node('Split', ['x'], ['y', 'z'], axis=1, split=[3, 1])],
            [])
        self._assert_inferred(graph, [make_tensor_value_info('y', TensorProto.FLOAT, (2, None, 'b')),  # type: ignore
                                      make_tensor_value_info('z', TensorProto.FLOAT, (2, None, 'b'))])  # type: ignore

    def test_split_from_GLU(self):  # type: () -> None
        graph = self._make_graph(
            [('x', TensorProto.FLOAT, (5, 6, 7))],
            [make_node('Split', ['x'], ['y', 'z'], axis=1)],
            [])
        self._assert_inferred(graph, [make_tensor_value_info('y', TensorProto.FLOAT, (5, 3, 7)),
                                      make_tensor_value_info('z', TensorProto.FLOAT, (5, 3, 7))])

    def test_GLU_partial(self):  # type: () -> None
        graph = self._make_graph(
            [('x', TensorProto.FLOAT, (5, 6, 7))],
            [make_node('Split', ['x'], ['y', 'z'], axis=1),
             make_node('Sigmoid', ['z'], ['a'])],
            [])
        self._assert_inferred(graph, [make_tensor_value_info('y', TensorProto.FLOAT, (5, 3, 7)),
                                      make_tensor_value_info('z', TensorProto.FLOAT, (5, 3, 7)),
                                      make_tensor_value_info('a', TensorProto.FLOAT, (5, 3, 7))])

    def test_GLU(self):  # type: () -> None
        graph = self._make_graph(
            [('x', TensorProto.FLOAT, (5, 6, 7))],
            [make_node('Split', ['x'], ['y', 'z'], axis=1),
             make_node('Sigmoid', ['z'], ['a']),
             make_node('Mul', ['y', 'a'], ['b'])],
            [])
        self._assert_inferred(graph, [make_tensor_value_info('y', TensorProto.FLOAT, (5, 3, 7)),
                                      make_tensor_value_info('z', TensorProto.FLOAT, (5, 3, 7)),
                                      make_tensor_value_info('a', TensorProto.FLOAT, (5, 3, 7)),
                                      make_tensor_value_info('b', TensorProto.FLOAT, (5, 3, 7))])

    def test_softmax_2d(self):  # type: () -> None
        graph = self._make_graph(
            [('x', TensorProto.FLOAT, (4, 5))],
            [make_node('Softmax', ['x'], 'z')],
            [])
        self._assert_inferred(graph, [make_tensor_value_info('z', TensorProto.FLOAT, (4, 5))])

    def test_softmax_3d(self):  # type: () -> None
        graph = self._make_graph(
            [('x', TensorProto.FLOAT, (4, 5, 6))],
            [make_node('Softmax', ['x'], 'z')],
            [])
        self._assert_inferred(graph, [make_tensor_value_info('z', TensorProto.FLOAT, (4, 5, 6))])

    def test_hardmax_2d(self):  # type: () -> None
        graph = self._make_graph(
            [('x', TensorProto.FLOAT, (4, 5))],
            [make_node('Hardmax', ['x'], 'z')],
            [])
        self._assert_inferred(graph, [make_tensor_value_info('z', TensorProto.FLOAT, (4, 5))])

    def test_hardmax_3d(self):  # type: () -> None
        graph = self._make_graph(
            [('x', TensorProto.FLOAT, (4, 5, 6))],
            [make_node('Hardmax', ['x'], 'z')],
            [])
        self._assert_inferred(graph, [make_tensor_value_info('z', TensorProto.FLOAT, (4, 5, 6))])

    def test_logsoftmax_2d(self):  # type: () -> None
        graph = self._make_graph(
            [('x', TensorProto.FLOAT, (4, 5))],
            [make_node('LogSoftmax', ['x'], 'z')],
            [])
        self._assert_inferred(graph, [make_tensor_value_info('z', TensorProto.FLOAT, (4, 5))])

    def test_logsoftmax_3d(self):  # type: () -> None
        graph = self._make_graph(
            [('x', TensorProto.FLOAT, (4, 5, 6))],
            [make_node('LogSoftmax', ['x'], 'z')],
            [])
        self._assert_inferred(graph, [make_tensor_value_info('z', TensorProto.FLOAT, (4, 5, 6))])

    def test_logsoftmax_3d_negative_axis(self):  # type: () -> None
        graph = self._make_graph(
            [('x', TensorProto.FLOAT, (4, 5, 6))],
            [make_node('LogSoftmax', ['x'], 'z', axis=-1)],
            [])
        self._assert_inferred(graph, [make_tensor_value_info('z', TensorProto.FLOAT, (4, 5, 6))])

    def test_maxpool(self):  # type: () -> None
        graph = self._make_graph(
            [("X", TensorProto.FLOAT, (5, 3, 4, 4))],
            [make_node("MaxPool", ["X"], ["Y"], kernel_shape=[2, 2])],
            [])
        self._assert_inferred(graph, [make_tensor_value_info("Y", TensorProto.FLOAT, (5, 3, 3, 3))])

    def test_maxpool_with_indices(self):  # type: () -> None
        graph = self._make_graph(
            [("X", TensorProto.FLOAT, (5, 3, 4, 4))],
            [make_node("MaxPool", ["X"], ["Y", "Z"], kernel_shape=[2, 2])],
            [])
        self._assert_inferred(graph, [make_tensor_value_info("Y", TensorProto.FLOAT, (5, 3, 3, 3)),
                                      make_tensor_value_info("Z", TensorProto.INT64, (5, 3, 3, 3))])

    def test_maxpool_3D(self):  # type: () -> None
        graph = self._make_graph(
            [("X", TensorProto.FLOAT, (5, 3, 4, 4, 4))],
            [make_node("MaxPool", ["X"], ["Y"], kernel_shape=[2, 2, 2])],
            [])
        self._assert_inferred(graph, [make_tensor_value_info("Y", TensorProto.FLOAT, (5, 3, 3, 3, 3))])

    def test_maxpool_with_padding(self):  # type: () -> None
        graph = self._make_graph(
            [("X", TensorProto.FLOAT, (5, 3, 4, 4))],
            [make_node("MaxPool", ["X"], ["Y"], kernel_shape=[2, 2], pads=[1, 1, 2, 2])],
            [])
        self._assert_inferred(graph, [make_tensor_value_info("Y", TensorProto.FLOAT, (5, 3, 6, 6))])

    def test_maxpool_with_padding_and_stride(self):  # type: () -> None
        graph = self._make_graph(
            [("X", TensorProto.FLOAT, (5, 3, 4, 4))],
            [make_node("MaxPool", ["X"], ["Y"], kernel_shape=[2, 2], pads=[1, 1, 2, 2], strides=[2, 2])],
            [])
        self._assert_inferred(graph, [make_tensor_value_info("Y", TensorProto.FLOAT, (5, 3, 3, 3))])

    def test_maxpool_with_floor_mode(self):  # type: () -> None
        graph = self._make_graph(
            [("X", TensorProto.FLOAT, (32, 288, 35, 35))],
            [make_node("MaxPool", ["X"], ["Y"], kernel_shape=[2, 2], strides=[2, 2], ceil_mode=False)],
            [])
        self._assert_inferred(graph, [make_tensor_value_info("Y", TensorProto.FLOAT, (32, 288, 17, 17))])

    def test_maxpool_with_ceil_mode(self):  # type: () -> None
        graph = self._make_graph(
            [("X", TensorProto.FLOAT, (32, 288, 35, 35))],
            [make_node("MaxPool", ["X"], ["Y"], kernel_shape=[2, 2], strides=[2, 2], ceil_mode=True)],
            [])
        self._assert_inferred(graph, [make_tensor_value_info("Y", TensorProto.FLOAT, (32, 288, 18, 18))])

    def test_maxpool_ceil(self):  # type: () -> None
        graph = self._make_graph(
            [("X", TensorProto.FLOAT, (1, 1, 4, 4))],
            [make_node("MaxPool", ["X"], ["Y"], kernel_shape=[3, 3], strides=[2, 2], ceil_mode=True)],
            [])
        self._assert_inferred(graph, [make_tensor_value_info("Y", TensorProto.FLOAT, (1, 1, 2, 2))])

    def test_maxpool_with_dilations(self):  # type: () -> None
        graph = self._make_graph(
            [("X", TensorProto.FLOAT, (5, 3, 4, 4))],
            [make_node("MaxPool", ["X"], ["Y"], kernel_shape=[2, 2], dilations=[2, 2])],
            [])
        self._assert_inferred(graph, [make_tensor_value_info("Y", TensorProto.FLOAT, (5, 3, 2, 2))])

    def test_maxpool_with_same_upper_padding_and_stride(self):  # type: () -> None
        graph = self._make_graph(
            [("X", TensorProto.FLOAT, (5, 3, 4, 4))],
            [make_node("MaxPool", ["X"], ["Y"], auto_pad="SAME_UPPER", kernel_shape=[2, 2], strides=[2, 2])],
            [])
        self._assert_inferred(graph, [make_tensor_value_info("Y", TensorProto.FLOAT, (5, 3, 2, 2))])

    def test_maxpool_with_same_upper_padding_and_stride_and_dilation(self):  # type: () -> None
        graph = self._make_graph(
            [("X", TensorProto.FLOAT, (5, 3, 4, 4))],
            [make_node("MaxPool", ["X"], ["Y"], auto_pad="SAME_UPPER", kernel_shape=[2, 2], strides=[2, 2], dilations=[2, 3])],
            [])
        self._assert_inferred(graph, [make_tensor_value_info("Y", TensorProto.FLOAT, (5, 3, 2, 2))])

    def test_maxpool_with_same_upper_padding_and_stride_one(self):  # type: () -> None
        graph = self._make_graph(
            [("X", TensorProto.FLOAT, (5, 3, 4, 4))],
            [make_node("MaxPool", ["X"], ["Y"], auto_pad="SAME_UPPER", kernel_shape=[2, 2], strides=[1, 1])],
            [])
        self._assert_inferred(graph, [make_tensor_value_info("Y", TensorProto.FLOAT, (5, 3, 4, 4))])

    def test_maxpool_with_same_lower_padding_and_stride(self):  # type: () -> None
        graph = self._make_graph(
            [("X", TensorProto.FLOAT, (5, 3, 9, 9))],
            [make_node("MaxPool", ["X"], ["Y"], auto_pad="SAME_LOWER", kernel_shape=[2, 2], strides=[2, 2])],
            [])
        self._assert_inferred(graph, [make_tensor_value_info("Y", TensorProto.FLOAT, (5, 3, 5, 5))])

    def test_maxpool_with_same_lower_padding_and_stride_and_dilation(self):  # type: () -> None
        graph = self._make_graph(
            [("X", TensorProto.FLOAT, (5, 3, 9, 9))],
            [make_node("MaxPool", ["X"], ["Y"], auto_pad="SAME_LOWER", kernel_shape=[2, 2], strides=[2, 2], dilations=[2, 3])],
            [])
        self._assert_inferred(graph, [make_tensor_value_info("Y", TensorProto.FLOAT, (5, 3, 5, 5))])

    def test_maxpool_with_same_lower_padding_and_big_stride(self):  # type: () -> None
        graph = self._make_graph(
            [("X", TensorProto.FLOAT, (5, 3, 4, 4))],
            [make_node("MaxPool", ["X"], ["Y"], auto_pad="SAME_LOWER", kernel_shape=[2, 2], strides=[4, 4])],
            [])
        self._assert_inferred(graph, [make_tensor_value_info("Y", TensorProto.FLOAT, (5, 3, 1, 1))])

    def test_averagepool(self):  # type: () -> None
        graph = self._make_graph(
            [("X", TensorProto.FLOAT, (5, 3, 4, 4))],
            [make_node("AveragePool", ["X"], ["Y"], kernel_shape=[2, 2])],
            [])
        self._assert_inferred(graph, [make_tensor_value_info("Y", TensorProto.FLOAT, (5, 3, 3, 3))])

    def test_averagepool_3D(self):  # type: () -> None
        graph = self._make_graph(
            [("X", TensorProto.FLOAT, (5, 3, 4, 4, 4))],
            [make_node("AveragePool", ["X"], ["Y"], kernel_shape=[2, 2, 2])],
            [])
        self._assert_inferred(graph, [make_tensor_value_info("Y", TensorProto.FLOAT, (5, 3, 3, 3, 3))])

    def test_averagepool_with_padding(self):  # type: () -> None
        graph = self._make_graph(
            [("X", TensorProto.FLOAT, (5, 3, 4, 4))],
            [make_node("AveragePool", ["X"], ["Y"], kernel_shape=[2, 2], pads=[1, 1, 2, 2])],
            [])
        self._assert_inferred(graph, [make_tensor_value_info("Y", TensorProto.FLOAT, (5, 3, 6, 6))])

    def test_averagepool_with_padding_and_stride(self):  # type: () -> None
        graph = self._make_graph(
            [("X", TensorProto.FLOAT, (5, 3, 4, 4))],
            [make_node("AveragePool", ["X"], ["Y"], kernel_shape=[2, 2], pads=[1, 1, 2, 2], strides=[2, 2])],
            [])
        self._assert_inferred(graph, [make_tensor_value_info("Y", TensorProto.FLOAT, (5, 3, 3, 3))])

    def test_averagepool_ceil(self):  # type: () -> None
        graph = self._make_graph(
            [("X", TensorProto.FLOAT, (1, 1, 4, 4))],
            [make_node("AveragePool", ["X"], ["Y"], kernel_shape=[3, 3], strides=[2, 2], ceil_mode=True)],
            [])
        self._assert_inferred(graph, [make_tensor_value_info("Y", TensorProto.FLOAT, (1, 1, 2, 2))])

    def test_lppool(self):  # type: () -> None
        graph = self._make_graph(
            [("X", TensorProto.FLOAT, (5, 3, 4, 4))],
            [make_node("LpPool", ["X"], ["Y"], kernel_shape=[2, 2])],
            [])
        self._assert_inferred(graph, [make_tensor_value_info("Y", TensorProto.FLOAT, (5, 3, 3, 3))])

    def test_lppool_3D(self):  # type: () -> None
        graph = self._make_graph(
            [("X", TensorProto.FLOAT, (5, 3, 4, 4, 4))],
            [make_node("LpPool", ["X"], ["Y"], kernel_shape=[2, 2, 2])],
            [])
        self._assert_inferred(graph, [make_tensor_value_info("Y", TensorProto.FLOAT, (5, 3, 3, 3, 3))])

    def test_lppool_with_padding(self):  # type: () -> None
        graph = self._make_graph(
            [("X", TensorProto.FLOAT, (5, 3, 4, 4))],
            [make_node("LpPool", ["X"], ["Y"], kernel_shape=[2, 2], pads=[1, 1, 2, 2])],
            [])
        self._assert_inferred(graph, [make_tensor_value_info("Y", TensorProto.FLOAT, (5, 3, 6, 6))])

    def test_lppool_with_padding_and_stride(self):  # type: () -> None
        graph = self._make_graph(
            [("X", TensorProto.FLOAT, (5, 3, 4, 4))],
            [make_node("LpPool", ["X"], ["Y"], kernel_shape=[2, 2], pads=[1, 1, 2, 2], strides=[2, 2])],
            [])
        self._assert_inferred(graph, [make_tensor_value_info("Y", TensorProto.FLOAT, (5, 3, 3, 3))])

    def test_roipool(self):  # type: () -> None
        graph = self._make_graph(
            [("X", TensorProto.FLOAT, (5, 3, 4, 4)),
            ("rois", TensorProto.INT64, (2, 5))],
            [make_node("MaxRoiPool", ["X", "rois"], ["Y"], pooled_shape=[2, 2])],
            [])
        self._assert_inferred(graph, [make_tensor_value_info("Y", TensorProto.FLOAT, (2, 3, 2, 2))])

    def test_lp_norm(self):  # type: () -> None
        graph = self._make_graph(
            [('x', TensorProto.FLOAT, (3, 4, 5, 6, 7))],
            [make_node('LpNormalization', ['x'], ['out'])],
            [])
        self._assert_inferred(graph, [make_tensor_value_info('out', TensorProto.FLOAT, (3, 4, 5, 6, 7))])

    def test_instance_norm(self):  # type: () -> None
        graph = self._make_graph(
            [('x', TensorProto.FLOAT, (3, 4, 5, 6, 7)),
             ('scale', TensorProto.FLOAT, (4,)),
             ('b', TensorProto.FLOAT, (4,))],
            [make_node('InstanceNormalization', ['x', 'scale', 'b'], ['out'])],
            [])
        self._assert_inferred(graph, [make_tensor_value_info('out', TensorProto.FLOAT, (3, 4, 5, 6, 7))])

    def test_global_maxpool(self):  # type: () -> None
        graph = self._make_graph(
            [("X", TensorProto.FLOAT, (5, 3, 4, 4))],
            [make_node("GlobalMaxPool", ["X"], ["Y"])],
            [])
        self._assert_inferred(graph, [make_tensor_value_info("Y", TensorProto.FLOAT, (5, 3, 1, 1))])

    def test_global_averagepool(self):  # type: () -> None
        graph = self._make_graph(
            [("X", TensorProto.FLOAT, (5, 3, 4, 4))],
            [make_node("GlobalAveragePool", ["X"], ["Y"])],
            [])
        self._assert_inferred(graph, [make_tensor_value_info("Y", TensorProto.FLOAT, (5, 3, 1, 1))])

    def test_global_lppool(self):  # type: () -> None
        graph = self._make_graph(
            [("X", TensorProto.FLOAT, (5, 3, 4, 4))],
            [make_node("GlobalLpPool", ["X"], ["Y"])],
            [])
        self._assert_inferred(graph, [make_tensor_value_info("Y", TensorProto.FLOAT, (5, 3, 1, 1))])

    def test_conv_transpose(self):  # type: () -> None
        graph = self._make_graph(
            [('X', TensorProto.FLOAT, (25, 48, 16, 16)),
             ('W', TensorProto.FLOAT, (48, 32, 3, 3))],
            [make_node('ConvTranspose', ['X', 'W'], 'Y', strides=[2, 2])],
            [])
        self._assert_inferred(graph, [make_tensor_value_info('Y', TensorProto.FLOAT, (25, 32, 33, 33))])

    def test_conv_transpose_with_pads(self):  # type: () -> None
        graph = self._make_graph(
            [('X', TensorProto.FLOAT, (25, 48, 16, 16)),
             ('W', TensorProto.FLOAT, (48, 32, 3, 3))],
            [make_node('ConvTranspose', ['X', 'W'], 'Y', strides=[2, 2], pads=[1, 1, 2, 2])],
            [])
        self._assert_inferred(graph, [make_tensor_value_info('Y', TensorProto.FLOAT, (25, 32, 30, 30))])

    def test_conv_transpose_with_output_shape(self):  # type: () -> None
        graph = self._make_graph(
            [('X', TensorProto.FLOAT, (25, 48, 16, 16)),
             ('W', TensorProto.FLOAT, (48, 32, 3, 3))],
            [make_node('ConvTranspose', ['X', 'W'], 'Y', strides=[2, 2], pads=[1, 1, 2, 2], output_shape=[36, 36])],
            [])
        self._assert_inferred(graph, [make_tensor_value_info('Y', TensorProto.FLOAT, (25, 32, 36, 36))])

    def test_conv_transpose_with_kernel_shape(self):  # type: () -> None
        graph = self._make_graph(
            [('X', TensorProto.FLOAT, (25, 48, 16, 16)),
             ('W', TensorProto.FLOAT, (48, 32, None, None))],
            [make_node('ConvTranspose', ['X', 'W'], 'Y', kernel_shape=[3, 3], strides=[2, 2], pads=[1, 1, 2, 2])],
            [])
        self._assert_inferred(graph, [make_tensor_value_info('Y', TensorProto.FLOAT, (25, 32, 30, 30))])

    def test_conv_transpose_with_dilations(self):  # type: () -> None
        graph = self._make_graph(
            [('X', TensorProto.FLOAT, (25, 48, 16, 16)),
             ('W', TensorProto.FLOAT, (48, 32, 3, 3))],
            [make_node('ConvTranspose', ['X', 'W'], 'Y', strides=[2, 2], pads=[1, 1, 2, 2], dilations=[3, 3])],
            [])
        self._assert_inferred(graph, [make_tensor_value_info('Y', TensorProto.FLOAT, (25, 32, 34, 34))])

    def test_conv_transpose_with_group(self):  # type: () -> None
        graph = self._make_graph(
            [('X', TensorProto.FLOAT, (25, 48, 16, 16)),
             ('W', TensorProto.FLOAT, (48, 32, 3, 3))],
            [make_node('ConvTranspose', ['X', 'W'], 'Y', strides=[2, 2], pads=[1, 1, 2, 2], group=2)],
            [])
        self._assert_inferred(graph, [make_tensor_value_info('Y', TensorProto.FLOAT, (25, 64, 30, 30))])

    def test_conv_transpose_with_group_and_output_shape(self):  # type: () -> None
        graph = self._make_graph(
            [('X', TensorProto.FLOAT, (25, 48, 16, 16)),
             ('W', TensorProto.FLOAT, (48, 32, 3, 3))],
            [make_node('ConvTranspose', ['X', 'W'], 'Y', strides=[2, 2], pads=[1, 1, 2, 2], group=2, output_shape=[36, 36])],
            [])
        self._assert_inferred(graph, [make_tensor_value_info('Y', TensorProto.FLOAT, (25, 64, 36, 36))])

    def test_mvn_function_output_shape(self):  # type: () -> None
        graph = self._make_graph(
            [('X', TensorProto.FLOAT, (25, 48, 16, 16))],
            [make_node('MeanVarianceNormalization', 'X', 'Y', axes=[0, 2, 3])],
            []
        )
        self._assert_inferred(graph, [make_tensor_value_info('Y', TensorProto.FLOAT, (25, 48, 16, 16))])

    def test_scan(self):    # type: () -> None
        batch_size = 1
        seq_len = 'sequence'
        input_size = 2
        loop_state_size = 3

        # can't use self._make_graph for the subgraph as it add more inputs for the Reshape operations it inserts.
        # this breaks the subgraph inferencing as it expects the number of inputs passed from Scan to match
        # the GraphProto, but Scan knows nothing about the additional inputs.
        input_value_infos = [make_tensor_value_info('loop_state_in', TensorProto.UNDEFINED, None),
                             make_tensor_value_info('input', TensorProto.UNDEFINED, None)]
        output_value_infos = [make_tensor_value_info('loop_state_out', TensorProto.UNDEFINED, None),
                              make_tensor_value_info('output', TensorProto.UNDEFINED, None)]

        subgraph = helper.make_graph(
            [make_node('Identity', ['loop_state_in'], ['loop_state_out']),
             make_node('Identity', ['input'], ['output'])],
            "subgraph",
            input_value_infos,
            output_value_infos
        )

        graph = self._make_graph(
            [('loop_state_orig', TensorProto.FLOAT, (batch_size, loop_state_size)),
             ('scan_input', TensorProto.FLOAT, (batch_size, seq_len, input_size))],
            [make_node('Scan', ['', 'loop_state_orig', 'scan_input'], ['loop_state_final', 'scan_output'],
                       num_scan_inputs=1, body=subgraph)],
            []
        )

        self._assert_inferred(
            graph,
            [make_tensor_value_info('loop_state_final', TensorProto.FLOAT, (batch_size, loop_state_size)),
             make_tensor_value_info('scan_output', TensorProto.FLOAT, (batch_size, seq_len, input_size))],
            opset_imports=[helper.make_opsetid("", 8)])

    def test_scan_opset9(self):    # type: () -> None
        seq_len = 'sequence'
        input_size = 2
        loop_state_size = 3

        # can't use self._make_graph for the subgraph as it add more inputs for the Reshape operations it inserts.
        # this breaks the subgraph inferencing as it expects the number of inputs passed from Scan to match
        # the GraphProto, but Scan knows nothing about the additional inputs.
        input_value_infos = [make_tensor_value_info('loop_state_in', TensorProto.UNDEFINED, None),
                             make_tensor_value_info('input', TensorProto.UNDEFINED, None)]
        output_value_infos = [make_tensor_value_info('loop_state_out', TensorProto.UNDEFINED, None),
                              make_tensor_value_info('output', TensorProto.UNDEFINED, None)]

        subgraph = helper.make_graph(
            [make_node('Identity', ['loop_state_in'], ['loop_state_out']),
             make_node('Identity', ['input'], ['output'])],
            "subgraph",
            input_value_infos,
            output_value_infos
        )

        graph = self._make_graph(
            [('loop_state_orig', TensorProto.FLOAT, (loop_state_size,)),
             ('scan_input', TensorProto.FLOAT, (seq_len, input_size))],
            [make_node('Scan', ['loop_state_orig', 'scan_input'], ['loop_state_final', 'scan_output'],
                       num_scan_inputs=1, body=subgraph)],
            []
        )

        self._assert_inferred(
            graph,
            [make_tensor_value_info('loop_state_final', TensorProto.FLOAT, (loop_state_size,)),
             make_tensor_value_info('scan_output', TensorProto.FLOAT, (seq_len, input_size))],
            opset_imports=[helper.make_opsetid("", 9)])

    def test_scan_opset9_axes(self):    # type: () -> None
        axis_0_len = 'axis0'
        seq_len = 'sequence'
        input_size = 2
        loop_state_size = 3

        # can't use self._make_graph for the subgraph as it add more inputs for the Reshape operations it inserts.
        # this breaks the subgraph inferencing as it expects the number of inputs passed from Scan to match
        # the GraphProto, but Scan knows nothing about the additional inputs.
        input_value_infos = [make_tensor_value_info('loop_state_in', TensorProto.UNDEFINED, None),
                             make_tensor_value_info('input', TensorProto.UNDEFINED, None)]
        output_value_infos = [make_tensor_value_info('loop_state_out', TensorProto.UNDEFINED, None),
                              make_tensor_value_info('output', TensorProto.UNDEFINED, None)]

        subgraph = helper.make_graph(
            [make_node('Identity', ['loop_state_in'], ['loop_state_out']),
             make_node('Identity', ['input'], ['output'])],
            "subgraph",
            input_value_infos,
            output_value_infos
        )

        graph = self._make_graph(
            [('loop_state_orig', TensorProto.FLOAT, (loop_state_size,)),
             ('scan_input', TensorProto.FLOAT, (axis_0_len, seq_len, input_size))],
            [make_node('Scan', ['loop_state_orig', 'scan_input'], ['loop_state_final', 'scan_output'],
                       num_scan_inputs=1, body=subgraph, scan_input_axes=[1])],
            []
        )

        self._assert_inferred(
            graph,
            [make_tensor_value_info('loop_state_final', TensorProto.FLOAT, (loop_state_size,)),
             make_tensor_value_info('scan_output', TensorProto.FLOAT, (seq_len, axis_0_len, input_size))],
            opset_imports=[helper.make_opsetid("", 9)])

    def test_scan_opset9_output_axes(self):    # type: () -> None
        axis_0_len = 'axis0'
        seq_len = 'sequence'
        input_size = 2
        loop_state_size = 3

        input_value_infos = [make_tensor_value_info('loop_state_in', TensorProto.UNDEFINED, None),
                             make_tensor_value_info('input', TensorProto.UNDEFINED, None)]
        output_value_infos = [make_tensor_value_info('loop_state_out', TensorProto.UNDEFINED, None),
                              make_tensor_value_info('output', TensorProto.UNDEFINED, None)]

        subgraph = helper.make_graph(
            [make_node('Identity', ['loop_state_in'], ['loop_state_out']),
             make_node('Identity', ['input'], ['output'])],
            "subgraph",
            input_value_infos,
            output_value_infos
        )

        graph = self._make_graph(
            [('loop_state_orig', TensorProto.FLOAT, (loop_state_size,)),
             ('scan_input', TensorProto.FLOAT, (axis_0_len, seq_len, input_size))],
            [make_node('Scan', ['loop_state_orig', 'scan_input'], ['loop_state_final', 'scan_output'],
                       num_scan_inputs=1, body=subgraph, scan_input_axes=[1], scan_output_axes=[1])],
            []
        )

        self._assert_inferred(
            graph,
            [make_tensor_value_info('loop_state_final', TensorProto.FLOAT, (loop_state_size,)),
             make_tensor_value_info('scan_output', TensorProto.FLOAT, (axis_0_len, seq_len, input_size))],
            opset_imports=[helper.make_opsetid("", 9)])

    def test_scan_opset9_negative_axes(self):    # type: () -> None
        axis_0_len = 'axis0'
        seq_len = 'sequence'
        input_size = 2
        loop_state_size = 3

        input_value_infos = [make_tensor_value_info('loop_state_in', TensorProto.UNDEFINED, None),
                             make_tensor_value_info('input', TensorProto.UNDEFINED, None)]
        output_value_infos = [make_tensor_value_info('loop_state_out', TensorProto.UNDEFINED, None),
                              make_tensor_value_info('output', TensorProto.UNDEFINED, None)]

        subgraph = helper.make_graph(
            [make_node('Identity', ['loop_state_in'], ['loop_state_out']),
             make_node('Identity', ['input'], ['output'])],
            "subgraph",
            input_value_infos,
            output_value_infos
        )

        graph = self._make_graph(
            [('loop_state_orig', TensorProto.FLOAT, (loop_state_size,)),
             ('scan_input', TensorProto.FLOAT, (axis_0_len, seq_len, input_size))],
            [make_node('Scan', ['loop_state_orig', 'scan_input'], ['loop_state_final', 'scan_output'],
                       num_scan_inputs=1, body=subgraph, scan_input_axes=[-2], scan_output_axes=[-2])],
            []
        )

        self._assert_inferred(
            graph,
            [make_tensor_value_info('loop_state_final', TensorProto.FLOAT, (loop_state_size,)),
             make_tensor_value_info('scan_output', TensorProto.FLOAT, (axis_0_len, seq_len, input_size))],
            opset_imports=[helper.make_opsetid("", 9)])

    def test_if_ver1(self):  # type: () -> None

        # Create a simple If node where the 'then' subgraph adds to the current value, and the 'else' subgraph
        # subtracts.
        # can't use self._make_graph for the subgraphs as that add more inputs for the Reshape operations it inserts.
        # this breaks the subgraph inferencing as it expects the subgraphs to have zero inputs
        then_subgraph = helper.make_graph(
            [make_node('Add', ['current_value', 'add_value'], ['then_output'])],
            "then_subgraph",
            [],  # no inputs
            [make_tensor_value_info('then_output', TensorProto.UNDEFINED, None)],
        )

        else_subgraph = helper.make_graph(
            [make_node('Sub', ['current_value', 'sub_value'], ['else_output'])],
            "else_subgraph",
            [],  # no inputs
            [make_tensor_value_info('else_output', TensorProto.UNDEFINED, None)],
        )

        graph = self._make_graph(
            [('cond', TensorProto.BOOL, (1,)),
             ('current_value', TensorProto.FLOAT, (1,)),
             ('add_value', TensorProto.FLOAT, (1,)),
             ('sub_value', TensorProto.FLOAT, (1,))],
            [make_node('If', ['cond'], ['if_output'],
                       then_branch=then_subgraph, else_branch=else_subgraph)],
            []
        )

        self._assert_inferred(
            graph,
            [make_tensor_value_info('if_output', TensorProto.FLOAT, (1,))],
            opset_imports=[make_opsetid("", 10)])

    def test_if(self):  # type: () -> None

        # Create a simple If node where the 'then' subgraph adds to the current value, and the 'else' subgraph
        # subtracts.
        # can't use self._make_graph for the subgraphs as that add more inputs for the Reshape operations it inserts.
        # this breaks the subgraph inferencing as it expects the subgraphs to have zero inputs
        then_subgraph = helper.make_graph(
            [make_node('Add', ['current_value', 'add_value'], ['then_output'])],
            "then_subgraph",
            [],  # no inputs
            [make_tensor_value_info('then_output', TensorProto.UNDEFINED, None)],
        )

        else_subgraph = helper.make_graph(
            [make_node('Sub', ['current_value', 'sub_value'], ['else_output'])],
            "else_subgraph",
            [],  # no inputs
            [make_tensor_value_info('else_output', TensorProto.UNDEFINED, None)],
        )

        graph = self._make_graph(
            [('cond', TensorProto.BOOL, (1,)),
             ('current_value', TensorProto.FLOAT, (1,)),
             ('add_value', TensorProto.FLOAT, (1,)),
             ('sub_value', TensorProto.FLOAT, (1,))],
            [make_node('If', ['cond'], ['if_output'],
                       then_branch=then_subgraph, else_branch=else_subgraph)],
            []
        )

        self._assert_inferred(graph, [make_tensor_value_info('if_output', TensorProto.FLOAT, (1,))])

    def test_if_with_different_shapes_in_then_else_branches(self):  # type: () -> None

        # Create a simple If node where the 'then' subgraph adds to the current value, and the 'else' subgraph
        # subtracts.
        # can't use self._make_graph for the subgraphs as that add more inputs for the Reshape operations it inserts.
        # this breaks the subgraph inferencing as it expects the subgraphs to have zero inputs
        then_subgraph = helper.make_graph(
            [make_node('Add', ['current_value', 'add_value'], ['then_output'])],
            "then_subgraph",
            [],  # no inputs
            [make_tensor_value_info('then_output', TensorProto.UNDEFINED, (1,))],
        )

        else_subgraph = helper.make_graph(
            [make_node('Sub', ['current_value', 'sub_value'], ['else_output'])],
            "else_subgraph",
            [],  # no inputs
            [make_tensor_value_info('else_output', TensorProto.UNDEFINED, (5,))],
        )

        graph = self._make_graph(
            [('cond', TensorProto.BOOL, (1,)),
             ('current_value', TensorProto.FLOAT, (1,)),
             ('add_value', TensorProto.FLOAT, (1,)),
             ('sub_value', TensorProto.FLOAT, (5,))],
            [make_node('If', ['cond'], ['if_output'],
                       then_branch=then_subgraph, else_branch=else_subgraph)],
            []
        )

        self._assert_inferred(graph, [make_tensor_value_info('if_output', TensorProto.FLOAT, (None,))])  # type: ignore

    def test_maxunpool_shape_without_output_shape(self):  # type: () -> None
        graph = self._make_graph(
            [('xT', TensorProto.FLOAT, (1, 1, 2, 2)),
             ('xI', TensorProto.FLOAT, (1, 1, 2, 2))],
            [make_node('MaxUnpool', ['xT', 'xI'], 'Y', kernel_shape=[2, 2], strides=[2, 2])],
            [])
        self._assert_inferred(graph, [make_tensor_value_info('Y', TensorProto.FLOAT, (1, 1, 4, 4))])

    def test_maxunpool_shape_with_output_shape(self):  # type: () -> None
        graph = self._make_graph(
            [('xT', TensorProto.FLOAT, (1, 1, 2, 2)),
             ('xI', TensorProto.FLOAT, (1, 1, 2, 2)),
             ('output_shape', TensorProto.FLOAT, (4, ))],
            [make_node('MaxUnpool', ['xT', 'xI', 'output_shape'], 'Y', kernel_shape=[2, 2], strides=[2, 2])],
            [make_tensor_value_info("Y", TensorProto.FLOAT, None)])
        self._assert_inferred(graph, [make_tensor_value_info("Y", TensorProto.FLOAT, None)])

    def test_onehot_without_axis(self):  # type: () -> None
        graph = self._make_graph(
            [('indices', TensorProto.INT64, (2, 2)),
             ('depth', TensorProto.INT64, ()),
             ('values', TensorProto.FLOAT, (2, ))],
            [make_node('OneHot', ['indices', 'depth', 'values'], 'Y')],
            [])
        self._assert_inferred(graph, [make_tensor_value_info('Y', TensorProto.FLOAT, (2, 2, None))])  # type: ignore

    def test_onehot_with_axis(self):  # type: () -> None
        graph = self._make_graph(
            [('indices', TensorProto.INT64, (2, 3, 5)),
             ('depth', TensorProto.INT64, (1, )),
             ('values', TensorProto.FLOAT, (2, ))],
            [make_node('OneHot', ['indices', 'depth', 'values'], 'Y', axis=1)],
            [])
        self._assert_inferred(graph, [make_tensor_value_info('Y', TensorProto.FLOAT, (2, None, 3, 5))])  # type: ignore

    def test_loop(self):    # type: () -> None
        # can't use self._make_graph for the subgraph as it add more inputs for the Reshape operations it inserts.
        # this breaks the subgraph inferencing as it expects the number of inputs passed from Loop to match
        # the GraphProto, but Loop knows nothing about the additional inputs.
        input_value_infos = [make_tensor_value_info('iter_num_in', TensorProto.INT64, (1,)),
                             make_tensor_value_info('cond_in', TensorProto.UNDEFINED, None),
                             make_tensor_value_info('loop_state_in', TensorProto.UNDEFINED, ())]
        output_value_infos = [make_tensor_value_info('cond_out', TensorProto.UNDEFINED, None),
                              make_tensor_value_info('loop_state_out', TensorProto.UNDEFINED, None),
                              make_tensor_value_info('output', TensorProto.FLOAT, (3,))]

        subgraph = helper.make_graph(
            [make_node('Identity', ['cond_in'], ['cond_out']),
             make_node('Identity', ['loop_state_in'], ['loop_state_out']),
             make_node('Identity', ['outer_scope_input'], ['output'])],
            "subgraph",
            input_value_infos,
            output_value_infos
        )

        graph = self._make_graph(
            [('max_trip_count', TensorProto.INT64, (1,)),
             ('cond_orig', TensorProto.FLOAT, (1,)),
             ('loop_state_orig', TensorProto.FLOAT, (2,)),
             ('outer_scope_input', TensorProto.FLOAT, (3,))],
            [make_node('Loop', ['max_trip_count', 'cond_orig', 'loop_state_orig'], ['loop_state_final', 'loop_output'],
                       body=subgraph)],
            []
        )

        self._assert_inferred(
            graph,
            [make_tensor_value_info('loop_state_final', TensorProto.FLOAT, None),  # shape may change between iterations
             make_tensor_value_info('loop_output', TensorProto.FLOAT, (None, 3))])  # type: ignore

    def test_loop_no_state(self):    # type: () -> None
        input_value_infos = [make_tensor_value_info('iter_num_in', TensorProto.INT64, (1,)),
                             make_tensor_value_info('cond_in', TensorProto.UNDEFINED, None)]
        output_value_infos = [make_tensor_value_info('cond_out', TensorProto.UNDEFINED, None),
                              make_tensor_value_info('output', TensorProto.FLOAT, (3,))]

        subgraph = helper.make_graph(
            [make_node('Identity', ['cond_in'], ['cond_out']),
             make_node('Identity', ['outer_scope_input'], ['output'])],
            "subgraph",
            input_value_infos,
            output_value_infos
        )

        graph = self._make_graph(
            [('max_trip_count', TensorProto.INT64, (1,)),
             ('cond_orig', TensorProto.FLOAT, (1,)),
             ('outer_scope_input', TensorProto.FLOAT, (3,))],
            [make_node('Loop', ['max_trip_count', 'cond_orig'], ['loop_output'],
                       body=subgraph)],
            []
        )

        self._assert_inferred(
            graph,
            [make_tensor_value_info('loop_output', TensorProto.FLOAT, (None, 3))])  # type: ignore

    def test_constantofshape_with_input_shape(self):  # type: () -> None
        graph = self._make_graph([],
            [make_node("Constant", [], ['shape'],
                       value=make_tensor('shape', TensorProto.INT64, (3,), (3, 4, 5))),
             make_node("ConstantOfShape", ['shape'], ['y'], value=make_tensor('value', TensorProto.INT32, (1, ), (2, )))],
            [])
        self._assert_inferred(graph,
            [make_tensor_value_info('shape', TensorProto.INT64, (3,)),
             make_tensor_value_info('y', TensorProto.INT32, (3, 4, 5))])  # type: ignore

    def test_constantofshape_without_input_shape(self):  # type: () -> None
        graph = self._make_graph([('shape', TensorProto.INT64, (3, ))],
            [make_node("ConstantOfShape", ['shape'], ['y'], value=make_tensor('value', TensorProto.UINT8, (1, ), (2, )))],
            [])
        self._assert_inferred(graph,
            [make_tensor_value_info('y', TensorProto.UINT8, (None, None, None))])  # type: ignore

    def test_constantofshape_with_shape_zero(self):  # type: () -> None
        graph = self._make_graph([],
            [make_node("Constant", [], ['shape'],
                       value=make_tensor('shape', TensorProto.INT64, (3,), (0,))),
             make_node("ConstantOfShape", ['shape'], ['y'], value=make_tensor('value', TensorProto.INT32, (1, ), (2, )))],
            [])
        self._assert_inferred(graph,
            [make_tensor_value_info('shape', TensorProto.INT64, (3,)),
             make_tensor_value_info('y', TensorProto.INT32, (0,))])  # type: ignore

    def test_convinteger(self):  # type: () -> None
        graph = self._make_graph(
            [('x', TensorProto.UINT8, (3, 4, 5, 6, 7)),
             ('y', TensorProto.UINT8, (5, 4, 2, 4, 3))],
            [make_node('ConvInteger', ['x', 'y'], 'z', pads=[0, 1, 1, 0, 0, 1], dilations=[1, 2, 2], strides=[1, 1, 2])],
            [])
        self._assert_inferred(graph, [make_tensor_value_info('z', TensorProto.INT32, (3, 5, 4, 1, 3))])

    def test_convinetger_dilations(self):  # type: () -> None
        graph = self._make_graph(
            [('x', TensorProto.UINT8, (30, 4, 8, 8, 8)),
             ('y', TensorProto.INT8, (50, 4, 3, 3, 3)),
             ('x_zero_point', TensorProto.UINT8, ()),
             ('y_zero_point', TensorProto.UINT8, ())],
            [make_node('ConvInteger', ['x', 'y', 'x_zero_point', 'y_zero_point'], 'z', dilations=[1, 2, 3])],
            [])
        self._assert_inferred(graph, [make_tensor_value_info('z', TensorProto.INT32, (30, 50, 6, 4, 2))])

    def test_convinteger_strides(self):  # type: () -> None
        graph = self._make_graph(
            [('x', TensorProto.INT8, (30, 4, 8, 8, 8)),
             ('y', TensorProto.INT8, (50, 4, 3, 3, 3)),
             ('x_zero_point', TensorProto.UINT8, ()),
             ('y_zero_point', TensorProto.UINT8, ())],
            [make_node('ConvInteger', ['x', 'y', 'x_zero_point', 'y_zero_point'], 'z', strides=[1, 2, 3])],
            [])
        self._assert_inferred(graph, [make_tensor_value_info('z', TensorProto.INT32, (30, 50, 6, 3, 2))])

    def test_convineteger_pads(self):  # type: () -> None
        graph = self._make_graph(
            [('x', TensorProto.UINT8, (30, 4, 7, 6, 4)),
             ('y', TensorProto.INT8, (50, 4, 3, 3, 3))],
            [make_node('ConvInteger', ['x', 'y'], 'z', pads=[1, 1, 2, 0, 1, 2])],
            [])
        self._assert_inferred(graph, [make_tensor_value_info('z', TensorProto.INT32, (30, 50, 6, 6, 6))])

    def test_convineteger_group(self):  # type: () -> None
        graph = self._make_graph(
            [('x', TensorProto.INT8, (30, 4, 8, 8, 8)),
             ('y', TensorProto.INT8, (4, 1, 8, 8, 8))],
            [make_node('ConvInteger', ['x', 'y'], 'z', group=4)],
            [])
        self._assert_inferred(graph, [make_tensor_value_info('z', TensorProto.INT32, (30, 4, 1, 1, 1))])

    def test_convineteger_partial_missing_shape(self):  # type: () -> None
        graph = self._make_graph(
            [('x', TensorProto.UINT8, (30, 4, None, 6, 4)),
             ('y', TensorProto.UINT8, (50, 4, 3, 3, 3)),
             ('x_zero_point', TensorProto.UINT8, ()),
             ('y_zero_point', TensorProto.UINT8, ())],
            [make_node('ConvInteger', ['x', 'y', 'x_zero_point', 'y_zero_point'], 'z', pads=[1, 1, 2, 0, 1, 2])],
            [])
        self._assert_inferred(graph, [make_tensor_value_info('z', TensorProto.INT32, (30, 50, None, 6, 6))])  # type: ignore

    def test_convineteger_partial_missing_weight_shape(self):  # type: () -> None
        graph = self._make_graph(
            [('x', TensorProto.UINT8, (30, 4, 7, 6, 4)),
             ('y', TensorProto.UINT8, (50, 4, None, 3, 3))],
            [make_node('ConvInteger', ['x', 'y'], 'z', pads=[1, 1, 2, 0, 1, 2])],
            [])
        self._assert_inferred(graph, [make_tensor_value_info('z', TensorProto.INT32, None)])

    def test_qlinearconv(self):  # type: () -> None
        graph = self._make_graph(
            [('x', TensorProto.UINT8, (3, 4, 5, 6, 7)),
             ('x_scale', TensorProto.FLOAT, ()),
             ('x_zero_point', TensorProto.UINT8, ()),
             ('w', TensorProto.UINT8, (5, 4, 2, 4, 3)),
             ('w_scale', TensorProto.FLOAT, ()),
             ('w_zero_point', TensorProto.UINT8, ()),
             ('y_scale', TensorProto.FLOAT, ()),
             ('y_zero_point', TensorProto.UINT8, ())],
            [make_node('QLinearConv', ['x', 'x_scale', 'x_zero_point', 'w', 'w_scale', 'w_zero_point', 'y_scale', 'y_zero_point'], 'y', pads=[0, 1, 1, 0, 0, 1], dilations=[1, 2, 2], strides=[1, 1, 2])],
            [])
        self._assert_inferred(graph, [make_tensor_value_info('y', TensorProto.UINT8, (3, 5, 4, 1, 3))])

    def test_qlinearconv_dilations(self):  # type: () -> None
        graph = self._make_graph(
            [('x', TensorProto.UINT8, (30, 4, 8, 8, 8)),
             ('x_scale', TensorProto.FLOAT, ()),
             ('x_zero_point', TensorProto.UINT8, ()),
             ('w', TensorProto.UINT8, (50, 4, 3, 3, 3)),
             ('w_scale', TensorProto.FLOAT, ()),
             ('w_zero_point', TensorProto.UINT8, ()),
             ('y_scale', TensorProto.FLOAT, ()),
             ('y_zero_point', TensorProto.UINT8, ())],
            [make_node('QLinearConv', ['x', 'x_scale', 'x_zero_point', 'w', 'w_scale', 'w_zero_point', 'y_scale', 'y_zero_point'], 'y', dilations=[1, 2, 3])],
            [])
        self._assert_inferred(graph, [make_tensor_value_info('y', TensorProto.UINT8, (30, 50, 6, 4, 2))])

    def test_qlinearconv_strides(self):  # type: () -> None
        graph = self._make_graph(
            [('x', TensorProto.INT8, (30, 4, 8, 8, 8)),
             ('x_scale', TensorProto.FLOAT, ()),
             ('x_zero_point', TensorProto.INT8, ()),
             ('w', TensorProto.INT8, (50, 4, 3, 3, 3)),
             ('w_scale', TensorProto.FLOAT, ()),
             ('w_zero_point', TensorProto.INT8, ()),
             ('y_scale', TensorProto.FLOAT, ()),
             ('y_zero_point', TensorProto.INT8, ())],
            [make_node('QLinearConv', ['x', 'x_scale', 'x_zero_point', 'w', 'w_scale', 'w_zero_point', 'y_scale', 'y_zero_point'], 'y', strides=[1, 2, 3])],
            [])
        self._assert_inferred(graph, [make_tensor_value_info('y', TensorProto.INT8, (30, 50, 6, 3, 2))])

    def test_qlinearconv_pads(self):  # type: () -> None
        graph = self._make_graph(
            [('x', TensorProto.UINT8, (30, 4, 7, 6, 4)),
             ('x_scale', TensorProto.FLOAT, ()),
             ('x_zero_point', TensorProto.UINT8, ()),
             ('w', TensorProto.INT8, (50, 4, 3, 3, 3)),
             ('w_scale', TensorProto.FLOAT, ()),
             ('w_zero_point', TensorProto.INT8, ()),
             ('y_scale', TensorProto.FLOAT, ()),
             ('y_zero_point', TensorProto.UINT8, ())],
            [make_node('QLinearConv', ['x', 'x_scale', 'x_zero_point', 'w', 'w_scale', 'w_zero_point', 'y_scale', 'y_zero_point'], 'y', pads=[1, 1, 2, 0, 1, 2])],
            [])
        self._assert_inferred(graph, [make_tensor_value_info('y', TensorProto.UINT8, (30, 50, 6, 6, 6))])

    def test_qlinearconv_group(self):  # type: () -> None
        graph = self._make_graph(
            [('x', TensorProto.INT8, (30, 4, 8, 8, 8)),
             ('x_scale', TensorProto.FLOAT, ()),
             ('x_zero_point', TensorProto.INT8, ()),
             ('w', TensorProto.INT8, (4, 1, 8, 8, 8)),
             ('w_scale', TensorProto.FLOAT, ()),
             ('w_zero_point', TensorProto.INT8, ()),
             ('y_scale', TensorProto.FLOAT, ()),
             ('y_zero_point', TensorProto.INT8, ())],
            [make_node('QLinearConv', ['x', 'x_scale', 'x_zero_point', 'w', 'w_scale', 'w_zero_point', 'y_scale', 'y_zero_point'], 'y', group=4)],
            [])
        self._assert_inferred(graph, [make_tensor_value_info('y', TensorProto.INT8, (30, 4, 1, 1, 1))])

    def test_qlinearconv_partial_missing_shape(self):  # type: () -> None
        graph = self._make_graph(
            [('x', TensorProto.UINT8, (30, 4, None, 6, 4)),
             ('x_scale', TensorProto.FLOAT, ()),
             ('x_zero_point', TensorProto.UINT8, ()),
             ('w', TensorProto.UINT8, (50, 4, 3, 3, 3)),
             ('w_scale', TensorProto.FLOAT, ()),
             ('w_zero_point', TensorProto.UINT8, ()),
             ('y_scale', TensorProto.FLOAT, ()),
             ('y_zero_point', TensorProto.UINT8, ())],
            [make_node('QLinearConv', ['x', 'x_scale', 'x_zero_point', 'w', 'w_scale', 'w_zero_point', 'y_scale', 'y_zero_point'], 'y', pads=[1, 1, 2, 0, 1, 2])],
            [])
        self._assert_inferred(graph, [make_tensor_value_info('y', TensorProto.UINT8, (30, 50, None, 6, 6))])  # type: ignore

    def test_qlinearconv_partial_missing_weight_shape(self):  # type: () -> None
        graph = self._make_graph(
            [('x', TensorProto.UINT8, (30, 4, 7, 6, 4)),
             ('x_scale', TensorProto.FLOAT, ()),
             ('x_zero_point', TensorProto.UINT8, ()),
             ('w', TensorProto.UINT8, (50, 4, None, 3, 3)),
             ('w_scale', TensorProto.FLOAT, ()),
             ('w_zero_point', TensorProto.UINT8, ()),
             ('y_scale', TensorProto.FLOAT, ()),
             ('y_zero_point', TensorProto.UINT8, ())],
            [make_node('QLinearConv', ['x', 'x_scale', 'x_zero_point', 'w', 'w_scale', 'w_zero_point', 'y_scale', 'y_zero_point'], 'y', pads=[1, 1, 2, 0, 1, 2])],
            [])
        self._assert_inferred(graph, [make_tensor_value_info('y', TensorProto.UINT8, None)])

    def _make_qlinearmatmul_test(self, shape1, shape2):  # type: (Sequence[int], Sequence[int]) -> None
        expected_out_shape = np.matmul(np.arange(np.product(shape1)).reshape(shape1),
                                       np.arange(np.product(shape2)).reshape(shape2)).shape
        graph = self._make_graph(
            [('a', TensorProto.UINT8, shape1),
             ('a_scale', TensorProto.FLOAT, ()),
             ('a_zero_point', TensorProto.UINT8, ()),
             ('b', TensorProto.UINT8, shape2),
             ('b_scale', TensorProto.FLOAT, ()),
             ('b_zero_point', TensorProto.UINT8, ()),
             ('y_scale', TensorProto.FLOAT, ()),
             ('y_zero_point', TensorProto.UINT8, ())],
            [make_node('QLinearMatMul', ['a', 'a_scale', 'a_zero_point', 'b', 'b_scale', 'b_zero_point', 'y_scale', 'y_zero_point'], ['y'])],
            [])
        self._assert_inferred(graph, [make_tensor_value_info('y', TensorProto.UINT8, expected_out_shape)])

    def test_qlinearmatmul(self):  # type: () -> None
        self._make_qlinearmatmul_test((3,), (3,))
        self._make_qlinearmatmul_test((4, 2), (2, 4))
        self._make_qlinearmatmul_test((2,), (2, 3))
        self._make_qlinearmatmul_test((4, 2), (2,))
        self._make_qlinearmatmul_test((5, 1, 4, 2), (1, 3, 2, 3))
        self._make_qlinearmatmul_test((4, 2), (3, 2, 3))

    def _make_qlinearmatmul_test_allow_unknown(self, shape1, shape2, expected_out_shape):  # type: (Any, Any, Any) -> None
        graph = self._make_graph(
            [('a', TensorProto.UINT8, shape1),
             ('a_scale', TensorProto.FLOAT, ()),
             ('a_zero_point', TensorProto.UINT8, ()),
             ('b', TensorProto.UINT8, shape2),
             ('b_scale', TensorProto.FLOAT, ()),
             ('b_zero_point', TensorProto.UINT8, ()),
             ('y_scale', TensorProto.FLOAT, ()),
             ('y_zero_point', TensorProto.UINT8, ())],
            [make_node('QLinearMatMul', ['a', 'a_scale', 'a_zero_point', 'b', 'b_scale', 'b_zero_point', 'y_scale', 'y_zero_point'], ['y'])],
            [])
        self._assert_inferred(graph, [make_tensor_value_info('y', TensorProto.UINT8, expected_out_shape)])

    def test_qlinearmatmul_allow_unknown(self):  # type: () -> None
        self._make_qlinearmatmul_test_allow_unknown((None,), (None,), ())
        self._make_qlinearmatmul_test_allow_unknown((3,), (None,), ())
        self._make_qlinearmatmul_test_allow_unknown((2,), (2, "a"), ("a",))
        self._make_qlinearmatmul_test_allow_unknown((4, 2), (2, "a"), (4, "a"))
        self._make_qlinearmatmul_test_allow_unknown((4, None), (2, "a"), (4, "a"))
        self._make_qlinearmatmul_test_allow_unknown((4, None), (None, "a"), (4, "a"))
        self._make_qlinearmatmul_test_allow_unknown((1, 4, 2), ("a", 2, 5), ("a", 4, 5))
        self._make_qlinearmatmul_test_allow_unknown((1, 3, 4, 2), ("a", 2, 5), (1, 3, 4, 5))
        self._make_qlinearmatmul_test_allow_unknown(None, ("a", 2, 5), None)
        self._make_qlinearmatmul_test_allow_unknown(None, None, None)

    def _make_matmulinteger_test(self, shape1, shape2):  # type: (Sequence[int], Sequence[int]) -> None
        expected_out_shape = np.matmul(np.arange(np.product(shape1)).reshape(shape1),
                                       np.arange(np.product(shape2)).reshape(shape2)).shape
        graph = self._make_graph(
            [('A', TensorProto.UINT8, shape1),
             ('B', TensorProto.UINT8, shape2),
             ('a_zero_point', TensorProto.UINT8, ()),
             ('b_zero_point', TensorProto.UINT8, ())],
            [make_node('MatMulInteger', ['A', 'B', 'a_zero_point', 'b_zero_point'], ['Y'])],
            [])
        self._assert_inferred(graph, [make_tensor_value_info('Y', TensorProto.INT32, expected_out_shape)])

    def test_matmulinteger(self):  # type: () -> None
        self._make_matmulinteger_test((2,), (2,))
        self._make_matmulinteger_test((1, 2), (2, 3))
        self._make_matmulinteger_test((2,), (2, 3))
        self._make_matmulinteger_test((4, 2), (2,))
        self._make_matmulinteger_test((5, 1, 4, 2), (1, 3, 2, 3))
        self._make_matmulinteger_test((4, 2), (3, 2, 3))

    def test_quantizelinear(self):  # type: () -> None
        graph = self._make_graph(
            [('x', TensorProto.FLOAT, (30, 4, 5)),
             ('y_scale', TensorProto.FLOAT, ()),
             ('y_zero_point', TensorProto.UINT8, ())],
            [make_node('QuantizeLinear', ['x', 'y_scale', 'y_zero_point'], ['y'])],
            [])
        self._assert_inferred(graph, [make_tensor_value_info('y', TensorProto.UINT8, (30, 4, 5))])

    def test_dequantizelinear(self):  # type: () -> None
        graph = self._make_graph(
            [('x', TensorProto.UINT8, (30, 4, 5)),
             ('x_scale', TensorProto.FLOAT, ()),
             ('x_zero_point', TensorProto.UINT8, ())],
            [make_node('DequantizeLinear', ['x', 'x_scale', 'x_zero_point'], ['y'])],
            [])
        self._assert_inferred(graph, [make_tensor_value_info('y', TensorProto.FLOAT, (30, 4, 5))])

    def test_reversesequence(self):  # type: () -> None
        graph = self._make_graph(
            [('x', TensorProto.FLOAT, (4, 5, 6)),
             ('sequence_lens', TensorProto.INT64, (5,))],
            [make_node('ReverseSequence', ['x', 'sequence_lens'], ['y'])],
            [])
        self._assert_inferred(graph, [make_tensor_value_info('y', TensorProto.FLOAT, (4, 5, 6))])

    def test_unique_without_axis(self):  # type: () -> None
        graph = self._make_graph(
            [('X', TensorProto.FLOAT, (2, 4, 2))],
            [make_node('Unique', ['X'], ['Y', 'indices', 'inverse_indices', 'counts'])],
            [])
        self._assert_inferred(graph, [make_tensor_value_info('Y', TensorProto.FLOAT, (None,)),  # type: ignore
                                      make_tensor_value_info('indices', TensorProto.INT64, (None,)),  # type: ignore
                                      make_tensor_value_info('inverse_indices', TensorProto.INT64, (None,)),  # type: ignore
                                      make_tensor_value_info('counts', TensorProto.INT64, (None,))])  # type: ignore

    def test_unique_with_axis(self):  # type: () -> None
        graph = self._make_graph(
            [('X', TensorProto.FLOAT, (2, 4, 2))],
            [make_node('Unique', ['X'], ['Y', 'indices', 'inverse_indices', 'counts'], axis=1)],
            [])
        self._assert_inferred(graph, [make_tensor_value_info('Y', TensorProto.FLOAT, (2, None, 2)),  # type: ignore
                                      make_tensor_value_info('indices', TensorProto.INT64, (None,)),  # type: ignore
                                      make_tensor_value_info('inverse_indices', TensorProto.INT64, (None,)),  # type: ignore
                                      make_tensor_value_info('counts', TensorProto.INT64, (None,))])  # type: ignore

    def test_det(self):  # type: () -> None
        graph = self._make_graph(
            [('X', TensorProto.FLOAT, (3, 3))],
            [make_node('Det', ['X'], ['Y'])],
            [])
        self._assert_inferred(graph, [make_tensor_value_info('Y', TensorProto.FLOAT, ())])

        graph = self._make_graph(
            [('X', TensorProto.FLOAT, (4, 5, 6, 7, 7))],
            [make_node('Det', ['X'], ['Y'])],
            [])
        self._assert_inferred(graph, [make_tensor_value_info('Y', TensorProto.FLOAT, (4, 5, 6))])

    def test_tile(self):  # type: () -> None
        graph = self._make_graph(
            [('x', TensorProto.FLOAT, (4, 5, 6)),
             ('repeats', TensorProto.INT64, (3,))],
            [make_node('Tile', ['x', 'repeats'], ['y'])],
            [],
            initializer=[make_tensor('repeats', TensorProto.INT64, (3,), (1, 2, 3))])
        self._assert_inferred(graph, [make_tensor_value_info('y', TensorProto.FLOAT, (4, 10, 18))])

    def test_tile_raw_input_data(self):  # type: () -> None
        graph = self._make_graph(
            [('x', TensorProto.FLOAT, (4, 5, 6)),
             ('repeats', TensorProto.INT64, (3,))],
            [make_node('Tile', ['x', 'repeats'], ['y'])],
            [],
            initializer=[make_tensor('repeats', TensorProto.INT64, (3,),
                                     vals=np.array([1, 2, 3], dtype='<i8').tobytes(), raw=True)])  # Feed raw bytes (force little endian ordering like onnx standard) for test purpose
        self._assert_inferred(graph, [make_tensor_value_info('y', TensorProto.FLOAT, (4, 10, 18))])

    def test_tile_rank_inference(self):  # type: () -> None
        graph = self._make_graph(
            [('x', TensorProto.FLOAT, (4, 5, 6)),
             ('repeats', TensorProto.INT64, (3,))],
            [make_node('Tile', ['x', 'repeats'], ['y'])],
            [])
        self._assert_inferred(graph, [make_tensor_value_info('y', TensorProto.FLOAT, (None, None, None))])  # type: ignore

    def test_linearclassifier_1D_input(self):  # type: () -> None
        if ONNX_ML:
            graph = self._make_graph(
                [('x', TensorProto.FLOAT, (5,))],
                [make_node('LinearClassifier', ['x'], ['y', 'z'], domain='ai.onnx.ml', coefficients=[0.0008, -0.0008], intercepts=[2.0, 2.0], classlabels_ints=[1, 2])],
                [])
            self._assert_inferred(graph, [make_tensor_value_info('y', TensorProto.INT64, (1,)),
                                          make_tensor_value_info('z', TensorProto.FLOAT, (1, 2))],
                                          opset_imports=[make_opsetid('ai.onnx.ml', 1), make_opsetid('', 11)])

    def test_linearclassifier_2D_input(self):  # type: () -> None
        if ONNX_ML:
            graph = self._make_graph(
                [('x', TensorProto.FLOAT, (4, 5))],
                [make_node('LinearClassifier', ['x'], ['y', 'z'], domain='ai.onnx.ml', coefficients=[0.1, 0.2, 0.3, 0.4, 0.5, 0.6], intercepts=[2.0, 2.0, 3.0], classlabels_ints=[1, 2, 3])],
                [])
            self._assert_inferred(graph, [make_tensor_value_info('y', TensorProto.INT64, (4,)),
                                          make_tensor_value_info('z', TensorProto.FLOAT, (4, 3))],
                                          opset_imports=[make_opsetid('ai.onnx.ml', 1), make_opsetid('', 11)])

    def test_roialign_symbolic(self):   # type: () -> None
        graph = self._make_graph(
            [('x', TensorProto.FLOAT, ('N', 'C', 'H', 'W')),
             ('rois', TensorProto.FLOAT, ('num_rois', 4)),
             ('batch_indices', TensorProto.INT64, ('num_rois',))],
            [make_node('RoiAlign', ['x', 'rois', 'batch_indices'], ['y'], output_height=10, output_width=5)],
            [])
        self._assert_inferred(graph, [make_tensor_value_info('y', TensorProto.FLOAT, ('num_rois', 'C', 10, 5))])  # type: ignore

    def test_roialign_symbolic_defaults(self):   # type: () -> None
        graph = self._make_graph(
            [('x', TensorProto.FLOAT, ('N', 'C', 'H', 'W')),
             ('rois', TensorProto.FLOAT, ('num_rois', 4)),
             ('batch_indices', TensorProto.INT64, ('num_rois',))],
            [make_node('RoiAlign', ['x', 'rois', 'batch_indices'], ['y'])],
            [])
        self._assert_inferred(graph, [make_tensor_value_info('y', TensorProto.FLOAT, ('num_rois', 'C', 1, 1))])  # type: ignore

    def test_roialign_num_rois(self):   # type: () -> None
        graph = self._make_graph(
            [('x', TensorProto.FLOAT, ('N', 'C', 'H', 'W')),
             ('rois', TensorProto.FLOAT, ('num_rois', 4)),
             ('batch_indices', TensorProto.INT64, (15,))],
            [make_node('RoiAlign', ['x', 'rois', 'batch_indices'], ['y'])],
            [])
        self._assert_inferred(graph, [make_tensor_value_info('y', TensorProto.FLOAT, (15, 'C', 1, 1))])  # type: ignore

    def test_label_encoder_string_int64(self):  # type: () -> None
        if ONNX_ML:
            string_list = ['A', 'm', 'y']
            float_list = [94.17, 36.00]
            int64_list = [12, 28, 86]
            graph = self._make_graph(
                [('x', TensorProto.STRING, (6, 1))],
                [make_node('LabelEncoder', ['x'], ['y'], domain='ai.onnx.ml',
                           keys_strings=string_list, values_int64s=int64_list)], [])
            self._assert_inferred(graph, [make_tensor_value_info('y', TensorProto.INT64, (6, 1))],
                                          opset_imports=[make_opsetid('ai.onnx.ml', 2), make_opsetid('', 11)])

            graph = self._make_graph(
                [('x', TensorProto.INT64, (2, 3))],
                [make_node('LabelEncoder', ['x'], ['y'], domain='ai.onnx.ml',
                           keys_int64s=int64_list, values_strings=string_list)], [])
            self._assert_inferred(graph, [make_tensor_value_info('y', TensorProto.STRING, (2, 3))],
                                  opset_imports=[make_opsetid('ai.onnx.ml', 2), make_opsetid('', 11)])

            graph = self._make_graph(
                [('x', TensorProto.FLOAT, (2,))],
                [make_node('LabelEncoder', ['x'], ['y'], domain='ai.onnx.ml',
                           keys_floats=float_list, values_int64s=int64_list)], [])
            self._assert_inferred(graph, [make_tensor_value_info('y', TensorProto.INT64, (2,))],
                                  opset_imports=[make_opsetid('ai.onnx.ml', 2), make_opsetid('', 11)])

            graph = self._make_graph(
                [('x', TensorProto.INT64, (8,))],
                [make_node('LabelEncoder', ['x'], ['y'], domain='ai.onnx.ml',
                           keys_int64s=int64_list, values_floats=float_list)], [])
            self._assert_inferred(graph, [make_tensor_value_info('y', TensorProto.FLOAT, (8,))],
                                  opset_imports=[make_opsetid('ai.onnx.ml', 2), make_opsetid('', 11)])

            graph = self._make_graph(
                [('x', TensorProto.FLOAT, ())],
                [make_node('LabelEncoder', ['x'], ['y'], domain='ai.onnx.ml',
                           keys_floats=float_list, values_strings=string_list)], [])
            self._assert_inferred(graph, [make_tensor_value_info('y', TensorProto.STRING, ())],
                                  opset_imports=[make_opsetid('ai.onnx.ml', 2), make_opsetid('', 11)])

            graph = self._make_graph(
                [('x', TensorProto.STRING, (1, 2))],
                [make_node('LabelEncoder', ['x'], ['y'], domain='ai.onnx.ml',
                           keys_strings=string_list, values_floats=float_list)], [])
            self._assert_inferred(graph, [make_tensor_value_info('y', TensorProto.FLOAT, (1, 2))],
                                  opset_imports=[make_opsetid('ai.onnx.ml', 2), make_opsetid('', 11)])

    def make_sparse(self,
                    shape,  # type: Sequence[int]
                    values,  # type: Sequence[int]
                    indices_shape,  # type: Sequence[int]
                    indices  # type: Sequence[int]
                    ):  # type: (...) -> SparseTensorProto
        sparse = SparseTensorProto()
        sparse.dims.extend(shape)
        nnz = len(values)
        sparse.values.CopyFrom(helper.make_tensor('spval', TensorProto.INT64, (nnz,), values))
        sparse.indices.CopyFrom(helper.make_tensor('spind', TensorProto.INT64, indices_shape, indices))
        return sparse

    def test_constant_sparse(self):  # type: () -> None
        y_shape = [100]
        y_value = self.make_sparse(y_shape, [13, 17, 19], [3], [9, 27, 81])
        graph = self._make_graph(
            [],
            [make_node('Constant', [], ['y'], sparse_value=y_value)],
            [])
        self._assert_inferred(graph, [make_tensor_value_info('y', TensorProto.INT64, y_shape)])  # type: ignore

    def test_constant_value_int(self):  # type: () -> None
        graph = self._make_graph(
            [],
            [make_node('Constant', [], ['y'], value_int=42)],
            [])
        self._assert_inferred(graph, [make_tensor_value_info('y', TensorProto.INT64, [])])

    def test_constant_value_ints(self):  # type: () -> None
        value_ints = [1, 2, 3]
        graph = self._make_graph(
            [],
            [make_node('Constant', [], ['y'], value_ints=value_ints)],
            [])
        self._assert_inferred(graph, [make_tensor_value_info('y', TensorProto.INT64, [len(value_ints)])])

    def test_constant_value_float(self):  # type: () -> None
        graph = self._make_graph(
            [],
            [make_node('Constant', [], ['y'], value_float=1.42)],
            [])
        self._assert_inferred(graph, [make_tensor_value_info('y', TensorProto.FLOAT, [])])

    def test_constant_value_floats(self):  # type: () -> None
        value_floats = [1.0, 1.1, 1.2]
        graph = self._make_graph(
            [],
            [make_node('Constant', [], ['y'], value_floats=value_floats)],
            [])
        self._assert_inferred(graph, [make_tensor_value_info('y', TensorProto.FLOAT, [len(value_floats)])])

    def test_constant_value_string(self):  # type: () -> None
        graph = self._make_graph(
            [],
            [make_node('Constant', [], ['y'], value_string="String value")],
            [])
        self._assert_inferred(graph, [make_tensor_value_info('y', TensorProto.STRING, [])])

    def test_constant_value_strings(self):  # type: () -> None
        value_strings = ["o", "n", "n", "x"]
        graph = self._make_graph(
            [],
            [make_node('Constant', [], ['y'], value_strings=value_strings)],
            [])
        self._assert_inferred(graph, [make_tensor_value_info('y', TensorProto.STRING, [len(value_strings)])])

    def test_range(self):  # type: () -> None
        graph = self._make_graph(
            [('start', TensorProto.FLOAT, ()),
             ('limit', TensorProto.FLOAT, ()),
             ('delta', TensorProto.FLOAT, ())],
            [make_node('Range', ['start', 'limit', 'delta'], ['output'])],
            [],
            initializer=[make_tensor('start', TensorProto.FLOAT, (), (1,)),
                         make_tensor('limit', TensorProto.FLOAT, (), (5,)),
                         make_tensor('delta', TensorProto.FLOAT, (), (2,))])
        self._assert_inferred(graph, [make_tensor_value_info('output', TensorProto.FLOAT, (2,))])

    def test_range_rank_inference(self):  # type: () -> None
        graph = self._make_graph(
            [('start', TensorProto.INT32, ()),
             ('limit', TensorProto.INT32, ()),
             ('delta', TensorProto.INT32, ())],
            [make_node('Range', ['start', 'limit', 'delta'], ['output'])],
            [],
            initializer=[make_tensor('start', TensorProto.INT32, (), (1,)),
                         make_tensor('limit', TensorProto.INT32, (), (5,))])  # Missing 'delta' initializer
        self._assert_inferred(graph, [make_tensor_value_info('output', TensorProto.INT32, (None,))])  # type: ignore

    def test_gathernd(self):  # type: () -> None
        graph = self._make_graph(
            [('x', TensorProto.FLOAT, (4, 5, 6)),
             ('indices', TensorProto.INT64, (2,))],
            [make_node('GatherND', ['x', 'indices'], ['y'])],
            [])
        self._assert_inferred(graph, [make_tensor_value_info('y', TensorProto.FLOAT, (6,))])

    def test_cumsum(self):  # type: () -> None
        graph = self._make_graph(
            [('x', TensorProto.FLOAT, (2, 3)),
             ('axis', TensorProto.FLOAT, (1,))],
            [make_node('CumSum', ['x', 'axis'], 'z')],
            [])
        self._assert_inferred(graph, [make_tensor_value_info('z', TensorProto.FLOAT, (2, 3))])

    def test_nonmaxsuppression(self):  # type: () -> None
        graph = self._make_graph(
            [('boxes', TensorProto.FLOAT, (1, 3, 4)),
             ('scores', TensorProto.FLOAT, (1, 5, 3))],
            [make_node('NonMaxSuppression', ['boxes', 'scores'], ['y'])],
            [])
        self._assert_inferred(graph, [make_tensor_value_info('y', TensorProto.INT64, (None, 3))])  # type: ignore

    def test_sequence_empty(self):  # type: () -> None
        graph = self._make_graph(
            [],
            [make_node('SequenceEmpty', [], ['output'])],
            [])
        self._assert_inferred(graph, [make_sequence_value_info('output', TensorProto.FLOAT, None)])  # type: ignore

    def test_sequence_construct(self):  # type: () -> None
        graph = self._make_graph(
            [('input1', TensorProto.FLOAT, (2, 3, 4)),
             ('input2', TensorProto.FLOAT, (2, 3, 4)),
             ('input3', TensorProto.FLOAT, (2, 3, 4))],
            [make_node('SequenceConstruct', ['input1', 'input2', 'input3'], ['output_sequence'])],
            [])
        self._assert_inferred(graph,
            [make_sequence_value_info('output_sequence', TensorProto.FLOAT, (2, 3, 4))])  # type: ignore

    def test_sequence_construct_one_input(self):  # type: () -> None
        graph = self._make_graph(
            [('input1', TensorProto.FLOAT, (2, 3, 4))],
            [make_node('SequenceConstruct', ['input1'], ['output_sequence'])],
            [])
        self._assert_inferred(graph,
            [make_sequence_value_info('output_sequence', TensorProto.FLOAT, (2, 3, 4))])  # type: ignore

    def test_sequence_construct_diff_rank(self):  # type: () -> None
        graph = self._make_graph(
            [('input1', TensorProto.FLOAT, (2, 3, 4)),
             ('input2', TensorProto.FLOAT, (2, 3)),
             ('input3', TensorProto.FLOAT, (2, 3))],
            [make_node('SequenceConstruct', ['input1', 'input2', 'input3'], ['output_sequence'])],
            [])
        self._assert_inferred(graph,
            [make_sequence_value_info('output_sequence', TensorProto.FLOAT, None)])  # type: ignore

    def test_sequence_construct_diff_dim_size(self):  # type: () -> None
        graph = self._make_graph(
            [('input1', TensorProto.FLOAT, (2, 3, 4)),
             ('input2', TensorProto.FLOAT, (2, 3, 5)),
             ('input3', TensorProto.FLOAT, (2, 3, 6))],
            [make_node('SequenceConstruct', ['input1', 'input2', 'input3'], ['output_sequence'])],
            [])
        self._assert_inferred(graph,
            [make_sequence_value_info('output_sequence', TensorProto.FLOAT, (2, 3, None))])  # type: ignore

    def test_sequence_insert(self):  # type: () -> None
        graph = self._make_graph(
            [('input1', TensorProto.FLOAT, (2, 3, 4)),
             ('input2', TensorProto.FLOAT, (2, 3, 4)),
             ('input3', TensorProto.FLOAT, (2, 3, 4)),
             ('input4', TensorProto.FLOAT, (2, 3, 4))],
            [make_node('SequenceConstruct', ['input1', 'input2', 'input3'], ['in_sequence']),
             make_node('SequenceInsert', ['in_sequence', 'input4'], ['output_sequence'])],
            [])
        self._assert_inferred(
            graph,
            [make_sequence_value_info('in_sequence', TensorProto.FLOAT, (2, 3, 4)),
             make_sequence_value_info('output_sequence', TensorProto.FLOAT, (2, 3, 4))])  # type: ignore

    def test_sequence_insert_diff_rank(self):  # type: () -> None
        graph = self._make_graph(
            [('input1', TensorProto.FLOAT, (2, 3, 4)),
             ('input2', TensorProto.FLOAT, (2, 3, 4)),
             ('input3', TensorProto.FLOAT, (2, 3, 4)),
             ('input4', TensorProto.FLOAT, (2, 3))],
            [make_node('SequenceConstruct', ['input1', 'input2', 'input3'], ['in_sequence']),
             make_node('SequenceInsert', ['in_sequence', 'input4'], ['output_sequence'])],
            [])
        self._assert_inferred(
            graph,
            [make_sequence_value_info('in_sequence', TensorProto.FLOAT, (2, 3, 4)),
             make_sequence_value_info('output_sequence', TensorProto.FLOAT, None)])  # type: ignore

    def test_sequence_insert_diff_shape(self):  # type: () -> None
        graph = self._make_graph(
            [('input1', TensorProto.FLOAT, (2, 3, 4)),
             ('input2', TensorProto.FLOAT, (2, 3, 4)),
             ('input3', TensorProto.FLOAT, (2, 5, 4)),
             ('input4', TensorProto.FLOAT, (2, 5, 2))],
            [make_node('SequenceConstruct', ['input1', 'input2', 'input3'], ['in_sequence']),
             make_node('SequenceInsert', ['in_sequence', 'input4'], ['output_sequence'])],
            [])
        self._assert_inferred(
            graph,
            [make_sequence_value_info('in_sequence', TensorProto.FLOAT, (2, None, 4)),  # type: ignore
             make_sequence_value_info('output_sequence', TensorProto.FLOAT, (2, None, None))])  # type: ignore

    def test_sequence_at(self):  # type: () -> None
        graph = self._make_graph(
            [('input1', TensorProto.FLOAT, (2, 3, 4)),
             ('input2', TensorProto.FLOAT, (2, 3, 4)),
             ('input3', TensorProto.FLOAT, (2, 3, 4)),
             ('ind', TensorProto.INT64, ())],
            [make_node('SequenceConstruct', ['input1', 'input2', 'input3'], ['in_sequence']),
             make_node('SequenceAt', ['in_sequence', 'ind'], ['output'])],
            [])
        self._assert_inferred(
            graph,
            [make_sequence_value_info('in_sequence', TensorProto.FLOAT, (2, 3, 4)),
             make_tensor_value_info('output', TensorProto.FLOAT, (2, 3, 4))])  # type: ignore

    def test_sequence_at_unknown_shape(self):  # type: () -> None
        graph = self._make_graph(
            [('input1', TensorProto.FLOAT, (2, 3, 4)),
             ('input2', TensorProto.FLOAT, (2, 3)),
             ('input3', TensorProto.FLOAT, (2, 3, 4)),
             ('ind', TensorProto.INT64, ())],
            [make_node('SequenceConstruct', ['input1', 'input2', 'input3'], ['in_sequence']),
             make_node('SequenceAt', ['in_sequence', 'ind'], ['output'])],
            [])
        self._assert_inferred(
            graph,
            [make_sequence_value_info('in_sequence', TensorProto.FLOAT, None),
             make_tensor_value_info('output', TensorProto.FLOAT, None)])  # type: ignore

    def test_sequence_at_unknown_dim_size(self):  # type: () -> None
        graph = self._make_graph(
            [('input1', TensorProto.FLOAT, (2, 3, 4)),
             ('input2', TensorProto.FLOAT, (2, 3, 5)),
             ('input3', TensorProto.FLOAT, (2, 3, 4)),
             ('ind', TensorProto.INT64, ())],
            [make_node('SequenceConstruct', ['input1', 'input2', 'input3'], ['in_sequence']),
             make_node('SequenceAt', ['in_sequence', 'ind'], ['output'])],
            [])
        self._assert_inferred(
            graph,
            [make_sequence_value_info('in_sequence', TensorProto.FLOAT, (2, 3, None)),  # type: ignore
             make_tensor_value_info('output', TensorProto.FLOAT, (2, 3, None))])  # type: ignore

    def test_sequence_erase(self):  # type: () -> None
        graph = self._make_graph(
            [('input1', TensorProto.FLOAT, (2, 3, 4)),
             ('input2', TensorProto.FLOAT, (2, 3, 4)),
             ('input3', TensorProto.FLOAT, (2, 3, 4)),
             ('ind', TensorProto.INT64, ())],
            [make_node('SequenceConstruct', ['input1', 'input2', 'input3'], ['in_sequence']),
             make_node('SequenceErase', ['in_sequence', 'ind'], ['output_sequence'])],
            [])
        self._assert_inferred(
            graph,
            [make_sequence_value_info('in_sequence', TensorProto.FLOAT, (2, 3, 4)),
             make_sequence_value_info('output_sequence', TensorProto.FLOAT, (2, 3, 4))])  # type: ignore

    def test_sequence_erase_diff_dim_size(self):  # type: () -> None
        graph = self._make_graph(
            [('input1', TensorProto.FLOAT, (2, 3, 'x')),
             ('input2', TensorProto.FLOAT, (2, 3, 'x')),
             ('input3', TensorProto.FLOAT, (2, 5, 'x')),
             ('ind', TensorProto.INT64, ())],
            [make_node('SequenceConstruct', ['input1', 'input2', 'input3'], ['in_sequence']),
             make_node('SequenceErase', ['in_sequence', 'ind'], ['output_sequence'])],
            [])
        self._assert_inferred(
            graph,
            [make_sequence_value_info('in_sequence', TensorProto.FLOAT, (2, None, 'x')),  # type: ignore
             make_sequence_value_info('output_sequence', TensorProto.FLOAT, (2, None, 'x'))])  # type: ignore

    def test_sequence_length(self):  # type: () -> None
        graph = self._make_graph(
            [('input1', TensorProto.FLOAT, (2, 3, 'x')),
             ('input2', TensorProto.FLOAT, (2, 3, 'x')),
             ('input3', TensorProto.FLOAT, (2, 3, 'x'))],
            [make_node('SequenceConstruct', ['input1', 'input2', 'input3'], ['in_sequence']),
             make_node('SequenceLength', ['in_sequence'], ['len'])],
            [])
        self._assert_inferred(
            graph,
            [make_sequence_value_info('in_sequence', TensorProto.FLOAT, (2, 3, 'x')),
             make_tensor_value_info('len', TensorProto.INT64, ())])  # type: ignore

    def test_split_to_sequence(self):  # type: () -> None
        graph = self._make_graph(
            [('input', TensorProto.FLOAT, (6, 4)),
             ('split', TensorProto.INT32, (2,))],
            [make_node('SplitToSequence', ['input', 'split'], ['output_sequence'])],
            [],
            initializer=[make_tensor('split', TensorProto.INT32, (), (3, 3))])
        self._assert_inferred(graph,
            [make_sequence_value_info('output_sequence', TensorProto.FLOAT, (3, 4))])  # type: ignore

    def test_split_to_sequence_scalar(self):  # type: () -> None
        graph = self._make_graph(
            [('input', TensorProto.FLOAT, (6, 4)),
             ('split', TensorProto.INT32, ())],
            [make_node('SplitToSequence', ['input', 'split'], ['output_sequence'])],
            [],
            initializer=[make_tensor('split', TensorProto.INT32, (), (2, ))])
        self._assert_inferred(graph,
            [make_sequence_value_info('output_sequence', TensorProto.FLOAT, (2, 4))])  # type: ignore

    def test_split_to_sequence_keepdims(self):  # type: () -> None
        graph = self._make_graph(
            [('input', TensorProto.FLOAT, (6, 4))],
            [make_node('SplitToSequence', ['input'], ['output_sequence'], keepdims=1)],
            [])
        self._assert_inferred(graph,
            [make_sequence_value_info('output_sequence', TensorProto.FLOAT, (1, 4))])  # type: ignore

    def test_split_to_sequence_not_keepdims(self):  # type: () -> None
        graph = self._make_graph(
            [('input', TensorProto.FLOAT, (6, 4))],
            [make_node('SplitToSequence', ['input'], ['output_sequence'], keepdims=0)],
            [])
        self._assert_inferred(graph,
            [make_sequence_value_info('output_sequence', TensorProto.FLOAT, (4, ))])  # type: ignore

    def test_split_to_sequence_ignore_keepdims(self):  # type: () -> None
        graph = self._make_graph(
            [('input', TensorProto.FLOAT, (6, 4)),
             ('split', TensorProto.INT32, (2,))],
            [make_node('SplitToSequence', ['input', 'split'], ['output_sequence'], keepdims=0)],
            [],
            initializer=[make_tensor('split', TensorProto.INT32, (), (3, 3))])
        self._assert_inferred(graph,
            [make_sequence_value_info('output_sequence', TensorProto.FLOAT, (3, 4))])  # type: ignore

    def test_split_to_sequence_axis(self):  # type: () -> None
        graph = self._make_graph(
            [('input', TensorProto.FLOAT, (6, 4))],
            [make_node('SplitToSequence', ['input'], ['output_sequence'], axis=1)],
            [])
        self._assert_inferred(graph,
            [make_sequence_value_info('output_sequence', TensorProto.FLOAT, (6, 1))])  # type: ignore

    def test_split_to_sequence_neg_axis(self):  # type: () -> None
        graph = self._make_graph(
            [('input', TensorProto.FLOAT, (6, 4))],
            [make_node('SplitToSequence', ['input'], ['output_sequence'], axis=-2)],
            [])
        self._assert_inferred(graph,
            [make_sequence_value_info('output_sequence', TensorProto.FLOAT, (1, 4))])  # type: ignore

    def test_split_to_sequence_split_sizes(self):  # type: () -> None
        graph = self._make_graph(
            [('input', TensorProto.FLOAT, (6, 4)),
             ('split', TensorProto.INT32, (3,))],
            [make_node('SplitToSequence', ['input', 'split'], ['output_sequence'])],
            [],
            initializer=[make_tensor('split', TensorProto.INT32, (), (2, 1, 3))])
        self._assert_inferred(graph,
            [make_sequence_value_info('output_sequence', TensorProto.FLOAT, (None, 4))])  # type: ignore

    def test_split_to_sequence_non_divisible(self):  # type: () -> None
        graph = self._make_graph(
            [('input', TensorProto.FLOAT, (6, 4)),
             ('split', TensorProto.INT32, ())],
            [make_node('SplitToSequence', ['input', 'split'], ['output_sequence'])],
            [],
            initializer=[make_tensor('split', TensorProto.INT32, (), (4, ))])
        self._assert_inferred(graph,
            [make_sequence_value_info('output_sequence', TensorProto.FLOAT, (None, 4))])  # type: ignore

    def test_concat_from_sequence(self):  # type: () -> None
        graph = self._make_graph(
            [('input1', TensorProto.FLOAT, (2, 3, 'x')),
             ('input2', TensorProto.FLOAT, (2, 3, 'x')),
             ('input3', TensorProto.FLOAT, (2, 3, 'x'))],
            [make_node('SequenceConstruct', ['input1', 'input2', 'input3'], ['in_sequence']),
             make_node('ConcatFromSequence', ['in_sequence'], ['out'], axis=0)],
            [])
        self._assert_inferred(
            graph,
            [make_sequence_value_info('in_sequence', TensorProto.FLOAT, (2, 3, 'x')),
             make_tensor_value_info('out', TensorProto.FLOAT, (None, 3, 'x'))])  # type: ignore

    def test_concat_from_sequence_unknown_shape(self):  # type: () -> None
        graph = self._make_graph(
            [('input1', TensorProto.FLOAT, (2, 3, 'x')),
             ('input2', TensorProto.FLOAT, (2, 3)),
             ('input3', TensorProto.FLOAT, (2, 3, 'x'))],
            [make_node('SequenceConstruct', ['input1', 'input2', 'input3'], ['in_sequence']),
             make_node('ConcatFromSequence', ['in_sequence'], ['out'], axis=0)],
            [])
        self._assert_inferred(
            graph,
            [make_sequence_value_info('in_sequence', TensorProto.FLOAT, None),
             make_tensor_value_info('out', TensorProto.FLOAT, None)])  # type: ignore

    def test_concat_from_sequence_unknown_dim_size(self):  # type: () -> None
        graph = self._make_graph(
            [('input1', TensorProto.FLOAT, (2, 3, 'x')),
             ('input2', TensorProto.FLOAT, (2, 4, 'x')),
             ('input3', TensorProto.FLOAT, (2, 3, 'x'))],
            [make_node('SequenceConstruct', ['input1', 'input2', 'input3'], ['in_sequence']),
             make_node('ConcatFromSequence', ['in_sequence'], ['out'], axis=0)],
            [])
        self._assert_inferred(
            graph,
            [make_sequence_value_info('in_sequence', TensorProto.FLOAT, (2, None, 'x')),  # type: ignore
             make_tensor_value_info('out', TensorProto.FLOAT, (None, None, 'x'))])  # type: ignore

    def test_concat_from_sequence_axis(self):  # type: () -> None
        graph = self._make_graph(
            [('input1', TensorProto.FLOAT, (2, 3, 'x')),
             ('input2', TensorProto.FLOAT, (2, 4, 'x')),
             ('input3', TensorProto.FLOAT, (2, 3, 'x'))],
            [make_node('SequenceConstruct', ['input1', 'input2', 'input3'], ['in_sequence']),
             make_node('ConcatFromSequence', ['in_sequence'], ['out'], axis=2)],
            [])
        self._assert_inferred(
            graph,
            [make_sequence_value_info('in_sequence', TensorProto.FLOAT, (2, None, 'x')),  # type: ignore
             make_tensor_value_info('out', TensorProto.FLOAT, (2, None, None))])  # type: ignore

    def test_concat_from_sequence_neg_axis(self):  # type: () -> None
        graph = self._make_graph(
            [('input1', TensorProto.FLOAT, (2, 3, 'x')),
             ('input2', TensorProto.FLOAT, (2, 4, 'x')),
             ('input3', TensorProto.FLOAT, (2, 3, 'x'))],
            [make_node('SequenceConstruct', ['input1', 'input2', 'input3'], ['in_sequence']),
             make_node('ConcatFromSequence', ['in_sequence'], ['out'], axis=-3)],
            [])
        self._assert_inferred(
            graph,
            [make_sequence_value_info('in_sequence', TensorProto.FLOAT, (2, None, 'x')),  # type: ignore
             make_tensor_value_info('out', TensorProto.FLOAT, (None, None, 'x'))])  # type: ignore

    def test_concat_from_sequence_new_axis(self):  # type: () -> None
        graph = self._make_graph(
            [('input1', TensorProto.FLOAT, (2, 3, 'x')),
             ('input2', TensorProto.FLOAT, (2, 3, 'x')),
             ('input3', TensorProto.FLOAT, (2, 3, 'x'))],
            [make_node('SequenceConstruct', ['input1', 'input2', 'input3'], ['in_sequence']),
             make_node('ConcatFromSequence', ['in_sequence'], ['out'], axis=2, new_axis=1)],
            [])
        self._assert_inferred(
            graph,
            [make_sequence_value_info('in_sequence', TensorProto.FLOAT, (2, 3, 'x')),
             make_tensor_value_info('out', TensorProto.FLOAT, (2, 3, None, 'x'))])  # type: ignore

    def test_concat_from_sequence_neg_new_axis(self):  # type: () -> None
        graph = self._make_graph(
            [('input1', TensorProto.FLOAT, (2, 3, 'x')),
             ('input2', TensorProto.FLOAT, (2, 3, 'x')),
             ('input3', TensorProto.FLOAT, (2, 3, 'x'))],
            [make_node('SequenceConstruct', ['input1', 'input2', 'input3'], ['in_sequence']),
             make_node('ConcatFromSequence', ['in_sequence'], ['out'], axis=-1, new_axis=1)],
            [])
        self._assert_inferred(
            graph,
            [make_sequence_value_info('in_sequence', TensorProto.FLOAT, (2, 3, 'x')),
             make_tensor_value_info('out', TensorProto.FLOAT, (2, 3, 'x', None))])  # type: ignore

<<<<<<< HEAD
    def test_adam(self):  # type: () -> None
        graph = self._make_graph(
            [('R', TensorProto.FLOAT, ()),  # scalar's shape is ()
             ('T', TensorProto.INT64, ()),  # scalar's shape is ()
             ('X', TensorProto.FLOAT, (1, 2)),
             ('G', TensorProto.FLOAT, (1, 2)),
             ('V', TensorProto.FLOAT, (1, 2)),
             ('H', TensorProto.FLOAT, (1, 2))],
            [make_node('Adam', ['R', 'T', 'X', 'G', 'V', 'H'], ['X_new', 'V_new', 'H_new'],
             alpha=0.9, beta=1.0, norm_coefficient=0.02)],
            [])
        self._assert_inferred(graph,
            [make_tensor_value_info('X_new', TensorProto.FLOAT, (1, 2)),
             make_tensor_value_info('V_new', TensorProto.FLOAT, (1, 2)),
             make_tensor_value_info('H_new', TensorProto.FLOAT, (1, 2))])

    def test_adam_multiple(self):  # type: () -> None
        graph = self._make_graph(
            [('R', TensorProto.FLOAT, ()),  # scalar's shape is ()
             ('T', TensorProto.INT64, ()),  # scalar's shape is ()
             ('X1', TensorProto.FLOAT, (1, 2)),
             ('X2', TensorProto.FLOAT, (3, 4)),
             ('G1', TensorProto.FLOAT, (1, 2)),
             ('G2', TensorProto.FLOAT, (3, 4)),
             ('V1', TensorProto.FLOAT, (1, 2)),
             ('V2', TensorProto.FLOAT, (3, 4)),
             ('H1', TensorProto.FLOAT, (1, 2)),
             ('H2', TensorProto.FLOAT, (3, 4))],
            [make_node('Adam', ['R', 'T', 'X1', 'X2', 'G1', 'G2', 'V1', 'V2', 'H1', 'H2'],
             ['X1_new', 'X2_new', 'V1_new', 'V2_new', 'H1_new', 'H2_new'],
             alpha=0.9, beta=1.0, norm_coefficient=0.02)],
            [])
        self._assert_inferred(graph,
            [make_tensor_value_info('X1_new', TensorProto.FLOAT, (1, 2)),
             make_tensor_value_info('X2_new', TensorProto.FLOAT, (3, 4)),
             make_tensor_value_info('V1_new', TensorProto.FLOAT, (1, 2)),
             make_tensor_value_info('V2_new', TensorProto.FLOAT, (3, 4)),
             make_tensor_value_info('H1_new', TensorProto.FLOAT, (1, 2)),
             make_tensor_value_info('H2_new', TensorProto.FLOAT, (3, 4))])
=======
    def test_pad_opset10(self):  # type: () -> None
        graph = self._make_graph(
            [('x', TensorProto.FLOAT, (1, None, 2))],
            [make_node('Pad', 'x', 'y', pads=[1, 3, 1, 1, 0, 1])],
            [])
        self._assert_inferred(graph, [make_tensor_value_info('y', TensorProto.FLOAT, (3, None, 4))], opset_imports=[helper.make_opsetid("", 10)])  # type: ignore

    def test_constant_pad_2d_opset10(self):  # type: () -> None
        graph = self._make_graph(
            [('x', TensorProto.FLOAT, (2, 3, 4, 4))],
            [make_node('Pad', 'x', 'y', pads=[0, 0, 3, 1, 0, 0, 4, 2], mode="constant", value=2.0)],
            [])
        self._assert_inferred(graph, [make_tensor_value_info('y', TensorProto.FLOAT, (2, 3, 11, 7))], opset_imports=[helper.make_opsetid("", 10)])

    def test_pad(self):  # type: () -> None
        graph = self._make_graph(
            [('x', TensorProto.FLOAT, (1, None, 2)),
             ('pads', TensorProto.INT64, (6,))],
            [make_node('Pad', ['x', 'pads'], 'y')],
            [],
            initializer=[make_tensor('pads', TensorProto.INT64, (6,), (1, 3, 1, 1, 0, 1,))])
        self._assert_inferred(graph, [make_tensor_value_info('y', TensorProto.FLOAT, (3, None, 4))])  # type: ignore

    def test_gatherelements_basic(self):  # type: () -> None
        graph = self._make_graph(
            [('x', TensorProto.FLOAT, (6,)),
             ('indices', TensorProto.INT64, (2,))],
            [make_node('GatherElements', ['x', 'indices'], ['y'])],
            [])
        self._assert_inferred(graph, [make_tensor_value_info('y', TensorProto.FLOAT, (2,))])

    def test_gatherelements_indices_missing_shape(self):  # type: () -> None
        graph = self._make_graph(
            [('x', TensorProto.FLOAT, (6,)),
             ('indices', TensorProto.INT64, None)],  # type: ignore
            [make_node('GatherElements', ['x', 'indices'], ['y'])],
            [])
        self._assert_inferred(graph, [make_tensor_value_info('y', TensorProto.FLOAT, None)])  # type: ignore

    def test_einsum_transpose(self):  # type: () -> None
        graph = self._make_graph(
            [('x', TensorProto.FLOAT, (3, 4))],
            [make_node('Einsum', ['x'], ['y'], equation='ij->ji')],
            [],)
        self._assert_inferred(graph, [make_tensor_value_info('y', TensorProto.FLOAT, (None, None))])  # type: ignore

    def test_einsum_sum_along_dim(self):  # type: () -> None
        graph = self._make_graph(
            [('x', TensorProto.FLOAT, (3, 4))],
            [make_node('Einsum', ['x'], ['y'], equation='i j->i ')],
            [],)
        self._assert_inferred(graph, [make_tensor_value_info('y', TensorProto.FLOAT, (None, ))])  # type: ignore

    def test_einsum_ellipsis(self):  # type: () -> None
        graph = self._make_graph(
            [('x', TensorProto.FLOAT, (3, 4))],
            [make_node('Einsum', ['x'], ['y'], equation='... ii ->... i')],
            [],)
        self._assert_inferred(graph, [make_tensor_value_info('y', TensorProto.FLOAT, (None, None))])  # type: ignore

    def test_einsum_batch_matmul(self):  # type: () -> None
        graph = self._make_graph(
            [('x', TensorProto.FLOAT, (5, 2, 3)),
             ('y', TensorProto.FLOAT, (5, 3, 4))],
            [make_node('Einsum', ['x', 'y'], ['z'], equation='bij , b jk-> bik')],
            [],)
        self._assert_inferred(graph, [make_tensor_value_info('z', TensorProto.FLOAT, (None, None, None))])  # type: ignore

    def test_einsum_left_hand_eqn(self):  # type: () -> None
        graph = self._make_graph(
            [('x', TensorProto.FLOAT, (2, 3)),
             ('y', TensorProto.FLOAT, (3, 4))],
            [make_node('Einsum', ['x', 'y'], ['z'], equation='ij,kl')],
            [],)
        self._assert_inferred(graph, [make_tensor_value_info('z', TensorProto.FLOAT, (None, None, None, None))])  # type: ignore

    def test_einsum_incorrect_num_inputs(self):  # type: () -> None
        graph = self._make_graph(
            [("x", TensorProto.FLOAT, (2, 3)),
             ("y", TensorProto.FLOAT, (2, 3)),
             ("z", TensorProto.FLOAT, (2, 3))],
            [make_node('Einsum', ['x', 'y'], ['z'], equation='i,...j, k, l-> i')],
            [])
        self.assertRaises(checker.ValidationError, self._inferred, graph)

    def test_negative_log_likehood_shape_is_NCdd(self):  # type: () -> None
        N, C = 3, 4
        graph = self._make_graph(
            [('input', TensorProto.FLOAT, (N, C)),
             ('target', TensorProto.INT64, (N,))],
            [make_node('NegativeLogLikelihoodLoss', ['input', 'target'], ['loss'], reduction='none')],
            [])
        self._assert_inferred(graph, [make_tensor_value_info('loss', TensorProto.FLOAT, (N, ))])  # type: ignore

    def test_negative_log_likehood_shape_is_NC_with_weight(self):  # type: () -> None
        N, C = 3, 4
        graph = self._make_graph(
            [('input', TensorProto.FLOAT, (N, C)),
             ('target', TensorProto.INT64, (N,)),
             ('weight', TensorProto.FLOAT, (C,))],
            [make_node('NegativeLogLikelihoodLoss', ['input', 'target', 'weight'], ['loss'], reduction='none')],
            [])
        self._assert_inferred(graph, [make_tensor_value_info('loss', TensorProto.FLOAT, (N, ))])  # type: ignore

    def test_negative_log_likehood_shape_is_NC_reduction_mean(self):  # type: () -> None
        N, C = 3, 4
        graph = self._make_graph(
            [('input', TensorProto.FLOAT, (N, C)),
             ('target', TensorProto.INT64, (N,))],
            [make_node('NegativeLogLikelihoodLoss', ['input', 'target'], ['loss'], reduction='mean')],
            [])
        self._assert_inferred(graph, [make_tensor_value_info('loss', TensorProto.FLOAT, ())])  # type: ignore

    def test_negative_log_likehood_shape_is_NC_with_weight_reduction_mean(self):  # type: () -> None
        N, C = 3, 4
        graph = self._make_graph(
            [('input', TensorProto.FLOAT, (N, C)),
             ('target', TensorProto.INT64, (N,)),
             ('weight', TensorProto.FLOAT, (C,))],
            [make_node('NegativeLogLikelihoodLoss', ['input', 'target', 'weight'], ['loss'], reduction='mean')],
            [])
        self._assert_inferred(graph, [make_tensor_value_info('loss', TensorProto.FLOAT, ())])  # type: ignore

    def test_negative_log_likehood_shape_is_NCd1d2(self):  # type: () -> None
        N, C, d1, d2 = 3, 4, 5, 6
        graph = self._make_graph(
            [("input", TensorProto.FLOAT, (N, C, d1, d2)),
             ("target", TensorProto.INT64, (N, d1, d2))],
            [make_node('NegativeLogLikelihoodLoss', ['input', 'target'], ['loss'], reduction='none')],
            [])
        self._assert_inferred(graph, [make_tensor_value_info('loss', TensorProto.FLOAT, (N, d1, d2))])  # type: ignore

    def test_negative_log_likehood_shape_is_NCd1d2_with_weight(self):  # type: () -> None
        N, C, d1, d2 = 3, 4, 5, 6
        graph = self._make_graph(
            [("input", TensorProto.FLOAT, (N, C, d1, d2)),
             ("target", TensorProto.INT64, (N, d1, d2)),
             ("weight", TensorProto.FLOAT, (C,))],
            [make_node('NegativeLogLikelihoodLoss', ['input', 'target', 'weight'], ['loss'], reduction='none')],
            [])
        self._assert_inferred(graph, [make_tensor_value_info('loss', TensorProto.FLOAT, (N, d1, d2))])  # type: ignore

    def test_negative_log_likehood_shape_is_NCd1d2_reduction_sum(self):  # type: () -> None
        N, C, d1, d2 = 3, 4, 5, 6
        graph = self._make_graph(
            [("input", TensorProto.FLOAT, (N, C, d1, d2)),
             ("target", TensorProto.INT64, (N, d1, d2))],
            [make_node('NegativeLogLikelihoodLoss', ['input', 'target'], ['loss'], reduction='sum')],
            [])
        self._assert_inferred(graph, [make_tensor_value_info('loss', TensorProto.FLOAT, ())])  # type: ignore

    def test_negative_log_likehood_shape_is_NCd1d2_with_weight_reduction_mean(self):  # type: () -> None
        N, C, d1, d2 = 3, 4, 5, 6
        graph = self._make_graph(
            [("input", TensorProto.FLOAT, (N, C, d1, d2)),
             ("target", TensorProto.INT64, (N, d1, d2)),
             ("weight", TensorProto.FLOAT, (C,))],
            [make_node('NegativeLogLikelihoodLoss', ['input', 'target', 'weight'], ['loss'], reduction='mean')],
            [])
        self._assert_inferred(graph, [make_tensor_value_info('loss', TensorProto.FLOAT, ())])  # type: ignore

    def test_negative_log_likehood_input_target_shape_mismatch(self):  # type: () -> None
        N, C, d1, d2 = 3, 4, 5, 6
        graph = self._make_graph(
            [("input", TensorProto.FLOAT, (N, d1, d2)),
             ("target", TensorProto.INT64, (N, d1 + 1, d2)),
             ("weight", TensorProto.FLOAT, (C,)),
             ("loss", TensorProto.FLOAT, ())],
            [make_node('NegativeLogLikelihoodLoss', ['input', 'target', 'weight'], ['loss'], reduction='mean')],
            [])
        self.assertRaises(checker.ValidationError, self._inferred, graph)

    def test_negative_log_likehood_input_weight_shape_mismatch(self):  # type: () -> None
        N, C, d1, d2 = 3, 4, 5, 6
        graph = self._make_graph(
            [("input", TensorProto.FLOAT, (N, C, d1, d2)),
             ("target", TensorProto.INT64, (N, d1, d2)),
             ("weight", TensorProto.FLOAT, (C + 1,)),
             ("loss", TensorProto.FLOAT, (N, d1, d2))],
            [make_node('NegativeLogLikelihoodLoss', ['input', 'target', 'weight'], ['loss'], reduction='none')],
            [])
        self.assertRaises(checker.ValidationError, self._inferred, graph)

    def test_celu_function_output_shape(self):  # type: () -> None
        graph = self._make_graph(
            [('X', TensorProto.FLOAT, (25, 48, 16, 16))],
            [make_node('Celu', ['X'], ['Y'], alpha=2.0)],
            []
        )
        self._assert_inferred(graph, [make_tensor_value_info('Y', TensorProto.FLOAT, (25, 48, 16, 16))])
>>>>>>> 807c62cf


if __name__ == '__main__':
    unittest.main()<|MERGE_RESOLUTION|>--- conflicted
+++ resolved
@@ -2810,7 +2810,6 @@
             [make_sequence_value_info('in_sequence', TensorProto.FLOAT, (2, 3, 'x')),
              make_tensor_value_info('out', TensorProto.FLOAT, (2, 3, 'x', None))])  # type: ignore
 
-<<<<<<< HEAD
     def test_adam(self):  # type: () -> None
         graph = self._make_graph(
             [('R', TensorProto.FLOAT, ()),  # scalar's shape is ()
@@ -2850,7 +2849,7 @@
              make_tensor_value_info('V2_new', TensorProto.FLOAT, (3, 4)),
              make_tensor_value_info('H1_new', TensorProto.FLOAT, (1, 2)),
              make_tensor_value_info('H2_new', TensorProto.FLOAT, (3, 4))])
-=======
+
     def test_pad_opset10(self):  # type: () -> None
         graph = self._make_graph(
             [('x', TensorProto.FLOAT, (1, None, 2))],
@@ -3041,7 +3040,6 @@
             []
         )
         self._assert_inferred(graph, [make_tensor_value_info('Y', TensorProto.FLOAT, (25, 48, 16, 16))])
->>>>>>> 807c62cf
 
 
 if __name__ == '__main__':
