# Copyright (c) ONNX Project Contributors

# SPDX-License-Identifier: Apache-2.0

from __future__ import annotations

import unittest
from typing import Any, Sequence

import numpy as np
import pytest
from parameterized import parameterized

import onnx.shape_inference
from onnx import (
    ONNX_ML,
    GraphProto,
    ModelProto,
    NodeProto,
    OperatorSetIdProto,
    SparseTensorProto,
    TensorProto,
    TypeProto,
    ValueInfoProto,
    checker,
    defs,
    helper,
    numpy_helper,
)
from onnx.defs import (
    AI_ONNX_PREVIEW_TRAINING_DOMAIN,
    ONNX_DOMAIN,
    ONNX_ML_DOMAIN,
    OpSchema,
    SchemaError,
)
from onnx.helper import (
    make_empty_tensor_value_info,
    make_node,
    make_opsetid,
    make_tensor,
    make_tensor_sequence_value_info,
    make_tensor_value_info,
)
from onnx.parser import parse_graph


def get_available_versions(schema: OpSchema) -> set[int]:
    versions: set[int] = set()
    for version in range(schema.since_version, 0, -1):
        try:
            versions.add(defs.get_schema(schema.name, version).since_version)
        except SchemaError:
            break
    return versions


ALL_OP_VERSIONS: dict[str, frozenset[int]] = {
    schema.name: frozenset(get_available_versions(schema))
    for schema in defs.get_all_schemas()
}


def all_versions_for(op_name: str) -> list[tuple[str, int]]:
    versions_set = ALL_OP_VERSIONS[op_name]
    assert versions_set
    versions = sorted(versions_set)
    return [
        (
            f"version{version}",
            version,
        )
        for version in versions
        # FIXME(#5289): Reshape errors in self._make_graph when version <= 5.
        # Issue reference: https://github.com/onnx/onnx/issues/5289.
        if version > 5
    ]


class TestShapeInferenceHelper(unittest.TestCase):
    def _make_graph(
        self,
        seed_values: Sequence[str | tuple[str, TensorProto.DataType, Any]],
        nodes: list[NodeProto],
        value_info: list[ValueInfoProto],
        initializer: Sequence[TensorProto] | None = None,
    ) -> GraphProto:
        if initializer is None:
            initializer = []
        names_in_initializer = {x.name for x in initializer}
        input_value_infos = []
        # If the starting values are not also initializers,
        # introduce the starting values as the output of reshape,
        # so that the sizes are guaranteed to be unknown
        for seed_value in seed_values:
            if isinstance(seed_value, tuple):
                seed_name, proto_type = seed_value[:2]
                seed_value_info = make_tensor_value_info(*seed_value)
            else:
                seed_name, proto_type = seed_value, TensorProto.UNDEFINED
                seed_value_info = make_empty_tensor_value_info(seed_value)
            if seed_name in names_in_initializer:
                input_value_infos.append(seed_value_info)
            else:
                value_info.append(seed_value_info)
                input_value_infos.append(
                    make_tensor_value_info("SEED_" + seed_name, proto_type, ())
                )
                input_value_infos.append(
                    make_tensor_value_info(
                        "UNKNOWN_SHAPE_" + seed_name, TensorProto.INT64, (None,)
                    )
                )
                nodes[:0] = [
                    make_node(
                        "Reshape",
                        ["SEED_" + seed_name, "UNKNOWN_SHAPE_" + seed_name],
                        [seed_name],
                    )
                ]
        return helper.make_graph(
            nodes,
            "test",
            input_value_infos,
            [],
            initializer=initializer,
            value_info=value_info,
        )

    def _inferred(
        self, graph_or_model: GraphProto | ModelProto, **kwargs: Any
    ) -> ModelProto:
        data_prop = kwargs.pop("data_prop", False)
        if isinstance(graph_or_model, GraphProto):
            kwargs["producer_name"] = "onnx-test"
            orig_model = helper.make_model(graph_or_model, **kwargs)
        else:
            orig_model = graph_or_model
        inferred_model = onnx.shape_inference.infer_shapes(
            orig_model, strict_mode=True, data_prop=data_prop
        )
        checker.check_model(inferred_model)
        return inferred_model

    def _assert_inferred(
        self,
        graph_or_model: GraphProto | ModelProto,
        vis: list[ValueInfoProto],
        **kwargs: Any,
    ) -> None:
        graph = (
            graph_or_model
            if isinstance(graph_or_model, GraphProto)
            else graph_or_model.graph
        )
        names_in_vis = {x.name for x in vis}
        vis = [x for x in graph.value_info if x.name not in names_in_vis] + vis
        inferred_model = self._inferred(graph_or_model, **kwargs)
        inferred_vis = list(inferred_model.graph.value_info)
        vis = sorted(vis, key=lambda x: x.name)  # type: ignore[no-any-return]
        inferred_vis = sorted(inferred_vis, key=lambda x: x.name)  # type: ignore
        assert len(vis) == len(inferred_vis)
        for v, inferred_v in zip(vis, inferred_vis):
            self._compare_value_infos(v.type, inferred_v.type)

    def _compare_value_infos(
        self, vi_type: TypeProto, inferred_vi_type: TypeProto
    ) -> None:
        if vi_type.HasField("tensor_type"):
            assert inferred_vi_type.HasField("tensor_type")
            assert vi_type.tensor_type.HasField("elem_type")
            assert inferred_vi_type.tensor_type.HasField("elem_type")
            assert (
                vi_type.tensor_type.elem_type == inferred_vi_type.tensor_type.elem_type
            )
            assert vi_type.tensor_type.HasField(
                "shape"
            ) == inferred_vi_type.tensor_type.HasField("shape")
            if vi_type.tensor_type.HasField("shape"):
                assert len(vi_type.tensor_type.shape.dim) == len(
                    inferred_vi_type.tensor_type.shape.dim
                )
                for dim_i, dim in enumerate(vi_type.tensor_type.shape.dim):
                    inferred_dim = inferred_vi_type.tensor_type.shape.dim[dim_i]
                    # if it is a symbolic shape, make sure the inferred symbol has generated (dim_param)
                    if dim.dim_param:
                        assert (
                            dim.dim_param == inferred_dim.dim_param
                        ), f"\n{vi_type}\n{inferred_vi_type}\n"
                    else:
                        assert (
                            dim.dim_value == inferred_dim.dim_value
                        ), f"\n{vi_type}\n{inferred_vi_type}\n"
        elif vi_type.HasField("sequence_type"):
            assert inferred_vi_type.HasField("sequence_type")
            vi = vi_type.sequence_type.elem_type
            inferred_vi = inferred_vi_type.sequence_type.elem_type
            self._compare_value_infos(vi, inferred_vi)
        elif vi_type.HasField("optional_type"):
            assert inferred_vi_type.HasField("optional_type")
            vi = vi_type.optional_type.elem_type
            inferred_vi = inferred_vi_type.optional_type.elem_type
            self._compare_value_infos(vi, inferred_vi)
        elif vi_type.HasField("map_type"):
            assert inferred_vi_type.HasField("map_type")
            assert vi_type.map_type.key_type == vi_type.map_type.key_type
            self._compare_value_infos(
                vi_type.map_type.value_type, inferred_vi_type.map_type.value_type
            )
        elif vi_type == onnx.TypeProto():
            assert inferred_vi_type == onnx.TypeProto()
        else:
            raise NotImplementedError(
                "Unrecognized value info type in _compare_value_infos: ", str(vi_type)
            )

    def skipIf(self, condition, reason):
        if condition:
            pytest.skip(reason)


class TestShapeInference(TestShapeInferenceHelper):
    def test_empty_graph(self) -> None:
        graph = self._make_graph(["y"], [], [])
        self.assertRaises(onnx.shape_inference.InferenceError, self._inferred, graph)

    def _identity_prop(self, op: str, **kwargs: Any) -> None:
        graph = self._make_graph(
            [("x", TensorProto.FLOAT, (30, 4, 5))],
            [make_node(op, "x", "y", **kwargs)],
            [],
        )
        self._assert_inferred(
            graph, [make_tensor_value_info("y", TensorProto.FLOAT, (30, 4, 5))]
        )

    @parameterized.expand(all_versions_for("Transpose"))
    def test_transpose(self, _, version) -> None:
        graph = self._make_graph(
            [("X", TensorProto.FLOAT, (2, 3, 4))],
            [make_node("Transpose", ["X"], ["Y"], perm=[1, 0, 2])],
            [],
        )
        self._assert_inferred(
            graph,
            [make_tensor_value_info("Y", TensorProto.FLOAT, (3, 2, 4))],
            opset_imports=[helper.make_opsetid(ONNX_DOMAIN, version)],
        )

    @parameterized.expand(all_versions_for("Transpose"))
    def test_transpose_preexisting(self, _, version) -> None:
        graph = self._make_graph(
            [("X", TensorProto.FLOAT, (2, 3, 4))],
            [make_node("Transpose", ["X"], ["Y"], perm=[1, 0, 2])],
            [make_tensor_value_info("Y", TensorProto.FLOAT, None)],
        )
        self._assert_inferred(
            graph,
            [make_tensor_value_info("Y", TensorProto.FLOAT, (3, 2, 4))],
            opset_imports=[helper.make_opsetid(ONNX_DOMAIN, version)],
        )

    @parameterized.expand(all_versions_for("Transpose"))
    def test_transpose_scalar(self, _, version) -> None:
        graph = self._make_graph(
            [("X", TensorProto.FLOAT, ())],
            [make_node("Transpose", ["X"], ["Y"])],
            [],
        )

        self._assert_inferred(
            graph,
            [make_tensor_value_info("Y", TensorProto.FLOAT, ())],
            opset_imports=[helper.make_opsetid(ONNX_DOMAIN, version)],
        )

    @parameterized.expand(all_versions_for("Transpose"))
    def test_transpose_partial(self, _, version) -> None:
        graph = self._make_graph(
            [("X", TensorProto.FLOAT, (2, 3, 4))],
            [make_node("Transpose", ["X"], ["Y"], perm=[1, 0, 2])],
            [make_tensor_value_info("Y", TensorProto.UNDEFINED, (3, "a", "b"))],
        )  # type: ignore
        self._assert_inferred(
            graph,
            [make_tensor_value_info("Y", TensorProto.FLOAT, (3, 2, 4))],
            opset_imports=[helper.make_opsetid(ONNX_DOMAIN, version)],
        )

    @parameterized.expand(all_versions_for("Transpose"))
    def test_transpose_preexisting_incorrect_shape(self, *_) -> None:
        graph = self._make_graph(
            [("X", TensorProto.FLOAT, (2, 3, 4))],
            [make_node("Transpose", ["X"], ["Y"], perm=[1, 0, 2])],
            [make_tensor_value_info("Y", TensorProto.FLOAT, (5, 5, 5))],
        )
        self.assertRaises(onnx.shape_inference.InferenceError, self._inferred, graph)

    @parameterized.expand(all_versions_for("Transpose"))
    def test_transpose_preexisting_incorrect_type(self, *_) -> None:
        graph = self._make_graph(
            [("X", TensorProto.FLOAT, (2, 3, 4))],
            [make_node("Transpose", ["X"], ["Y"], perm=[1, 0, 2])],
            [make_tensor_value_info("Y", TensorProto.STRING, (3, 2, 4))],
        )
        self.assertRaises(onnx.shape_inference.InferenceError, self._inferred, graph)

    @parameterized.expand(all_versions_for("Transpose"))
    def test_transpose_incorrect_repeated_perm(self, *_) -> None:
        graph = self._make_graph(
            [("X", TensorProto.FLOAT, (2, 3, 4))],
            [make_node("Transpose", ["X"], ["Y"], perm=[1, 0, 1])],
            [],
        )
        self.assertRaises(onnx.shape_inference.InferenceError, self._inferred, graph)

    def _make_matmul_test_all_dims_known(
        self, version, shape1: Sequence[int], shape2: Sequence[int]
    ) -> None:
        expected_out_shape = np.matmul(
            np.arange(np.product(shape1)).reshape(shape1),
            np.arange(np.product(shape2)).reshape(shape2),
        ).shape
        graph = self._make_graph(
            [("x", TensorProto.FLOAT, shape1), ("y", TensorProto.FLOAT, shape2)],
            [make_node("MatMul", ["x", "y"], ["z"])],
            [],
        )
        self._assert_inferred(
            graph,
            [make_tensor_value_info("z", TensorProto.FLOAT, expected_out_shape)],
            opset_imports=[helper.make_opsetid(ONNX_DOMAIN, version)],
        )

    @parameterized.expand(all_versions_for("MatMul"))
    def test_matmul_all_dims_known(self, _, version) -> None:
        self._make_matmul_test_all_dims_known(version, (2,), (2,))

        self._make_matmul_test_all_dims_known(version, (4, 2), (2, 4))
        self._make_matmul_test_all_dims_known(version, (5, 2), (2, 4))
        self._make_matmul_test_all_dims_known(version, (5, 2), (2, 1))
        self._make_matmul_test_all_dims_known(version, (1, 2), (2, 3))
        self._make_matmul_test_all_dims_known(version, (2,), (2, 3))
        self._make_matmul_test_all_dims_known(version, (4, 2), (2,))
        self._make_matmul_test_all_dims_known(version, (1, 4, 2), (3, 2, 3))
        self._make_matmul_test_all_dims_known(version, (3, 4, 2), (3, 2, 3))
        self._make_matmul_test_all_dims_known(version, (5, 1, 4, 2), (1, 3, 2, 3))
        self._make_matmul_test_all_dims_known(version, (4, 2), (3, 2, 3))

    def _make_matmul_test_allow_unknown(
        self, version, shape1: Any, shape2: Any, expected_out_shape: Any
    ) -> None:
        graph = self._make_graph(
            [("x", TensorProto.FLOAT, shape1), ("y", TensorProto.FLOAT, shape2)],
            [make_node("MatMul", ["x", "y"], ["z"])],
            [],
        )
        self._assert_inferred(
            graph,
            [make_tensor_value_info("z", TensorProto.FLOAT, expected_out_shape)],
            opset_imports=[helper.make_opsetid(ONNX_DOMAIN, version)],
        )

    @parameterized.expand(all_versions_for("MatMul"))
    def test_matmul_allow_unknown(self, _, version) -> None:
        self._make_matmul_test_allow_unknown(version, (None,), (None,), ())
        self._make_matmul_test_allow_unknown(version, (3,), (None,), ())
        self._make_matmul_test_allow_unknown(version, (2,), (2, "a"), ("a",))
        self._make_matmul_test_allow_unknown(version, (4, 2), (2, "a"), (4, "a"))
        self._make_matmul_test_allow_unknown(version, (4, None), (2, "a"), (4, "a"))
        self._make_matmul_test_allow_unknown(version, (4, None), (None, "a"), (4, "a"))
        self._make_matmul_test_allow_unknown(
            version, (1, 4, 2), ("a", 2, 5), ("a", 4, 5)
        )
        self._make_matmul_test_allow_unknown(
            version, (1, 3, 4, 2), ("a", 2, 5), (1, 3, 4, 5)
        )
        self._make_matmul_test_allow_unknown(version, (3,), None, None)
        self._make_matmul_test_allow_unknown(version, None, None, None)

    @parameterized.expand(all_versions_for("Cast"))
    def test_cast(self, _, version) -> None:
        graph = self._make_graph(
            [("x", TensorProto.FLOAT, (2, 4, 3))],
            [make_node("Cast", ["x"], ["y"], to=TensorProto.UINT8)],
            [],
        )
        self._assert_inferred(
            graph,
            [make_tensor_value_info("y", TensorProto.UINT8, (2, 4, 3))],
            opset_imports=[helper.make_opsetid(ONNX_DOMAIN, version)],
        )

    @parameterized.expand(all_versions_for("CastLike"))
    def test_cast_like(self, _, version) -> None:
        graph = self._make_graph(
            [("x", TensorProto.FLOAT, (2, 4, 3)), ("t", TensorProto.FLOAT16, ("N",))],
            [make_node("CastLike", ["x", "t"], ["y"])],
            [],
        )
        self._assert_inferred(
            graph,
            [make_tensor_value_info("y", TensorProto.FLOAT16, (2, 4, 3))],
            opset_imports=[helper.make_opsetid(ONNX_DOMAIN, version)],
        )

    @parameterized.expand(all_versions_for("Col2Im"))
    def test_col2im(self, _, version) -> None:
        graph = self._make_graph(
            [
                ("input", TensorProto.FLOAT, (1, 5, 5)),
                ("output_shape", TensorProto.INT64, (2,)),
                ("kernel_shape", TensorProto.INT64, (2,)),
            ],
            [
                make_node(
                    "Col2Im", ["input", "output_shape", "kernel_shape"], ["output"]
                )
            ],
            [],
            initializer=[
                make_tensor("output_shape", TensorProto.INT64, (2,), (5, 5)),
                make_tensor("kernel_shape", TensorProto.INT64, (2,), (1, 5)),
            ],
        )
        self._assert_inferred(
            graph,
            [make_tensor_value_info("output", TensorProto.FLOAT, (1, 1, 5, 5))],
            opset_imports=[helper.make_opsetid(ONNX_DOMAIN, version)],
        )

    @parameterized.expand(all_versions_for("Col2Im"))
    def test_col2im_strides(self, _, version) -> None:
        graph = self._make_graph(
            [
                ("input", TensorProto.FLOAT, (1, 9, 4)),
                ("output_shape", TensorProto.INT64, (2,)),
                ("kernel_shape", TensorProto.INT64, (2,)),
            ],
            [
                make_node(
                    "Col2Im",
                    ["input", "output_shape", "kernel_shape"],
                    ["output"],
                    strides=[2, 2],
                )
            ],
            [],
            initializer=[
                make_tensor("output_shape", TensorProto.INT64, (2,), (5, 5)),
                make_tensor("kernel_shape", TensorProto.INT64, (2,), (3, 3)),
            ],
        )
        self._assert_inferred(
            graph,
            [make_tensor_value_info("output", TensorProto.FLOAT, (1, 1, 5, 5))],
            opset_imports=[helper.make_opsetid(ONNX_DOMAIN, version)],
        )

    @parameterized.expand(all_versions_for("Col2Im"))
    def test_col2im_pads(self, _, version) -> None:
        graph = self._make_graph(
            [
                ("input", TensorProto.FLOAT, (1, 5, 15)),
                ("output_shape", TensorProto.INT64, (2,)),
                ("kernel_shape", TensorProto.INT64, (2,)),
            ],
            [
                make_node(
                    "Col2Im",
                    ["input", "output_shape", "kernel_shape"],
                    ["output"],
                    pads=[0, 1, 0, 1],
                )
            ],
            [],
            initializer=[
                make_tensor("output_shape", TensorProto.INT64, (2,), (5, 5)),
                make_tensor("kernel_shape", TensorProto.INT64, (2,), (1, 5)),
            ],
        )
        self._assert_inferred(
            graph,
            [make_tensor_value_info("output", TensorProto.FLOAT, (1, 1, 5, 5))],
            opset_imports=[helper.make_opsetid(ONNX_DOMAIN, version)],
        )

    @parameterized.expand(all_versions_for("Col2Im"))
    def test_col2im_dilations(self, _, version) -> None:
        graph = self._make_graph(
            [
                ("input", TensorProto.FLOAT, (1, 4, 5)),
                ("output_shape", TensorProto.INT64, (2,)),
                ("kernel_shape", TensorProto.INT64, (2,)),
            ],
            [
                make_node(
                    "Col2Im",
                    ["input", "output_shape", "kernel_shape"],
                    ["output"],
                    dilations=[1, 5],
                )
            ],
            [],
            initializer=[
                make_tensor("output_shape", TensorProto.INT64, (2,), (6, 6)),
                make_tensor("kernel_shape", TensorProto.INT64, (2,), (2, 2)),
            ],
        )
        self._assert_inferred(
            graph,
            [make_tensor_value_info("output", TensorProto.FLOAT, (1, 1, 6, 6))],
            opset_imports=[helper.make_opsetid(ONNX_DOMAIN, version)],
        )

    @parameterized.expand(all_versions_for("Col2Im"))
    def test_col2im_5d(self, _, version) -> None:
        graph = self._make_graph(
            [
                ("input", TensorProto.FLOAT, (1, 10, 12)),
                ("output_shape", TensorProto.INT64, (3,)),
                ("kernel_shape", TensorProto.INT64, (3,)),
            ],
            [
                make_node(
                    "Col2Im", ["input", "output_shape", "kernel_shape"], ["output"]
                )
            ],
            [],
            initializer=[
                make_tensor("output_shape", TensorProto.INT64, (3,), (3, 4, 5)),
                make_tensor("kernel_shape", TensorProto.INT64, (3,), (1, 1, 5)),
            ],
        )
        self._assert_inferred(
            graph,
            [make_tensor_value_info("output", TensorProto.FLOAT, (1, 2, 3, 4, 5))],
            opset_imports=[helper.make_opsetid(ONNX_DOMAIN, version)],
        )

    @parameterized.expand(all_versions_for("Concat"))
    def test_concat(self, _, version) -> None:
        graph = self._make_graph(
            [("x", TensorProto.FLOAT, (2, 4, 3)), ("y", TensorProto.FLOAT, (7, 4, 3))],
            [make_node("Concat", ["x", "y"], ["z"], axis=0)],
            [],
        )
        self._assert_inferred(
            graph,
            [make_tensor_value_info("z", TensorProto.FLOAT, (9, 4, 3))],
            opset_imports=[helper.make_opsetid(ONNX_DOMAIN, version)],
        )

    @parameterized.expand(all_versions_for("Concat"))
    def test_concat_missing_shape(self, *_) -> None:
        graph = self._make_graph(
            [
                ("x", TensorProto.FLOAT, (2, 4, 3)),
                "y",
                ("z", TensorProto.FLOAT, (None, None, None)),
            ],
            [make_node("Concat", ["x", "y", "z"], ["out"], axis=0)],
            [],
        )
        self.assertRaises(onnx.shape_inference.InferenceError, self._inferred, graph)

    @parameterized.expand(all_versions_for("Concat"))
    def test_concat_3d_axis_2(self, _, version) -> None:
        graph = self._make_graph(
            [("x", TensorProto.FLOAT, (2, 2, 2)), ("y", TensorProto.FLOAT, (2, 2, 2))],
            [make_node("Concat", ["x", "y"], ["z"], axis=2)],
            [],
        )
        self._assert_inferred(
            graph,
            [make_tensor_value_info("z", TensorProto.FLOAT, (2, 2, 4))],
            opset_imports=[helper.make_opsetid(ONNX_DOMAIN, version)],
        )

    @parameterized.expand(all_versions_for("Concat"))
    def test_concat_param(self, _, version) -> None:
        graph = self._make_graph(
            [("x", TensorProto.FLOAT, ("a", 2)), ("y", TensorProto.FLOAT, ("a", 3))],
            [make_node("Concat", ["x", "y"], ["z"], axis=1)],
            [],
        )
        self._assert_inferred(
            graph,
            [make_tensor_value_info("z", TensorProto.FLOAT, ("a", 5))],
            opset_imports=[helper.make_opsetid(ONNX_DOMAIN, version)],
        )

    @parameterized.expand(all_versions_for("Concat"))
    def test_concat_param_single_input(self, _, version) -> None:
        graph = self._make_graph(
            [("x", TensorProto.FLOAT, ("a", 2))],
            [make_node("Concat", ["x"], ["z"], axis=0)],
            [],
        )
        self._assert_inferred(
            graph,
            [make_tensor_value_info("z", TensorProto.FLOAT, ("a", 2))],
            opset_imports=[helper.make_opsetid(ONNX_DOMAIN, version)],
        )

    @parameterized.expand(all_versions_for("Reshape"))
    def test_reshape_dynamic_shape_known_rank(self, _, version) -> None:
        self.skipIf(version < 14, "Rank inference is added from Version 14")
        graph = self._make_graph(
            [("x", TensorProto.UINT8, (2, 4, 3)), ("shape", TensorProto.INT64, (2,))],
            [make_node("Reshape", ["x", "shape"], ["y"])],
            [],
        )
        self._assert_inferred(
            graph,
            [make_tensor_value_info("y", TensorProto.UINT8, (None, None))],
            opset_imports=[helper.make_opsetid(ONNX_DOMAIN, version)],
        )

    @parameterized.expand(all_versions_for("Reshape"))
    def test_reshape_dynamic_shape_symbolic(self, _, version) -> None:
        graph = self._make_graph(
            [("x", TensorProto.UINT8, (2, 4, 3)), ("shape", TensorProto.INT64, ("M",))],
            [make_node("Reshape", ["x", "shape"], ["y"])],
            [],
        )
        self._assert_inferred(
            graph,
            [make_tensor_value_info("y", TensorProto.UINT8, None)],
            opset_imports=[helper.make_opsetid(ONNX_DOMAIN, version)],
        )

    @parameterized.expand(all_versions_for("Reshape"))
    def test_reshape_dynamic_unknown_shape(self, _, version) -> None:
        graph = self._make_graph(
            [("x", TensorProto.UINT8, (2, 4, 3)), ("shape", TensorProto.INT64, None)],
            [make_node("Reshape", ["x", "shape"], ["y"])],
            [],
        )
        self._assert_inferred(
            graph,
            [make_tensor_value_info("y", TensorProto.UINT8, None)],
            opset_imports=[helper.make_opsetid(ONNX_DOMAIN, version)],
        )

    @parameterized.expand(all_versions_for("Reshape"))
    def test_reshape_static_shape(self, _, version) -> None:
        graph = self._make_graph(
            [("x", TensorProto.UINT8, (2, 4, 3)), ("shape", TensorProto.INT64, (2,))],
            [make_node("Reshape", ["x", "shape"], ["y"])],
            [],
            initializer=[make_tensor("shape", TensorProto.INT64, (2,), (3, 8))],
        )
        self._assert_inferred(
            graph,
            [make_tensor_value_info("y", TensorProto.UINT8, (3, 8))],
            opset_imports=[helper.make_opsetid(ONNX_DOMAIN, version)],
        )

    @parameterized.expand(all_versions_for("Reshape"))
    def test_reshape_static_shape_inferred(self, _, version) -> None:
        graph = self._make_graph(
            [("x", TensorProto.UINT8, (2, 4, 3)), ("shape", TensorProto.INT64, (3,))],
            [make_node("Reshape", ["x", "shape"], ["y"])],
            [],
            initializer=[make_tensor("shape", TensorProto.INT64, (3,), (0, 3, -1))],
        )
        self._assert_inferred(
            graph,
            [make_tensor_value_info("y", TensorProto.UINT8, (2, 3, 4))],
            opset_imports=[helper.make_opsetid(ONNX_DOMAIN, version)],
        )

    @parameterized.expand(all_versions_for("Reshape"))
    def test_reshape_static_shape_zero(self, _, version) -> None:
        graph = self._make_graph(
            [("x", TensorProto.UINT8, (1, 1, 1)), ("shape", TensorProto.INT64, (3,))],
            [make_node("Reshape", ["x", "shape"], ["y"])],
            [],
            initializer=[make_tensor("shape", TensorProto.INT64, (3,), (0, 1, 1))],
        )
        self._assert_inferred(
            graph,
            [make_tensor_value_info("y", TensorProto.UINT8, (1, 1, 1))],
            opset_imports=[helper.make_opsetid(ONNX_DOMAIN, version)],
        )

    @parameterized.expand(all_versions_for("Reshape"))
    def test_reshape_static_shape_allowzero(self, _, version) -> None:
        self.skipIf(version < 14, "allowzero is added from Version 14")
        graph = self._make_graph(
            [
                ("x", TensorProto.UINT8, (1, 0, 0)),
                ("shape", TensorProto.INT64, (3,)),
            ],
            [make_node("Reshape", ["x", "shape"], ["y"], allowzero=1)],
            [],
            initializer=[make_tensor("shape", TensorProto.INT64, (3,), (0, 1, 1))],
        )
        self._assert_inferred(
            graph,
            [make_tensor_value_info("y", TensorProto.UINT8, (0, 1, 1))],
            opset_imports=[helper.make_opsetid(ONNX_DOMAIN, version)],
        )

    @parameterized.expand(all_versions_for("Reshape"))
    def test_reshape_static_shape_constant(self, _, version) -> None:
        graph = self._make_graph(
            [("x", TensorProto.UINT8, (2, 4, 3))],
            [
                make_node(
                    "Constant",
                    [],
                    ["shape"],
                    value=make_tensor("shape", TensorProto.INT64, (2,), (3, 8)),
                ),
                make_node("Reshape", ["x", "shape"], ["y"]),
            ],
            [],
        )
        self._assert_inferred(
            graph,
            [
                make_tensor_value_info("shape", TensorProto.INT64, (2,)),
                make_tensor_value_info("y", TensorProto.UINT8, (3, 8)),
            ],
            opset_imports=[helper.make_opsetid(ONNX_DOMAIN, version)],
        )

    @parameterized.expand(all_versions_for("Upsample"))
    def test_upsample(self, _, version) -> None:
        if version == 7:
            graph = self._make_graph(
                [("x", TensorProto.INT32, (2, 4, 3, 5))],
                [make_node("Upsample", ["x"], ["y"], scales=[1.0, 1.1, 1.3, 1.9])],
                [],
            )
            self._assert_inferred(
                graph,
                [make_tensor_value_info("y", TensorProto.INT32, (2, 4, 3, 9))],
                opset_imports=[helper.make_opsetid(ONNX_DOMAIN, version)],
            )
        else:
            graph = self._make_graph(
                [
                    ("x", TensorProto.INT32, (2, 4, 3, 5)),
                    ("scales", TensorProto.FLOAT, (4,)),
                ],
                [make_node("Upsample", ["x", "scales"], ["y"])],
                [],
                initializer=[
                    make_tensor("scales", TensorProto.FLOAT, (4,), (1.0, 1.1, 1.3, 1.9))
                ],
            )

            def call_inference():
                self._assert_inferred(
                    graph,
                    [make_tensor_value_info("y", TensorProto.INT32, (2, 4, 3, 9))],
                    opset_imports=[helper.make_opsetid(ONNX_DOMAIN, version)],
                )

            if version == 9:
                call_inference()
            else:
                # Upsample is deprecated since Version 10.
                with self.assertRaises(onnx.checker.ValidationError) as cm:
                    call_inference()
                exception = cm.exception
                assert "Upsample is deprecated" in str(exception)

    @parameterized.expand(all_versions_for("Upsample"))
    def test_upsample_raw_data(self, _, version) -> None:
        if version == 7:
            graph = self._make_graph(
                [("x", TensorProto.INT32, (1, 3, 4, 5))],
                [make_node("Upsample", ["x"], ["y"], scales=[2.0, 1.1, 2.3, 1.9])],
                [],
            )
            self._assert_inferred(
                graph,
                [make_tensor_value_info("y", TensorProto.INT32, (2, 3, 9, 9))],
                opset_imports=[helper.make_opsetid(ONNX_DOMAIN, version)],
            )
        else:
            graph = self._make_graph(
                [
                    ("x", TensorProto.INT32, (2, 4, 3, 5)),
                    ("scales", TensorProto.FLOAT, (4,)),
                ],
                [make_node("Upsample", ["x", "scales"], ["y"])],
                [],
                initializer=[
                    make_tensor(
                        "scales",
                        TensorProto.FLOAT,
                        (4,),
                        vals=np.array([1.0, 1.1, 1.3, 1.9], dtype="<f4").tobytes(),
                        raw=True,
                    )
                ],
            )  # Feed raw bytes (force little endian ordering like onnx standard) for test purpose

            def call_inference():
                self._assert_inferred(
                    graph,
                    [make_tensor_value_info("y", TensorProto.INT32, (2, 4, 3, 9))],
                    opset_imports=[helper.make_opsetid(ONNX_DOMAIN, version)],
                )

            if version == 9:
                call_inference()
            else:
                # Upsample is deprecated since Version 10.
                with self.assertRaises(onnx.checker.ValidationError) as cm:
                    call_inference()
                exception = cm.exception
                assert "Upsample is deprecated" in str(exception)

    @parameterized.expand(all_versions_for("Expand"))
    def test_expand(self, _, version) -> None:
        graph = self._make_graph(
            [("x", TensorProto.INT32, (3, 1)), ("shape", TensorProto.INT64, (3,))],
            [make_node("Expand", ["x", "shape"], ["y"])],
            [],
            initializer=[make_tensor("shape", TensorProto.INT64, (3,), (2, 1, 6))],
        )
        self._assert_inferred(
            graph,
            [make_tensor_value_info("y", TensorProto.INT32, (2, 3, 6))],
            opset_imports=[helper.make_opsetid(ONNX_DOMAIN, version)],
        )

    @parameterized.expand(all_versions_for("Expand"))
    def test_expand_scalar_input(self, _, version) -> None:
        graph = self._make_graph(
            [("x", TensorProto.INT32, ()), ("shape", TensorProto.INT64, (2,))],
            [make_node("Expand", ["x", "shape"], ["y"])],
            [],
            initializer=[make_tensor("shape", TensorProto.INT64, (2,), (4, 8))],
        )
        self._assert_inferred(
            graph,
            [make_tensor_value_info("y", TensorProto.INT32, (4, 8))],
            opset_imports=[helper.make_opsetid(ONNX_DOMAIN, version)],
        )

    @parameterized.expand(all_versions_for("Expand"))
    def test_expand_raw_data(self, _, version) -> None:
        graph = self._make_graph(
            [("x", TensorProto.INT32, (3, 1)), ("shape", TensorProto.INT64, (2,))],
            [make_node("Expand", ["x", "shape"], ["y"])],
            [],
            initializer=[
                make_tensor(
                    "shape",
                    TensorProto.INT64,
                    (2,),
                    vals=np.array([3, 4], dtype="<i8").tobytes(),
                    raw=True,
                )
            ],
        )  # Feed raw bytes (force little endian ordering like onnx standard) for test purpose
        self._assert_inferred(
            graph,
            [make_tensor_value_info("y", TensorProto.INT32, (3, 4))],
            opset_imports=[helper.make_opsetid(ONNX_DOMAIN, version)],
        )

    @parameterized.expand(all_versions_for("Expand"))
    def test_expand_dynamic_shape(self, _, version) -> None:
        graph = self._make_graph(
            [
                ("x", TensorProto.INT32, (1, 2, None)),
                ("shape", TensorProto.INT64, (3,)),
            ],
            [make_node("Expand", ["x", "shape"], ["y"])],
            [],
            initializer=[],
        )
        self._assert_inferred(
            graph,
            [make_tensor_value_info("y", TensorProto.INT32, (None, 2, None))],
            opset_imports=[helper.make_opsetid(ONNX_DOMAIN, version)],
        )

    @parameterized.expand(all_versions_for("Expand"))
    def test_expand_symbolic_shape(self, _, version) -> None:
        graph = self._make_graph(
            [
                ("x", TensorProto.INT32, (1, 2, None)),
                ("shape", TensorProto.INT64, ("unk__0",)),
            ],
            [make_node("Expand", ["x", "shape"], ["y"])],
            [],
            initializer=[],
        )
        # if giving a symbolic shape, Expand should not infer any shape or rank inference
        self._assert_inferred(
            graph,
            [make_tensor_value_info("y", TensorProto.INT32, None)],
            opset_imports=[helper.make_opsetid(ONNX_DOMAIN, version)],
        )

    @parameterized.expand(all_versions_for("Resize"))
    def test_resize_size(self, _, version) -> None:
        if version == 10:
            graph = self._make_graph(
                [
                    ("x", TensorProto.INT32, (2, 4, 3, 5)),
                    ("scales", TensorProto.FLOAT, (4,)),
                ],
                [make_node("Resize", ["x", "scales"], ["y"])],
                [],
                initializer=[
                    make_tensor("scales", TensorProto.FLOAT, (4,), (1.0, 1.1, 1.3, 1.9))
                ],
            )
            self._assert_inferred(
                graph,
                [make_tensor_value_info("y", TensorProto.INT32, (2, 4, 3, 9))],
                opset_imports=[helper.make_opsetid(ONNX_DOMAIN, version)],
            )
        elif version == 11:
            graph = self._make_graph(
                [
                    ("x", TensorProto.INT32, (2, 4, 3, 5)),
                    ("roi", TensorProto.FLOAT, (8,)),
                    ("scales", TensorProto.FLOAT, (4,)),
                    ("sizes", TensorProto.INT64, (4,)),
                ],
                [make_node("Resize", ["x", "roi", "scales", "sizes"], ["y"])],
                [],
                initializer=[
                    make_tensor("sizes", TensorProto.INT64, (4,), (3, 5, 6, 7))
                ],
            )
            self._assert_inferred(
                graph,
                [make_tensor_value_info("y", TensorProto.INT32, (3, 5, 6, 7))],
                opset_imports=[helper.make_opsetid(ONNX_DOMAIN, version)],
            )
        else:
            graph = self._make_graph(
                [
                    ("x", TensorProto.INT32, (2, 4, 3, 5)),
                    ("roi", TensorProto.FLOAT, (8,)),
                    ("sizes", TensorProto.INT64, (4,)),
                ],
                [make_node("Resize", ["x", "roi", "", "sizes"], ["y"])],
                [],
                initializer=[
                    make_tensor("sizes", TensorProto.INT64, (4,), (3, 5, 6, 7))
                ],
            )
            self._assert_inferred(
                graph,
                [make_tensor_value_info("y", TensorProto.INT32, (3, 5, 6, 7))],
                opset_imports=[helper.make_opsetid(ONNX_DOMAIN, version)],
            )

    @parameterized.expand(all_versions_for("Resize"))
    def test_resize_size_axes_2_3(self, _, version) -> None:
        self.skipIf(version < 18, "axes is from Version 18")
        graph = self._make_graph(
            [
                ("x", TensorProto.INT32, (2, 4, 3, 5)),
                ("roi", TensorProto.FLOAT, (4,)),
                ("sizes", TensorProto.INT64, (2,)),
            ],
            [make_node("Resize", ["x", "roi", "", "sizes"], ["y"], axes=(2, 3))],
            [],
            initializer=[make_tensor("sizes", TensorProto.INT64, (2,), (6, 7))],
        )
        self._assert_inferred(
            graph,
            [make_tensor_value_info("y", TensorProto.INT32, (2, 4, 6, 7))],
            opset_imports=[helper.make_opsetid(ONNX_DOMAIN, version)],
        )

    @parameterized.expand(all_versions_for("Resize"))
    def test_resize_size_axes_3_2(self, _, version) -> None:
        self.skipIf(version < 18, "axes is from Version 18")
        graph = self._make_graph(
            [
                ("x", TensorProto.INT32, (2, 4, 3, 5)),
                ("roi", TensorProto.FLOAT, (4,)),
                ("sizes", TensorProto.INT64, (2,)),
            ],
            [make_node("Resize", ["x", "roi", "", "sizes"], ["y"], axes=(3, 2))],
            [],
            initializer=[make_tensor("sizes", TensorProto.INT64, (2,), (6, 7))],
        )
        self._assert_inferred(
            graph,
            [make_tensor_value_info("y", TensorProto.INT32, (2, 4, 7, 6))],
            opset_imports=[helper.make_opsetid(ONNX_DOMAIN, version)],
        )

    @parameterized.expand(all_versions_for("Resize"))
    def test_resize_size_not_larger(self, _, version) -> None:
        self.skipIf(
            version < 18,
            "keep_aspect_ratio_policy is from Version 18",
        )
        graph = self._make_graph(
            [
                ("x", TensorProto.INT32, (3, 5)),
                ("roi", TensorProto.FLOAT, (4,)),
                ("sizes", TensorProto.INT64, (2,)),
            ],
            [
                make_node(
                    "Resize",
                    ["x", "roi", "", "sizes"],
                    ["y"],
                    keep_aspect_ratio_policy="not_larger",
                )
            ],
            [],
            initializer=[make_tensor("sizes", TensorProto.INT64, (2,), (6, 6))],
        )
        self._assert_inferred(
            graph,
            [make_tensor_value_info("y", TensorProto.INT32, (4, 6))],
            opset_imports=[helper.make_opsetid(ONNX_DOMAIN, version)],
        )

    @parameterized.expand(all_versions_for("Resize"))
    def test_resize_size_axes_2_3_not_larger(self, _, version) -> None:
        self.skipIf(
            version < 18,
            "axes & keep_aspect_ratio_policy are from Version 18",
        )
        graph = self._make_graph(
            [
                ("x", TensorProto.INT32, (2, 4, 3, 5)),
                ("roi", TensorProto.FLOAT, (4,)),
                ("sizes", TensorProto.INT64, (2,)),
            ],
            [
                make_node(
                    "Resize",
                    ["x", "roi", "", "sizes"],
                    ["y"],
                    axes=(2, 3),
                    keep_aspect_ratio_policy="not_larger",
                )
            ],
            [],
            initializer=[make_tensor("sizes", TensorProto.INT64, (2,), (6, 6))],
        )
        self._assert_inferred(
            graph,
            [make_tensor_value_info("y", TensorProto.INT32, (2, 4, 4, 6))],
            opset_imports=[helper.make_opsetid(ONNX_DOMAIN, version)],
        )

    @parameterized.expand(all_versions_for("Resize"))
    def test_resize_size_not_smaller(self, _, version) -> None:
        self.skipIf(
            version < 18,
            "keep_aspect_ratio_policy is from Version 18",
        )
        graph = self._make_graph(
            [
                ("x", TensorProto.INT32, (3, 5)),
                ("roi", TensorProto.FLOAT, (4,)),
                ("sizes", TensorProto.INT64, (2,)),
            ],
            [
                make_node(
                    "Resize",
                    ["x", "roi", "", "sizes"],
                    ["y"],
                    keep_aspect_ratio_policy="not_smaller",
                )
            ],
            [],
            initializer=[make_tensor("sizes", TensorProto.INT64, (2,), (6, 6))],
        )
        self._assert_inferred(
            graph,
            [make_tensor_value_info("y", TensorProto.INT32, (6, 10))],
            opset_imports=[helper.make_opsetid(ONNX_DOMAIN, version)],
        )

    @parameterized.expand(all_versions_for("Resize"))
    def test_resize_size_axes_2_3_not_smaller(self, _, version) -> None:
        self.skipIf(
            version < 18,
            "axes & keep_aspect_ratio_policy are from Version 18",
        )
        graph = self._make_graph(
            [
                ("x", TensorProto.INT32, (2, 4, 3, 5)),
                ("roi", TensorProto.FLOAT, (4,)),
                ("sizes", TensorProto.INT64, (2,)),
            ],
            [
                make_node(
                    "Resize",
                    ["x", "roi", "", "sizes"],
                    ["y"],
                    axes=(2, 3),
                    keep_aspect_ratio_policy="not_smaller",
                )
            ],
            [],
            initializer=[make_tensor("sizes", TensorProto.INT64, (2,), (6, 6))],
        )
        self._assert_inferred(
            graph,
            [make_tensor_value_info("y", TensorProto.INT32, (2, 4, 6, 10))],
            opset_imports=[helper.make_opsetid(ONNX_DOMAIN, version)],
        )

    @parameterized.expand(all_versions_for("Resize"))
    def test_resize_scale(self, _, version) -> None:
        self.skipIf(version < 11, "roi input is from Version 11")
        graph = self._make_graph(
            [
                ("x", TensorProto.INT32, (2, 4, 3, 5)),
                ("roi", TensorProto.FLOAT, (8,)),
                ("scales", TensorProto.FLOAT, (4,)),
            ],
            [make_node("Resize", ["x", "roi", "scales"], ["y"])],
            [],
            initializer=[
                make_tensor("scales", TensorProto.FLOAT, (4,), (1.0, 1.1, 1.3, 1.9))
            ],
        )
        self._assert_inferred(
            graph,
            [make_tensor_value_info("y", TensorProto.INT32, (2, 4, 3, 9))],
            opset_imports=[helper.make_opsetid(ONNX_DOMAIN, version)],
        )

    @parameterized.expand(all_versions_for("Resize"))
    def test_resize_scale_axes_2_3(self, _, version) -> None:
        self.skipIf(version < 18, "axes is from Version 18")
        graph = self._make_graph(
            [
                ("x", TensorProto.INT32, (2, 4, 3, 5)),
                ("roi", TensorProto.FLOAT, (8,)),
                ("scales", TensorProto.FLOAT, (2,)),
            ],
            [make_node("Resize", ["x", "roi", "scales"], ["y"], axes=(2, 3))],
            [],
            initializer=[make_tensor("scales", TensorProto.FLOAT, (2,), (1.3, 1.9))],
        )
        self._assert_inferred(
            graph,
            [make_tensor_value_info("y", TensorProto.INT32, (2, 4, 3, 9))],
            opset_imports=[helper.make_opsetid(ONNX_DOMAIN, version)],
        )

    @parameterized.expand(all_versions_for("Resize"))
    def test_resize_scale_axes_3_2(self, _, version) -> None:
        self.skipIf(version < 18, "axes is from Version 18")
        graph = self._make_graph(
            [
                ("x", TensorProto.INT32, (2, 4, 3, 5)),
                ("roi", TensorProto.FLOAT, (8,)),
                ("scales", TensorProto.FLOAT, (2,)),
            ],
            [make_node("Resize", ["x", "roi", "scales"], ["y"], axes=(3, 2))],
            [],
            initializer=[make_tensor("scales", TensorProto.FLOAT, (2,), (1.9, 1.3))],
        )
        self._assert_inferred(
            graph,
            [make_tensor_value_info("y", TensorProto.INT32, (2, 4, 3, 9))],
            opset_imports=[helper.make_opsetid(ONNX_DOMAIN, version)],
        )

    @parameterized.expand(all_versions_for("Resize"))
    def test_resize_scale_raw_data(self, _, version) -> None:
        self.skipIf(version < 11, "roi input is from Version 11")
        graph = self._make_graph(
            [
                ("x", TensorProto.INT32, (1, 3, 4, 5)),
                ("roi", TensorProto.FLOAT, (8,)),
                ("scales", TensorProto.FLOAT, (4,)),
            ],
            [make_node("Resize", ["x", "roi", "scales"], ["y"])],
            [],
            initializer=[
                make_tensor(
                    "scales",
                    TensorProto.FLOAT,
                    (4,),
                    vals=np.array([2.0, 1.1, 2.3, 1.9], dtype="<f4").tobytes(),
                    raw=True,
                )
            ],
        )
        self._assert_inferred(
            graph,
            [make_tensor_value_info("y", TensorProto.INT32, (2, 3, 9, 9))],
            opset_imports=[helper.make_opsetid(ONNX_DOMAIN, version)],
        )

    @parameterized.expand(all_versions_for("Resize"))
    def test_resize_scale_and_size_but_one_is_empty(self, _, version) -> None:
        self.skipIf(version < 11, "roi input is from Version 11")
        graph = self._make_graph(
            [
                ("x", TensorProto.INT32, (1, 3, 4, 5)),
                ("roi", TensorProto.FLOAT, (8,)),
                ("scales", TensorProto.FLOAT, (4,)),
                ("sizes", TensorProto.INT64, (0,)),
            ],
            [make_node("Resize", ["x", "roi", "scales", "sizes"], ["y"])],
            [],
            initializer=[
                make_tensor(
                    "scales",
                    TensorProto.FLOAT,
                    (4,),
                    vals=np.array([2.0, 1.1, 2.3, 1.9], dtype="<f4").tobytes(),
                    raw=True,
                ),
                make_tensor(
                    "sizes",
                    TensorProto.INT64,
                    (0,),
                    vals=np.array([], dtype="<i8").tobytes(),
                    raw=True,
                ),
            ],
        )
        self._assert_inferred(
            graph,
            [make_tensor_value_info("y", TensorProto.INT32, (2, 3, 9, 9))],
            opset_imports=[helper.make_opsetid(ONNX_DOMAIN, version)],
        )

    @parameterized.expand(all_versions_for("Resize"))
    def test_resize_opset11_scales_is_empty(self, _, version) -> None:
        self.skipIf(version != 11, "This test only works for Version 11")
        # "scales" input in Resize in opset11 is not optional. It must be an empty tensor
        # if sizes is needed. Shape inference for Resize shall handle this case.
        graph = self._make_graph(
            [
                ("x", TensorProto.INT32, (1, 3, 4, 5)),
                ("roi", TensorProto.FLOAT, (8,)),
                ("scales", TensorProto.FLOAT, (0,)),
                ("sizes", TensorProto.INT64, (4,)),
            ],
            [make_node("Resize", ["x", "roi", "scales", "sizes"], ["y"])],
            [],
            initializer=[
                make_tensor(
                    "sizes",
                    TensorProto.INT64,
                    (4,),
                    vals=np.array(
                        [2, 6, 8, 10], dtype="<i8"
                    ).tobytes(),  # double in all dimensions
                    raw=True,
                ),
            ],
        )

        self._assert_inferred(
            graph,
            [make_tensor_value_info("y", TensorProto.INT32, (2, 6, 8, 10))],
            opset_imports=[helper.make_opsetid("", version)],
        )

    @parameterized.expand(all_versions_for("Shape"))
    def test_shape(self, _, version) -> None:
        graph = self._make_graph(
            [("x", TensorProto.FLOAT, (2, 4, 3))],
            [make_node("Shape", ["x"], ["y"])],
            [],
        )
        self._assert_inferred(
            graph,
            [make_tensor_value_info("y", TensorProto.INT64, (3,))],
            opset_imports=[helper.make_opsetid(ONNX_DOMAIN, version)],
        )

    @parameterized.expand(all_versions_for("Shape"))
    def test_shape_start_1(self, _, version) -> None:
        self.skipIf(version < 15, "start and end are from Version 15")
        graph = self._make_graph(
            [("x", TensorProto.FLOAT, (2, 4, 3))],
            [make_node("Shape", ["x"], ["y"], start=1)],
            [],
        )
        self._assert_inferred(
            graph,
            [make_tensor_value_info("y", TensorProto.INT64, (2,))],
            opset_imports=[helper.make_opsetid(ONNX_DOMAIN, version)],
        )

    @parameterized.expand(all_versions_for("Shape"))
    def test_shape_end_1(self, _, version) -> None:
        self.skipIf(version < 15, "start and end are from Version 15")
        graph = self._make_graph(
            [("x", TensorProto.FLOAT, (2, 4, 3))],
            [make_node("Shape", ["x"], ["y"], end=1)],
            [],
        )
        self._assert_inferred(
            graph,
            [make_tensor_value_info("y", TensorProto.INT64, (1,))],
            opset_imports=[helper.make_opsetid(ONNX_DOMAIN, version)],
        )

    @parameterized.expand(all_versions_for("Shape"))
    def test_shape_negative_start(self, _, version) -> None:
        self.skipIf(version < 15, "start and end are from Version 15")
        graph = self._make_graph(
            [("x", TensorProto.FLOAT, (2, 4, 3))],
            [make_node("Shape", ["x"], ["y"], start=-1)],
            [],
        )
        self._assert_inferred(
            graph,
            [make_tensor_value_info("y", TensorProto.INT64, (1,))],
            opset_imports=[helper.make_opsetid(ONNX_DOMAIN, version)],
        )

    @parameterized.expand(all_versions_for("Shape"))
    def test_shape_clip1(self, _, version) -> None:
        self.skipIf(version < 15, "start and end are from Version 15")
        graph = self._make_graph(
            [("x", TensorProto.FLOAT, (2, 4, 3))],
            [make_node("Shape", ["x"], ["y"], start=-5)],
            [],
        )
        self._assert_inferred(
            graph,
            [make_tensor_value_info("y", TensorProto.INT64, (3,))],
            opset_imports=[helper.make_opsetid(ONNX_DOMAIN, version)],
        )

    @parameterized.expand(all_versions_for("Shape"))
    def test_shape_clip2(self, _, version) -> None:
        self.skipIf(version < 15, "start and end are from Version 15")
        graph = self._make_graph(
            [("x", TensorProto.FLOAT, (2, 4, 3))],
            [make_node("Shape", ["x"], ["y"], end=10)],
            [],
        )
        self._assert_inferred(
            graph,
            [make_tensor_value_info("y", TensorProto.INT64, (3,))],
            opset_imports=[helper.make_opsetid(ONNX_DOMAIN, version)],
        )

    @parameterized.expand(all_versions_for("Size"))
    def test_size(self, _, version) -> None:
        graph = self._make_graph(
            [("x", TensorProto.FLOAT, (2, 4, 3))], [make_node("Size", ["x"], ["y"])], []
        )
        self._assert_inferred(
            graph,
            [make_tensor_value_info("y", TensorProto.INT64, ())],
            opset_imports=[helper.make_opsetid(ONNX_DOMAIN, version)],
        )

    @parameterized.expand(all_versions_for("Gather"))
    def test_gather(self, _, version) -> None:
        graph = self._make_graph(
            [("x", TensorProto.FLOAT, (4, 3)), ("i", TensorProto.INT64, (2,))],
            [make_node("Gather", ["x", "i"], ["y"])],
            [],
        )
        self._assert_inferred(
            graph,
            [make_tensor_value_info("y", TensorProto.FLOAT, (2, 3))],  # type: ignore
            opset_imports=[helper.make_opsetid(ONNX_DOMAIN, version)],
        )

    @parameterized.expand(all_versions_for("Gather"))
    def test_gather_axis1(self, _, version) -> None:
        graph = self._make_graph(
            [("x", TensorProto.FLOAT, (4, 3, 5)), ("i", TensorProto.INT64, (1, 2))],
            [make_node("Gather", ["x", "i"], ["y"], axis=1)],
            [],
        )
        self._assert_inferred(
            graph,
            [make_tensor_value_info("y", TensorProto.FLOAT, (4, 1, 2, 5))],  # type: ignore
            opset_imports=[helper.make_opsetid(ONNX_DOMAIN, version)],
        )

    @parameterized.expand(all_versions_for("Gather"))
    def test_gather_into_scalar(self, _, version) -> None:
        graph = self._make_graph(
            [("x", TensorProto.FLOAT, (3,)), ("i", TensorProto.INT64, ())],
            [make_node("Gather", ["x", "i"], ["y"])],
            [],
        )
        self._assert_inferred(
            graph,
            [make_tensor_value_info("y", TensorProto.FLOAT, ())],
            opset_imports=[helper.make_opsetid(ONNX_DOMAIN, version)],
        )

    @parameterized.expand(all_versions_for("GatherElements"))
    def test_gather_elements(self, _, version) -> None:
        graph = self._make_graph(
            [("x", TensorProto.FLOAT, (2, 2)), ("i", TensorProto.INT64, (2, 2))],
            [make_node("GatherElements", ["x", "i"], ["y"], axis=1)],
            [],
        )
        self._assert_inferred(
            graph,
            [make_tensor_value_info("y", TensorProto.FLOAT, (2, 2))],  # type: ignore
            opset_imports=[helper.make_opsetid(ONNX_DOMAIN, version)],
        )

    @parameterized.expand(all_versions_for("GatherElements"))
    def test_gather_elements_axis0(self, _, version) -> None:
        graph = self._make_graph(
            [("x", TensorProto.FLOAT, (3, 3)), ("i", TensorProto.INT64, (2, 3))],
            [make_node("GatherElements", ["x", "i"], ["y"], axis=0)],
            [],
        )
        self._assert_inferred(
            graph,
            [make_tensor_value_info("y", TensorProto.FLOAT, (2, 3))],  # type: ignore
            opset_imports=[helper.make_opsetid(ONNX_DOMAIN, version)],
        )

    @parameterized.expand(all_versions_for("Scatter"))
    def test_scatter(self, _, version) -> None:
        if version >= 11:
            # Scatter is deprecated in domain_version of 11.
            with self.assertRaises(onnx.checker.ValidationError) as cm:
                self._test_scatter(version)
            exception = cm.exception
            assert "Scatter is deprecated" in str(exception)
        else:
            self._test_scatter(version)

    def _test_scatter(self, version) -> None:
        graph = self._make_graph(
            [
                ("x", TensorProto.FLOAT, (3, 3)),
                ("i", TensorProto.INT64, (2, 3)),
                ("u", TensorProto.FLOAT, (2, 3)),
            ],
            [make_node("Scatter", ["x", "i", "u"], ["y"])],
            [],
        )
        self._assert_inferred(
            graph,
            [make_tensor_value_info("y", TensorProto.FLOAT, (3, 3))],
            opset_imports=[helper.make_opsetid(ONNX_DOMAIN, version)],
        )  # type: ignore

    @parameterized.expand(all_versions_for("Scatter"))
    def test_scatter_axis1(self, _, version) -> None:
        if version >= 11:
            # Scatter is deprecated in domain_version of 11.
            with self.assertRaises(onnx.checker.ValidationError) as cm:
                self._test_scatter_axis1(version)
            exception = cm.exception
            assert "Scatter is deprecated" in str(exception)
        else:
            self._test_scatter_axis1(version)

    def _test_scatter_axis1(self, version) -> None:
        graph = self._make_graph(
            [
                ("x", TensorProto.FLOAT, (1, 5)),
                ("i", TensorProto.INT64, (1, 2)),
                ("u", TensorProto.FLOAT, (1, 2)),
            ],
            [make_node("Scatter", ["x", "i", "u"], ["y"], axis=1)],
            [],
        )
        self._assert_inferred(
            graph,
            [make_tensor_value_info("y", TensorProto.FLOAT, (1, 5))],
            opset_imports=[helper.make_opsetid(ONNX_DOMAIN, version)],
        )  # type: ignore

    @parameterized.expand(all_versions_for("ScatterElements"))
    def test_scatter_elements(self, _, version) -> None:
        graph = self._make_graph(
            [
                ("x", TensorProto.FLOAT, (3, 3)),
                ("i", TensorProto.INT64, (2, 3)),
                ("u", TensorProto.FLOAT, (2, 3)),
            ],
            [make_node("ScatterElements", ["x", "i", "u"], ["y"])],
            [],
        )
        self._assert_inferred(
            graph,
            [make_tensor_value_info("y", TensorProto.FLOAT, (3, 3))],  # type: ignore
            opset_imports=[helper.make_opsetid(ONNX_DOMAIN, version)],
        )

    @parameterized.expand(all_versions_for("ScatterElements"))
    def test_scatter_elements_axis1(self, _, version) -> None:
        graph = self._make_graph(
            [
                ("x", TensorProto.FLOAT, (1, 5)),
                ("i", TensorProto.INT64, (1, 2)),
                ("u", TensorProto.FLOAT, (1, 2)),
            ],
            [make_node("ScatterElements", ["x", "i", "u"], ["y"], axis=1)],
            [],
        )
        self._assert_inferred(
            graph,
            [make_tensor_value_info("y", TensorProto.FLOAT, (1, 5))],  # type: ignore
            opset_imports=[helper.make_opsetid(ONNX_DOMAIN, version)],
        )

    @parameterized.expand(all_versions_for("ScatterND"))
    def test_scatternd(self, _, version) -> None:
        graph = self._make_graph(
            [
                ("x", TensorProto.FLOAT, (4, 5, 6)),
                ("indices", TensorProto.INT64, (3, 3, 2)),
                ("updates", TensorProto.FLOAT, (3, 3, 6)),
            ],
            [make_node("ScatterND", ["x", "indices", "updates"], ["y"])],
            [],
        )
        self._assert_inferred(
            graph,
            [make_tensor_value_info("y", TensorProto.FLOAT, (4, 5, 6))],  # type: ignore
            opset_imports=[helper.make_opsetid(ONNX_DOMAIN, version)],
        )

    @parameterized.expand(all_versions_for("ScatterND"))
    def test_scatternd_noshape(self, _, version) -> None:
        # The shape of 'x_reshaped' cannot be inferred, since it is the output of a dynamic reshape.
        # Thus the shape of 'y' is also None.
        graph = self._make_graph(
            [
                ("x", TensorProto.FLOAT, (4, 5, 6)),
                ("indices", TensorProto.INT64, (3, 3, 2)),
                ("updates", TensorProto.FLOAT, (3, 3, 6)),
                ("shape", TensorProto.INT64, ("M",)),
            ],
            [
                make_node("Reshape", ["x", "shape"], ["x_reshaped"]),
                make_node("ScatterND", ["x_reshaped", "indices", "updates"], ["y"]),
            ],
            [],
        )
        self._assert_inferred(
            graph,
            [
                make_tensor_value_info("x_reshaped", TensorProto.FLOAT, None),
                make_tensor_value_info("y", TensorProto.FLOAT, None),
            ],
            opset_imports=[helper.make_opsetid(ONNX_DOMAIN, version)],
        )  # type: ignore

    @parameterized.expand(all_versions_for("Squeeze"))
    def test_squeeze(self, _, version) -> None:
        if version == 11:
            graph = self._make_graph(
                [("x", TensorProto.FLOAT, (1, 3, 1, 1, 2, 1))],
                [make_node("Squeeze", "x", "y", axes=[0, 2, 3, 5])],
                [],
            )
            self._assert_inferred(
                graph,
                [make_tensor_value_info("y", TensorProto.FLOAT, (3, 2))],
                opset_imports=[helper.make_opsetid(ONNX_DOMAIN, version)],
            )
        else:
            graph = self._make_graph(
                [
                    ("x", TensorProto.FLOAT, (1, 3, 1, 1, 2, 1)),
                    ("axes", TensorProto.INT64, (4,)),
                ],
                [make_node("Squeeze", ["x", "axes"], "y")],
                [],
                initializer=[
                    make_tensor("axes", TensorProto.INT64, (4,), (0, 2, 3, 5))
                ],
            )
            self._assert_inferred(
                graph,
                [make_tensor_value_info("y", TensorProto.FLOAT, (3, 2))],
                opset_imports=[helper.make_opsetid(ONNX_DOMAIN, version)],
            )

<<<<<<< HEAD
    @parameterized.expand(all_versions_for("RegexFullMatch"))
    def test_regex_full_match(self, _, version) -> None:
        graph = self._make_graph(
            [("x", TensorProto.STRING, (2, 4, 3, 9))],
            [make_node("RegexFullMatch", ["x"], ["y"], pattern=r"^[A-Z][a-z]*$")],
=======
    @parameterized.expand(all_versions_for("StringConcat"))
    def test_stringconcat(self, _, version) -> None:
        graph = self._make_graph(
            [
                ("x", TensorProto.STRING, (2, 3, 4)),
                ("y", TensorProto.STRING, (2, 3, 4)),
            ],
            [make_node("StringConcat", ["x", "y"], "z")],
>>>>>>> e9474bc6
            [],
        )
        self._assert_inferred(
            graph,
<<<<<<< HEAD
            [make_tensor_value_info("y", TensorProto.BOOL, (2, 4, 3, 9))],
            opset_imports=[helper.make_opsetid(ONNX_DOMAIN, version)],
        )

    @parameterized.expand(all_versions_for("RegexFullMatch"))
    def test_regex_full_match_empty_shape(self, _, version) -> None:
        graph = self._make_graph(
            [("x", TensorProto.STRING, ())],
            [make_node("RegexFullMatch", ["x"], ["y"], pattern=r"^[A-Z][a-z]*$")],
=======
            [make_tensor_value_info("z", TensorProto.STRING, (2, 3, 4))],
            opset_imports=[helper.make_opsetid(ONNX_DOMAIN, version)],
        )

    @parameterized.expand(all_versions_for("StringConcat"))
    def test_stringconcat_broadcasting(self, _, version) -> None:
        graph = self._make_graph(
            [
                ("x", TensorProto.STRING, (2, 3, 4)),
                ("y", TensorProto.STRING, (1, 3, 1)),
            ],
            [make_node("StringConcat", ["x", "y"], "z")],
>>>>>>> e9474bc6
            [],
        )
        self._assert_inferred(
            graph,
<<<<<<< HEAD
            [make_tensor_value_info("y", TensorProto.BOOL, ())],
=======
            [make_tensor_value_info("z", TensorProto.STRING, (2, 3, 4))],
>>>>>>> e9474bc6
            opset_imports=[helper.make_opsetid(ONNX_DOMAIN, version)],
        )

    def test_unsqueeze_regular(self) -> None:
        graph = self._make_graph(
            [("x", TensorProto.FLOAT, (3, 2)), ("axes", TensorProto.INT64, (4,))],
            [make_node("Unsqueeze", ["x", "axes"], "y")],
            [],
            initializer=[make_tensor("axes", TensorProto.INT64, (4,), (0, 1, 3, 5))],
        )
        self._assert_inferred(
            graph, [make_tensor_value_info("y", TensorProto.FLOAT, (1, 1, 3, 1, 2, 1))]
        )

    def test_unsqueeze_unsorted_axes(self) -> None:
        graph = self._make_graph(
            [("x", TensorProto.FLOAT, (3, 4, 5)), ("axes", TensorProto.INT64, (2,))],
            [make_node("Unsqueeze", ["x", "axes"], "y")],
            [],
            initializer=[make_tensor("axes", TensorProto.INT64, (2,), (4, 0))],
        )
        self._assert_inferred(
            graph, [make_tensor_value_info("y", TensorProto.FLOAT, (1, 3, 4, 5, 1))]
        )

    def test_unsqueeze_negative_axes(self) -> None:
        graph = self._make_graph(
            [("x", TensorProto.FLOAT, (3, 4, 5)), ("axes", TensorProto.INT64, (2,))],
            [make_node("Unsqueeze", ["x", "axes"], "y")],
            [],
            initializer=[make_tensor("axes", TensorProto.INT64, (2,), (0, -1))],
        )
        self._assert_inferred(
            graph, [make_tensor_value_info("y", TensorProto.FLOAT, (1, 3, 4, 5, 1))]
        )

    def test_unsqueeze_scalar(self) -> None:
        graph = self._make_graph(
            [("x", TensorProto.FLOAT, ()), ("axes", TensorProto.INT64, ())],
            [make_node("Unsqueeze", ["x", "axes"], "y")],
            [],
            initializer=[make_tensor("axes", TensorProto.INT64, (), (-1,))],
        )
        self._assert_inferred(
            graph, [make_tensor_value_info("y", TensorProto.FLOAT, (1,))]
        )

    def test_slice_without_input_shape(self) -> None:
        graph = self._make_graph(
            [
                ("x", TensorProto.FLOAT, (3, 2)),
                ("starts", TensorProto.INT64, (1,)),
                ("ends", TensorProto.INT64, (1,)),
            ],
            [make_node("Slice", ["x", "starts", "ends"], ["y"])],
            [],
        )
        self._assert_inferred(
            graph, [make_tensor_value_info("y", TensorProto.FLOAT, None)]
        )

    def test_slice_with_input_shape(self) -> None:
        graph = self._make_graph(
            [
                ("x", TensorProto.FLOAT, (3, 2)),
                ("starts", TensorProto.INT64, (2,)),
                ("ends", TensorProto.INT64, (2,)),
            ],
            [make_node("Slice", ["x", "starts", "ends"], ["y"])],
            [],
            initializer=[
                make_tensor(
                    "starts",
                    TensorProto.INT64,
                    (2,),
                    vals=np.array([1, 0], dtype="<i8").tobytes(),
                    raw=True,
                ),  # Feed raw bytes (force little endian ordering like onnx standard) for test purpose
                make_tensor("ends", TensorProto.INT64, (2,), (2, 2)),
            ],
        )
        self._assert_inferred(
            graph, [make_tensor_value_info("y", TensorProto.FLOAT, (1, 2))]
        )

    def test_slice_with_input_shape_containing_dim_params(self) -> None:
        graph = self._make_graph(
            [
                ("x", TensorProto.FLOAT, (1, "a", 1)),
                ("starts", TensorProto.INT64, (3,)),
                ("ends", TensorProto.INT64, (3,)),
            ],
            [make_node("Slice", ["x", "starts", "ends"], ["y"])],
            [],
            initializer=[
                make_tensor("starts", TensorProto.INT64, (3,), (0, 0, 0)),
                make_tensor("ends", TensorProto.INT64, (3,), (1, 1, 1)),
            ],
        )
        self._assert_inferred(graph, [make_tensor_value_info("y", TensorProto.FLOAT, (1, None, 1))])  # type: ignore

    def test_slice_with_input_shape_steps(self) -> None:
        graph = self._make_graph(
            [
                ("x", TensorProto.FLOAT, (5, 6, 7)),
                ("starts", TensorProto.INT64, (3,)),
                ("ends", TensorProto.INT64, (3,)),
                ("axes", TensorProto.INT64, (None)),
                ("steps", TensorProto.INT64, (3,)),
            ],
            [make_node("Slice", ["x", "starts", "ends", "axes", "steps"], ["y"])],
            [],
            initializer=[
                make_tensor("starts", TensorProto.INT64, (3,), (1, 0, 0)),
                make_tensor("ends", TensorProto.INT64, (3,), (2, 6, 6)),
                make_tensor("steps", TensorProto.INT64, (3,), (1, 4, 3)),
            ],
        )
        self._assert_inferred(
            graph, [make_tensor_value_info("y", TensorProto.FLOAT, (1, 2, 2))]
        )

    def test_slice_with_input_shape_axes(self) -> None:
        graph = self._make_graph(
            [
                ("x", TensorProto.FLOAT, (3, 6, 2)),
                ("starts", TensorProto.INT64, (2,)),
                ("ends", TensorProto.INT64, (2,)),
                ("axes", TensorProto.INT64, (2,)),
                ("steps", TensorProto.INT64, (None)),
            ],
            [make_node("Slice", ["x", "starts", "ends", "axes", "steps"], ["y"])],
            [],
            initializer=[
                make_tensor("starts", TensorProto.INT64, (2,), (1, 0)),
                make_tensor("ends", TensorProto.INT64, (2,), (2, 2)),
                make_tensor("axes", TensorProto.INT64, (2,), (0, 2)),
            ],
        )
        self._assert_inferred(
            graph, [make_tensor_value_info("y", TensorProto.FLOAT, (1, 6, 2))]
        )

    def test_slice_unsorted_axes(self) -> None:
        graph = self._make_graph(
            [
                ("x", TensorProto.FLOAT, (3, 2)),
                ("starts", TensorProto.INT64, (2,)),
                ("ends", TensorProto.INT64, (2,)),
                ("axes", TensorProto.INT64, (2,)),
            ],
            [make_node("Slice", ["x", "starts", "ends", "axes"], "y")],
            [],
            initializer=[
                make_tensor("starts", TensorProto.INT64, (2,), (1, 0)),
                make_tensor("ends", TensorProto.INT64, (2,), (2, 2)),
                make_tensor("axes", TensorProto.INT64, (2,), (1, 0)),
            ],
        )
        self._assert_inferred(
            graph, [make_tensor_value_info("y", TensorProto.FLOAT, (2, 1))]
        )  # can handle unsorted axes

    def test_slice_giant_number(self) -> None:
        graph = self._make_graph(
            [
                ("x", TensorProto.FLOAT, (3, 2)),
                ("starts", TensorProto.INT64, (2,)),
                ("ends", TensorProto.INT64, (2,)),
                ("axes", TensorProto.INT64, (2,)),
            ],
            [make_node("Slice", ["x", "starts", "ends", "axes"], "y")],
            [],
            initializer=[
                make_tensor("starts", TensorProto.INT64, (2,), (1, 0)),
                make_tensor("ends", TensorProto.INT64, (2,), (200, 22000)),
                make_tensor("axes", TensorProto.INT64, (2,), (0, 1)),
            ],
        )
        self._assert_inferred(
            graph, [make_tensor_value_info("y", TensorProto.FLOAT, (2, 2))]
        )

    def test_slice_giant_step(self) -> None:
        graph = self._make_graph(
            [
                ("x", TensorProto.FLOAT, (3, 2)),
                ("starts", TensorProto.INT64, (2,)),
                ("ends", TensorProto.INT64, (2,)),
                ("axes", TensorProto.INT64, (2,)),
                ("steps", TensorProto.INT64, (2,)),
            ],
            [make_node("Slice", ["x", "starts", "ends", "axes", "steps"], "y")],
            [],
            initializer=[
                make_tensor("starts", TensorProto.INT64, (2,), (1, 0)),
                make_tensor("ends", TensorProto.INT64, (2,), (200, 200)),
                make_tensor("axes", TensorProto.INT64, (2,), (0, 1)),
                make_tensor("steps", TensorProto.INT64, (2,), (1, 200)),
            ],
        )
        self._assert_inferred(
            graph, [make_tensor_value_info("y", TensorProto.FLOAT, (2, 1))]
        )

    def test_slice_negative_end(self) -> None:
        graph = self._make_graph(
            [
                ("x", TensorProto.FLOAT, (3, 2)),
                ("starts", TensorProto.INT64, (2,)),
                ("ends", TensorProto.INT64, (2,)),
                ("axes", TensorProto.INT64, (2,)),
            ],
            [make_node("Slice", ["x", "starts", "ends", "axes"], "y")],
            [],
            initializer=[
                make_tensor("starts", TensorProto.INT64, (2,), (1, 0)),
                make_tensor(
                    "ends", TensorProto.INT64, (2,), (200, -1)
                ),  # negative end means begin from end of a dimension (here end = 2 - 1 = 1)
                make_tensor("axes", TensorProto.INT64, (2,), (0, 1)),
            ],
        )
        self._assert_inferred(graph, [make_tensor_value_info("y", TensorProto.FLOAT, (2, 1))])  # type: ignore

    def test_slice_negative_start(self) -> None:
        graph = self._make_graph(
            [
                ("x", TensorProto.FLOAT, (3, 2)),
                ("starts", TensorProto.INT64, (2,)),
                ("ends", TensorProto.INT64, (2,)),
                ("axes", TensorProto.INT64, (2,)),
            ],
            [make_node("Slice", ["x", "starts", "ends", "axes"], "y")],
            [],
            initializer=[
                make_tensor(
                    "starts", TensorProto.INT64, (2,), (1, -2)
                ),  # negative start means begin from end of a dimension (here end = 2 - 2 = 0)
                make_tensor("ends", TensorProto.INT64, (2,), (200, 3)),
                make_tensor("axes", TensorProto.INT64, (2,), (0, 1)),
            ],
        )
        self._assert_inferred(graph, [make_tensor_value_info("y", TensorProto.FLOAT, (2, 2))])  # type: ignore

    def test_slice_negative_step(self) -> None:
        graph = self._make_graph(
            [
                ("x", TensorProto.FLOAT, (3, 4)),
                ("starts", TensorProto.INT64, (2,)),
                ("ends", TensorProto.INT64, (2,)),
                ("axes", TensorProto.INT64, (2,)),
                ("steps", TensorProto.INT64, (2,)),
            ],
            [make_node("Slice", ["x", "starts", "ends", "axes", "steps"], "y")],
            [],
            initializer=[
                make_tensor(
                    "starts", TensorProto.INT64, (2,), (1, 4)
                ),  # 4 will be clamped to 3 since we are negative stepping
                make_tensor("ends", TensorProto.INT64, (2,), (200, 0)),
                make_tensor("axes", TensorProto.INT64, (2,), (0, 1)),
                make_tensor("steps", TensorProto.INT64, (2,), (1, -1)),
            ],
        )
        self._assert_inferred(graph, [make_tensor_value_info("y", TensorProto.FLOAT, (2, 3))])  # type: ignore

    def test_slice_variable_copy(self) -> None:
        graph = self._make_graph(
            [
                ("x", TensorProto.FLOAT, ("a", 2)),
                ("starts", TensorProto.INT64, (1,)),
                ("ends", TensorProto.INT64, (1,)),
                ("axes", TensorProto.INT64, (1,)),
            ],
            [make_node("Slice", ["x", "starts", "ends", "axes"], "y")],
            [],
            initializer=[
                make_tensor("starts", TensorProto.INT64, (1,), (1,)),
                make_tensor("ends", TensorProto.INT64, (1,), (200,)),
                make_tensor("axes", TensorProto.INT64, (1,), (1,)),
            ],
        )
        self._assert_inferred(graph, [make_tensor_value_info("y", TensorProto.FLOAT, ("a", 1))])  # type: ignore

    def test_slice_variable_input_types(self) -> None:
        graph = self._make_graph(
            [
                ("x", TensorProto.DOUBLE, (3, 2)),
                ("starts", TensorProto.INT32, (2,)),
                ("ends", TensorProto.INT32, (2,)),
                ("axes", TensorProto.INT32, (2,)),
            ],
            [make_node("Slice", ["x", "starts", "ends", "axes"], "y")],
            [],
            initializer=[
                make_tensor("starts", TensorProto.INT32, (2,), (1, 0)),
                make_tensor("ends", TensorProto.INT32, (2,), (200, 22000)),
                make_tensor("axes", TensorProto.INT32, (2,), (0, 1)),
            ],
        )
        self._assert_inferred(
            graph, [make_tensor_value_info("y", TensorProto.DOUBLE, (2, 2))]
        )

    def test_conv(self) -> None:
        graph = self._make_graph(
            [
                ("x", TensorProto.FLOAT, (3, 4, 5, 6, 7)),
                ("y", TensorProto.FLOAT, (5, 4, 2, 4, 3)),
            ],
            [
                make_node(
                    "Conv",
                    ["x", "y"],
                    "z",
                    pads=[0, 1, 1, 0, 0, 1],
                    dilations=[1, 2, 2],
                    strides=[1, 1, 2],
                )
            ],
            [],
        )
        self._assert_inferred(
            graph, [make_tensor_value_info("z", TensorProto.FLOAT, (3, 5, 4, 1, 3))]
        )

    def test_conv_1d_simple(self) -> None:
        graph = self._make_graph(
            [
                ("x", TensorProto.FLOAT, (30, 4, 5)),
                ("y", TensorProto.FLOAT, (50, 4, 2)),
            ],
            [make_node("Conv", ["x", "y"], "z", dilations=[1])],
            [],
        )
        self._assert_inferred(
            graph, [make_tensor_value_info("z", TensorProto.FLOAT, (30, 50, 4))]
        )

    def test_conv_dilations(self) -> None:
        graph = self._make_graph(
            [
                ("x", TensorProto.FLOAT, (30, 4, 8, 8, 8)),
                ("y", TensorProto.FLOAT, (50, 4, 3, 3, 3)),
            ],
            [make_node("Conv", ["x", "y"], "z", dilations=[1, 2, 3])],
            [],
        )
        self._assert_inferred(
            graph, [make_tensor_value_info("z", TensorProto.FLOAT, (30, 50, 6, 4, 2))]
        )

    def test_conv_strides(self) -> None:
        graph = self._make_graph(
            [
                ("x", TensorProto.FLOAT, (30, 4, 8, 8, 8)),
                ("y", TensorProto.FLOAT, (50, 4, 3, 3, 3)),
            ],
            [make_node("Conv", ["x", "y"], "z", strides=[1, 2, 3])],
            [],
        )
        self._assert_inferred(
            graph, [make_tensor_value_info("z", TensorProto.FLOAT, (30, 50, 6, 3, 2))]
        )

    def test_conv_pads(self) -> None:
        graph = self._make_graph(
            [
                ("x", TensorProto.FLOAT, (30, 4, 7, 6, 4)),
                ("y", TensorProto.FLOAT, (50, 4, 3, 3, 3)),
            ],
            [make_node("Conv", ["x", "y"], "z", pads=[1, 1, 2, 0, 1, 2])],
            [],
        )
        self._assert_inferred(
            graph, [make_tensor_value_info("z", TensorProto.FLOAT, (30, 50, 6, 6, 6))]
        )

    def test_conv_auto_pad(self) -> None:
        graph = self._make_graph(
            [
                ("x", TensorProto.FLOAT, (30, 4, 7, 6, 4)),
                ("y", TensorProto.FLOAT, (50, 4, 4, 3, 2)),
            ],
            [make_node("Conv", ["x", "y"], "z", auto_pad="SAME_UPPER")],
            [],
        )
        self._assert_inferred(
            graph, [make_tensor_value_info("z", TensorProto.FLOAT, (30, 50, 7, 6, 4))]
        )

    def test_conv_auto_pads(self) -> None:
        graph = self._make_graph(
            [
                ("x", TensorProto.FLOAT, (30, 4, 7, 6, 4)),
                ("y", TensorProto.FLOAT, (50, 4, 4, 3, 2)),
            ],
            [
                make_node(
                    "Conv", ["x", "y"], "z", auto_pad="SAME_UPPER", strides=[2, 2, 1]
                )
            ],
            [],
        )
        self._assert_inferred(
            graph, [make_tensor_value_info("z", TensorProto.FLOAT, (30, 50, 4, 3, 4))]
        )

    def test_conv_auto_pad_dilation(self) -> None:
        graph = self._make_graph(
            [
                ("x", TensorProto.FLOAT, (30, 4, 65, 64, 63)),
                ("y", TensorProto.FLOAT, (50, 4, 4, 3, 2)),
            ],
            [
                make_node(
                    "Conv", ["x", "y"], "z", auto_pad="SAME_UPPER", dilations=[2, 3, 4]
                )
            ],
            [],
        )
        self._assert_inferred(
            graph,
            [make_tensor_value_info("z", TensorProto.FLOAT, (30, 50, 65, 64, 63))],
        )

    def test_conv_group(self) -> None:
        graph = self._make_graph(
            [
                ("x", TensorProto.FLOAT, (30, 4, 8, 8, 8)),
                ("y", TensorProto.FLOAT, (4, 1, 8, 8, 8)),
            ],
            [make_node("Conv", ["x", "y"], "z", group=4)],
            [],
        )
        self._assert_inferred(
            graph, [make_tensor_value_info("z", TensorProto.FLOAT, (30, 4, 1, 1, 1))]
        )

    def test_conv_only_one_pos(self) -> None:
        graph = self._make_graph(
            [
                ("x", TensorProto.FLOAT, (30, 4, 5)),
                ("y", TensorProto.FLOAT, (50, 4, 5)),
            ],
            [make_node("Conv", ["x", "y"], "z", strides=[2])],
            [],
        )
        self._assert_inferred(
            graph, [make_tensor_value_info("z", TensorProto.FLOAT, (30, 50, 1))]
        )

    def test_conv_partial_missing_shape(self) -> None:
        graph = self._make_graph(
            [
                ("x", TensorProto.FLOAT, (30, 4, None, 6, 4)),
                ("y", TensorProto.FLOAT, (50, 4, 3, 3, 3)),
            ],
            [make_node("Conv", ["x", "y"], "z", pads=[1, 1, 2, 0, 1, 2])],
            [],
        )
        self._assert_inferred(graph, [make_tensor_value_info("z", TensorProto.FLOAT, (30, 50, None, 6, 6))])  # type: ignore

    def test_conv_partial_missing_weight_shape(self) -> None:
        graph = self._make_graph(
            [
                ("x", TensorProto.FLOAT, (30, 4, 7, 6, 4)),
                ("y", TensorProto.FLOAT, (50, 4, None, 3, 3)),
            ],
            [make_node("Conv", ["x", "y"], "z", pads=[1, 1, 2, 0, 1, 2])],
            [],
        )
        self._assert_inferred(
            graph, [make_tensor_value_info("z", TensorProto.FLOAT, None)]
        )

    def test_average_pool_auto_pads(self) -> None:
        graph = self._make_graph(
            [("x", TensorProto.FLOAT, (30, 4, 7, 6, 4))],
            [
                make_node(
                    "AveragePool",
                    ["x"],
                    "z",
                    auto_pad="SAME_UPPER",
                    kernel_shape=[4, 3, 2],
                    strides=[2, 2, 1],
                )
            ],
            [],
        )
        self._assert_inferred(
            graph, [make_tensor_value_info("z", TensorProto.FLOAT, (30, 4, 4, 3, 4))]
        )

    def test_average_pool_with_dilations(self) -> None:
        graph = self._make_graph(
            [("X", TensorProto.FLOAT, (5, 3, 4, 4))],
            [
                make_node(
                    "AveragePool", ["X"], ["Y"], kernel_shape=[2, 2], dilations=[2, 2]
                )
            ],
            [],
        )
        self._assert_inferred(
            graph, [make_tensor_value_info("Y", TensorProto.FLOAT, (5, 3, 2, 2))]
        )

    def test_average_pool_with_same_upper_padding_and_stride_and_dilation(self) -> None:
        graph = self._make_graph(
            [("X", TensorProto.FLOAT, (5, 3, 4, 4))],
            [
                make_node(
                    "AveragePool",
                    ["X"],
                    ["Y"],
                    auto_pad="SAME_UPPER",
                    kernel_shape=[2, 2],
                    strides=[2, 2],
                    dilations=[2, 3],
                )
            ],
            [],
        )
        self._assert_inferred(
            graph, [make_tensor_value_info("Y", TensorProto.FLOAT, (5, 3, 2, 2))]
        )

    def test_relu(self) -> None:
        self._identity_prop("Relu")

    def test_identity(self) -> None:
        self._identity_prop("Identity")

    def test_identity_sequence(self) -> None:
        graph = self._make_graph(
            [
                ("input1", TensorProto.FLOAT, (2, 3, 4)),
                ("input2", TensorProto.FLOAT, (2, 3, 4)),
                ("input3", TensorProto.FLOAT, (2, 5, 4)),
            ],
            [
                make_node(
                    "SequenceConstruct", ["input1", "input2", "input3"], ["in_sequence"]
                ),
                make_node("Identity", ["in_sequence"], ["output_sequence"]),
            ],
            [],
        )
        self._assert_inferred(
            graph,
            [
                make_tensor_sequence_value_info("in_sequence", TensorProto.FLOAT, (2, None, 4)),  # type: ignore
                make_tensor_sequence_value_info(
                    "output_sequence", TensorProto.FLOAT, (2, None, 4)
                ),
            ],
        )  # type: ignore

    def test_identity_optional(self) -> None:
        graph = self._make_graph(
            [("in_tensor", TensorProto.FLOAT, (2, 3, 4))],
            [
                make_node("Optional", ["in_tensor"], ["in_optional"]),
                make_node("Identity", ["in_optional"], ["output_optional"]),
            ],
            [],
        )
        tensor_type_proto = helper.make_tensor_type_proto(TensorProto.FLOAT, (2, 3, 4))
        optional_type_proto = helper.make_optional_type_proto(tensor_type_proto)
        self._assert_inferred(
            graph,
            [
                helper.make_value_info("in_optional", optional_type_proto),  # type: ignore
                helper.make_value_info("output_optional", optional_type_proto),
            ],
        )  # type: ignore

    def test_identity_optional_sequence(self) -> None:
        graph = self._make_graph(
            [
                ("input1", TensorProto.FLOAT, (2, 3, 4)),
                ("input2", TensorProto.FLOAT, (2, 3, 4)),
                ("input3", TensorProto.FLOAT, (2, 5, 4)),
            ],
            [
                make_node(
                    "SequenceConstruct", ["input1", "input2", "input3"], ["in_sequence"]
                ),
                make_node("Optional", ["in_sequence"], ["in_optional"]),
                make_node("Identity", ["in_optional"], ["output_optional"]),
            ],
            [],
        )
        tensor_type_proto = helper.make_tensor_type_proto(
            TensorProto.FLOAT, (2, None, 4)
        )
        sequence_type_proto = helper.make_sequence_type_proto(tensor_type_proto)
        optional_type_proto = helper.make_optional_type_proto(sequence_type_proto)
        self._assert_inferred(
            graph,
            [
                helper.make_value_info("in_sequence", sequence_type_proto),  # type: ignore
                helper.make_value_info("in_optional", optional_type_proto),  # type: ignore
                helper.make_value_info("output_optional", optional_type_proto),
            ],
        )  # type: ignore

    def test_add(self) -> None:
        graph = self._make_graph(
            [
                ("x", TensorProto.FLOAT, (30, 4, 5)),
                ("y", TensorProto.FLOAT, (30, 4, 5)),
            ],
            [make_node("Add", ["x", "y"], "z")],
            [],
        )
        self._assert_inferred(
            graph, [make_tensor_value_info("z", TensorProto.FLOAT, (30, 4, 5))]
        )

    def test_pow(self) -> None:
        graph = self._make_graph(
            [
                ("x", TensorProto.FLOAT, (30, 4, 5)),
                ("y", TensorProto.FLOAT, (30, 4, 5)),
            ],
            [make_node("Pow", ["x", "y"], "z")],
            [],
        )
        self._assert_inferred(
            graph, [make_tensor_value_info("z", TensorProto.FLOAT, (30, 4, 5))]
        )

    def test_bitshift(self) -> None:
        graph = self._make_graph(
            [
                ("x", TensorProto.UINT32, (2, 3, 1)),
                ("y", TensorProto.UINT32, (2, 3, 1)),
            ],
            [make_node("BitShift", ["x", "y"], "z", direction="RIGHT")],
            [],
        )
        self._assert_inferred(
            graph, [make_tensor_value_info("z", TensorProto.UINT32, (2, 3, 1))]
        )

    def test_bitshift_broadcast_to_first(self) -> None:
        graph = self._make_graph(
            [("x", TensorProto.UINT32, (16, 4, 1)), ("y", TensorProto.UINT32, (1,))],
            [make_node("BitShift", ["x", "y"], "z", direction="RIGHT")],
            [],
        )
        self._assert_inferred(
            graph, [make_tensor_value_info("z", TensorProto.UINT32, (16, 4, 1))]
        )

    def test_bitshift_broadcast_to_second(self) -> None:
        graph = self._make_graph(
            [("x", TensorProto.UINT32, (1,)), ("y", TensorProto.UINT32, (2, 3, 1))],
            [make_node("BitShift", ["x", "y"], "z", direction="RIGHT")],
            [],
        )
        self._assert_inferred(
            graph, [make_tensor_value_info("z", TensorProto.UINT32, (2, 3, 1))]
        )

    def test_sum_single(self) -> None:
        self._identity_prop("Sum")

    def test_sum_multi(self) -> None:
        graph = self._make_graph(
            [
                ("x", TensorProto.FLOAT, (30, 4, 5)),
                ("y", TensorProto.FLOAT, (30, 4, 5)),
                ("z", TensorProto.FLOAT, (30, 4, 5)),
            ],
            [make_node("Sum", ["x", "y", "z"], ["out"])],
            [],
        )
        self._assert_inferred(
            graph, [make_tensor_value_info("out", TensorProto.FLOAT, (30, 4, 5))]
        )

    def test_sum_multi_broadcasting(self) -> None:
        graph = self._make_graph(
            [
                ("x", TensorProto.FLOAT, (30, 1, 5)),
                ("y", TensorProto.FLOAT, ("a", 4, 1)),
                ("z", TensorProto.FLOAT, (4, "b")),
            ],
            [make_node("Sum", ["x", "y", "z"], ["out"])],
            [],
        )
        self._assert_inferred(
            graph, [make_tensor_value_info("out", TensorProto.FLOAT, (30, 4, 5))]
        )

    def test_sum_broadcasting_param(self) -> None:
        graph = self._make_graph(
            [
                ("x", TensorProto.FLOAT, ("a", 1, 5)),
                ("y", TensorProto.FLOAT, ("a", 4, 1)),
            ],
            [make_node("Sum", ["x", "y"], ["out"])],
            [],
        )
        self._assert_inferred(
            graph, [make_tensor_value_info("out", TensorProto.FLOAT, ("a", 4, 5))]
        )

    def test_random_normal(self) -> None:
        graph = self._make_graph(
            [],
            [
                make_node(
                    "RandomNormal",
                    [],
                    ["out"],
                    dtype=TensorProto.DOUBLE,
                    shape=(3, 4, 5),
                )
            ],
            [],
        )
        self._assert_inferred(
            graph, [make_tensor_value_info("out", TensorProto.DOUBLE, (3, 4, 5))]
        )

    def test_random_normal_like(self) -> None:
        graph = self._make_graph(
            [("X", TensorProto.FLOAT, (2, 3, 4))],
            [make_node("RandomNormalLike", ["X"], ["out"])],
            [],
        )
        self._assert_inferred(
            graph, [make_tensor_value_info("out", TensorProto.FLOAT, (2, 3, 4))]
        )

    def test_random_normal_like_with_dtype(self) -> None:
        graph = self._make_graph(
            [("X", TensorProto.FLOAT, (2, 3, 4))],
            [
                make_node(
                    "RandomNormalLike",
                    ["X"],
                    ["out"],
                    dtype=TensorProto.DOUBLE,
                )
            ],
            [],
        )
        self._assert_inferred(
            graph, [make_tensor_value_info("out", TensorProto.DOUBLE, (2, 3, 4))]
        )

    def test_bernoulli(self) -> None:
        graph = self._make_graph(
            [("x", TensorProto.FLOAT, (3, 4))],
            [make_node("Bernoulli", ["x"], ["out"])],
            [],
        )
        self._assert_inferred(graph, [make_tensor_value_info("out", TensorProto.FLOAT, (3, 4))])  # type: ignore

    def test_bernoulli_with_dtype(self) -> None:
        graph = self._make_graph(
            [("x", TensorProto.FLOAT, (2, 3, 4))],
            [
                make_node(
                    "Bernoulli",
                    ["x"],
                    ["out"],
                    dtype=TensorProto.DOUBLE,
                )
            ],
            [],
        )
        self._assert_inferred(graph, [make_tensor_value_info("out", TensorProto.DOUBLE, (2, 3, 4))])  # type: ignore

    def _logical_binary_op(self, op: str, input_type: TensorProto.DataType) -> None:
        graph = self._make_graph(
            [("x", input_type, (30, 4, 5)), ("y", input_type, (30, 4, 5))],
            [make_node(op, ["x", "y"], "z")],
            [],
        )
        self._assert_inferred(
            graph, [make_tensor_value_info("z", TensorProto.BOOL, (30, 4, 5))]
        )

    def _logical_binary_op_with_broadcasting(
        self, op: str, input_type: TensorProto.DataType
    ) -> None:
        graph = self._make_graph(
            [("x", input_type, (1, 5)), ("y", input_type, (30, 4, 5))],
            [make_node(op, ["x", "y"], "z")],
            [],
        )
        self._assert_inferred(
            graph, [make_tensor_value_info("z", TensorProto.BOOL, (30, 4, 5))]
        )

    def test_logical_and(self) -> None:
        self._logical_binary_op("And", TensorProto.BOOL)
        self._logical_binary_op_with_broadcasting("And", TensorProto.BOOL)

    def test_logical_or(self) -> None:
        self._logical_binary_op("Or", TensorProto.BOOL)
        self._logical_binary_op_with_broadcasting("Or", TensorProto.BOOL)

    def test_logical_xor(self) -> None:
        self._logical_binary_op("Xor", TensorProto.BOOL)
        self._logical_binary_op_with_broadcasting("Xor", TensorProto.BOOL)

    def test_greater(self) -> None:
        self._logical_binary_op("Greater", TensorProto.BOOL)
        self._logical_binary_op_with_broadcasting("Greater", TensorProto.BOOL)

    def test_less(self) -> None:
        self._logical_binary_op("Less", TensorProto.BOOL)
        self._logical_binary_op_with_broadcasting("Less", TensorProto.BOOL)

    def test_equal(self) -> None:
        self._logical_binary_op("Equal", TensorProto.BOOL)
        self._logical_binary_op_with_broadcasting("Equal", TensorProto.BOOL)

    def test_equal_string(self) -> None:
        self._logical_binary_op("Equal", TensorProto.STRING)
        self._logical_binary_op_with_broadcasting("Equal", TensorProto.STRING)

    def test_logical_not(self) -> None:
        graph = self._make_graph(
            [("x", TensorProto.BOOL, (30, 4, 5))], [make_node("Not", ["x"], "z")], []
        )
        self._assert_inferred(
            graph, [make_tensor_value_info("z", TensorProto.BOOL, (30, 4, 5))]
        )

    def test_less_or_equal(self) -> None:
        self._logical_binary_op("LessOrEqual", TensorProto.BOOL)
        self._logical_binary_op_with_broadcasting("LessOrEqual", TensorProto.BOOL)

    def test_greater_or_equal(self) -> None:
        self._logical_binary_op("GreaterOrEqual", TensorProto.BOOL)
        self._logical_binary_op_with_broadcasting("GreaterOrEqual", TensorProto.BOOL)

    def test_flatten(self) -> None:
        graph = self._make_graph(
            [("x", TensorProto.FLOAT, (2, 3, 4, 5))],
            [make_node("Flatten", ["x"], ["z"], axis=2)],
            [],
        )
        self._assert_inferred(
            graph, [make_tensor_value_info("z", TensorProto.FLOAT, (6, 20))]
        )

    def test_flatten_default_axis(self) -> None:
        graph = self._make_graph(
            [("x", TensorProto.FLOAT, (2, 3, 4, 5))],
            [make_node("Flatten", ["x"], ["z"])],
            [],
        )
        self._assert_inferred(
            graph, [make_tensor_value_info("z", TensorProto.FLOAT, (2, 60))]
        )

    def test_flatten_zero_axis(self) -> None:
        graph = self._make_graph(
            [("x", TensorProto.FLOAT, (2, 3, 4, 5))],
            [make_node("Flatten", ["x"], ["z"], axis=0)],
            [],
        )
        self._assert_inferred(
            graph, [make_tensor_value_info("z", TensorProto.FLOAT, (1, 120))]
        )

    def test_flatten_unknown_dim(self) -> None:
        graph = self._make_graph(
            [("x", TensorProto.FLOAT, (2, "N", 4, 5))],
            [make_node("Flatten", ["x"], ["z"], axis=2)],
            [],
        )
        self._assert_inferred(graph, [make_tensor_value_info("z", TensorProto.FLOAT, (None, 20))])  # type: ignore

    def test_space_to_depth(self) -> None:
        b = 10
        graph = self._make_graph(
            [("x", TensorProto.FLOAT, (2, 3, 100, 100))],
            [make_node("SpaceToDepth", ["x"], ["z"], blocksize=b)],
            [],
        )
        self._assert_inferred(
            graph, [make_tensor_value_info("z", TensorProto.FLOAT, (2, 300, 10, 10))]
        )

    def test_space_to_depth_unknown_dim(self) -> None:
        b = 10
        graph = self._make_graph(
            [("x", TensorProto.FLOAT, (2, "N", 100, 100))],
            [make_node("SpaceToDepth", ["x"], ["z"], blocksize=b)],
            [],
        )
        self._assert_inferred(graph, [make_tensor_value_info("z", TensorProto.FLOAT, (2, None, 10, 10))])  # type: ignore

    def test_depth_to_space(self) -> None:
        b = 10
        graph = self._make_graph(
            [("x", TensorProto.FLOAT, (2, 300, 10, 10))],
            [make_node("DepthToSpace", ["x"], ["z"], blocksize=b, mode="DCR")],
            [],
        )
        self._assert_inferred(
            graph, [make_tensor_value_info("z", TensorProto.FLOAT, (2, 3, 100, 100))]
        )

    def _rnn_forward(
        self, seqlen: int, batchsize: int, inpsize: int, hiddensize: int
    ) -> None:
        graph = self._make_graph(
            [
                ("x", TensorProto.FLOAT, (seqlen, batchsize, inpsize)),
                ("w", TensorProto.FLOAT, (1, hiddensize, inpsize)),
                ("r", TensorProto.FLOAT, (1, hiddensize, hiddensize)),
            ],
            [
                make_node(
                    "RNN", ["x", "w", "r"], ["all", "last"], hidden_size=hiddensize
                )
            ],
            [],
        )
        self._assert_inferred(
            graph,
            [
                make_tensor_value_info(
                    "all", TensorProto.FLOAT, (seqlen, 1, batchsize, hiddensize)
                ),
                make_tensor_value_info(
                    "last", TensorProto.FLOAT, (1, batchsize, hiddensize)
                ),
            ],
        )

    def test_rnn_forward(self) -> None:
        self._rnn_forward(64, 32, 10, 4)

    def _rnn_bidirectional(
        self, seqlen: int, batchsize: int, inpsize: int, hiddensize: int
    ) -> None:
        graph = self._make_graph(
            [
                ("x", TensorProto.FLOAT, (seqlen, batchsize, inpsize)),
                ("w", TensorProto.FLOAT, (2, hiddensize, inpsize)),
                ("r", TensorProto.FLOAT, (2, hiddensize, hiddensize)),
            ],
            [
                make_node(
                    "RNN",
                    ["x", "w", "r"],
                    ["all", "last"],
                    hidden_size=hiddensize,
                    direction="bidirectional",
                )
            ],
            [],
        )
        self._assert_inferred(
            graph,
            [
                make_tensor_value_info(
                    "all", TensorProto.FLOAT, (seqlen, 2, batchsize, hiddensize)
                ),
                make_tensor_value_info(
                    "last", TensorProto.FLOAT, (2, batchsize, hiddensize)
                ),
            ],
        )

    def test_rnn_layout(self) -> None:
        self._rnn_layout(64, 32, 10, 4)
        self._rnn_layout(64, 32, 10, 4, "bidirectional")

    def _rnn_layout(
        self,
        seqlen: int,
        batchsize: int,
        inpsize: int,
        hiddensize: int,
        direction: str = "forward",
    ) -> None:
        graph = self._make_graph(
            [
                ("x", TensorProto.FLOAT, (batchsize, seqlen, inpsize)),
                ("w", TensorProto.FLOAT, (1, hiddensize, inpsize)),
                ("r", TensorProto.FLOAT, (1, hiddensize, hiddensize)),
            ],
            [
                make_node(
                    "RNN",
                    ["x", "w", "r"],
                    ["all", "last"],
                    hidden_size=hiddensize,
                    layout=1,
                    direction=direction,
                )
            ],
            [],
        )
        if direction == "bidirectional":
            num_directions = 2
        else:
            num_directions = 1
        self._assert_inferred(
            graph,
            [
                make_tensor_value_info(
                    "all",
                    TensorProto.FLOAT,
                    (batchsize, seqlen, num_directions, hiddensize),
                ),
                make_tensor_value_info(
                    "last", TensorProto.FLOAT, (batchsize, num_directions, hiddensize)
                ),
            ],
        )

    def test_rnn_bidirectional(self) -> None:
        self._rnn_bidirectional(64, 32, 10, 4)

    def _lstm_forward(
        self, seqlen: int, batchsize: int, inpsize: int, hiddensize: int
    ) -> None:
        graph = self._make_graph(
            [
                ("x", TensorProto.FLOAT, (seqlen, batchsize, inpsize)),
                ("w", TensorProto.FLOAT, (1, 4 * hiddensize, inpsize)),
                ("r", TensorProto.FLOAT, (1, 4 * hiddensize, hiddensize)),
            ],
            [
                make_node(
                    "LSTM",
                    ["x", "w", "r"],
                    ["all", "hidden", "last"],
                    hidden_size=hiddensize,
                )
            ],
            [],
        )
        self._assert_inferred(
            graph,
            [
                make_tensor_value_info(
                    "all", TensorProto.FLOAT, (seqlen, 1, batchsize, hiddensize)
                ),
                make_tensor_value_info(
                    "hidden", TensorProto.FLOAT, (1, batchsize, hiddensize)
                ),
                make_tensor_value_info(
                    "last", TensorProto.FLOAT, (1, batchsize, hiddensize)
                ),
            ],
        )

    def test_lstm_forward(self) -> None:
        self._lstm_forward(64, 32, 10, 4)

    def test_topk_default_axis(self) -> None:
        graph = self._make_graph(
            [("x", TensorProto.FLOAT, (3, 4, 5, 10))],
            [make_node("TopK", ["x", "k"], ["y", "z"])],
            [],
            initializer=[make_tensor("k", TensorProto.INT64, (1,), (2,))],
        )
        self._assert_inferred(
            graph,
            [
                make_tensor_value_info("y", TensorProto.FLOAT, (3, 4, 5, 2)),
                make_tensor_value_info("z", TensorProto.INT64, (3, 4, 5, 2)),
            ],
        )

    def test_topk(self) -> None:
        graph = self._make_graph(
            [("x", TensorProto.FLOAT, (3, 4, 5, 10))],
            [make_node("TopK", ["x", "k"], ["y", "z"], axis=2)],
            [],
            initializer=[make_tensor("k", TensorProto.INT64, (1,), (2,))],
        )
        self._assert_inferred(
            graph,
            [
                make_tensor_value_info("y", TensorProto.FLOAT, (3, 4, 2, 10)),
                make_tensor_value_info("z", TensorProto.INT64, (3, 4, 2, 10)),
            ],
        )

    def test_topk_raw_data(self) -> None:
        graph = self._make_graph(
            [("x", TensorProto.FLOAT, (3, 4, 5, 10))],
            [make_node("TopK", ["x", "k"], ["y", "z"], axis=2)],
            [],
            initializer=[
                make_tensor(
                    "k",
                    TensorProto.INT64,
                    (1,),
                    vals=np.array([3], dtype="<i8").tobytes(),
                    raw=True,
                )
            ],
        )  # Feed raw bytes (force little endian ordering like onnx standard) for test purpose
        self._assert_inferred(
            graph,
            [
                make_tensor_value_info("y", TensorProto.FLOAT, (3, 4, 3, 10)),
                make_tensor_value_info("z", TensorProto.INT64, (3, 4, 3, 10)),
            ],
        )

    def test_topk_missing_k_value_output_rank_check(self) -> None:
        graph = self._make_graph(
            [("x", TensorProto.FLOAT, (3, 4, 5, 10)), ("k", TensorProto.INT64, (1,))],
            [make_node("TopK", ["x", "k"], ["y", "z"], axis=2)],
            [],
        )
        self._assert_inferred(
            graph,
            [
                make_tensor_value_info("y", TensorProto.FLOAT, (None, None, None, None)),  # type: ignore
                make_tensor_value_info(
                    "z", TensorProto.INT64, (None, None, None, None)
                ),
            ],
        )  # type: ignore

    def test_gemm(self) -> None:
        graph = self._make_graph(
            [
                ("x", TensorProto.FLOAT, (7, 5)),
                ("y", TensorProto.FLOAT, (5, 11)),
                ("z", TensorProto.FLOAT, None),
            ],
            [make_node("Gemm", ["x", "y", "z"], ["out"])],
            [],
        )
        self._assert_inferred(
            graph, [make_tensor_value_info("out", TensorProto.FLOAT, (7, 11))]
        )

    def test_gemm_transA(self) -> None:
        graph = self._make_graph(
            [
                ("x", TensorProto.FLOAT, (5, 7)),
                ("y", TensorProto.FLOAT, (5, 11)),
                ("z", TensorProto.FLOAT, None),
            ],
            [make_node("Gemm", ["x", "y", "z"], ["out"], transA=1)],
            [],
        )
        self._assert_inferred(
            graph, [make_tensor_value_info("out", TensorProto.FLOAT, (7, 11))]
        )

    def test_gemm_transB(self) -> None:
        graph = self._make_graph(
            [
                ("x", TensorProto.FLOAT, (7, 5)),
                ("y", TensorProto.FLOAT, (11, 5)),
                ("z", TensorProto.FLOAT, None),
            ],
            [make_node("Gemm", ["x", "y", "z"], ["out"], transB=1)],
            [],
        )
        self._assert_inferred(
            graph, [make_tensor_value_info("out", TensorProto.FLOAT, (7, 11))]
        )

    def test_gemm_transA_and_transB(self) -> None:
        graph = self._make_graph(
            [
                ("x", TensorProto.FLOAT, (5, 7)),
                ("y", TensorProto.FLOAT, (11, 5)),
                ("z", TensorProto.FLOAT, None),
            ],
            [make_node("Gemm", ["x", "y", "z"], ["out"], transA=1, transB=1)],
            [],
        )
        self._assert_inferred(
            graph, [make_tensor_value_info("out", TensorProto.FLOAT, (7, 11))]
        )

    def test_gemm_no_bias(self) -> None:
        graph = self._make_graph(
            [("x", TensorProto.FLOAT, (13, 7)), ("y", TensorProto.FLOAT, (7, 17))],
            [make_node("Gemm", ["x", "y"], ["out"])],
            [],
        )
        self._assert_inferred(
            graph, [make_tensor_value_info("out", TensorProto.FLOAT, (13, 17))]
        )

    def test_reduce_op_shape_2_axis_opset13(self) -> None:
        graph = self._make_graph(
            [("x", TensorProto.FLOAT, (24, 4, 11))],
            [make_node("ReduceL1", "x", "y", axes=(1, 2), keepdims=0)],
            [],
            initializer=[make_tensor("axes", TensorProto.INT64, (2,), (1, 2))],
        )
        operatorsetid = OperatorSetIdProto()
        operatorsetid.domain = ""
        operatorsetid.version = 13

        self._assert_inferred(
            graph,
            [make_tensor_value_info("y", TensorProto.FLOAT, (24,))],
            opset_imports=[operatorsetid],
        )

    def test_reduce_op_shape_2_axis_opset18(self) -> None:
        graph = self._make_graph(
            [("x", TensorProto.FLOAT, (24, 4, 11)), ("axes", TensorProto.INT64, (2,))],
            [make_node("ReduceL1", ["x", "axes"], "y", keepdims=0)],
            [],
            initializer=[make_tensor("axes", TensorProto.INT64, (2,), (1, 2))],
        )
        operatorsetid = OperatorSetIdProto()
        operatorsetid.domain = ""
        operatorsetid.version = 18

        self._assert_inferred(
            graph,
            [make_tensor_value_info("y", TensorProto.FLOAT, (24,))],
            opset_imports=[operatorsetid],
        )

    def test_reduce_op_shape_keep_dims_opset13(self) -> None:
        graph = self._make_graph(
            [("x", TensorProto.FLOAT, (24, 4, 11))],
            [make_node("ReduceL1", "x", "y", axes=(1, 2), keepdims=1)],
            [],
            initializer=[make_tensor("axes", TensorProto.INT64, (2,), (1, 2))],
        )
        operatorsetid = OperatorSetIdProto()
        operatorsetid.domain = ""
        operatorsetid.version = 13
        self._assert_inferred(
            graph,
            [make_tensor_value_info("y", TensorProto.FLOAT, (24, 1, 1))],
            opset_imports=[operatorsetid],
        )

    def test_reduce_op_shape_keep_dims_opset18(self) -> None:
        graph = self._make_graph(
            [("x", TensorProto.FLOAT, (24, 4, 11)), ("axes", TensorProto.INT64, (2,))],
            [make_node("ReduceL1", ["x", "axes"], "y", keepdims=1)],
            [],
            initializer=[make_tensor("axes", TensorProto.INT64, (2,), (1, 2))],
        )
        operatorsetid = OperatorSetIdProto()
        operatorsetid.domain = ""
        operatorsetid.version = 18
        self._assert_inferred(
            graph,
            [make_tensor_value_info("y", TensorProto.FLOAT, (24, 1, 1))],
            opset_imports=[operatorsetid],
        )

    def test_reduce_op_shape_default_value(self) -> None:
        graph = self._make_graph(
            [("x", TensorProto.FLOAT, (24, 4, 11))],
            [make_node("ReduceL1", "x", "y")],
            [],
        )
        self._assert_inferred(
            graph, [make_tensor_value_info("y", TensorProto.FLOAT, (1, 1, 1))]
        )

    def test_reduce_op_shape_no_axes_do_not_keep_dims(self) -> None:
        graph = self._make_graph(
            [("x", TensorProto.FLOAT, (24, 4, 11))],
            [make_node("ReduceL1", "x", "y", keepdims=0)],
            [],
        )
        self._assert_inferred(
            graph, [make_tensor_value_info("y", TensorProto.FLOAT, ())]
        )

    def test_reduce_op_shape_negative_axis(self) -> None:
        graph = self._make_graph(
            [("x", TensorProto.FLOAT, (24, 4, 11)), ("axes", TensorProto.INT64, (2,))],
            [make_node("ReduceL1", ["x", "axes"], "y")],
            [],
            initializer=[make_tensor("axes", TensorProto.INT64, (2,), (-1, -2))],
        )
        self._assert_inferred(
            graph, [make_tensor_value_info("y", TensorProto.FLOAT, (24, 1, 1))]
        )

    def test_argmax_shape(self) -> None:
        graph = self._make_graph(
            [("x", TensorProto.FLOAT, (24, 4, 11))],
            [make_node("ArgMax", "x", "y", axis=1, keepdims=1)],
            [],
        )
        self._assert_inferred(
            graph, [make_tensor_value_info("y", TensorProto.INT64, (24, 1, 11))]
        )

    def test_argmax_shape_keepdims(self) -> None:
        graph = self._make_graph(
            [("x", TensorProto.FLOAT, (24, 4, 11))],
            [make_node("ArgMax", "x", "y", axis=0, keepdims=0)],
            [],
        )
        self._assert_inferred(
            graph, [make_tensor_value_info("y", TensorProto.INT64, (4, 11))]
        )

    def test_argmax_shape_default_value(self) -> None:
        graph = self._make_graph(
            [("x", TensorProto.FLOAT, (24, 4, 11))], [make_node("ArgMax", "x", "y")], []
        )
        self._assert_inferred(
            graph, [make_tensor_value_info("y", TensorProto.INT64, (1, 4, 11))]
        )

    def test_argmax_shape_negative_axis(self) -> None:
        graph = self._make_graph(
            [("x", TensorProto.FLOAT, (24, 4, 11))],
            [make_node("ArgMax", "x", "y", axis=-2)],
            [],
        )
        self._assert_inferred(
            graph, [make_tensor_value_info("y", TensorProto.INT64, (24, 1, 11))]
        )

    def test_dropout(self) -> None:
        graph = self._make_graph(
            [
                (
                    "data",
                    TensorProto.FLOAT,
                    (
                        3,
                        4,
                        5,
                    ),
                ),
                ("ratio", TensorProto.FLOAT, ()),
            ],
            [make_node("Dropout", ["data", "ratio"], ["out"])],
            [],
        )
        self._assert_inferred(
            graph,
            [
                make_tensor_value_info(
                    "out",
                    TensorProto.FLOAT,
                    (
                        3,
                        4,
                        5,
                    ),
                )
            ],
        )

    def test_LRN(self) -> None:
        self._identity_prop("LRN", alpha=0.5, beta=0.5, size=1)

    def test_batch_norm(self) -> None:
        graph = self._make_graph(
            [
                ("x", TensorProto.FLOAT, (3, 4, 5, 6, 7)),
                ("scale", TensorProto.FLOAT, (4,)),
                ("b", TensorProto.FLOAT, (4,)),
                ("mean", TensorProto.FLOAT, (4,)),
                ("var", TensorProto.FLOAT, (4,)),
            ],
            [
                make_node(
                    "BatchNormalization", ["x", "scale", "b", "mean", "var"], ["out"]
                )
            ],
            [],
        )
        self._assert_inferred(
            graph, [make_tensor_value_info("out", TensorProto.FLOAT, (3, 4, 5, 6, 7))]
        )

    def test_batch_norm_rank1(self) -> None:
        graph = self._make_graph(
            [
                ("x", TensorProto.FLOAT, (128,)),  # 1-dimensional permitted
                ("scale", TensorProto.FLOAT, (1,)),
                ("b", TensorProto.FLOAT, (1,)),
                ("mean", TensorProto.FLOAT, (1,)),
                ("var", TensorProto.FLOAT, (1,)),
            ],
            [
                make_node(
                    "BatchNormalization", ["x", "scale", "b", "mean", "var"], ["out"]
                )
            ],
            [],
        )
        self._assert_inferred(
            graph, [make_tensor_value_info("out", TensorProto.FLOAT, (128,))]
        )

    def test_batch_norm_invalid(self) -> None:
        graph = self._make_graph(
            [
                ("x", TensorProto.FLOAT, (128,)),
                ("scale", TensorProto.FLOAT, (1, 2)),  # invalid rank
                ("b", TensorProto.FLOAT, (1,)),
                ("mean", TensorProto.FLOAT, (1,)),
                ("var", TensorProto.FLOAT, (1,)),
            ],
            [
                make_node(
                    "BatchNormalization", ["x", "scale", "b", "mean", "var"], ["out"]
                )
            ],
            [],
        )
        self.assertRaises(onnx.shape_inference.InferenceError, self._inferred, graph)

    def test_split_negative_axis(self) -> None:
        graph = self._make_graph(
            [("x", TensorProto.FLOAT, (2, 4))],
            [make_node("Split", ["x"], ["y", "z"], axis=-1, num_outputs=2)],
            [],
        )
        self._assert_inferred(
            graph,
            [
                make_tensor_value_info("y", TensorProto.FLOAT, (2, 2)),
                make_tensor_value_info("z", TensorProto.FLOAT, (2, 2)),
            ],
        )

    def test_split_with_split_attribute(self) -> None:
        graph = self._make_graph(
            [("x", TensorProto.FLOAT, (2, 4)), ("split", TensorProto.INT64, (2,))],
            [make_node("Split", ["x", "split"], ["y", "z"], axis=1)],
            [],
            initializer=[make_tensor("split", TensorProto.INT64, (2,), (3, 1))],
        )
        self._assert_inferred(
            graph,
            [
                make_tensor_value_info("y", TensorProto.FLOAT, (2, 3)),
                make_tensor_value_info("z", TensorProto.FLOAT, (2, 1)),
            ],
        )

    def test_split_with_split_attribute_unknown_split_dim(self) -> None:
        graph = self._make_graph(
            [
                ("x", TensorProto.FLOAT, (2, "a", "b")),
                ("split", TensorProto.INT64, (2,)),
            ],
            [make_node("Split", ["x", "split"], ["y", "z"], axis=1)],
            [],
            initializer=[make_tensor("split", TensorProto.INT64, (2,), (3, 1))],
        )
        self._assert_inferred(
            graph,
            [
                make_tensor_value_info("y", TensorProto.FLOAT, (2, None, "b")),  # type: ignore
                make_tensor_value_info("z", TensorProto.FLOAT, (2, None, "b")),
            ],
        )  # type: ignore

    def test_split_from_GLU(self) -> None:
        graph = self._make_graph(
            [("x", TensorProto.FLOAT, (5, 6, 7))],
            [make_node("Split", ["x"], ["y", "z"], axis=1, num_outputs=2)],
            [],
        )
        self._assert_inferred(
            graph,
            [
                make_tensor_value_info("y", TensorProto.FLOAT, (5, 3, 7)),
                make_tensor_value_info("z", TensorProto.FLOAT, (5, 3, 7)),
            ],
        )

    def test_split_uneven_split_2d(self) -> None:
        graph = self._make_graph(
            [("x", TensorProto.FLOAT, (8, 2))],
            [make_node("Split", ["x"], ["y", "z", "a"], axis=0, num_outputs=3)],
            [],
        )
        self._assert_inferred(
            graph,
            [
                make_tensor_value_info("y", TensorProto.FLOAT, (3, 2)),
                make_tensor_value_info("z", TensorProto.FLOAT, (3, 2)),
                make_tensor_value_info("a", TensorProto.FLOAT, (2, 2)),
            ],
        )

    def test_split_uneven_split_3d(self) -> None:
        graph = self._make_graph(
            [("x", TensorProto.FLOAT, (2, 7, 3))],
            [make_node("Split", ["x"], ["y", "z", "a"], axis=1, num_outputs=3)],
            [],
        )
        self._assert_inferred(
            graph,
            [
                make_tensor_value_info("y", TensorProto.FLOAT, (2, 3, 3)),
                make_tensor_value_info("z", TensorProto.FLOAT, (2, 3, 3)),
                make_tensor_value_info("a", TensorProto.FLOAT, (2, 1, 3)),
            ],
        )

    def test_GLU_partial(self) -> None:
        graph = self._make_graph(
            [("x", TensorProto.FLOAT, (5, 6, 7))],
            [
                make_node("Split", ["x"], ["y", "z"], axis=1, num_outputs=2),
                make_node("Sigmoid", ["z"], ["a"]),
            ],
            [],
        )
        self._assert_inferred(
            graph,
            [
                make_tensor_value_info("y", TensorProto.FLOAT, (5, 3, 7)),
                make_tensor_value_info("z", TensorProto.FLOAT, (5, 3, 7)),
                make_tensor_value_info("a", TensorProto.FLOAT, (5, 3, 7)),
            ],
        )

    def test_GLU(self) -> None:
        graph = self._make_graph(
            [("x", TensorProto.FLOAT, (5, 6, 7))],
            [
                make_node("Split", ["x"], ["y", "z"], axis=1, num_outputs=2),
                make_node("Sigmoid", ["z"], ["a"]),
                make_node("Mul", ["y", "a"], ["b"]),
            ],
            [],
        )
        self._assert_inferred(
            graph,
            [
                make_tensor_value_info("y", TensorProto.FLOAT, (5, 3, 7)),
                make_tensor_value_info("z", TensorProto.FLOAT, (5, 3, 7)),
                make_tensor_value_info("a", TensorProto.FLOAT, (5, 3, 7)),
                make_tensor_value_info("b", TensorProto.FLOAT, (5, 3, 7)),
            ],
        )

    def test_softmax_2d(self) -> None:
        graph = self._make_graph(
            [("x", TensorProto.FLOAT, (4, 5))], [make_node("Softmax", ["x"], "z")], []
        )
        self._assert_inferred(
            graph, [make_tensor_value_info("z", TensorProto.FLOAT, (4, 5))]
        )

    def test_softmax_3d(self) -> None:
        graph = self._make_graph(
            [("x", TensorProto.FLOAT, (4, 5, 6))],
            [make_node("Softmax", ["x"], "z")],
            [],
        )
        self._assert_inferred(
            graph, [make_tensor_value_info("z", TensorProto.FLOAT, (4, 5, 6))]
        )

    def test_hardmax_2d(self) -> None:
        graph = self._make_graph(
            [("x", TensorProto.FLOAT, (4, 5))], [make_node("Hardmax", ["x"], "z")], []
        )
        self._assert_inferred(
            graph, [make_tensor_value_info("z", TensorProto.FLOAT, (4, 5))]
        )

    def test_hardmax_3d(self) -> None:
        graph = self._make_graph(
            [("x", TensorProto.FLOAT, (4, 5, 6))],
            [make_node("Hardmax", ["x"], "z")],
            [],
        )
        self._assert_inferred(
            graph, [make_tensor_value_info("z", TensorProto.FLOAT, (4, 5, 6))]
        )

    def test_logsoftmax_2d(self) -> None:
        graph = self._make_graph(
            [("x", TensorProto.FLOAT, (4, 5))],
            [make_node("LogSoftmax", ["x"], "z")],
            [],
        )
        self._assert_inferred(
            graph, [make_tensor_value_info("z", TensorProto.FLOAT, (4, 5))]
        )

    def test_logsoftmax_3d(self) -> None:
        graph = self._make_graph(
            [("x", TensorProto.FLOAT, (4, 5, 6))],
            [make_node("LogSoftmax", ["x"], "z")],
            [],
        )
        self._assert_inferred(
            graph, [make_tensor_value_info("z", TensorProto.FLOAT, (4, 5, 6))]
        )

    def test_logsoftmax_3d_negative_axis(self) -> None:
        graph = self._make_graph(
            [("x", TensorProto.FLOAT, (4, 5, 6))],
            [make_node("LogSoftmax", ["x"], "z", axis=-1)],
            [],
        )
        self._assert_inferred(
            graph, [make_tensor_value_info("z", TensorProto.FLOAT, (4, 5, 6))]
        )

    def test_maxpool(self) -> None:
        graph = self._make_graph(
            [("X", TensorProto.FLOAT, (5, 3, 4, 4))],
            [make_node("MaxPool", ["X"], ["Y"], kernel_shape=[2, 2])],
            [],
        )
        self._assert_inferred(
            graph, [make_tensor_value_info("Y", TensorProto.FLOAT, (5, 3, 3, 3))]
        )

    def test_maxpool_with_indices(self) -> None:
        graph = self._make_graph(
            [("X", TensorProto.FLOAT, (5, 3, 4, 4))],
            [make_node("MaxPool", ["X"], ["Y", "Z"], kernel_shape=[2, 2])],
            [],
        )
        self._assert_inferred(
            graph,
            [
                make_tensor_value_info("Y", TensorProto.FLOAT, (5, 3, 3, 3)),
                make_tensor_value_info("Z", TensorProto.INT64, (5, 3, 3, 3)),
            ],
        )

    def test_maxpool_3D(self) -> None:
        graph = self._make_graph(
            [("X", TensorProto.FLOAT, (5, 3, 4, 4, 4))],
            [make_node("MaxPool", ["X"], ["Y"], kernel_shape=[2, 2, 2])],
            [],
        )
        self._assert_inferred(
            graph, [make_tensor_value_info("Y", TensorProto.FLOAT, (5, 3, 3, 3, 3))]
        )

    def test_maxpool_with_padding(self) -> None:
        graph = self._make_graph(
            [("X", TensorProto.FLOAT, (5, 3, 4, 4))],
            [
                make_node(
                    "MaxPool", ["X"], ["Y"], kernel_shape=[2, 2], pads=[1, 1, 2, 2]
                )
            ],
            [],
        )
        self._assert_inferred(
            graph, [make_tensor_value_info("Y", TensorProto.FLOAT, (5, 3, 6, 6))]
        )

    def test_maxpool_with_padding_and_stride(self) -> None:
        graph = self._make_graph(
            [("X", TensorProto.FLOAT, (5, 3, 4, 4))],
            [
                make_node(
                    "MaxPool",
                    ["X"],
                    ["Y"],
                    kernel_shape=[2, 2],
                    pads=[1, 1, 2, 2],
                    strides=[2, 2],
                )
            ],
            [],
        )
        self._assert_inferred(
            graph, [make_tensor_value_info("Y", TensorProto.FLOAT, (5, 3, 3, 3))]
        )

    def test_maxpool_with_floor_mode(self) -> None:
        graph = self._make_graph(
            [("X", TensorProto.FLOAT, (32, 288, 35, 35))],
            [
                make_node(
                    "MaxPool",
                    ["X"],
                    ["Y"],
                    kernel_shape=[2, 2],
                    strides=[2, 2],
                    ceil_mode=False,
                )
            ],
            [],
        )
        self._assert_inferred(
            graph, [make_tensor_value_info("Y", TensorProto.FLOAT, (32, 288, 17, 17))]
        )

    def test_maxpool_with_ceil_mode(self) -> None:
        graph = self._make_graph(
            [("X", TensorProto.FLOAT, (32, 288, 35, 35))],
            [
                make_node(
                    "MaxPool",
                    ["X"],
                    ["Y"],
                    kernel_shape=[2, 2],
                    strides=[2, 2],
                    ceil_mode=True,
                )
            ],
            [],
        )
        self._assert_inferred(
            graph, [make_tensor_value_info("Y", TensorProto.FLOAT, (32, 288, 18, 18))]
        )

    def test_maxpool_ceil(self) -> None:
        graph = self._make_graph(
            [("X", TensorProto.FLOAT, (1, 1, 4, 4))],
            [
                make_node(
                    "MaxPool",
                    ["X"],
                    ["Y"],
                    kernel_shape=[3, 3],
                    strides=[2, 2],
                    ceil_mode=True,
                )
            ],
            [],
        )
        self._assert_inferred(
            graph, [make_tensor_value_info("Y", TensorProto.FLOAT, (1, 1, 2, 2))]
        )

    def test_maxpool_with_dilations(self) -> None:
        graph = self._make_graph(
            [("X", TensorProto.FLOAT, (5, 3, 4, 4))],
            [make_node("MaxPool", ["X"], ["Y"], kernel_shape=[2, 2], dilations=[2, 2])],
            [],
        )
        self._assert_inferred(
            graph, [make_tensor_value_info("Y", TensorProto.FLOAT, (5, 3, 2, 2))]
        )

    def test_maxpool_with_same_upper_padding_and_stride(self) -> None:
        graph = self._make_graph(
            [("X", TensorProto.FLOAT, (5, 3, 4, 4))],
            [
                make_node(
                    "MaxPool",
                    ["X"],
                    ["Y"],
                    auto_pad="SAME_UPPER",
                    kernel_shape=[2, 2],
                    strides=[2, 2],
                )
            ],
            [],
        )
        self._assert_inferred(
            graph, [make_tensor_value_info("Y", TensorProto.FLOAT, (5, 3, 2, 2))]
        )

    def test_maxpool_with_same_upper_padding_and_stride_and_dilation(self) -> None:
        graph = self._make_graph(
            [("X", TensorProto.FLOAT, (5, 3, 4, 4))],
            [
                make_node(
                    "MaxPool",
                    ["X"],
                    ["Y"],
                    auto_pad="SAME_UPPER",
                    kernel_shape=[2, 2],
                    strides=[2, 2],
                    dilations=[2, 3],
                )
            ],
            [],
        )
        self._assert_inferred(
            graph, [make_tensor_value_info("Y", TensorProto.FLOAT, (5, 3, 2, 2))]
        )

    def test_maxpool_with_same_upper_padding_and_stride_one(self) -> None:
        graph = self._make_graph(
            [("X", TensorProto.FLOAT, (5, 3, 4, 4))],
            [
                make_node(
                    "MaxPool",
                    ["X"],
                    ["Y"],
                    auto_pad="SAME_UPPER",
                    kernel_shape=[2, 2],
                    strides=[1, 1],
                )
            ],
            [],
        )
        self._assert_inferred(
            graph, [make_tensor_value_info("Y", TensorProto.FLOAT, (5, 3, 4, 4))]
        )

    def test_maxpool_with_same_lower_padding_and_stride(self) -> None:
        graph = self._make_graph(
            [("X", TensorProto.FLOAT, (5, 3, 9, 9))],
            [
                make_node(
                    "MaxPool",
                    ["X"],
                    ["Y"],
                    auto_pad="SAME_LOWER",
                    kernel_shape=[2, 2],
                    strides=[2, 2],
                )
            ],
            [],
        )
        self._assert_inferred(
            graph, [make_tensor_value_info("Y", TensorProto.FLOAT, (5, 3, 5, 5))]
        )

    def test_maxpool_with_same_lower_padding_and_stride_and_dilation(self) -> None:
        graph = self._make_graph(
            [("X", TensorProto.FLOAT, (5, 3, 9, 9))],
            [
                make_node(
                    "MaxPool",
                    ["X"],
                    ["Y"],
                    auto_pad="SAME_LOWER",
                    kernel_shape=[2, 2],
                    strides=[2, 2],
                    dilations=[2, 3],
                )
            ],
            [],
        )
        self._assert_inferred(
            graph, [make_tensor_value_info("Y", TensorProto.FLOAT, (5, 3, 5, 5))]
        )

    def test_maxpool_with_same_lower_padding_and_big_stride(self) -> None:
        graph = self._make_graph(
            [("X", TensorProto.FLOAT, (5, 3, 4, 4))],
            [
                make_node(
                    "MaxPool",
                    ["X"],
                    ["Y"],
                    auto_pad="SAME_LOWER",
                    kernel_shape=[2, 2],
                    strides=[4, 4],
                )
            ],
            [],
        )
        self._assert_inferred(
            graph, [make_tensor_value_info("Y", TensorProto.FLOAT, (5, 3, 1, 1))]
        )

    def test_averagepool(self) -> None:
        graph = self._make_graph(
            [("X", TensorProto.FLOAT, (5, 3, 4, 4))],
            [make_node("AveragePool", ["X"], ["Y"], kernel_shape=[2, 2])],
            [],
        )
        self._assert_inferred(
            graph, [make_tensor_value_info("Y", TensorProto.FLOAT, (5, 3, 3, 3))]
        )

    def test_averagepool_3D(self) -> None:
        graph = self._make_graph(
            [("X", TensorProto.FLOAT, (5, 3, 4, 4, 4))],
            [make_node("AveragePool", ["X"], ["Y"], kernel_shape=[2, 2, 2])],
            [],
        )
        self._assert_inferred(
            graph, [make_tensor_value_info("Y", TensorProto.FLOAT, (5, 3, 3, 3, 3))]
        )

    def test_averagepool_with_padding(self) -> None:
        graph = self._make_graph(
            [("X", TensorProto.FLOAT, (5, 3, 4, 4))],
            [
                make_node(
                    "AveragePool", ["X"], ["Y"], kernel_shape=[2, 2], pads=[1, 1, 2, 2]
                )
            ],
            [],
        )
        self._assert_inferred(
            graph, [make_tensor_value_info("Y", TensorProto.FLOAT, (5, 3, 6, 6))]
        )

    def test_averagepool_with_padding_and_stride(self) -> None:
        graph = self._make_graph(
            [("X", TensorProto.FLOAT, (5, 3, 4, 4))],
            [
                make_node(
                    "AveragePool",
                    ["X"],
                    ["Y"],
                    kernel_shape=[2, 2],
                    pads=[1, 1, 2, 2],
                    strides=[2, 2],
                )
            ],
            [],
        )
        self._assert_inferred(
            graph, [make_tensor_value_info("Y", TensorProto.FLOAT, (5, 3, 3, 3))]
        )

    def test_averagepool_ceil(self) -> None:
        graph = self._make_graph(
            [("X", TensorProto.FLOAT, (1, 1, 4, 4))],
            [
                make_node(
                    "AveragePool",
                    ["X"],
                    ["Y"],
                    kernel_shape=[3, 3],
                    strides=[2, 2],
                    ceil_mode=True,
                )
            ],
            [],
        )
        self._assert_inferred(
            graph, [make_tensor_value_info("Y", TensorProto.FLOAT, (1, 1, 2, 2))]
        )

    def test_lppool(self) -> None:
        graph = self._make_graph(
            [("X", TensorProto.FLOAT, (5, 3, 4, 4))],
            [make_node("LpPool", ["X"], ["Y"], kernel_shape=[2, 2])],
            [],
        )
        self._assert_inferred(
            graph, [make_tensor_value_info("Y", TensorProto.FLOAT, (5, 3, 3, 3))]
        )

    def test_lppool_3D(self) -> None:
        graph = self._make_graph(
            [("X", TensorProto.FLOAT, (5, 3, 4, 4, 4))],
            [make_node("LpPool", ["X"], ["Y"], kernel_shape=[2, 2, 2])],
            [],
        )
        self._assert_inferred(
            graph, [make_tensor_value_info("Y", TensorProto.FLOAT, (5, 3, 3, 3, 3))]
        )

    def test_lppool_with_padding(self) -> None:
        graph = self._make_graph(
            [("X", TensorProto.FLOAT, (5, 3, 4, 4))],
            [make_node("LpPool", ["X"], ["Y"], kernel_shape=[2, 2], pads=[1, 1, 2, 2])],
            [],
        )
        self._assert_inferred(
            graph, [make_tensor_value_info("Y", TensorProto.FLOAT, (5, 3, 6, 6))]
        )

    def test_lppool_with_padding_and_stride(self) -> None:
        graph = self._make_graph(
            [("X", TensorProto.FLOAT, (5, 3, 4, 4))],
            [
                make_node(
                    "LpPool",
                    ["X"],
                    ["Y"],
                    kernel_shape=[2, 2],
                    pads=[1, 1, 2, 2],
                    strides=[2, 2],
                )
            ],
            [],
        )
        self._assert_inferred(
            graph, [make_tensor_value_info("Y", TensorProto.FLOAT, (5, 3, 3, 3))]
        )

    def test_lppool_with_dilations(self) -> None:
        graph = self._make_graph(
            [("X", TensorProto.FLOAT, (5, 3, 4, 4))],
            [make_node("LpPool", ["X"], ["Y"], kernel_shape=[2, 2], dilations=[2, 2])],
            [],
        )
        self._assert_inferred(
            graph, [make_tensor_value_info("Y", TensorProto.FLOAT, (5, 3, 2, 2))]
        )

    def test_lppool_with_same_upper_padding_and_stride_and_dilation(self) -> None:
        graph = self._make_graph(
            [("X", TensorProto.FLOAT, (5, 3, 4, 4))],
            [
                make_node(
                    "LpPool",
                    ["X"],
                    ["Y"],
                    auto_pad="SAME_UPPER",
                    kernel_shape=[2, 2],
                    strides=[2, 2],
                    dilations=[2, 3],
                )
            ],
            [],
        )
        self._assert_inferred(
            graph, [make_tensor_value_info("Y", TensorProto.FLOAT, (5, 3, 2, 2))]
        )

    def test_roipool(self) -> None:
        graph = self._make_graph(
            [
                ("X", TensorProto.FLOAT, (5, 3, 4, 4)),
                ("rois", TensorProto.INT64, (2, 5)),
            ],
            [make_node("MaxRoiPool", ["X", "rois"], ["Y"], pooled_shape=[2, 2])],
            [],
        )
        self._assert_inferred(
            graph, [make_tensor_value_info("Y", TensorProto.FLOAT, (2, 3, 2, 2))]
        )

    def test_lp_norm(self) -> None:
        graph = self._make_graph(
            [("x", TensorProto.FLOAT, (3, 4, 5, 6, 7))],
            [make_node("LpNormalization", ["x"], ["out"])],
            [],
        )
        self._assert_inferred(
            graph, [make_tensor_value_info("out", TensorProto.FLOAT, (3, 4, 5, 6, 7))]
        )

    def test_instance_norm(self) -> None:
        graph = self._make_graph(
            [
                ("x", TensorProto.FLOAT, (3, 4, 5, 6, 7)),
                ("scale", TensorProto.FLOAT, (4,)),
                ("b", TensorProto.FLOAT, (4,)),
            ],
            [make_node("InstanceNormalization", ["x", "scale", "b"], ["out"])],
            [],
        )
        self._assert_inferred(
            graph, [make_tensor_value_info("out", TensorProto.FLOAT, (3, 4, 5, 6, 7))]
        )

    def test_global_maxpool(self) -> None:
        graph = self._make_graph(
            [("X", TensorProto.FLOAT, (5, 3, 4, 4))],
            [make_node("GlobalMaxPool", ["X"], ["Y"])],
            [],
        )
        self._assert_inferred(
            graph, [make_tensor_value_info("Y", TensorProto.FLOAT, (5, 3, 1, 1))]
        )

    def test_global_averagepool(self) -> None:
        graph = self._make_graph(
            [("X", TensorProto.FLOAT, (5, 3, 4, 4))],
            [make_node("GlobalAveragePool", ["X"], ["Y"])],
            [],
        )
        self._assert_inferred(
            graph, [make_tensor_value_info("Y", TensorProto.FLOAT, (5, 3, 1, 1))]
        )

    def test_global_lppool(self) -> None:
        graph = self._make_graph(
            [("X", TensorProto.FLOAT, (5, 3, 4, 4))],
            [make_node("GlobalLpPool", ["X"], ["Y"])],
            [],
        )
        self._assert_inferred(
            graph, [make_tensor_value_info("Y", TensorProto.FLOAT, (5, 3, 1, 1))]
        )

    def test_conv_transpose(self) -> None:
        graph = self._make_graph(
            [
                ("X", TensorProto.FLOAT, (25, 48, 16, 16)),
                ("W", TensorProto.FLOAT, (48, 32, 3, 3)),
            ],
            [make_node("ConvTranspose", ["X", "W"], "Y", strides=[2, 2])],
            [],
        )
        self._assert_inferred(
            graph, [make_tensor_value_info("Y", TensorProto.FLOAT, (25, 32, 33, 33))]
        )

    def test_conv_transpose_with_pads(self) -> None:
        graph = self._make_graph(
            [
                ("X", TensorProto.FLOAT, (25, 48, 16, 16)),
                ("W", TensorProto.FLOAT, (48, 32, 3, 3)),
            ],
            [
                make_node(
                    "ConvTranspose", ["X", "W"], "Y", strides=[2, 2], pads=[1, 1, 2, 2]
                )
            ],
            [],
        )
        self._assert_inferred(
            graph, [make_tensor_value_info("Y", TensorProto.FLOAT, (25, 32, 30, 30))]
        )

    def test_conv_transpose_with_output_shape(self) -> None:
        graph = self._make_graph(
            [
                ("X", TensorProto.FLOAT, (25, 48, 16, 16)),
                ("W", TensorProto.FLOAT, (48, 32, 3, 3)),
            ],
            [
                make_node(
                    "ConvTranspose",
                    ["X", "W"],
                    "Y",
                    strides=[2, 2],
                    pads=[1, 1, 2, 2],
                    output_shape=[36, 36],
                )
            ],
            [],
        )
        self._assert_inferred(
            graph, [make_tensor_value_info("Y", TensorProto.FLOAT, (25, 32, 36, 36))]
        )

    def test_conv_transpose_with_kernel_shape(self) -> None:
        graph = self._make_graph(
            [
                ("X", TensorProto.FLOAT, (25, 48, 16, 16)),
                ("W", TensorProto.FLOAT, (48, 32, None, None)),
            ],
            [
                make_node(
                    "ConvTranspose",
                    ["X", "W"],
                    "Y",
                    kernel_shape=[3, 3],
                    strides=[2, 2],
                    pads=[1, 1, 2, 2],
                )
            ],
            [],
        )
        self._assert_inferred(
            graph, [make_tensor_value_info("Y", TensorProto.FLOAT, (25, 32, 30, 30))]
        )

    def test_conv_transpose_with_dilations(self) -> None:
        graph = self._make_graph(
            [
                ("X", TensorProto.FLOAT, (25, 48, 16, 16)),
                ("W", TensorProto.FLOAT, (48, 32, 3, 3)),
            ],
            [
                make_node(
                    "ConvTranspose",
                    ["X", "W"],
                    "Y",
                    strides=[2, 2],
                    pads=[1, 1, 2, 2],
                    dilations=[3, 3],
                )
            ],
            [],
        )
        self._assert_inferred(
            graph, [make_tensor_value_info("Y", TensorProto.FLOAT, (25, 32, 34, 34))]
        )

    def test_conv_transpose_with_group(self) -> None:
        graph = self._make_graph(
            [
                ("X", TensorProto.FLOAT, (25, 48, 16, 16)),
                ("W", TensorProto.FLOAT, (48, 32, 3, 3)),
            ],
            [
                make_node(
                    "ConvTranspose",
                    ["X", "W"],
                    "Y",
                    strides=[2, 2],
                    pads=[1, 1, 2, 2],
                    group=2,
                )
            ],
            [],
        )
        self._assert_inferred(
            graph, [make_tensor_value_info("Y", TensorProto.FLOAT, (25, 64, 30, 30))]
        )

    def test_conv_transpose_with_group_and_output_shape(self) -> None:
        graph = self._make_graph(
            [
                ("X", TensorProto.FLOAT, (25, 48, 16, 16)),
                ("W", TensorProto.FLOAT, (48, 32, 3, 3)),
            ],
            [
                make_node(
                    "ConvTranspose",
                    ["X", "W"],
                    "Y",
                    strides=[2, 2],
                    pads=[1, 1, 2, 2],
                    group=2,
                    output_shape=[36, 36],
                )
            ],
            [],
        )
        self._assert_inferred(
            graph, [make_tensor_value_info("Y", TensorProto.FLOAT, (25, 64, 36, 36))]
        )

    def test_conv_transpose_with_pads_and_auto_pads(self) -> None:
        # This test should fail because pads cannot be used simultaneously with auto_pad
        graph = self._make_graph(
            [
                ("X", TensorProto.FLOAT, (1, 1, 2, 2)),
                ("W", TensorProto.FLOAT, (1, 1, 3, 3)),
                ("B", TensorProto.FLOAT, (1,)),
            ],
            [
                make_node(
                    "ConvTranspose",
                    ["X", "W", "B"],
                    "Y",
                    auto_pad="SAME_UPPER",
                    strides=[1, 1],
                    pads=[0, 1, 1, 0],
                )
            ],
            [],
        )
        self.assertRaises(
            onnx.shape_inference.InferenceError,
            onnx.shape_inference.infer_shapes,
            helper.make_model(graph),
            strict_mode=True,
        )

    def test_conv_transpose_auto_pads(self) -> None:
        graph = self._make_graph(
            [
                ("X", TensorProto.FLOAT, (25, 48, 16, 16)),
                ("W", TensorProto.FLOAT, (48, 32, 3, 3)),
            ],
            [
                make_node(
                    "ConvTranspose",
                    ["X", "W"],
                    "Y",
                    auto_pad="SAME_UPPER",
                    strides=[2, 2],
                )
            ],
            [],
        )
        self._assert_inferred(
            graph, [make_tensor_value_info("Y", TensorProto.FLOAT, (25, 32, 32, 32))]
        )

    def test_mvn_function_output_shape(self) -> None:
        graph = self._make_graph(
            [("X", TensorProto.FLOAT, (25, 48, 16, 16))],
            [make_node("MeanVarianceNormalization", "X", "Y", axes=[0, 2, 3])],
            [],
        )
        self._assert_inferred(
            graph, [make_tensor_value_info("Y", TensorProto.FLOAT, (25, 48, 16, 16))]
        )

    def test_scan(self) -> None:
        batch_size = 1
        seq_len = "sequence"
        input_size = 2
        loop_state_size = 3

        # can't use self._make_graph for the subgraph as it add more inputs for the Reshape operations it inserts.
        # this breaks the subgraph inferencing as it expects the number of inputs passed from Scan to match
        # the GraphProto, but Scan knows nothing about the additional inputs.
        input_value_infos = [
            make_tensor_value_info("loop_state_in", TensorProto.UNDEFINED, None),
            make_tensor_value_info("input", TensorProto.UNDEFINED, None),
        ]
        output_value_infos = [
            make_tensor_value_info("loop_state_out", TensorProto.UNDEFINED, None),
            make_tensor_value_info("output", TensorProto.UNDEFINED, None),
        ]

        subgraph = helper.make_graph(
            [
                make_node("Identity", ["loop_state_in"], ["loop_state_out"]),
                make_node("Identity", ["input"], ["output"]),
            ],
            "subgraph",
            input_value_infos,
            output_value_infos,
        )

        graph = self._make_graph(
            [
                ("loop_state_orig", TensorProto.FLOAT, (batch_size, loop_state_size)),
                ("scan_input", TensorProto.FLOAT, (batch_size, seq_len, input_size)),
            ],
            [
                make_node(
                    "Scan",
                    ["", "loop_state_orig", "scan_input"],
                    ["loop_state_final", "scan_output"],
                    num_scan_inputs=1,
                    body=subgraph,
                )
            ],
            [],
        )

        self._assert_inferred(
            graph,
            [
                make_tensor_value_info(
                    "loop_state_final", TensorProto.FLOAT, (batch_size, loop_state_size)
                ),
                make_tensor_value_info(
                    "scan_output", TensorProto.FLOAT, (batch_size, seq_len, input_size)
                ),
            ],
            opset_imports=[helper.make_opsetid(ONNX_DOMAIN, 8)],
        )

    def test_scan_opset9(self) -> None:
        seq_len = "sequence"
        input_size = 2
        loop_state_size = 3

        # can't use self._make_graph for the subgraph as it add more inputs for the Reshape operations it inserts.
        # this breaks the subgraph inferencing as it expects the number of inputs passed from Scan to match
        # the GraphProto, but Scan knows nothing about the additional inputs.
        input_value_infos = [
            make_tensor_value_info("loop_state_in", TensorProto.UNDEFINED, None),
            make_tensor_value_info("input", TensorProto.UNDEFINED, None),
        ]
        output_value_infos = [
            make_tensor_value_info("loop_state_out", TensorProto.UNDEFINED, None),
            make_tensor_value_info("output", TensorProto.UNDEFINED, None),
        ]

        subgraph = helper.make_graph(
            [
                make_node("Identity", ["loop_state_in"], ["loop_state_out"]),
                make_node("Identity", ["input"], ["output"]),
            ],
            "subgraph",
            input_value_infos,
            output_value_infos,
        )

        graph = self._make_graph(
            [
                ("loop_state_orig", TensorProto.FLOAT, (loop_state_size,)),
                ("scan_input", TensorProto.FLOAT, (seq_len, input_size)),
            ],
            [
                make_node(
                    "Scan",
                    ["loop_state_orig", "scan_input"],
                    ["loop_state_final", "scan_output"],
                    num_scan_inputs=1,
                    body=subgraph,
                )
            ],
            [],
        )

        self._assert_inferred(
            graph,
            [
                make_tensor_value_info(
                    "loop_state_final", TensorProto.FLOAT, (loop_state_size,)
                ),
                make_tensor_value_info(
                    "scan_output", TensorProto.FLOAT, (seq_len, input_size)
                ),
            ],
            opset_imports=[helper.make_opsetid(ONNX_DOMAIN, 9)],
        )

    def test_scan_opset9_axes(self) -> None:
        axis_0_len = "axis0"
        seq_len = "sequence"
        input_size = 2
        loop_state_size = 3

        # can't use self._make_graph for the subgraph as it add more inputs for the Reshape operations it inserts.
        # this breaks the subgraph inferencing as it expects the number of inputs passed from Scan to match
        # the GraphProto, but Scan knows nothing about the additional inputs.
        input_value_infos = [
            make_tensor_value_info("loop_state_in", TensorProto.UNDEFINED, None),
            make_tensor_value_info("input", TensorProto.UNDEFINED, None),
        ]
        output_value_infos = [
            make_tensor_value_info("loop_state_out", TensorProto.UNDEFINED, None),
            make_tensor_value_info("output", TensorProto.UNDEFINED, None),
        ]

        subgraph = helper.make_graph(
            [
                make_node("Identity", ["loop_state_in"], ["loop_state_out"]),
                make_node("Identity", ["input"], ["output"]),
            ],
            "subgraph",
            input_value_infos,
            output_value_infos,
        )

        graph = self._make_graph(
            [
                ("loop_state_orig", TensorProto.FLOAT, (loop_state_size,)),
                ("scan_input", TensorProto.FLOAT, (axis_0_len, seq_len, input_size)),
            ],
            [
                make_node(
                    "Scan",
                    ["loop_state_orig", "scan_input"],
                    ["loop_state_final", "scan_output"],
                    num_scan_inputs=1,
                    body=subgraph,
                    scan_input_axes=[1],
                )
            ],
            [],
        )

        self._assert_inferred(
            graph,
            [
                make_tensor_value_info(
                    "loop_state_final", TensorProto.FLOAT, (loop_state_size,)
                ),
                make_tensor_value_info(
                    "scan_output", TensorProto.FLOAT, (seq_len, axis_0_len, input_size)
                ),
            ],
            opset_imports=[helper.make_opsetid(ONNX_DOMAIN, 9)],
        )

    def test_scan_opset9_output_axes(self) -> None:
        axis_0_len = "axis0"
        seq_len = "sequence"
        input_size = 2
        loop_state_size = 3

        input_value_infos = [
            make_tensor_value_info("loop_state_in", TensorProto.UNDEFINED, None),
            make_tensor_value_info("input", TensorProto.UNDEFINED, None),
        ]
        output_value_infos = [
            make_tensor_value_info("loop_state_out", TensorProto.UNDEFINED, None),
            make_tensor_value_info("output", TensorProto.UNDEFINED, None),
        ]

        subgraph = helper.make_graph(
            [
                make_node("Identity", ["loop_state_in"], ["loop_state_out"]),
                make_node("Identity", ["input"], ["output"]),
            ],
            "subgraph",
            input_value_infos,
            output_value_infos,
        )

        graph = self._make_graph(
            [
                ("loop_state_orig", TensorProto.FLOAT, (loop_state_size,)),
                ("scan_input", TensorProto.FLOAT, (axis_0_len, seq_len, input_size)),
            ],
            [
                make_node(
                    "Scan",
                    ["loop_state_orig", "scan_input"],
                    ["loop_state_final", "scan_output"],
                    num_scan_inputs=1,
                    body=subgraph,
                    scan_input_axes=[1],
                    scan_output_axes=[1],
                )
            ],
            [],
        )

        self._assert_inferred(
            graph,
            [
                make_tensor_value_info(
                    "loop_state_final", TensorProto.FLOAT, (loop_state_size,)
                ),
                make_tensor_value_info(
                    "scan_output", TensorProto.FLOAT, (axis_0_len, seq_len, input_size)
                ),
            ],
            opset_imports=[helper.make_opsetid(ONNX_DOMAIN, 9)],
        )

    def test_scan_opset9_negative_axes(self) -> None:
        axis_0_len = "axis0"
        seq_len = "sequence"
        input_size = 2
        loop_state_size = 3

        input_value_infos = [
            make_tensor_value_info("loop_state_in", TensorProto.UNDEFINED, None),
            make_tensor_value_info("input", TensorProto.UNDEFINED, None),
        ]
        output_value_infos = [
            make_tensor_value_info("loop_state_out", TensorProto.UNDEFINED, None),
            make_tensor_value_info("output", TensorProto.UNDEFINED, None),
        ]

        subgraph = helper.make_graph(
            [
                make_node("Identity", ["loop_state_in"], ["loop_state_out"]),
                make_node("Identity", ["input"], ["output"]),
            ],
            "subgraph",
            input_value_infos,
            output_value_infos,
        )

        graph = self._make_graph(
            [
                ("loop_state_orig", TensorProto.FLOAT, (loop_state_size,)),
                ("scan_input", TensorProto.FLOAT, (axis_0_len, seq_len, input_size)),
            ],
            [
                make_node(
                    "Scan",
                    ["loop_state_orig", "scan_input"],
                    ["loop_state_final", "scan_output"],
                    num_scan_inputs=1,
                    body=subgraph,
                    scan_input_axes=[-2],
                    scan_output_axes=[-2],
                )
            ],
            [],
        )

        self._assert_inferred(
            graph,
            [
                make_tensor_value_info(
                    "loop_state_final", TensorProto.FLOAT, (loop_state_size,)
                ),
                make_tensor_value_info(
                    "scan_output", TensorProto.FLOAT, (axis_0_len, seq_len, input_size)
                ),
            ],
            opset_imports=[helper.make_opsetid(ONNX_DOMAIN, 9)],
        )

    def test_if_ver1(self) -> None:
        # Create a simple If node where the 'then' subgraph adds to the current value, and the 'else' subgraph
        # subtracts.
        # can't use self._make_graph for the subgraphs as that add more inputs for the Reshape operations it inserts.
        # this breaks the subgraph inferencing as it expects the subgraphs to have zero inputs
        then_subgraph = helper.make_graph(
            [make_node("Add", ["current_value", "add_value"], ["then_output"])],
            "then_subgraph",
            [],  # no inputs
            [make_tensor_value_info("then_output", TensorProto.UNDEFINED, None)],
        )

        else_subgraph = helper.make_graph(
            [make_node("Sub", ["current_value", "sub_value"], ["else_output"])],
            "else_subgraph",
            [],  # no inputs
            [make_tensor_value_info("else_output", TensorProto.UNDEFINED, None)],
        )

        graph = self._make_graph(
            [
                ("cond", TensorProto.BOOL, (1,)),
                ("current_value", TensorProto.FLOAT, (1,)),
                ("add_value", TensorProto.FLOAT, (1,)),
                ("sub_value", TensorProto.FLOAT, (1,)),
            ],
            [
                make_node(
                    "If",
                    ["cond"],
                    ["if_output"],
                    then_branch=then_subgraph,
                    else_branch=else_subgraph,
                )
            ],
            [],
        )

        self._assert_inferred(
            graph,
            [make_tensor_value_info("if_output", TensorProto.FLOAT, (1,))],
            opset_imports=[make_opsetid(ONNX_DOMAIN, 10)],
        )

    def test_if(self) -> None:
        # Create a simple If node where the 'then' subgraph adds to the current value, and the 'else' subgraph
        # subtracts.
        # can't use self._make_graph for the subgraphs as that add more inputs for the Reshape operations it inserts.
        # this breaks the subgraph inferencing as it expects the subgraphs to have zero inputs
        then_subgraph = helper.make_graph(
            [make_node("Add", ["current_value", "add_value"], ["then_output"])],
            "then_subgraph",
            [],  # no inputs
            [make_tensor_value_info("then_output", TensorProto.UNDEFINED, None)],
        )

        else_subgraph = helper.make_graph(
            [make_node("Sub", ["current_value", "sub_value"], ["else_output"])],
            "else_subgraph",
            [],  # no inputs
            [make_tensor_value_info("else_output", TensorProto.UNDEFINED, None)],
        )

        graph = self._make_graph(
            [
                ("cond", TensorProto.BOOL, (1,)),
                ("current_value", TensorProto.FLOAT, (1,)),
                ("add_value", TensorProto.FLOAT, (1,)),
                ("sub_value", TensorProto.FLOAT, (1,)),
            ],
            [
                make_node(
                    "If",
                    ["cond"],
                    ["if_output"],
                    then_branch=then_subgraph,
                    else_branch=else_subgraph,
                )
            ],
            [],
        )

        self._assert_inferred(
            graph, [make_tensor_value_info("if_output", TensorProto.FLOAT, (1,))]
        )

    def test_if_with_different_shapes_in_then_else_branches(self) -> None:
        # Create a simple If node where the 'then' subgraph adds to the current value, and the 'else' subgraph
        # subtracts.
        # can't use self._make_graph for the subgraphs as that add more inputs for the Reshape operations it inserts.
        # this breaks the subgraph inferencing as it expects the subgraphs to have zero inputs
        then_subgraph = helper.make_graph(
            [make_node("Add", ["current_value", "add_value"], ["then_output"])],
            "then_subgraph",
            [],  # no inputs
            [make_tensor_value_info("then_output", TensorProto.UNDEFINED, (1,))],
        )

        else_subgraph = helper.make_graph(
            [make_node("Sub", ["current_value", "sub_value"], ["else_output"])],
            "else_subgraph",
            [],  # no inputs
            [make_tensor_value_info("else_output", TensorProto.UNDEFINED, (5,))],
        )

        graph = self._make_graph(
            [
                ("cond", TensorProto.BOOL, (1,)),
                ("current_value", TensorProto.FLOAT, (1,)),
                ("add_value", TensorProto.FLOAT, (1,)),
                ("sub_value", TensorProto.FLOAT, (5,)),
            ],
            [
                make_node(
                    "If",
                    ["cond"],
                    ["if_output"],
                    then_branch=then_subgraph,
                    else_branch=else_subgraph,
                )
            ],
            [],
        )

        self._assert_inferred(graph, [make_tensor_value_info("if_output", TensorProto.FLOAT, (None,))])  # type: ignore

    def test_if_no_shape_in_then_branch(self) -> None:
        then_graph = parse_graph(
            "then_graph () => (then_output) { then_output = ReduceSum <keepdims=0> (X, axes) }"
        )
        else_graph = parse_graph(
            "else_graph () => (else_output) { else_output = ReduceSum <keepdims=0> (X) }"
        )
        graph = self._make_graph(
            [
                ("cond", TensorProto.BOOL, (1,)),
                ("X", TensorProto.FLOAT, (4, 8, 16)),
                ("axes", TensorProto.INT64, (1,)),
            ],
            [
                make_node(
                    "If",
                    ["cond"],
                    ["if_output"],
                    then_branch=then_graph,
                    else_branch=else_graph,
                )
            ],
            [],
        )
        self._assert_inferred(graph, [make_tensor_value_info("if_output", TensorProto.FLOAT, None)])  # type: ignore

    def test_if_no_shape_in_else_branch(self) -> None:
        then_graph = parse_graph(
            "then_graph () => (then_output) { then_output = ReduceSum <keepdims=0> (X) }"
        )
        else_graph = parse_graph(
            "else_graph () => (else_output) { else_output = ReduceSum <keepdims=0> (X, axes) }"
        )
        graph = self._make_graph(
            [
                ("cond", TensorProto.BOOL, (1,)),
                ("X", TensorProto.FLOAT, (4, 8, 16)),
                ("axes", TensorProto.INT64, (1,)),
            ],
            [
                make_node(
                    "If",
                    ["cond"],
                    ["if_output"],
                    then_branch=then_graph,
                    else_branch=else_graph,
                )
            ],
            [],
        )
        self._assert_inferred(graph, [make_tensor_value_info("if_output", TensorProto.FLOAT, None)])  # type: ignore

    def test_if_with_different_optional_shapes_in_then_else_branches(self) -> None:
        # Create a simple If node where the 'then' subgraph adds to the current value, and the 'else' subgraph
        # subtracts.
        # can't use self._make_graph for the subgraphs as that add more inputs for the Reshape operations it inserts.
        # this breaks the subgraph inferencing as it expects the subgraphs to have zero inputs
        then_tensor_proto = helper.make_tensor_type_proto(
            elem_type=TensorProto.UNDEFINED,
            shape=[
                1,
            ],
        )
        then_optional_type_proto = helper.make_optional_type_proto(then_tensor_proto)
        then_optional_vi = helper.make_value_info(
            "then_optional_output", then_optional_type_proto
        )
        then_subgraph = helper.make_graph(
            [make_node("Optional", ["then_tensor_value"], ["then_optional_output"])],
            "then_subgraph",
            [],  # no inputs
            [then_optional_vi],
        )

        else_tensor_proto = helper.make_tensor_type_proto(
            elem_type=TensorProto.UNDEFINED,
            shape=[
                5,
            ],
        )
        else_optional_type_proto = helper.make_optional_type_proto(else_tensor_proto)
        else_optional_vi = helper.make_value_info(
            "else_optional_output", else_optional_type_proto
        )
        else_subgraph = helper.make_graph(
            [make_node("Optional", ["else_tensor_value"], ["else_optional_output"])],
            "else_subgraph",
            [],  # no inputs
            [else_optional_vi],
        )

        graph = self._make_graph(
            [
                ("cond", TensorProto.BOOL, (1,)),
                ("then_tensor_value", TensorProto.FLOAT, (1,)),
                ("else_tensor_value", TensorProto.FLOAT, (5,)),
            ],
            [
                make_node(
                    "If",
                    ["cond"],
                    ["if_output"],
                    then_branch=then_subgraph,
                    else_branch=else_subgraph,
                )
            ],
            [],
        )

        output_tensor_proto = helper.make_tensor_type_proto(
            elem_type=TensorProto.FLOAT, shape=(None,)
        )
        output_optional_type_proto = helper.make_optional_type_proto(
            output_tensor_proto
        )
        output_optional_vi = helper.make_value_info(
            "if_output", output_optional_type_proto
        )
        self._assert_inferred(graph, [output_optional_vi])  # type: ignore

    def test_maxunpool_shape_without_output_shape(self) -> None:
        graph = self._make_graph(
            [
                ("xT", TensorProto.FLOAT, (1, 1, 2, 2)),
                ("xI", TensorProto.FLOAT, (1, 1, 2, 2)),
            ],
            [
                make_node(
                    "MaxUnpool", ["xT", "xI"], "Y", kernel_shape=[2, 2], strides=[2, 2]
                )
            ],
            [],
        )
        self._assert_inferred(
            graph, [make_tensor_value_info("Y", TensorProto.FLOAT, (1, 1, 4, 4))]
        )

    def test_maxunpool_shape_with_output_shape(self) -> None:
        graph = self._make_graph(
            [
                ("xT", TensorProto.FLOAT, (1, 1, 2, 2)),
                ("xI", TensorProto.FLOAT, (1, 1, 2, 2)),
                ("output_shape", TensorProto.FLOAT, (4,)),
            ],
            [
                make_node(
                    "MaxUnpool",
                    ["xT", "xI", "output_shape"],
                    "Y",
                    kernel_shape=[2, 2],
                    strides=[2, 2],
                )
            ],
            [make_tensor_value_info("Y", TensorProto.FLOAT, None)],
        )
        self._assert_inferred(
            graph, [make_tensor_value_info("Y", TensorProto.FLOAT, None)]
        )

    def test_onehot_without_axis(self) -> None:
        graph = self._make_graph(
            [
                ("indices", TensorProto.INT64, (2, 2)),
                ("depth", TensorProto.INT64, ()),
                ("values", TensorProto.FLOAT, (2,)),
            ],
            [make_node("OneHot", ["indices", "depth", "values"], "Y")],
            [],
        )
        self._assert_inferred(graph, [make_tensor_value_info("Y", TensorProto.FLOAT, (2, 2, None))])  # type: ignore

    def test_onehot_with_axis(self) -> None:
        graph = self._make_graph(
            [
                ("indices", TensorProto.INT64, (2, 3, 5)),
                ("depth", TensorProto.INT64, (1,)),
                ("values", TensorProto.FLOAT, (2,)),
            ],
            [make_node("OneHot", ["indices", "depth", "values"], "Y", axis=1)],
            [],
        )
        self._assert_inferred(graph, [make_tensor_value_info("Y", TensorProto.FLOAT, (2, None, 3, 5))])  # type: ignore

    def test_loop(self) -> None:
        # can't use self._make_graph for the subgraph as it add more inputs for the Reshape operations it inserts.
        # this breaks the subgraph inferencing as it expects the number of inputs passed from Loop to match
        # the GraphProto, but Loop knows nothing about the additional inputs.
        input_value_infos = [
            make_tensor_value_info("iter_num_in", TensorProto.INT64, (1,)),
            make_tensor_value_info("cond_in", TensorProto.UNDEFINED, None),
            make_tensor_value_info("loop_state_in", TensorProto.UNDEFINED, ()),
        ]
        output_value_infos = [
            make_tensor_value_info("cond_out", TensorProto.UNDEFINED, None),
            make_tensor_value_info("loop_state_out", TensorProto.UNDEFINED, None),
            make_tensor_value_info("output", TensorProto.FLOAT, (3,)),
        ]

        subgraph = helper.make_graph(
            [
                make_node("Identity", ["cond_in"], ["cond_out"]),
                make_node("Identity", ["loop_state_in"], ["loop_state_out"]),
                make_node("Identity", ["outer_scope_input"], ["output"]),
            ],
            "subgraph",
            input_value_infos,
            output_value_infos,
        )

        graph = self._make_graph(
            [
                ("max_trip_count", TensorProto.INT64, (1,)),
                ("cond_orig", TensorProto.FLOAT, (1,)),
                ("loop_state_orig", TensorProto.FLOAT, (2,)),
                ("outer_scope_input", TensorProto.FLOAT, (3,)),
            ],
            [
                make_node(
                    "Loop",
                    ["max_trip_count", "cond_orig", "loop_state_orig"],
                    ["loop_state_final", "loop_output"],
                    body=subgraph,
                )
            ],
            [],
        )

        self._assert_inferred(
            graph,
            [
                make_tensor_value_info(
                    "loop_state_final", TensorProto.FLOAT, None
                ),  # shape may change between iterations
                make_tensor_value_info("loop_output", TensorProto.FLOAT, (None, 3)),
            ],
        )  # type: ignore

    def test_loop_no_state(self) -> None:
        input_value_infos = [
            make_tensor_value_info("iter_num_in", TensorProto.INT64, (1,)),
            make_tensor_value_info("cond_in", TensorProto.UNDEFINED, None),
        ]
        output_value_infos = [
            make_tensor_value_info("cond_out", TensorProto.UNDEFINED, None),
            make_tensor_value_info("output", TensorProto.FLOAT, (3,)),
        ]

        subgraph = helper.make_graph(
            [
                make_node("Identity", ["cond_in"], ["cond_out"]),
                make_node("Identity", ["outer_scope_input"], ["output"]),
            ],
            "subgraph",
            input_value_infos,
            output_value_infos,
        )

        graph = self._make_graph(
            [
                ("max_trip_count", TensorProto.INT64, (1,)),
                ("cond_orig", TensorProto.FLOAT, (1,)),
                ("outer_scope_input", TensorProto.FLOAT, (3,)),
            ],
            [
                make_node(
                    "Loop",
                    ["max_trip_count", "cond_orig"],
                    ["loop_output"],
                    body=subgraph,
                )
            ],
            [],
        )

        self._assert_inferred(
            graph, [make_tensor_value_info("loop_output", TensorProto.FLOAT, (None, 3))]
        )  # type: ignore

    def test_constantofshape_with_input_shape(self) -> None:
        graph = self._make_graph(
            [],
            [
                make_node(
                    "Constant",
                    [],
                    ["shape"],
                    value=make_tensor("shape", TensorProto.INT64, (3,), (3, 4, 5)),
                ),
                make_node(
                    "ConstantOfShape",
                    ["shape"],
                    ["y"],
                    value=make_tensor("value", TensorProto.INT32, (1,), (2,)),
                ),
            ],
            [],
        )
        self._assert_inferred(
            graph,
            [
                make_tensor_value_info("shape", TensorProto.INT64, (3,)),
                make_tensor_value_info("y", TensorProto.INT32, (3, 4, 5)),
            ],
        )  # type: ignore

    def test_constantofshape_without_input_shape(self) -> None:
        graph = self._make_graph(
            [("shape", TensorProto.INT64, (3,))],
            [
                make_node(
                    "ConstantOfShape",
                    ["shape"],
                    ["y"],
                    value=make_tensor("value", TensorProto.UINT8, (1,), (2,)),
                )
            ],
            [],
        )
        self._assert_inferred(
            graph, [make_tensor_value_info("y", TensorProto.UINT8, (None, None, None))]
        )  # type: ignore

    def test_constantofshape_without_input_shape_scalar(self) -> None:
        graph = self._make_graph(
            [("shape", TensorProto.INT64, (0,))],
            [
                make_node(
                    "ConstantOfShape",
                    ["shape"],
                    ["y"],
                    value=make_tensor("value", TensorProto.UINT8, (1,), (2,)),
                )
            ],
            [],
        )
        self._assert_inferred(
            graph, [make_tensor_value_info("y", TensorProto.UINT8, ())]
        )  # type: ignore

    def test_constantofshape_with_shape_zero(self) -> None:
        graph = self._make_graph(
            [],
            [
                make_node(
                    "Constant",
                    [],
                    ["shape"],
                    value=make_tensor("shape", TensorProto.INT64, (1,), (0,)),
                ),
                make_node(
                    "ConstantOfShape",
                    ["shape"],
                    ["y"],
                    value=make_tensor("value", TensorProto.INT32, (1,), (2,)),
                ),
            ],
            [],
        )
        self._assert_inferred(
            graph,
            [
                make_tensor_value_info("shape", TensorProto.INT64, (1,)),
                make_tensor_value_info("y", TensorProto.INT32, (0,)),
            ],
        )  # type: ignore

    def test_convinteger(self) -> None:
        graph = self._make_graph(
            [
                ("x", TensorProto.UINT8, (3, 4, 5, 6, 7)),
                ("y", TensorProto.UINT8, (5, 4, 2, 4, 3)),
            ],
            [
                make_node(
                    "ConvInteger",
                    ["x", "y"],
                    "z",
                    pads=[0, 1, 1, 0, 0, 1],
                    dilations=[1, 2, 2],
                    strides=[1, 1, 2],
                )
            ],
            [],
        )
        self._assert_inferred(
            graph, [make_tensor_value_info("z", TensorProto.INT32, (3, 5, 4, 1, 3))]
        )

    def test_convinetger_dilations(self) -> None:
        graph = self._make_graph(
            [
                ("x", TensorProto.UINT8, (30, 4, 8, 8, 8)),
                ("y", TensorProto.INT8, (50, 4, 3, 3, 3)),
                ("x_zero_point", TensorProto.UINT8, ()),
                ("y_zero_point", TensorProto.UINT8, ()),
            ],
            [
                make_node(
                    "ConvInteger",
                    ["x", "y", "x_zero_point", "y_zero_point"],
                    "z",
                    dilations=[1, 2, 3],
                )
            ],
            [],
        )
        self._assert_inferred(
            graph, [make_tensor_value_info("z", TensorProto.INT32, (30, 50, 6, 4, 2))]
        )

    def test_convinteger_strides(self) -> None:
        graph = self._make_graph(
            [
                ("x", TensorProto.INT8, (30, 4, 8, 8, 8)),
                ("y", TensorProto.INT8, (50, 4, 3, 3, 3)),
                ("x_zero_point", TensorProto.UINT8, ()),
                ("y_zero_point", TensorProto.UINT8, ()),
            ],
            [
                make_node(
                    "ConvInteger",
                    ["x", "y", "x_zero_point", "y_zero_point"],
                    "z",
                    strides=[1, 2, 3],
                )
            ],
            [],
        )
        self._assert_inferred(
            graph, [make_tensor_value_info("z", TensorProto.INT32, (30, 50, 6, 3, 2))]
        )

    def test_convineteger_pads(self) -> None:
        graph = self._make_graph(
            [
                ("x", TensorProto.UINT8, (30, 4, 7, 6, 4)),
                ("y", TensorProto.INT8, (50, 4, 3, 3, 3)),
            ],
            [make_node("ConvInteger", ["x", "y"], "z", pads=[1, 1, 2, 0, 1, 2])],
            [],
        )
        self._assert_inferred(
            graph, [make_tensor_value_info("z", TensorProto.INT32, (30, 50, 6, 6, 6))]
        )

    def test_convineteger_group(self) -> None:
        graph = self._make_graph(
            [
                ("x", TensorProto.INT8, (30, 4, 8, 8, 8)),
                ("y", TensorProto.INT8, (4, 1, 8, 8, 8)),
            ],
            [make_node("ConvInteger", ["x", "y"], "z", group=4)],
            [],
        )
        self._assert_inferred(
            graph, [make_tensor_value_info("z", TensorProto.INT32, (30, 4, 1, 1, 1))]
        )

    def test_convineteger_partial_missing_shape(self) -> None:
        graph = self._make_graph(
            [
                ("x", TensorProto.UINT8, (30, 4, None, 6, 4)),
                ("y", TensorProto.UINT8, (50, 4, 3, 3, 3)),
                ("x_zero_point", TensorProto.UINT8, ()),
                ("y_zero_point", TensorProto.UINT8, ()),
            ],
            [
                make_node(
                    "ConvInteger",
                    ["x", "y", "x_zero_point", "y_zero_point"],
                    "z",
                    pads=[1, 1, 2, 0, 1, 2],
                )
            ],
            [],
        )
        self._assert_inferred(graph, [make_tensor_value_info("z", TensorProto.INT32, (30, 50, None, 6, 6))])  # type: ignore

    def test_convineteger_partial_missing_weight_shape(self) -> None:
        graph = self._make_graph(
            [
                ("x", TensorProto.UINT8, (30, 4, 7, 6, 4)),
                ("y", TensorProto.UINT8, (50, 4, None, 3, 3)),
            ],
            [make_node("ConvInteger", ["x", "y"], "z", pads=[1, 1, 2, 0, 1, 2])],
            [],
        )
        self._assert_inferred(
            graph, [make_tensor_value_info("z", TensorProto.INT32, None)]
        )

    def test_qlinearconv(self) -> None:
        graph = self._make_graph(
            [
                ("x", TensorProto.UINT8, (3, 4, 5, 6, 7)),
                ("x_scale", TensorProto.FLOAT, ()),
                ("x_zero_point", TensorProto.UINT8, ()),
                ("w", TensorProto.UINT8, (5, 4, 2, 4, 3)),
                ("w_scale", TensorProto.FLOAT, ()),
                ("w_zero_point", TensorProto.UINT8, ()),
                ("y_scale", TensorProto.FLOAT, ()),
                ("y_zero_point", TensorProto.UINT8, ()),
            ],
            [
                make_node(
                    "QLinearConv",
                    [
                        "x",
                        "x_scale",
                        "x_zero_point",
                        "w",
                        "w_scale",
                        "w_zero_point",
                        "y_scale",
                        "y_zero_point",
                    ],
                    "y",
                    pads=[0, 1, 1, 0, 0, 1],
                    dilations=[1, 2, 2],
                    strides=[1, 1, 2],
                )
            ],
            [],
        )
        self._assert_inferred(
            graph, [make_tensor_value_info("y", TensorProto.UINT8, (3, 5, 4, 1, 3))]
        )

    def test_qlinearconv_dilations(self) -> None:
        graph = self._make_graph(
            [
                ("x", TensorProto.UINT8, (30, 4, 8, 8, 8)),
                ("x_scale", TensorProto.FLOAT, ()),
                ("x_zero_point", TensorProto.UINT8, ()),
                ("w", TensorProto.UINT8, (50, 4, 3, 3, 3)),
                ("w_scale", TensorProto.FLOAT, ()),
                ("w_zero_point", TensorProto.UINT8, ()),
                ("y_scale", TensorProto.FLOAT, ()),
                ("y_zero_point", TensorProto.UINT8, ()),
            ],
            [
                make_node(
                    "QLinearConv",
                    [
                        "x",
                        "x_scale",
                        "x_zero_point",
                        "w",
                        "w_scale",
                        "w_zero_point",
                        "y_scale",
                        "y_zero_point",
                    ],
                    "y",
                    dilations=[1, 2, 3],
                )
            ],
            [],
        )
        self._assert_inferred(
            graph, [make_tensor_value_info("y", TensorProto.UINT8, (30, 50, 6, 4, 2))]
        )

    def test_qlinearconv_strides(self) -> None:
        graph = self._make_graph(
            [
                ("x", TensorProto.INT8, (30, 4, 8, 8, 8)),
                ("x_scale", TensorProto.FLOAT, ()),
                ("x_zero_point", TensorProto.INT8, ()),
                ("w", TensorProto.INT8, (50, 4, 3, 3, 3)),
                ("w_scale", TensorProto.FLOAT, ()),
                ("w_zero_point", TensorProto.INT8, ()),
                ("y_scale", TensorProto.FLOAT, ()),
                ("y_zero_point", TensorProto.INT8, ()),
            ],
            [
                make_node(
                    "QLinearConv",
                    [
                        "x",
                        "x_scale",
                        "x_zero_point",
                        "w",
                        "w_scale",
                        "w_zero_point",
                        "y_scale",
                        "y_zero_point",
                    ],
                    "y",
                    strides=[1, 2, 3],
                )
            ],
            [],
        )
        self._assert_inferred(
            graph, [make_tensor_value_info("y", TensorProto.INT8, (30, 50, 6, 3, 2))]
        )

    def test_qlinearconv_pads(self) -> None:
        graph = self._make_graph(
            [
                ("x", TensorProto.UINT8, (30, 4, 7, 6, 4)),
                ("x_scale", TensorProto.FLOAT, ()),
                ("x_zero_point", TensorProto.UINT8, ()),
                ("w", TensorProto.INT8, (50, 4, 3, 3, 3)),
                ("w_scale", TensorProto.FLOAT, ()),
                ("w_zero_point", TensorProto.INT8, ()),
                ("y_scale", TensorProto.FLOAT, ()),
                ("y_zero_point", TensorProto.UINT8, ()),
            ],
            [
                make_node(
                    "QLinearConv",
                    [
                        "x",
                        "x_scale",
                        "x_zero_point",
                        "w",
                        "w_scale",
                        "w_zero_point",
                        "y_scale",
                        "y_zero_point",
                    ],
                    "y",
                    pads=[1, 1, 2, 0, 1, 2],
                )
            ],
            [],
        )
        self._assert_inferred(
            graph, [make_tensor_value_info("y", TensorProto.UINT8, (30, 50, 6, 6, 6))]
        )

    def test_qlinearconv_group(self) -> None:
        graph = self._make_graph(
            [
                ("x", TensorProto.INT8, (30, 4, 8, 8, 8)),
                ("x_scale", TensorProto.FLOAT, ()),
                ("x_zero_point", TensorProto.INT8, ()),
                ("w", TensorProto.INT8, (4, 1, 8, 8, 8)),
                ("w_scale", TensorProto.FLOAT, ()),
                ("w_zero_point", TensorProto.INT8, ()),
                ("y_scale", TensorProto.FLOAT, ()),
                ("y_zero_point", TensorProto.INT8, ()),
            ],
            [
                make_node(
                    "QLinearConv",
                    [
                        "x",
                        "x_scale",
                        "x_zero_point",
                        "w",
                        "w_scale",
                        "w_zero_point",
                        "y_scale",
                        "y_zero_point",
                    ],
                    "y",
                    group=4,
                )
            ],
            [],
        )
        self._assert_inferred(
            graph, [make_tensor_value_info("y", TensorProto.INT8, (30, 4, 1, 1, 1))]
        )

    def test_qlinearconv_partial_missing_shape(self) -> None:
        graph = self._make_graph(
            [
                ("x", TensorProto.UINT8, (30, 4, None, 6, 4)),
                ("x_scale", TensorProto.FLOAT, ()),
                ("x_zero_point", TensorProto.UINT8, ()),
                ("w", TensorProto.UINT8, (50, 4, 3, 3, 3)),
                ("w_scale", TensorProto.FLOAT, ()),
                ("w_zero_point", TensorProto.UINT8, ()),
                ("y_scale", TensorProto.FLOAT, ()),
                ("y_zero_point", TensorProto.UINT8, ()),
            ],
            [
                make_node(
                    "QLinearConv",
                    [
                        "x",
                        "x_scale",
                        "x_zero_point",
                        "w",
                        "w_scale",
                        "w_zero_point",
                        "y_scale",
                        "y_zero_point",
                    ],
                    "y",
                    pads=[1, 1, 2, 0, 1, 2],
                )
            ],
            [],
        )
        self._assert_inferred(graph, [make_tensor_value_info("y", TensorProto.UINT8, (30, 50, None, 6, 6))])  # type: ignore

    def test_qlinearconv_partial_missing_weight_shape(self) -> None:
        graph = self._make_graph(
            [
                ("x", TensorProto.UINT8, (30, 4, 7, 6, 4)),
                ("x_scale", TensorProto.FLOAT, ()),
                ("x_zero_point", TensorProto.UINT8, ()),
                ("w", TensorProto.UINT8, (50, 4, None, 3, 3)),
                ("w_scale", TensorProto.FLOAT, ()),
                ("w_zero_point", TensorProto.UINT8, ()),
                ("y_scale", TensorProto.FLOAT, ()),
                ("y_zero_point", TensorProto.UINT8, ()),
            ],
            [
                make_node(
                    "QLinearConv",
                    [
                        "x",
                        "x_scale",
                        "x_zero_point",
                        "w",
                        "w_scale",
                        "w_zero_point",
                        "y_scale",
                        "y_zero_point",
                    ],
                    "y",
                    pads=[1, 1, 2, 0, 1, 2],
                )
            ],
            [],
        )
        self._assert_inferred(
            graph, [make_tensor_value_info("y", TensorProto.UINT8, None)]
        )

    def _make_qlinearmatmul_test(
        self, shape1: Sequence[int], shape2: Sequence[int]
    ) -> None:
        expected_out_shape = np.matmul(
            np.arange(np.product(shape1)).reshape(shape1),
            np.arange(np.product(shape2)).reshape(shape2),
        ).shape
        graph = self._make_graph(
            [
                ("a", TensorProto.UINT8, shape1),
                ("a_scale", TensorProto.FLOAT, ()),
                ("a_zero_point", TensorProto.UINT8, ()),
                ("b", TensorProto.UINT8, shape2),
                ("b_scale", TensorProto.FLOAT, ()),
                ("b_zero_point", TensorProto.UINT8, ()),
                ("y_scale", TensorProto.FLOAT, ()),
                ("y_zero_point", TensorProto.UINT8, ()),
            ],
            [
                make_node(
                    "QLinearMatMul",
                    [
                        "a",
                        "a_scale",
                        "a_zero_point",
                        "b",
                        "b_scale",
                        "b_zero_point",
                        "y_scale",
                        "y_zero_point",
                    ],
                    ["y"],
                )
            ],
            [],
        )
        self._assert_inferred(
            graph, [make_tensor_value_info("y", TensorProto.UINT8, expected_out_shape)]
        )

    def test_qlinearmatmul(self) -> None:
        self._make_qlinearmatmul_test((3,), (3,))
        self._make_qlinearmatmul_test((4, 2), (2, 4))
        self._make_qlinearmatmul_test((2,), (2, 3))
        self._make_qlinearmatmul_test((4, 2), (2,))
        self._make_qlinearmatmul_test((5, 1, 4, 2), (1, 3, 2, 3))
        self._make_qlinearmatmul_test((4, 2), (3, 2, 3))

    def _make_qlinearmatmul_test_allow_unknown(
        self, shape1: Any, shape2: Any, expected_out_shape: Any
    ) -> None:
        graph = self._make_graph(
            [
                ("a", TensorProto.UINT8, shape1),
                ("a_scale", TensorProto.FLOAT, ()),
                ("a_zero_point", TensorProto.UINT8, ()),
                ("b", TensorProto.UINT8, shape2),
                ("b_scale", TensorProto.FLOAT, ()),
                ("b_zero_point", TensorProto.UINT8, ()),
                ("y_scale", TensorProto.FLOAT, ()),
                ("y_zero_point", TensorProto.UINT8, ()),
            ],
            [
                make_node(
                    "QLinearMatMul",
                    [
                        "a",
                        "a_scale",
                        "a_zero_point",
                        "b",
                        "b_scale",
                        "b_zero_point",
                        "y_scale",
                        "y_zero_point",
                    ],
                    ["y"],
                )
            ],
            [],
        )
        self._assert_inferred(
            graph, [make_tensor_value_info("y", TensorProto.UINT8, expected_out_shape)]
        )

    def test_qlinearmatmul_allow_unknown(self) -> None:
        self._make_qlinearmatmul_test_allow_unknown((None,), (None,), ())
        self._make_qlinearmatmul_test_allow_unknown((3,), (None,), ())
        self._make_qlinearmatmul_test_allow_unknown((2,), (2, "a"), ("a",))
        self._make_qlinearmatmul_test_allow_unknown((4, 2), (2, "a"), (4, "a"))
        self._make_qlinearmatmul_test_allow_unknown((4, None), (2, "a"), (4, "a"))
        self._make_qlinearmatmul_test_allow_unknown((4, None), (None, "a"), (4, "a"))
        self._make_qlinearmatmul_test_allow_unknown((1, 4, 2), ("a", 2, 5), ("a", 4, 5))
        self._make_qlinearmatmul_test_allow_unknown(
            (1, 3, 4, 2), ("a", 2, 5), (1, 3, 4, 5)
        )
        self._make_qlinearmatmul_test_allow_unknown(None, ("a", 2, 5), None)
        self._make_qlinearmatmul_test_allow_unknown(None, None, None)

    def _make_matmulinteger_test(
        self, shape1: Sequence[int], shape2: Sequence[int]
    ) -> None:
        expected_out_shape = np.matmul(
            np.arange(np.product(shape1)).reshape(shape1),
            np.arange(np.product(shape2)).reshape(shape2),
        ).shape
        graph = self._make_graph(
            [
                ("A", TensorProto.UINT8, shape1),
                ("B", TensorProto.UINT8, shape2),
                ("a_zero_point", TensorProto.UINT8, ()),
                ("b_zero_point", TensorProto.UINT8, ()),
            ],
            [
                make_node(
                    "MatMulInteger", ["A", "B", "a_zero_point", "b_zero_point"], ["Y"]
                )
            ],
            [],
        )
        self._assert_inferred(
            graph, [make_tensor_value_info("Y", TensorProto.INT32, expected_out_shape)]
        )

    def test_matmulinteger(self) -> None:
        self._make_matmulinteger_test((2,), (2,))
        self._make_matmulinteger_test((1, 2), (2, 3))
        self._make_matmulinteger_test((2,), (2, 3))
        self._make_matmulinteger_test((4, 2), (2,))
        self._make_matmulinteger_test((5, 1, 4, 2), (1, 3, 2, 3))
        self._make_matmulinteger_test((4, 2), (3, 2, 3))

    def test_quantizelinear(self) -> None:
        graph = self._make_graph(
            [
                ("x", TensorProto.FLOAT, (30, 4, 5)),
                ("y_scale", TensorProto.FLOAT, ()),
                ("y_zero_point", TensorProto.UINT8, ()),
            ],
            [make_node("QuantizeLinear", ["x", "y_scale", "y_zero_point"], ["y"])],
            [],
        )
        self._assert_inferred(
            graph, [make_tensor_value_info("y", TensorProto.UINT8, (30, 4, 5))]
        )

    def test_quantizelinear_default_zp(self) -> None:
        graph = self._make_graph(
            [("x", TensorProto.FLOAT, (30, 4, 5)), ("y_scale", TensorProto.FLOAT, ())],
            [make_node("QuantizeLinear", ["x", "y_scale"], ["y"])],
            [],
        )
        self._assert_inferred(
            graph, [make_tensor_value_info("y", TensorProto.UINT8, (30, 4, 5))]
        )

    def test_quantizelinear_optional_input(self) -> None:
        graph = self._make_graph(
            [("x", TensorProto.FLOAT, (30, 4, 5)), ("y_scale", TensorProto.FLOAT, ())],
            [make_node("QuantizeLinear", ["x", "y_scale", ""], ["y"])],
            [],
        )
        self._assert_inferred(
            graph, [make_tensor_value_info("y", TensorProto.UINT8, (30, 4, 5))]
        )

    def test_dequantizelinear(self) -> None:
        graph = self._make_graph(
            [
                ("x", TensorProto.UINT8, (30, 4, 5)),
                ("x_scale", TensorProto.FLOAT, ()),
                ("x_zero_point", TensorProto.UINT8, ()),
            ],
            [make_node("DequantizeLinear", ["x", "x_scale", "x_zero_point"], ["y"])],
            [],
        )
        self._assert_inferred(
            graph, [make_tensor_value_info("y", TensorProto.FLOAT, (30, 4, 5))]
        )

    def test_dynamicquantizelinear(self) -> None:
        graph = self._make_graph(
            [("x", TensorProto.FLOAT, (30, 4, 5))],
            [
                make_node(
                    "DynamicQuantizeLinear", ["x"], ["y", "y_scale", "y_zero_point"]
                )
            ],
            [],
        )
        self._assert_inferred(
            graph,
            [
                make_tensor_value_info("y", TensorProto.UINT8, (30, 4, 5)),
                make_tensor_value_info("y_scale", TensorProto.FLOAT, ()),
                make_tensor_value_info("y_zero_point", TensorProto.UINT8, ()),
            ],
        )

    def test_reversesequence(self) -> None:
        graph = self._make_graph(
            [
                ("x", TensorProto.FLOAT, (4, 5, 6)),
                ("sequence_lens", TensorProto.INT64, (5,)),
            ],
            [make_node("ReverseSequence", ["x", "sequence_lens"], ["y"])],
            [],
        )
        self._assert_inferred(
            graph, [make_tensor_value_info("y", TensorProto.FLOAT, (4, 5, 6))]
        )

    def test_unique_without_axis(self) -> None:
        graph = self._make_graph(
            [("X", TensorProto.FLOAT, (2, 4, 2))],
            [make_node("Unique", ["X"], ["Y", "indices", "inverse_indices", "counts"])],
            [],
        )
        self._assert_inferred(
            graph,
            [
                make_tensor_value_info("Y", TensorProto.FLOAT, (None,)),  # type: ignore
                make_tensor_value_info("indices", TensorProto.INT64, (None,)),  # type: ignore
                make_tensor_value_info("inverse_indices", TensorProto.INT64, (None,)),  # type: ignore
                make_tensor_value_info("counts", TensorProto.INT64, (None,)),
            ],
        )  # type: ignore

    def test_unique_with_axis(self) -> None:
        graph = self._make_graph(
            [("X", TensorProto.FLOAT, (2, 4, 2))],
            [
                make_node(
                    "Unique",
                    ["X"],
                    ["Y", "indices", "inverse_indices", "counts"],
                    axis=1,
                )
            ],
            [],
        )
        self._assert_inferred(
            graph,
            [
                make_tensor_value_info("Y", TensorProto.FLOAT, (2, None, 2)),  # type: ignore
                make_tensor_value_info("indices", TensorProto.INT64, (None,)),  # type: ignore
                make_tensor_value_info("inverse_indices", TensorProto.INT64, (None,)),  # type: ignore
                make_tensor_value_info("counts", TensorProto.INT64, (None,)),
            ],
        )  # type: ignore

    def test_det(self) -> None:
        graph = self._make_graph(
            [("X", TensorProto.FLOAT, (3, 3))], [make_node("Det", ["X"], ["Y"])], []
        )
        self._assert_inferred(
            graph, [make_tensor_value_info("Y", TensorProto.FLOAT, ())]
        )

        graph = self._make_graph(
            [("X", TensorProto.FLOAT, (4, 5, 6, 7, 7))],
            [make_node("Det", ["X"], ["Y"])],
            [],
        )
        self._assert_inferred(
            graph, [make_tensor_value_info("Y", TensorProto.FLOAT, (4, 5, 6))]
        )

    def test_tile(self) -> None:
        graph = self._make_graph(
            [("x", TensorProto.FLOAT, (4, 5, 6)), ("repeats", TensorProto.INT64, (3,))],
            [make_node("Tile", ["x", "repeats"], ["y"])],
            [],
            initializer=[make_tensor("repeats", TensorProto.INT64, (3,), (1, 2, 3))],
        )
        self._assert_inferred(
            graph, [make_tensor_value_info("y", TensorProto.FLOAT, (4, 10, 18))]
        )

    def test_tile_raw_input_data(self) -> None:
        graph = self._make_graph(
            [("x", TensorProto.FLOAT, (4, 5, 6)), ("repeats", TensorProto.INT64, (3,))],
            [make_node("Tile", ["x", "repeats"], ["y"])],
            [],
            initializer=[
                make_tensor(
                    "repeats",
                    TensorProto.INT64,
                    (3,),
                    vals=np.array([1, 2, 3], dtype="<i8").tobytes(),
                    raw=True,
                )
            ],
        )  # Feed raw bytes (force little endian ordering like onnx standard) for test purpose
        self._assert_inferred(
            graph, [make_tensor_value_info("y", TensorProto.FLOAT, (4, 10, 18))]
        )

    def test_tile_rank_inference(self) -> None:
        graph = self._make_graph(
            [("x", TensorProto.FLOAT, (4, 5, 6)), ("repeats", TensorProto.INT64, (3,))],
            [make_node("Tile", ["x", "repeats"], ["y"])],
            [],
        )
        self._assert_inferred(graph, [make_tensor_value_info("y", TensorProto.FLOAT, (None, None, None))])  # type: ignore

    @unittest.skipUnless(ONNX_ML, "ONNX_ML required to test ai.onnx.ml operators")
    def test_linearclassifier_1D_input(self) -> None:
        graph = self._make_graph(
            [("x", TensorProto.FLOAT, (5,))],
            [
                make_node(
                    "LinearClassifier",
                    ["x"],
                    ["y", "z"],
                    domain=ONNX_ML_DOMAIN,
                    coefficients=[0.0008, -0.0008],
                    intercepts=[2.0, 2.0],
                    classlabels_ints=[1, 2],
                )
            ],
            [],
        )
        self._assert_inferred(
            graph,
            [
                make_tensor_value_info("y", TensorProto.INT64, (1,)),
                make_tensor_value_info("z", TensorProto.FLOAT, (1, 2)),
            ],
            opset_imports=[
                make_opsetid(ONNX_ML_DOMAIN, 1),
                make_opsetid(ONNX_DOMAIN, 11),
            ],
        )

    @unittest.skipUnless(ONNX_ML, "ONNX_ML required to test ai.onnx.ml operators")
    def test_linearclassifier_2D_input(self) -> None:
        graph = self._make_graph(
            [("x", TensorProto.FLOAT, (4, 5))],
            [
                make_node(
                    "LinearClassifier",
                    ["x"],
                    ["y", "z"],
                    domain=ONNX_ML_DOMAIN,
                    coefficients=[0.1, 0.2, 0.3, 0.4, 0.5, 0.6],
                    intercepts=[2.0, 2.0, 3.0],
                    classlabels_ints=[1, 2, 3],
                )
            ],
            [],
        )
        self._assert_inferred(
            graph,
            [
                make_tensor_value_info("y", TensorProto.INT64, (4,)),
                make_tensor_value_info("z", TensorProto.FLOAT, (4, 3)),
            ],
            opset_imports=[
                make_opsetid(ONNX_ML_DOMAIN, 1),
                make_opsetid(ONNX_DOMAIN, 11),
            ],
        )

    def test_roialign_symbolic(self) -> None:
        graph = self._make_graph(
            [
                ("x", TensorProto.FLOAT, ("N", "C", "H", "W")),
                ("rois", TensorProto.FLOAT, ("num_rois", 4)),
                ("batch_indices", TensorProto.INT64, ("num_rois",)),
            ],
            [
                make_node(
                    "RoiAlign",
                    ["x", "rois", "batch_indices"],
                    ["y"],
                    output_height=10,
                    output_width=5,
                )
            ],
            [],
        )
        self._assert_inferred(graph, [make_tensor_value_info("y", TensorProto.FLOAT, ("num_rois", "C", 10, 5))])  # type: ignore

    def test_roialign_symbolic_defaults(self) -> None:
        graph = self._make_graph(
            [
                ("x", TensorProto.FLOAT, ("N", "C", "H", "W")),
                ("rois", TensorProto.FLOAT, ("num_rois", 4)),
                ("batch_indices", TensorProto.INT64, ("num_rois",)),
            ],
            [make_node("RoiAlign", ["x", "rois", "batch_indices"], ["y"])],
            [],
        )
        self._assert_inferred(graph, [make_tensor_value_info("y", TensorProto.FLOAT, ("num_rois", "C", 1, 1))])  # type: ignore

    def test_roialign_num_rois(self) -> None:
        graph = self._make_graph(
            [
                ("x", TensorProto.FLOAT, ("N", "C", "H", "W")),
                ("rois", TensorProto.FLOAT, ("num_rois", 4)),
                ("batch_indices", TensorProto.INT64, (15,)),
            ],
            [make_node("RoiAlign", ["x", "rois", "batch_indices"], ["y"])],
            [],
        )
        self._assert_inferred(graph, [make_tensor_value_info("y", TensorProto.FLOAT, (15, "C", 1, 1))])  # type: ignore

    @unittest.skipUnless(ONNX_ML, "ONNX_ML required to test ai.onnx.ml operators")
    def test_label_encoder_string_int64(self) -> None:
        string_list = ["A", "m", "y"]
        float_list = [94.17, 36.00]
        int64_list = [12, 28, 86]
        graph = self._make_graph(
            [("x", TensorProto.STRING, (6, 1))],
            [
                make_node(
                    "LabelEncoder",
                    ["x"],
                    ["y"],
                    domain=ONNX_ML_DOMAIN,
                    keys_strings=string_list,
                    values_int64s=int64_list,
                )
            ],
            [],
        )
        self._assert_inferred(
            graph,
            [make_tensor_value_info("y", TensorProto.INT64, (6, 1))],
            opset_imports=[
                make_opsetid(ONNX_ML_DOMAIN, 2),
                make_opsetid(ONNX_DOMAIN, 11),
            ],
        )

        graph = self._make_graph(
            [("x", TensorProto.INT64, (2, 3))],
            [
                make_node(
                    "LabelEncoder",
                    ["x"],
                    ["y"],
                    domain=ONNX_ML_DOMAIN,
                    keys_int64s=int64_list,
                    values_strings=string_list,
                )
            ],
            [],
        )
        self._assert_inferred(
            graph,
            [make_tensor_value_info("y", TensorProto.STRING, (2, 3))],
            opset_imports=[
                make_opsetid(ONNX_ML_DOMAIN, 2),
                make_opsetid(ONNX_DOMAIN, 11),
            ],
        )

        graph = self._make_graph(
            [("x", TensorProto.FLOAT, (2,))],
            [
                make_node(
                    "LabelEncoder",
                    ["x"],
                    ["y"],
                    domain=ONNX_ML_DOMAIN,
                    keys_floats=float_list,
                    values_int64s=int64_list,
                )
            ],
            [],
        )
        self._assert_inferred(
            graph,
            [make_tensor_value_info("y", TensorProto.INT64, (2,))],
            opset_imports=[
                make_opsetid(ONNX_ML_DOMAIN, 2),
                make_opsetid(ONNX_DOMAIN, 11),
            ],
        )

        graph = self._make_graph(
            [("x", TensorProto.INT64, (8,))],
            [
                make_node(
                    "LabelEncoder",
                    ["x"],
                    ["y"],
                    domain=ONNX_ML_DOMAIN,
                    keys_int64s=int64_list,
                    values_floats=float_list,
                )
            ],
            [],
        )
        self._assert_inferred(
            graph,
            [make_tensor_value_info("y", TensorProto.FLOAT, (8,))],
            opset_imports=[
                make_opsetid(ONNX_ML_DOMAIN, 2),
                make_opsetid(ONNX_DOMAIN, 11),
            ],
        )

        graph = self._make_graph(
            [("x", TensorProto.FLOAT, ())],
            [
                make_node(
                    "LabelEncoder",
                    ["x"],
                    ["y"],
                    domain=ONNX_ML_DOMAIN,
                    keys_floats=float_list,
                    values_strings=string_list,
                )
            ],
            [],
        )
        self._assert_inferred(
            graph,
            [make_tensor_value_info("y", TensorProto.STRING, ())],
            opset_imports=[
                make_opsetid(ONNX_ML_DOMAIN, 2),
                make_opsetid(ONNX_DOMAIN, 11),
            ],
        )

        graph = self._make_graph(
            [("x", TensorProto.STRING, (1, 2))],
            [
                make_node(
                    "LabelEncoder",
                    ["x"],
                    ["y"],
                    domain=ONNX_ML_DOMAIN,
                    keys_strings=string_list,
                    values_floats=float_list,
                )
            ],
            [],
        )
        self._assert_inferred(
            graph,
            [make_tensor_value_info("y", TensorProto.FLOAT, (1, 2))],
            opset_imports=[
                make_opsetid(ONNX_ML_DOMAIN, 2),
                make_opsetid(ONNX_DOMAIN, 11),
            ],
        )

    def make_sparse(
        self,
        shape: Sequence[int],
        values: Sequence[int],
        indices_shape: Sequence[int],
        indices: Sequence[int],
    ) -> SparseTensorProto:
        sparse = SparseTensorProto()
        sparse.dims.extend(shape)
        nnz = len(values)
        sparse.values.CopyFrom(
            helper.make_tensor("spval", TensorProto.INT64, (nnz,), values)
        )
        sparse.indices.CopyFrom(
            helper.make_tensor("spind", TensorProto.INT64, indices_shape, indices)
        )
        return sparse

    def test_constant_sparse(self) -> None:
        y_shape = [100]
        y_value = self.make_sparse(y_shape, [13, 17, 19], [3], [9, 27, 81])
        graph = self._make_graph(
            [], [make_node("Constant", [], ["y"], sparse_value=y_value)], []
        )
        self._assert_inferred(graph, [make_tensor_value_info("y", TensorProto.INT64, y_shape)])  # type: ignore

    def test_constant_value_int(self) -> None:
        graph = self._make_graph(
            [], [make_node("Constant", [], ["y"], value_int=42)], []
        )
        self._assert_inferred(
            graph, [make_tensor_value_info("y", TensorProto.INT64, [])]
        )

    def test_constant_value_ints(self) -> None:
        value_ints = [1, 2, 3]
        graph = self._make_graph(
            [], [make_node("Constant", [], ["y"], value_ints=value_ints)], []
        )
        self._assert_inferred(
            graph, [make_tensor_value_info("y", TensorProto.INT64, [len(value_ints)])]
        )

    def test_constant_value_float(self) -> None:
        graph = self._make_graph(
            [], [make_node("Constant", [], ["y"], value_float=1.42)], []
        )
        self._assert_inferred(
            graph, [make_tensor_value_info("y", TensorProto.FLOAT, [])]
        )

    def test_constant_value_floats(self) -> None:
        value_floats = [1.0, 1.1, 1.2]
        graph = self._make_graph(
            [], [make_node("Constant", [], ["y"], value_floats=value_floats)], []
        )
        self._assert_inferred(
            graph, [make_tensor_value_info("y", TensorProto.FLOAT, [len(value_floats)])]
        )

    def test_constant_value_string(self) -> None:
        graph = self._make_graph(
            [], [make_node("Constant", [], ["y"], value_string="String value")], []
        )
        self._assert_inferred(
            graph, [make_tensor_value_info("y", TensorProto.STRING, [])]
        )

    def test_constant_value_strings(self) -> None:
        value_strings = ["o", "n", "n", "x"]
        graph = self._make_graph(
            [], [make_node("Constant", [], ["y"], value_strings=value_strings)], []
        )
        self._assert_inferred(
            graph,
            [make_tensor_value_info("y", TensorProto.STRING, [len(value_strings)])],
        )

    def test_range(self) -> None:
        graph = self._make_graph(
            [
                ("start", TensorProto.FLOAT, ()),
                ("limit", TensorProto.FLOAT, ()),
                ("delta", TensorProto.FLOAT, ()),
            ],
            [make_node("Range", ["start", "limit", "delta"], ["output"])],
            [],
            initializer=[
                make_tensor("start", TensorProto.FLOAT, (), (1,)),
                make_tensor("limit", TensorProto.FLOAT, (), (5,)),
                make_tensor("delta", TensorProto.FLOAT, (), (2,)),
            ],
        )
        self._assert_inferred(
            graph, [make_tensor_value_info("output", TensorProto.FLOAT, (2,))]
        )

    def test_range_rank_inference(self) -> None:
        graph = self._make_graph(
            [
                ("start", TensorProto.INT32, ()),
                ("limit", TensorProto.INT32, ()),
                ("delta", TensorProto.INT32, ()),
            ],
            [make_node("Range", ["start", "limit", "delta"], ["output"])],
            [],
            initializer=[
                make_tensor("start", TensorProto.INT32, (), (1,)),
                make_tensor("limit", TensorProto.INT32, (), (5,)),
            ],
        )  # Missing 'delta' initializer
        self._assert_inferred(graph, [make_tensor_value_info("output", TensorProto.INT32, (None,))])  # type: ignore

    def test_gathernd(self) -> None:
        graph = self._make_graph(
            [("x", TensorProto.FLOAT, (4, 5, 6)), ("indices", TensorProto.INT64, (2,))],
            [make_node("GatherND", ["x", "indices"], ["y"])],
            [],
        )
        self._assert_inferred(
            graph, [make_tensor_value_info("y", TensorProto.FLOAT, (6,))]
        )

    def test_gathernd_batchdim_1(self) -> None:
        graph = self._make_graph(
            [
                ("x", TensorProto.FLOAT, (2, 2, 2)),
                ("indices", TensorProto.INT64, (2, 1)),
            ],
            [make_node("GatherND", ["x", "indices"], ["y"], batch_dims=1)],
            [],
        )
        self._assert_inferred(
            graph, [make_tensor_value_info("y", TensorProto.FLOAT, (2, 2))]
        )

    def test_cumsum(self) -> None:
        graph = self._make_graph(
            [("x", TensorProto.FLOAT, (2, 3)), ("axis", TensorProto.FLOAT, (1,))],
            [make_node("CumSum", ["x", "axis"], "z")],
            [],
        )
        self._assert_inferred(
            graph, [make_tensor_value_info("z", TensorProto.FLOAT, (2, 3))]
        )

    def test_nonmaxsuppression(self) -> None:
        graph = self._make_graph(
            [
                ("boxes", TensorProto.FLOAT, (1, 3, 4)),
                ("scores", TensorProto.FLOAT, (1, 5, 3)),
            ],
            [make_node("NonMaxSuppression", ["boxes", "scores"], ["y"])],
            [],
        )
        self._assert_inferred(graph, [make_tensor_value_info("y", TensorProto.INT64, (None, 3))])  # type: ignore

    def test_sequence_empty(self) -> None:
        graph = self._make_graph([], [make_node("SequenceEmpty", [], ["output"])], [])
        self._assert_inferred(graph, [make_tensor_sequence_value_info("output", TensorProto.FLOAT, None)])  # type: ignore

    def test_sequence_construct(self) -> None:
        graph = self._make_graph(
            [
                ("input1", TensorProto.FLOAT, (2, 3, 4)),
                ("input2", TensorProto.FLOAT, (2, 3, 4)),
                ("input3", TensorProto.FLOAT, (2, 3, 4)),
            ],
            [
                make_node(
                    "SequenceConstruct",
                    ["input1", "input2", "input3"],
                    ["output_sequence"],
                )
            ],
            [],
        )
        self._assert_inferred(
            graph,
            [
                make_tensor_sequence_value_info(
                    "output_sequence", TensorProto.FLOAT, (2, 3, 4)
                )
            ],
        )  # type: ignore

    def test_sequence_construct_one_input(self) -> None:
        graph = self._make_graph(
            [("input1", TensorProto.FLOAT, (2, 3, 4))],
            [make_node("SequenceConstruct", ["input1"], ["output_sequence"])],
            [],
        )
        self._assert_inferred(
            graph,
            [
                make_tensor_sequence_value_info(
                    "output_sequence", TensorProto.FLOAT, (2, 3, 4)
                )
            ],
        )  # type: ignore

    def test_sequence_construct_diff_rank(self) -> None:
        graph = self._make_graph(
            [
                ("input1", TensorProto.FLOAT, (2, 3, 4)),
                ("input2", TensorProto.FLOAT, (2, 3)),
                ("input3", TensorProto.FLOAT, (2, 3)),
            ],
            [
                make_node(
                    "SequenceConstruct",
                    ["input1", "input2", "input3"],
                    ["output_sequence"],
                )
            ],
            [],
        )
        self._assert_inferred(
            graph,
            [
                make_tensor_sequence_value_info(
                    "output_sequence", TensorProto.FLOAT, None
                )
            ],
        )  # type: ignore

    def test_sequence_construct_diff_dim_size(self) -> None:
        graph = self._make_graph(
            [
                ("input1", TensorProto.FLOAT, (2, 3, 4)),
                ("input2", TensorProto.FLOAT, (2, 3, 5)),
                ("input3", TensorProto.FLOAT, (2, 3, 6)),
            ],
            [
                make_node(
                    "SequenceConstruct",
                    ["input1", "input2", "input3"],
                    ["output_sequence"],
                )
            ],
            [],
        )
        self._assert_inferred(
            graph,
            [
                make_tensor_sequence_value_info(
                    "output_sequence", TensorProto.FLOAT, (2, 3, None)
                )
            ],
        )  # type: ignore

    def test_sequence_insert(self) -> None:
        graph = self._make_graph(
            [
                ("input1", TensorProto.FLOAT, (2, 3, 4)),
                ("input2", TensorProto.FLOAT, (2, 3, 4)),
                ("input3", TensorProto.FLOAT, (2, 3, 4)),
                ("input4", TensorProto.FLOAT, (2, 3, 4)),
            ],
            [
                make_node(
                    "SequenceConstruct", ["input1", "input2", "input3"], ["in_sequence"]
                ),
                make_node(
                    "SequenceInsert", ["in_sequence", "input4"], ["output_sequence"]
                ),
            ],
            [],
        )
        self._assert_inferred(
            graph,
            [
                make_tensor_sequence_value_info(
                    "in_sequence", TensorProto.FLOAT, (2, 3, 4)
                ),
                make_tensor_sequence_value_info(
                    "output_sequence", TensorProto.FLOAT, (2, 3, 4)
                ),
            ],
        )  # type: ignore

    def test_sequence_insert_diff_rank(self) -> None:
        graph = self._make_graph(
            [
                ("input1", TensorProto.FLOAT, (2, 3, 4)),
                ("input2", TensorProto.FLOAT, (2, 3, 4)),
                ("input3", TensorProto.FLOAT, (2, 3, 4)),
                ("input4", TensorProto.FLOAT, (2, 3)),
            ],
            [
                make_node(
                    "SequenceConstruct", ["input1", "input2", "input3"], ["in_sequence"]
                ),
                make_node(
                    "SequenceInsert", ["in_sequence", "input4"], ["output_sequence"]
                ),
            ],
            [],
        )
        self._assert_inferred(
            graph,
            [
                make_tensor_sequence_value_info(
                    "in_sequence", TensorProto.FLOAT, (2, 3, 4)
                ),
                make_tensor_sequence_value_info(
                    "output_sequence", TensorProto.FLOAT, None
                ),
            ],
        )  # type: ignore

    def test_sequence_insert_diff_shape(self) -> None:
        graph = self._make_graph(
            [
                ("input1", TensorProto.FLOAT, (2, 3, 4)),
                ("input2", TensorProto.FLOAT, (2, 3, 4)),
                ("input3", TensorProto.FLOAT, (2, 5, 4)),
                ("input4", TensorProto.FLOAT, (2, 5, 2)),
            ],
            [
                make_node(
                    "SequenceConstruct", ["input1", "input2", "input3"], ["in_sequence"]
                ),
                make_node(
                    "SequenceInsert", ["in_sequence", "input4"], ["output_sequence"]
                ),
            ],
            [],
        )
        self._assert_inferred(
            graph,
            [
                make_tensor_sequence_value_info("in_sequence", TensorProto.FLOAT, (2, None, 4)),  # type: ignore
                make_tensor_sequence_value_info(
                    "output_sequence", TensorProto.FLOAT, (2, None, None)
                ),
            ],
        )  # type: ignore

    def test_sequence_at(self) -> None:
        graph = self._make_graph(
            [
                ("input1", TensorProto.FLOAT, (2, 3, 4)),
                ("input2", TensorProto.FLOAT, (2, 3, 4)),
                ("input3", TensorProto.FLOAT, (2, 3, 4)),
                ("ind", TensorProto.INT64, ()),
            ],
            [
                make_node(
                    "SequenceConstruct", ["input1", "input2", "input3"], ["in_sequence"]
                ),
                make_node("SequenceAt", ["in_sequence", "ind"], ["output"]),
            ],
            [],
        )
        self._assert_inferred(
            graph,
            [
                make_tensor_sequence_value_info(
                    "in_sequence", TensorProto.FLOAT, (2, 3, 4)
                ),
                make_tensor_value_info("output", TensorProto.FLOAT, (2, 3, 4)),
            ],
        )  # type: ignore

    def test_sequence_at_unknown_shape(self) -> None:
        graph = self._make_graph(
            [
                ("input1", TensorProto.FLOAT, (2, 3, 4)),
                ("input2", TensorProto.FLOAT, (2, 3)),
                ("input3", TensorProto.FLOAT, (2, 3, 4)),
                ("ind", TensorProto.INT64, ()),
            ],
            [
                make_node(
                    "SequenceConstruct", ["input1", "input2", "input3"], ["in_sequence"]
                ),
                make_node("SequenceAt", ["in_sequence", "ind"], ["output"]),
            ],
            [],
        )
        self._assert_inferred(
            graph,
            [
                make_tensor_sequence_value_info("in_sequence", TensorProto.FLOAT, None),
                make_tensor_value_info("output", TensorProto.FLOAT, None),
            ],
        )  # type: ignore

    def test_sequence_at_unknown_dim_size(self) -> None:
        graph = self._make_graph(
            [
                ("input1", TensorProto.FLOAT, (2, 3, 4)),
                ("input2", TensorProto.FLOAT, (2, 3, 5)),
                ("input3", TensorProto.FLOAT, (2, 3, 4)),
                ("ind", TensorProto.INT64, ()),
            ],
            [
                make_node(
                    "SequenceConstruct", ["input1", "input2", "input3"], ["in_sequence"]
                ),
                make_node("SequenceAt", ["in_sequence", "ind"], ["output"]),
            ],
            [],
        )
        self._assert_inferred(
            graph,
            [
                make_tensor_sequence_value_info("in_sequence", TensorProto.FLOAT, (2, 3, None)),  # type: ignore
                make_tensor_value_info("output", TensorProto.FLOAT, (2, 3, None)),
            ],
        )  # type: ignore

    def test_sequence_erase(self) -> None:
        graph = self._make_graph(
            [
                ("input1", TensorProto.FLOAT, (2, 3, 4)),
                ("input2", TensorProto.FLOAT, (2, 3, 4)),
                ("input3", TensorProto.FLOAT, (2, 3, 4)),
                ("ind", TensorProto.INT64, ()),
            ],
            [
                make_node(
                    "SequenceConstruct", ["input1", "input2", "input3"], ["in_sequence"]
                ),
                make_node("SequenceErase", ["in_sequence", "ind"], ["output_sequence"]),
            ],
            [],
        )
        self._assert_inferred(
            graph,
            [
                make_tensor_sequence_value_info(
                    "in_sequence", TensorProto.FLOAT, (2, 3, 4)
                ),
                make_tensor_sequence_value_info(
                    "output_sequence", TensorProto.FLOAT, (2, 3, 4)
                ),
            ],
        )  # type: ignore

    def test_sequence_erase_diff_dim_size(self) -> None:
        graph = self._make_graph(
            [
                ("input1", TensorProto.FLOAT, (2, 3, "x")),
                ("input2", TensorProto.FLOAT, (2, 3, "x")),
                ("input3", TensorProto.FLOAT, (2, 5, "x")),
                ("ind", TensorProto.INT64, ()),
            ],
            [
                make_node(
                    "SequenceConstruct", ["input1", "input2", "input3"], ["in_sequence"]
                ),
                make_node("SequenceErase", ["in_sequence", "ind"], ["output_sequence"]),
            ],
            [],
        )
        self._assert_inferred(
            graph,
            [
                make_tensor_sequence_value_info("in_sequence", TensorProto.FLOAT, (2, None, "x")),  # type: ignore
                make_tensor_sequence_value_info(
                    "output_sequence", TensorProto.FLOAT, (2, None, "x")
                ),
            ],
        )  # type: ignore

    def test_sequence_length(self) -> None:
        graph = self._make_graph(
            [
                ("input1", TensorProto.FLOAT, (2, 3, "x")),
                ("input2", TensorProto.FLOAT, (2, 3, "x")),
                ("input3", TensorProto.FLOAT, (2, 3, "x")),
            ],
            [
                make_node(
                    "SequenceConstruct", ["input1", "input2", "input3"], ["in_sequence"]
                ),
                make_node("SequenceLength", ["in_sequence"], ["len"]),
            ],
            [],
        )
        self._assert_inferred(
            graph,
            [
                make_tensor_sequence_value_info(
                    "in_sequence", TensorProto.FLOAT, (2, 3, "x")
                ),
                make_tensor_value_info("len", TensorProto.INT64, ()),
            ],
        )  # type: ignore

    def test_split_to_sequence(self) -> None:
        graph = self._make_graph(
            [("input", TensorProto.FLOAT, (6, 4)), ("split", TensorProto.INT32, (2,))],
            [make_node("SplitToSequence", ["input", "split"], ["output_sequence"])],
            [],
            initializer=[make_tensor("split", TensorProto.INT32, (2,), (3, 3))],
        )
        self._assert_inferred(
            graph,
            [
                make_tensor_sequence_value_info(
                    "output_sequence", TensorProto.FLOAT, (3, 4)
                )
            ],
        )  # type: ignore

    def test_split_to_sequence_scalar(self) -> None:
        graph = self._make_graph(
            [("input", TensorProto.FLOAT, (6, 4)), ("split", TensorProto.INT32, ())],
            [make_node("SplitToSequence", ["input", "split"], ["output_sequence"])],
            [],
            initializer=[make_tensor("split", TensorProto.INT32, (), (2,))],
        )
        self._assert_inferred(
            graph,
            [
                make_tensor_sequence_value_info(
                    "output_sequence", TensorProto.FLOAT, (2, 4)
                )
            ],
        )  # type: ignore

    def test_split_to_sequence_keepdims(self) -> None:
        graph = self._make_graph(
            [("input", TensorProto.FLOAT, (6, 4))],
            [make_node("SplitToSequence", ["input"], ["output_sequence"], keepdims=1)],
            [],
        )
        self._assert_inferred(
            graph,
            [
                make_tensor_sequence_value_info(
                    "output_sequence", TensorProto.FLOAT, (1, 4)
                )
            ],
        )  # type: ignore

    def test_split_to_sequence_not_keepdims(self) -> None:
        graph = self._make_graph(
            [("input", TensorProto.FLOAT, (6, 4))],
            [make_node("SplitToSequence", ["input"], ["output_sequence"], keepdims=0)],
            [],
        )
        self._assert_inferred(
            graph,
            [
                make_tensor_sequence_value_info(
                    "output_sequence", TensorProto.FLOAT, (4,)
                )
            ],
        )  # type: ignore

    def test_split_to_sequence_ignore_keepdims(self) -> None:
        graph = self._make_graph(
            [("input", TensorProto.FLOAT, (6, 4)), ("split", TensorProto.INT32, (2,))],
            [
                make_node(
                    "SplitToSequence",
                    ["input", "split"],
                    ["output_sequence"],
                    keepdims=0,
                )
            ],
            [],
            initializer=[make_tensor("split", TensorProto.INT32, (2,), (3, 3))],
        )
        self._assert_inferred(
            graph,
            [
                make_tensor_sequence_value_info(
                    "output_sequence", TensorProto.FLOAT, (3, 4)
                )
            ],
        )  # type: ignore

    def test_split_to_sequence_axis(self) -> None:
        graph = self._make_graph(
            [("input", TensorProto.FLOAT, (6, 4))],
            [make_node("SplitToSequence", ["input"], ["output_sequence"], axis=1)],
            [],
        )
        self._assert_inferred(
            graph,
            [
                make_tensor_sequence_value_info(
                    "output_sequence", TensorProto.FLOAT, (6, 1)
                )
            ],
        )  # type: ignore

    def test_split_to_sequence_neg_axis(self) -> None:
        graph = self._make_graph(
            [("input", TensorProto.FLOAT, (6, 4))],
            [make_node("SplitToSequence", ["input"], ["output_sequence"], axis=-2)],
            [],
        )
        self._assert_inferred(
            graph,
            [
                make_tensor_sequence_value_info(
                    "output_sequence", TensorProto.FLOAT, (1, 4)
                )
            ],
        )  # type: ignore

    def test_split_to_sequence_split_sizes(self) -> None:
        graph = self._make_graph(
            [("input", TensorProto.FLOAT, (6, 4)), ("split", TensorProto.INT32, (3,))],
            [make_node("SplitToSequence", ["input", "split"], ["output_sequence"])],
            [],
            initializer=[make_tensor("split", TensorProto.INT32, (3,), (2, 1, 3))],
        )
        self._assert_inferred(
            graph,
            [
                make_tensor_sequence_value_info(
                    "output_sequence", TensorProto.FLOAT, (None, 4)
                )
            ],
        )  # type: ignore

    def test_split_to_sequence_non_divisible(self) -> None:
        graph = self._make_graph(
            [("input", TensorProto.FLOAT, (6, 4)), ("split", TensorProto.INT32, ())],
            [make_node("SplitToSequence", ["input", "split"], ["output_sequence"])],
            [],
            initializer=[make_tensor("split", TensorProto.INT32, (), (4,))],
        )
        self._assert_inferred(
            graph,
            [
                make_tensor_sequence_value_info(
                    "output_sequence", TensorProto.FLOAT, (None, 4)
                )
            ],
        )  # type: ignore

    def test_concat_from_sequence(self) -> None:
        graph = self._make_graph(
            [
                ("input1", TensorProto.FLOAT, (2, 3, "x")),
                ("input2", TensorProto.FLOAT, (2, 3, "x")),
                ("input3", TensorProto.FLOAT, (2, 3, "x")),
            ],
            [
                make_node(
                    "SequenceConstruct", ["input1", "input2", "input3"], ["in_sequence"]
                ),
                make_node("ConcatFromSequence", ["in_sequence"], ["out"], axis=0),
            ],
            [],
        )
        self._assert_inferred(
            graph,
            [
                make_tensor_sequence_value_info(
                    "in_sequence", TensorProto.FLOAT, (2, 3, "x")
                ),
                make_tensor_value_info("out", TensorProto.FLOAT, (None, 3, "x")),
            ],
        )  # type: ignore

    def test_concat_from_sequence_unknown_shape(self) -> None:
        graph = self._make_graph(
            [
                ("input1", TensorProto.FLOAT, (2, 3, "x")),
                ("input2", TensorProto.FLOAT, (2, 3)),
                ("input3", TensorProto.FLOAT, (2, 3, "x")),
            ],
            [
                make_node(
                    "SequenceConstruct", ["input1", "input2", "input3"], ["in_sequence"]
                ),
                make_node("ConcatFromSequence", ["in_sequence"], ["out"], axis=0),
            ],
            [],
        )
        self._assert_inferred(
            graph,
            [
                make_tensor_sequence_value_info("in_sequence", TensorProto.FLOAT, None),
                make_tensor_value_info("out", TensorProto.FLOAT, None),
            ],
        )  # type: ignore

    def test_concat_from_sequence_unknown_dim_size(self) -> None:
        graph = self._make_graph(
            [
                ("input1", TensorProto.FLOAT, (2, 3, "x")),
                ("input2", TensorProto.FLOAT, (2, 4, "x")),
                ("input3", TensorProto.FLOAT, (2, 3, "x")),
            ],
            [
                make_node(
                    "SequenceConstruct", ["input1", "input2", "input3"], ["in_sequence"]
                ),
                make_node("ConcatFromSequence", ["in_sequence"], ["out"], axis=0),
            ],
            [],
        )
        self._assert_inferred(
            graph,
            [
                make_tensor_sequence_value_info("in_sequence", TensorProto.FLOAT, (2, None, "x")),  # type: ignore
                make_tensor_value_info("out", TensorProto.FLOAT, (None, None, "x")),
            ],
        )  # type: ignore

    def test_concat_from_sequence_axis(self) -> None:
        graph = self._make_graph(
            [
                ("input1", TensorProto.FLOAT, (2, 3, "x")),
                ("input2", TensorProto.FLOAT, (2, 4, "x")),
                ("input3", TensorProto.FLOAT, (2, 3, "x")),
            ],
            [
                make_node(
                    "SequenceConstruct", ["input1", "input2", "input3"], ["in_sequence"]
                ),
                make_node("ConcatFromSequence", ["in_sequence"], ["out"], axis=2),
            ],
            [],
        )
        self._assert_inferred(
            graph,
            [
                make_tensor_sequence_value_info("in_sequence", TensorProto.FLOAT, (2, None, "x")),  # type: ignore
                make_tensor_value_info("out", TensorProto.FLOAT, (2, None, None)),
            ],
        )  # type: ignore

    def test_concat_from_sequence_neg_axis(self) -> None:
        graph = self._make_graph(
            [
                ("input1", TensorProto.FLOAT, (2, 3, "x")),
                ("input2", TensorProto.FLOAT, (2, 4, "x")),
                ("input3", TensorProto.FLOAT, (2, 3, "x")),
            ],
            [
                make_node(
                    "SequenceConstruct", ["input1", "input2", "input3"], ["in_sequence"]
                ),
                make_node("ConcatFromSequence", ["in_sequence"], ["out"], axis=-3),
            ],
            [],
        )
        self._assert_inferred(
            graph,
            [
                make_tensor_sequence_value_info("in_sequence", TensorProto.FLOAT, (2, None, "x")),  # type: ignore
                make_tensor_value_info("out", TensorProto.FLOAT, (None, None, "x")),
            ],
        )  # type: ignore

    def test_concat_from_sequence_new_axis(self) -> None:
        graph = self._make_graph(
            [
                ("input1", TensorProto.FLOAT, (2, 3, "x")),
                ("input2", TensorProto.FLOAT, (2, 3, "x")),
                ("input3", TensorProto.FLOAT, (2, 3, "x")),
            ],
            [
                make_node(
                    "SequenceConstruct", ["input1", "input2", "input3"], ["in_sequence"]
                ),
                make_node(
                    "ConcatFromSequence", ["in_sequence"], ["out"], axis=2, new_axis=1
                ),
            ],
            [],
        )
        self._assert_inferred(
            graph,
            [
                make_tensor_sequence_value_info(
                    "in_sequence", TensorProto.FLOAT, (2, 3, "x")
                ),
                make_tensor_value_info("out", TensorProto.FLOAT, (2, 3, None, "x")),
            ],
        )  # type: ignore

    def test_concat_from_sequence_neg_new_axis(self) -> None:
        graph = self._make_graph(
            [
                ("input1", TensorProto.FLOAT, (2, 3, "x")),
                ("input2", TensorProto.FLOAT, (2, 3, "x")),
                ("input3", TensorProto.FLOAT, (2, 3, "x")),
            ],
            [
                make_node(
                    "SequenceConstruct", ["input1", "input2", "input3"], ["in_sequence"]
                ),
                make_node(
                    "ConcatFromSequence", ["in_sequence"], ["out"], axis=-1, new_axis=1
                ),
            ],
            [],
        )
        self._assert_inferred(
            graph,
            [
                make_tensor_sequence_value_info(
                    "in_sequence", TensorProto.FLOAT, (2, 3, "x")
                ),
                make_tensor_value_info("out", TensorProto.FLOAT, (2, 3, "x", None)),
            ],
        )  # type: ignore

    def test_adagrad(self) -> None:
        graph = self._make_graph(
            [
                ("R", TensorProto.FLOAT, ()),  # scalar's shape is ()
                ("T", TensorProto.INT64, ()),  # scalar's shape is ()
                ("X", TensorProto.FLOAT, (1, 2)),
                ("G", TensorProto.FLOAT, (1, 2)),
                ("H", TensorProto.FLOAT, (1, 2)),
            ],
            [
                make_node(
                    "Adagrad",
                    ["R", "T", "X", "G", "H"],
                    ["X_new", "H_new"],
                    domain=AI_ONNX_PREVIEW_TRAINING_DOMAIN,
                )
            ],
            [],
        )

        self._assert_inferred(
            graph,
            [
                make_tensor_value_info("X_new", TensorProto.FLOAT, (1, 2)),
                make_tensor_value_info("H_new", TensorProto.FLOAT, (1, 2)),
            ],
            opset_imports=[
                helper.make_opsetid(ONNX_DOMAIN, 12),
                helper.make_opsetid(AI_ONNX_PREVIEW_TRAINING_DOMAIN, 1),
            ],
        )

    def test_adagrad_multiple(self) -> None:
        graph = self._make_graph(
            [
                ("R", TensorProto.FLOAT, ()),  # scalar's shape is ()
                ("T", TensorProto.INT64, ()),  # scalar's shape is ()
                ("X1", TensorProto.FLOAT, (1, 2)),
                ("X2", TensorProto.FLOAT, (3, 4)),
                ("G1", TensorProto.FLOAT, (1, 2)),
                ("G2", TensorProto.FLOAT, (3, 4)),
                ("H1", TensorProto.FLOAT, (1, 2)),
                ("H2", TensorProto.FLOAT, (3, 4)),
            ],
            [
                make_node(
                    "Adagrad",
                    ["R", "T", "X1", "X2", "G1", "G2", "H1", "H2"],
                    ["X1_new", "X2_new", "H1_new", "H2_new"],
                    domain=AI_ONNX_PREVIEW_TRAINING_DOMAIN,
                )
            ],
            [],
        )

        self._assert_inferred(
            graph,
            [
                make_tensor_value_info("X1_new", TensorProto.FLOAT, (1, 2)),
                make_tensor_value_info("X2_new", TensorProto.FLOAT, (3, 4)),
                make_tensor_value_info("H1_new", TensorProto.FLOAT, (1, 2)),
                make_tensor_value_info("H2_new", TensorProto.FLOAT, (3, 4)),
            ],
            opset_imports=[
                helper.make_opsetid(ONNX_DOMAIN, 12),
                helper.make_opsetid(AI_ONNX_PREVIEW_TRAINING_DOMAIN, 1),
            ],
        )

    def test_momentum(self) -> None:
        graph = self._make_graph(
            [
                ("R", TensorProto.FLOAT, ()),  # scalar's shape is ()
                ("T", TensorProto.INT64, ()),  # scalar's shape is ()
                ("X", TensorProto.FLOAT, (1, 2)),
                ("G", TensorProto.FLOAT, (1, 2)),
                ("V", TensorProto.FLOAT, (1, 2)),
            ],
            [
                make_node(
                    "Momentum",
                    ["R", "T", "X", "G", "V"],
                    ["X_new", "V_new"],
                    alpha=0.9,
                    beta=1.0,
                    norm_coefficient=0.02,
                    mode="standard",
                    domain=AI_ONNX_PREVIEW_TRAINING_DOMAIN,
                )
            ],
            [],
        )
        self._assert_inferred(
            graph,
            [
                make_tensor_value_info("X_new", TensorProto.FLOAT, (1, 2)),
                make_tensor_value_info("V_new", TensorProto.FLOAT, (1, 2)),
            ],
            opset_imports=[
                helper.make_opsetid(ONNX_DOMAIN, 12),
                helper.make_opsetid(AI_ONNX_PREVIEW_TRAINING_DOMAIN, 1),
            ],
        )

    def test_momentum_multiple(self) -> None:
        graph = self._make_graph(
            [
                ("R", TensorProto.FLOAT, ()),  # scalar's shape is ()
                ("T", TensorProto.INT64, ()),  # scalar's shape is ()
                ("X1", TensorProto.FLOAT, (1, 2)),
                ("X2", TensorProto.FLOAT, (3, 4)),
                ("G1", TensorProto.FLOAT, (1, 2)),
                ("G2", TensorProto.FLOAT, (3, 4)),
                ("V1", TensorProto.FLOAT, (1, 2)),
                ("V2", TensorProto.FLOAT, (3, 4)),
            ],
            [
                make_node(
                    "Momentum",
                    ["R", "T", "X1", "X2", "G1", "G2", "V1", "V2"],
                    ["X1_new", "X2_new", "V1_new", "V2_new"],
                    alpha=0.9,
                    beta=1.0,
                    norm_coefficient=0.02,
                    mode="nesterov",
                    domain=AI_ONNX_PREVIEW_TRAINING_DOMAIN,
                )
            ],
            [],
        )

        self._assert_inferred(
            graph,
            [
                make_tensor_value_info("X1_new", TensorProto.FLOAT, (1, 2)),
                make_tensor_value_info("X2_new", TensorProto.FLOAT, (3, 4)),
                make_tensor_value_info("V1_new", TensorProto.FLOAT, (1, 2)),
                make_tensor_value_info("V2_new", TensorProto.FLOAT, (3, 4)),
            ],
            opset_imports=[
                helper.make_opsetid(ONNX_DOMAIN, 12),
                helper.make_opsetid(AI_ONNX_PREVIEW_TRAINING_DOMAIN, 1),
            ],
        )

    def test_adam(self) -> None:
        graph = self._make_graph(
            [
                ("R", TensorProto.FLOAT, ()),  # scalar's shape is ()
                ("T", TensorProto.INT64, ()),  # scalar's shape is ()
                ("X", TensorProto.FLOAT, (1, 2)),
                ("G", TensorProto.FLOAT, (1, 2)),
                ("V", TensorProto.FLOAT, (1, 2)),
                ("H", TensorProto.FLOAT, (1, 2)),
            ],
            [
                make_node(
                    "Adam",
                    ["R", "T", "X", "G", "V", "H"],
                    ["X_new", "V_new", "H_new"],
                    domain=AI_ONNX_PREVIEW_TRAINING_DOMAIN,
                    alpha=0.9,
                    beta=1.0,
                    norm_coefficient=0.02,
                )
            ],
            [],
        )

        infos = [
            make_tensor_value_info("X_new", TensorProto.FLOAT, (1, 2)),
            make_tensor_value_info("V_new", TensorProto.FLOAT, (1, 2)),
            make_tensor_value_info("H_new", TensorProto.FLOAT, (1, 2)),
        ]

        self._assert_inferred(
            graph,
            infos,
            opset_imports=[
                make_opsetid(AI_ONNX_PREVIEW_TRAINING_DOMAIN, 1),
                make_opsetid(ONNX_DOMAIN, 12),
            ],
        )

    def test_adam_multiple(self) -> None:
        graph = self._make_graph(
            [
                ("R", TensorProto.FLOAT, ()),  # scalar's shape is ()
                ("T", TensorProto.INT64, ()),  # scalar's shape is ()
                ("X1", TensorProto.FLOAT, (1, 2)),
                ("X2", TensorProto.FLOAT, (3, 4)),
                ("G1", TensorProto.FLOAT, (1, 2)),
                ("G2", TensorProto.FLOAT, (3, 4)),
                ("V1", TensorProto.FLOAT, (1, 2)),
                ("V2", TensorProto.FLOAT, (3, 4)),
                ("H1", TensorProto.FLOAT, (1, 2)),
                ("H2", TensorProto.FLOAT, (3, 4)),
            ],
            [
                make_node(
                    "Adam",
                    ["R", "T", "X1", "X2", "G1", "G2", "V1", "V2", "H1", "H2"],
                    ["X1_new", "X2_new", "V1_new", "V2_new", "H1_new", "H2_new"],
                    domain=AI_ONNX_PREVIEW_TRAINING_DOMAIN,
                    alpha=0.9,
                    beta=1.0,
                    norm_coefficient=0.02,
                )
            ],
            [],
        )

        infos = [
            make_tensor_value_info("X1_new", TensorProto.FLOAT, (1, 2)),
            make_tensor_value_info("X2_new", TensorProto.FLOAT, (3, 4)),
            make_tensor_value_info("V1_new", TensorProto.FLOAT, (1, 2)),
            make_tensor_value_info("V2_new", TensorProto.FLOAT, (3, 4)),
            make_tensor_value_info("H1_new", TensorProto.FLOAT, (1, 2)),
            make_tensor_value_info("H2_new", TensorProto.FLOAT, (3, 4)),
        ]

        self._assert_inferred(
            graph,
            infos,
            opset_imports=[
                make_opsetid(AI_ONNX_PREVIEW_TRAINING_DOMAIN, 1),
                make_opsetid(ONNX_DOMAIN, 12),
            ],
        )

    def test_pad_opset10(self) -> None:
        graph = self._make_graph(
            [("x", TensorProto.FLOAT, (1, None, 2))],
            [make_node("Pad", "x", "y", pads=[1, 3, 1, 1, 0, 1])],
            [],
        )
        self._assert_inferred(
            graph,
            [make_tensor_value_info("y", TensorProto.FLOAT, (3, None, 4))],
            opset_imports=[helper.make_opsetid(ONNX_DOMAIN, 10)],
        )  # type: ignore

    def test_constant_pad_2d_opset10(self) -> None:
        graph = self._make_graph(
            [("x", TensorProto.FLOAT, (2, 3, 4, 4))],
            [
                make_node(
                    "Pad",
                    "x",
                    "y",
                    pads=[0, 0, 3, 1, 0, 0, 4, 2],
                    mode="constant",
                    value=2.0,
                )
            ],
            [],
        )
        self._assert_inferred(
            graph,
            [make_tensor_value_info("y", TensorProto.FLOAT, (2, 3, 11, 7))],
            opset_imports=[helper.make_opsetid(ONNX_DOMAIN, 10)],
        )

    def test_pad(self) -> None:
        graph = self._make_graph(
            [("x", TensorProto.FLOAT, (1, None, 2)), ("pads", TensorProto.INT64, (6,))],
            [make_node("Pad", ["x", "pads"], "y")],
            [],
            initializer=[
                make_tensor(
                    "pads",
                    TensorProto.INT64,
                    (6,),
                    (
                        1,
                        3,
                        1,
                        1,
                        0,
                        1,
                    ),
                )
            ],
        )
        self._assert_inferred(graph, [make_tensor_value_info("y", TensorProto.FLOAT, (3, None, 4))])  # type: ignore

    def test_gatherelements_basic(self) -> None:
        graph = self._make_graph(
            [("x", TensorProto.FLOAT, (6,)), ("indices", TensorProto.INT64, (2,))],
            [make_node("GatherElements", ["x", "indices"], ["y"])],
            [],
        )
        self._assert_inferred(
            graph, [make_tensor_value_info("y", TensorProto.FLOAT, (2,))]
        )

    def test_gatherelements_indices_missing_shape(self) -> None:
        graph = self._make_graph(
            [
                ("x", TensorProto.FLOAT, (6,)),
                ("indices", TensorProto.INT64, None),
            ],  # type: ignore
            [make_node("GatherElements", ["x", "indices"], ["y"])],
            [],
        )
        self._assert_inferred(graph, [make_tensor_value_info("y", TensorProto.FLOAT, None)])  # type: ignore

    def test_einsum_transpose(self) -> None:
        graph = self._make_graph(
            [("x", TensorProto.FLOAT, (3, 4))],
            [make_node("Einsum", ["x"], ["y"], equation="ij->ji")],
            [],
        )
        self._assert_inferred(graph, [make_tensor_value_info("y", TensorProto.FLOAT, (None, None))])  # type: ignore

    def test_einsum_dot(self) -> None:
        graph = self._make_graph(
            [("x", TensorProto.FLOAT, (1,)), ("y", TensorProto.FLOAT, (1,))],
            [make_node("Einsum", ["x", "y"], ["z"], equation="i,i->")],
            [],
        )
        self._assert_inferred(graph, [make_tensor_value_info("z", TensorProto.FLOAT, ())])  # type: ignore

    def test_einsum_scalar(self) -> None:
        graph = self._make_graph(
            [("x", TensorProto.FLOAT, ()), ("y", TensorProto.FLOAT, ())],
            [make_node("Einsum", ["x", "y"], ["z"], equation=",->")],
            [],
        )
        self._assert_inferred(graph, [make_tensor_value_info("z", TensorProto.FLOAT, ())])  # type: ignore

    def test_einsum_outer_prod(self) -> None:
        graph = self._make_graph(
            [("x", TensorProto.FLOAT, (3, 5)), ("y", TensorProto.FLOAT, (7, 9))],
            [make_node("Einsum", ["x", "y"], ["z"], equation="ij,ab->ijab")],
            [],
        )
        self._assert_inferred(graph, [make_tensor_value_info("z", TensorProto.FLOAT, (None, None, None, None))])  # type: ignore

    def test_einsum_sum_along_dim(self) -> None:
        graph = self._make_graph(
            [("x", TensorProto.FLOAT, (3, 4))],
            [make_node("Einsum", ["x"], ["y"], equation="i j->i ")],
            [],
        )
        self._assert_inferred(graph, [make_tensor_value_info("y", TensorProto.FLOAT, (None,))])  # type: ignore

    def test_einsum_ellipsis(self) -> None:
        graph = self._make_graph(
            [("x", TensorProto.FLOAT, (3, 4, 4))],
            [make_node("Einsum", ["x"], ["y"], equation="... ii ->... i")],
            [],
        )
        self._assert_inferred(graph, [make_tensor_value_info("y", TensorProto.FLOAT, (None, None))])  # type: ignore

    def test_einsum_ellipsis_2(self) -> None:
        graph = self._make_graph(
            [("x", TensorProto.FLOAT, (2, 2, 2)), ("y", TensorProto.FLOAT, (2, 2, 2))],
            [make_node("Einsum", ["x", "y"], ["z"], equation="...ij,...jk->...ik")],
            [],
        )
        self._assert_inferred(
            graph, [make_tensor_value_info("z", TensorProto.FLOAT, (None, None, None))]
        )  # type: ignore

    def test_einsum_ellipsis_3(self) -> None:
        graph = self._make_graph(
            [("x", TensorProto.FLOAT, (2, 2, 2)), ("y", TensorProto.FLOAT, (2, 2, 2))],
            [make_node("Einsum", ["x", "y"], ["z"], equation="...ij,...jk")],
            [],
        )
        self._assert_inferred(
            graph, [make_tensor_value_info("z", TensorProto.FLOAT, (None, None, None))]
        )  # type: ignore

    def test_einsum_contraction(self) -> None:
        graph = self._make_graph(
            [
                ("x", TensorProto.FLOAT, (5, 6, 7, 8)),
                ("y", TensorProto.FLOAT, (8, 9, 10)),
            ],
            [make_node("Einsum", ["x", "y"], ["z"], equation="abcd,dfg->abcfg")],
            [],
        )
        self._assert_inferred(
            graph,
            [
                make_tensor_value_info(
                    "z", TensorProto.FLOAT, (None, None, None, None, None)
                )
            ],
        )  # type: ignore

    def test_einsum_contraction_2(self) -> None:
        graph = self._make_graph(
            [("x", TensorProto.FLOAT, (3, 4, 5)), ("y", TensorProto.FLOAT, (3, 5))],
            [make_node("Einsum", ["x", "y"], ["z"], equation="ijk,ik->jk")],
            [],
        )
        self._assert_inferred(
            graph, [make_tensor_value_info("z", TensorProto.FLOAT, (None, None))]
        )  # type: ignore

    def test_einsum_batch_matmul(self) -> None:
        graph = self._make_graph(
            [("x", TensorProto.FLOAT, (5, 2, 3)), ("y", TensorProto.FLOAT, (5, 3, 4))],
            [make_node("Einsum", ["x", "y"], ["z"], equation="bij , b jk-> bik")],
            [],
        )
        self._assert_inferred(graph, [make_tensor_value_info("z", TensorProto.FLOAT, (None, None, None))])  # type: ignore

    def test_einsum_left_hand_eqn(self) -> None:
        graph = self._make_graph(
            [("x", TensorProto.FLOAT, (2, 3)), ("y", TensorProto.FLOAT, (3, 4))],
            [make_node("Einsum", ["x", "y"], ["z"], equation="ij,kl")],
            [],
        )
        self._assert_inferred(graph, [make_tensor_value_info("z", TensorProto.FLOAT, (None, None, None, None))])  # type: ignore

    def test_einsum_incorrect_num_inputs(self) -> None:
        graph = self._make_graph(
            [
                ("x", TensorProto.FLOAT, (2, 3)),
                ("y", TensorProto.FLOAT, (2, 3)),
                ("z", TensorProto.FLOAT, (2, 3)),
            ],
            [make_node("Einsum", ["x", "y"], ["z"], equation="i,...j, k, l-> i")],
            [],
        )
        self.assertRaises(onnx.shape_inference.InferenceError, self._inferred, graph)

    def test_negative_log_likehood_shape_is_NCdd(self) -> None:
        N, C = 3, 4
        graph = self._make_graph(
            [("input", TensorProto.FLOAT, (N, C)), ("target", TensorProto.INT64, (N,))],
            [
                make_node(
                    "NegativeLogLikelihoodLoss",
                    ["input", "target"],
                    ["loss"],
                    reduction="none",
                )
            ],
            [],
        )
        self._assert_inferred(graph, [make_tensor_value_info("loss", TensorProto.FLOAT, (N,))])  # type: ignore

    def test_negative_log_likehood_shape_is_NC_with_weight(self) -> None:
        N, C = 3, 4
        graph = self._make_graph(
            [
                ("input", TensorProto.FLOAT, (N, C)),
                ("target", TensorProto.INT64, (N,)),
                ("weight", TensorProto.FLOAT, (C,)),
            ],
            [
                make_node(
                    "NegativeLogLikelihoodLoss",
                    ["input", "target", "weight"],
                    ["loss"],
                    reduction="none",
                )
            ],
            [],
        )
        self._assert_inferred(graph, [make_tensor_value_info("loss", TensorProto.FLOAT, (N,))])  # type: ignore

    def test_negative_log_likehood_shape_is_NC_reduction_mean(self) -> None:
        N, C = 3, 4
        graph = self._make_graph(
            [("input", TensorProto.FLOAT, (N, C)), ("target", TensorProto.INT64, (N,))],
            [
                make_node(
                    "NegativeLogLikelihoodLoss",
                    ["input", "target"],
                    ["loss"],
                    reduction="mean",
                )
            ],
            [],
        )
        self._assert_inferred(graph, [make_tensor_value_info("loss", TensorProto.FLOAT, ())])  # type: ignore

    def test_negative_log_likehood_shape_is_NC_with_weight_reduction_mean(self) -> None:
        N, C = 3, 4
        graph = self._make_graph(
            [
                ("input", TensorProto.FLOAT, (N, C)),
                ("target", TensorProto.INT64, (N,)),
                ("weight", TensorProto.FLOAT, (C,)),
            ],
            [
                make_node(
                    "NegativeLogLikelihoodLoss",
                    ["input", "target", "weight"],
                    ["loss"],
                    reduction="mean",
                )
            ],
            [],
        )
        self._assert_inferred(graph, [make_tensor_value_info("loss", TensorProto.FLOAT, ())])  # type: ignore

    def test_negative_log_likehood_shape_is_NCd1d2(self) -> None:
        N, C, d1, d2 = 3, 4, 5, 6
        graph = self._make_graph(
            [
                ("input", TensorProto.FLOAT, (N, C, d1, d2)),
                ("target", TensorProto.INT64, (N, d1, d2)),
            ],
            [
                make_node(
                    "NegativeLogLikelihoodLoss",
                    ["input", "target"],
                    ["loss"],
                    reduction="none",
                )
            ],
            [],
        )
        self._assert_inferred(graph, [make_tensor_value_info("loss", TensorProto.FLOAT, (N, d1, d2))])  # type: ignore

    def test_negative_log_likehood_shape_is_NCd1d2_with_weight(self) -> None:
        N, C, d1, d2 = 3, 4, 5, 6
        graph = self._make_graph(
            [
                ("input", TensorProto.FLOAT, (N, C, d1, d2)),
                ("target", TensorProto.INT64, (N, d1, d2)),
                ("weight", TensorProto.FLOAT, (C,)),
            ],
            [
                make_node(
                    "NegativeLogLikelihoodLoss",
                    ["input", "target", "weight"],
                    ["loss"],
                    reduction="none",
                )
            ],
            [],
        )
        self._assert_inferred(graph, [make_tensor_value_info("loss", TensorProto.FLOAT, (N, d1, d2))])  # type: ignore

    def test_negative_log_likehood_shape_is_NCd1d2_reduction_sum(self) -> None:
        N, C, d1, d2 = 3, 4, 5, 6
        graph = self._make_graph(
            [
                ("input", TensorProto.FLOAT, (N, C, d1, d2)),
                ("target", TensorProto.INT64, (N, d1, d2)),
            ],
            [
                make_node(
                    "NegativeLogLikelihoodLoss",
                    ["input", "target"],
                    ["loss"],
                    reduction="sum",
                )
            ],
            [],
        )
        self._assert_inferred(graph, [make_tensor_value_info("loss", TensorProto.FLOAT, ())])  # type: ignore

    def test_negative_log_likehood_shape_is_NCd1d2_with_weight_reduction_mean(
        self,
    ) -> None:
        N, C, d1, d2 = 3, 4, 5, 6
        graph = self._make_graph(
            [
                ("input", TensorProto.FLOAT, (N, C, d1, d2)),
                ("target", TensorProto.INT64, (N, d1, d2)),
                ("weight", TensorProto.FLOAT, (C,)),
            ],
            [
                make_node(
                    "NegativeLogLikelihoodLoss",
                    ["input", "target", "weight"],
                    ["loss"],
                    reduction="mean",
                )
            ],
            [],
        )
        self._assert_inferred(graph, [make_tensor_value_info("loss", TensorProto.FLOAT, ())])  # type: ignore

    def test_negative_log_likehood_input_target_shape_mismatch(self) -> None:
        N, C, d1, d2 = 3, 4, 5, 6
        graph = self._make_graph(
            [
                ("input", TensorProto.FLOAT, (N, d1, d2)),
                ("target", TensorProto.INT64, (N, d1 + 1, d2)),
                ("weight", TensorProto.FLOAT, (C,)),
                ("loss", TensorProto.FLOAT, ()),
            ],
            [
                make_node(
                    "NegativeLogLikelihoodLoss",
                    ["input", "target", "weight"],
                    ["loss"],
                    reduction="mean",
                )
            ],
            [],
        )
        self.assertRaises(onnx.shape_inference.InferenceError, self._inferred, graph)

    def test_negative_log_likehood_input_weight_shape_mismatch(self) -> None:
        N, C, d1, d2 = 3, 4, 5, 6
        graph = self._make_graph(
            [
                ("input", TensorProto.FLOAT, (N, C, d1, d2)),
                ("target", TensorProto.INT64, (N, d1, d2)),
                ("weight", TensorProto.FLOAT, (C + 1,)),
                ("loss", TensorProto.FLOAT, (N, d1, d2)),
            ],
            [
                make_node(
                    "NegativeLogLikelihoodLoss",
                    ["input", "target", "weight"],
                    ["loss"],
                    reduction="none",
                )
            ],
            [],
        )
        self.assertRaises(checker.ValidationError, self._inferred, graph)

    def test_softmax_cross_entropy_none(self) -> None:
        graph = self._make_graph(
            [("x", TensorProto.FLOAT, (2, 3)), ("y", TensorProto.FLOAT, (2,))],
            [make_node("SoftmaxCrossEntropyLoss", ["x", "y"], ["z"], reduction="none")],
            [],
        )
        self._assert_inferred(graph, [make_tensor_value_info("z", TensorProto.FLOAT, (2,))])  # type: ignore

    def test_softmax_cross_entropy_mean(self) -> None:
        graph = self._make_graph(
            [("x", TensorProto.FLOAT, (2, 3)), ("y", TensorProto.FLOAT, (2,))],
            [make_node("SoftmaxCrossEntropyLoss", ["x", "y"], ["z"], reduction="mean")],
            [],
        )
        self._assert_inferred(graph, [make_tensor_value_info("z", TensorProto.FLOAT, ())])  # type: ignore

    def test_softmax_cross_entropy_none_NCD1D2(self) -> None:
        graph = self._make_graph(
            [
                ("x", TensorProto.FLOAT, (2, 3, 5, 8)),
                ("y", TensorProto.FLOAT, (2, 5, 8)),
            ],
            [make_node("SoftmaxCrossEntropyLoss", ["x", "y"], ["z"], reduction="none")],
            [],
        )
        self._assert_inferred(graph, [make_tensor_value_info("z", TensorProto.FLOAT, (2, 5, 8))])  # type: ignore

    def test_softmax_cross_entropy_mean_NCD1D2(self) -> None:
        graph = self._make_graph(
            [
                ("x", TensorProto.FLOAT, (2, 3, 4, 5)),
                ("y", TensorProto.FLOAT, (2, 4, 5)),
            ],
            [make_node("SoftmaxCrossEntropyLoss", ["x", "y"], ["z"], reduction="mean")],
            [],
        )
        self._assert_inferred(graph, [make_tensor_value_info("z", TensorProto.FLOAT, ())])  # type: ignore

    def test_celu_function_output_shape(self) -> None:
        graph = self._make_graph(
            [("X", TensorProto.FLOAT, (25, 48, 16, 16))],
            [make_node("Celu", ["X"], ["Y"], alpha=2.0)],
            [],
        )
        self._assert_inferred(
            graph, [make_tensor_value_info("Y", TensorProto.FLOAT, (25, 48, 16, 16))]
        )

    def prepare_input_initializer_tensors(self, initializer_shape, input_shape):  # type: ignore
        nodes = [make_node("Add", ["x", "y"], "z")]
        if initializer_shape is None:
            initializer = []  # type: ignore
        else:
            size = 1
            for d in initializer_shape:
                size = size * d
            vals = [0.0 for i in range(size)]
            initializer = [
                make_tensor("x", TensorProto.FLOAT, initializer_shape, vals),  # type: ignore
                make_tensor("y", TensorProto.FLOAT, initializer_shape, vals),
            ]
        if input_shape is None:
            inputs = []  # type: ignore
        else:
            inputs = [
                helper.make_tensor_value_info("x", TensorProto.FLOAT, input_shape),  # type: ignore
                helper.make_tensor_value_info("y", TensorProto.FLOAT, input_shape),
            ]

        graph = helper.make_graph(
            nodes,
            "test",
            inputs=inputs,
            outputs=[],
            initializer=initializer,
            value_info=[],
        )
        return helper.make_model(graph)

    def test_infer_with_initializer_without_input_above_ir4(self) -> None:
        # This is for testing IR>=4: some tensors can only exist in initializer and not in input
        # So shape_inference should make use of initializer shapes
        initializer_shape = (8, 7)
        original_model = self.prepare_input_initializer_tensors(initializer_shape, None)
        inferred_model = onnx.shape_inference.infer_shapes(
            original_model, strict_mode=True
        )

        # If shape inference fails, it will throw IndexError
        z_tenor = inferred_model.graph.value_info.pop()
        z_shape = (
            z_tenor.type.tensor_type.shape.dim[0].dim_value,
            z_tenor.type.tensor_type.shape.dim[1].dim_value,
        )
        assert z_shape == initializer_shape

    def test_infer_with_initializer_without_input_below_ir4(self) -> None:
        # This is for testing IR<4: tensors must exist both in initializer and input
        # So shape_inference should not make use of initializer shapes
        # Use (None, None) as empty input
        initializer_shape = (8, 7)
        input_shape = (None, None)
        original_model = self.prepare_input_initializer_tensors(
            initializer_shape, input_shape
        )
        original_model.ir_version = 3  # test ir_version < 4

        inferred_model = onnx.shape_inference.infer_shapes(
            original_model, strict_mode=True
        )
        z_tenor = inferred_model.graph.value_info.pop()
        z_shape = (
            z_tenor.type.tensor_type.shape.dim[0].dim_value,
            z_tenor.type.tensor_type.shape.dim[1].dim_value,
        )
        # If the input is not updated by the initializer, the output shape will keep empty (0, 0)
        assert z_shape == (0, 0)

    def test_infer_initializer_input_mismatch(self) -> None:
        # Catch error if initializer and input mismatch
        initializer_shape = (8, 7)
        input_shape = (4, 3)
        original_model = self.prepare_input_initializer_tensors(
            initializer_shape, input_shape
        )
        # Inferred shape and existing shape differ in dimension 0
        self.assertRaises(
            onnx.shape_inference.InferenceError,
            onnx.shape_inference.infer_shapes,
            original_model,
            strict_mode=True,
        )

    def test_infer_initializer_input_consistency_all_none(self) -> None:
        initializer_shape = (8, 7)
        input_shape = (None, None)  # accepatble
        original_model = self.prepare_input_initializer_tensors(
            initializer_shape, input_shape
        )

        onnx.shape_inference.infer_shapes(original_model, strict_mode=True)

    def test_infer_initializer_input_consistency_single_none(self) -> None:
        initializer_shape = (8, 7)
        input_shape = (None, 7)  # accepatble
        original_model = self.prepare_input_initializer_tensors(
            initializer_shape, input_shape
        )

        onnx.shape_inference.infer_shapes(original_model, strict_mode=True)

    def test_infer_initializer_input_consistency_differnt_rank(self) -> None:
        initializer_shape = (8, 7, 9)
        input_shape = (None, 7)  # accepatble
        original_model = self.prepare_input_initializer_tensors(
            initializer_shape, input_shape
        )
        # Inferred shape and existing shape differ in rank: (3) vs (2)
        self.assertRaises(
            onnx.shape_inference.InferenceError,
            onnx.shape_inference.infer_shapes,
            original_model,
            strict_mode=True,
        )

    def test_infer_initializer_input_consistency_all_none_serialized(self) -> None:
        # Reuse test_infer_initializer_input_consistency_all_none test case and check with
        # Serialized model
        initializer_shape = (8, 7)
        input_shape = (None, None)  # accepatble
        original_model = self.prepare_input_initializer_tensors(
            initializer_shape, input_shape
        )

        onnx.shape_inference.infer_shapes(
            original_model.SerializeToString(), strict_mode=True
        )

    def test_trilu_upper(self) -> None:
        graph = self._make_graph(
            [("x", TensorProto.FLOAT, (3, 4, 5)), ("k", TensorProto.INT64, ())],
            [make_node("Trilu", ["x", "k"], ["y"])],
            [],
            initializer=[make_tensor("k", TensorProto.INT64, (), (2,))],
        )
        self._assert_inferred(graph, [make_tensor_value_info("y", TensorProto.FLOAT, (3, 4, 5))])  # type: ignore

    def test_trilu_lower(self) -> None:
        graph = self._make_graph(
            [("x", TensorProto.FLOAT, (3, 4, 5)), ("k", TensorProto.INT64, ())],
            [make_node("Trilu", ["x", "k"], ["y"], upper=0)],
            [],
            initializer=[make_tensor("k", TensorProto.INT64, (), (10,))],
        )
        self._assert_inferred(graph, [make_tensor_value_info("y", TensorProto.FLOAT, (3, 4, 5))])  # type: ignore

    def test_trilu_upper_zero(self) -> None:
        graph = self._make_graph(
            [("x", TensorProto.INT64, (0, 5)), ("k", TensorProto.INT64, ())],
            [make_node("Trilu", ["x", "k"], ["y"], upper=1)],
            [],
            initializer=[make_tensor("k", TensorProto.INT64, (), (5,))],
        )
        self._assert_inferred(graph, [make_tensor_value_info("y", TensorProto.INT64, (0, 5))])  # type: ignore

    def test_trilu_lower_one(self) -> None:
        graph = self._make_graph(
            [("x", TensorProto.INT32, (3, 1, 5))],
            [make_node("Trilu", ["x"], ["y"], upper=0)],
            [],
        )
        self._assert_inferred(graph, [make_tensor_value_info("y", TensorProto.INT32, (3, 1, 5))])  # type: ignore

    def test_batch_norm_train(self) -> None:
        graph = self._make_graph(
            [
                ("x", TensorProto.FLOAT, (3, 4, 5, 6, 7)),
                ("scale", TensorProto.FLOAT, (4,)),
                ("b", TensorProto.FLOAT, (4,)),
                ("input_mean", TensorProto.FLOAT, (4,)),
                ("input_var", TensorProto.FLOAT, (4,)),
            ],
            [
                make_node(
                    "BatchNormalization",
                    ["x", "scale", "b", "input_mean", "input_var"],
                    ["out", "output_mean", "output_var"],
                    training_mode=1,
                )
            ],
            [],
        )
        self._assert_inferred(
            graph,
            [
                make_tensor_value_info("out", TensorProto.FLOAT, (3, 4, 5, 6, 7)),  # type: ignore
                make_tensor_value_info("output_mean", TensorProto.FLOAT, (4,)),  # type: ignore
                make_tensor_value_info("output_var", TensorProto.FLOAT, (4,)),  # type: ignore
            ],
        )

    def test_batch_norm_train_dim_param(self) -> None:
        graph = self._make_graph(
            [
                ("x", TensorProto.FLOAT, (3, "C", 5, 6, 7)),
                ("scale", TensorProto.FLOAT, ("C",)),
                ("b", TensorProto.FLOAT, ("C",)),
                ("input_mean", TensorProto.FLOAT, ("C",)),
                ("input_var", TensorProto.FLOAT, ("C",)),
            ],
            [
                make_node(
                    "BatchNormalization",
                    ["x", "scale", "b", "input_mean", "input_var"],
                    ["out", "output_mean", "output_var"],
                    training_mode=1,
                )
            ],
            [],
        )
        self._assert_inferred(
            graph,
            [
                make_tensor_value_info("out", TensorProto.FLOAT, (3, "C", 5, 6, 7)),  # type: ignore
                make_tensor_value_info("output_mean", TensorProto.FLOAT, ("C",)),  # type: ignore
                make_tensor_value_info("output_var", TensorProto.FLOAT, ("C",)),  # type: ignore
            ],
        )

    def test_batch_norm_train_with_diff_type(self) -> None:
        graph = self._make_graph(
            [
                ("x", TensorProto.FLOAT16, (3, 4, 5, 6, 7)),
                ("scale", TensorProto.FLOAT16, (4,)),
                ("b", TensorProto.FLOAT16, (4,)),
                ("input_mean", TensorProto.FLOAT, (4,)),
                ("input_var", TensorProto.FLOAT, (4,)),
            ],
            [
                make_node(
                    "BatchNormalization",
                    ["x", "scale", "b", "input_mean", "input_var"],
                    ["out", "output_mean", "output_var"],
                    training_mode=1,
                )
            ],
            [],
        )
        self._assert_inferred(
            graph,
            [
                make_tensor_value_info("out", TensorProto.FLOAT16, (3, 4, 5, 6, 7)),  # type: ignore
                make_tensor_value_info("output_mean", TensorProto.FLOAT, (4,)),  # type: ignore
                make_tensor_value_info("output_var", TensorProto.FLOAT, (4,)),  # type: ignore
            ],
        )

    def test_batch_norm_test(self) -> None:
        graph = self._make_graph(
            [
                ("x", TensorProto.FLOAT, (3, 4, 5, 6, 7)),
                ("scale", TensorProto.FLOAT, (4,)),
                ("b", TensorProto.FLOAT, (4,)),
                ("input_mean", TensorProto.FLOAT, (4,)),
                ("input_var", TensorProto.FLOAT, (4,)),
            ],
            [
                make_node(
                    "BatchNormalization",
                    ["x", "scale", "b", "input_mean", "input_var"],
                    ["out"],
                    training_mode=0,
                )
            ],
            [],
        )
        self._assert_inferred(graph, [make_tensor_value_info("out", TensorProto.FLOAT, (3, 4, 5, 6, 7))])  # type: ignore

    def test_batch_norm_test_no_dim(self) -> None:
        graph = self._make_graph(
            [
                ("x", TensorProto.FLOAT, (3, 4, None, None, None)),
                ("scale", TensorProto.FLOAT, (4,)),
                ("b", TensorProto.FLOAT, (4,)),
                ("input_mean", TensorProto.FLOAT, (None,)),
                ("input_var", TensorProto.FLOAT, (4,)),
            ],
            [
                make_node(
                    "BatchNormalization",
                    ["x", "scale", "b", "input_mean", "input_var"],
                    ["out"],
                    training_mode=0,
                )
            ],
            [],
        )
        self._assert_inferred(graph, [make_tensor_value_info("out", TensorProto.FLOAT, (3, 4, None, None, None))])  # type: ignore

    def test_batch_norm_train_no_shape(self) -> None:
        graph = self._make_graph(
            [
                ("x", TensorProto.FLOAT, None),
                ("scale", TensorProto.FLOAT, None),
                ("b", TensorProto.FLOAT, None),
                ("input_mean", TensorProto.FLOAT, ("C",)),
                ("input_var", TensorProto.FLOAT, ("C",)),
            ],
            [
                make_node(
                    "BatchNormalization",
                    ["x", "scale", "b", "input_mean", "input_var"],
                    ["out", "running_mean", "running_var"],
                    training_mode=1,
                )
            ],
            [],
        )
        self._assert_inferred(
            graph,
            [
                make_tensor_value_info("out", TensorProto.FLOAT, None),  # type: ignore
                make_tensor_value_info("running_mean", TensorProto.FLOAT, ("C",)),  # type: ignore
                make_tensor_value_info("running_var", TensorProto.FLOAT, ("C",)),  # type: ignore
            ],
        )

    def test_nonzero(self) -> None:
        graph = self._make_graph(
            [("x", TensorProto.FLOAT, (None,))],
            [make_node("NonZero", ["x"], ["out"])],
            [],
        )
        self._assert_inferred(graph, [make_tensor_value_info("out", TensorProto.INT64, (1, None))])  # type: ignore

    def test_nonzero_no_shape(self) -> None:
        graph = self._make_graph(
            [("x", TensorProto.FLOAT, None)], [make_node("NonZero", ["x"], ["out"])], []
        )
        self._assert_inferred(graph, [make_tensor_value_info("out", TensorProto.INT64, (None, None))])  # type: ignore

    def test_nonzero_existing_dim_param(self) -> None:
        graph = self._make_graph(
            [("x", TensorProto.FLOAT, (3,))],
            [make_node("NonZero", ["x"], ["y"])],
            [make_tensor_value_info("y", TensorProto.INT64, (None, "NZ"))],
        )
        self._assert_inferred(graph, [make_tensor_value_info("y", TensorProto.INT64, (1, "NZ"))])  # type: ignore

    def test_nonzero_scalar(self) -> None:
        graph = self._make_graph(
            [("x", TensorProto.FLOAT, ())], [make_node("NonZero", ["x"], ["out"])], []
        )
        self._assert_inferred(graph, [make_tensor_value_info("out", TensorProto.INT64, (0, None))])  # type: ignore

    def test_optional_construct_empty_tensor(self) -> None:
        tensor_type_proto = helper.make_tensor_type_proto(
            elem_type=TensorProto.FLOAT, shape=[1, 2, 3]
        )
        optional_type_proto = helper.make_optional_type_proto(tensor_type_proto)
        optional_val_info = helper.make_value_info(
            name="output", type_proto=optional_type_proto
        )
        graph = self._make_graph(
            [], [make_node("Optional", [], ["output"], type=tensor_type_proto)], []
        )
        self._assert_inferred(graph, [optional_val_info])  # type: ignore

    def test_optional_construct_empty_sequence(self) -> None:
        tensor_type_proto = helper.make_tensor_type_proto(
            elem_type=TensorProto.INT32, shape=[1, 2, 3]
        )
        sequence_type_proto = helper.make_sequence_type_proto(tensor_type_proto)
        optional_type_proto = helper.make_optional_type_proto(sequence_type_proto)
        optional_val_info = helper.make_value_info(
            name="output_sequence", type_proto=optional_type_proto
        )
        graph = self._make_graph(
            [],
            [make_node("Optional", [], ["output_sequence"], type=sequence_type_proto)],
            [],
        )
        self._assert_inferred(graph, [optional_val_info])  # type: ignore

    def test_optional_construct_tensor(self) -> None:
        tensor_type_proto = helper.make_tensor_type_proto(
            elem_type=TensorProto.FLOAT, shape=[2, 3, 4]
        )
        optional_type_proto = helper.make_optional_type_proto(tensor_type_proto)
        optional_val_info = helper.make_value_info(
            name="output", type_proto=optional_type_proto
        )
        graph = self._make_graph(
            [("input1", TensorProto.FLOAT, (2, 3, 4))],
            [make_node("Optional", ["input1"], ["output"])],
            [],
        )
        self._assert_inferred(graph, [optional_val_info])  # type: ignore

    def test_optional_construct_sequence(self) -> None:
        tensor_type_proto = helper.make_tensor_type_proto(
            elem_type=TensorProto.INT64, shape=[2, 3, 0]
        )
        sequence_type_proto = helper.make_sequence_type_proto(tensor_type_proto)
        sequence_val_info = helper.make_value_info(
            name="input_sequence", type_proto=sequence_type_proto
        )
        optional_type_proto = helper.make_optional_type_proto(sequence_type_proto)
        optional_val_info = helper.make_value_info(
            name="output_sequence", type_proto=optional_type_proto
        )
        graph = self._make_graph(
            [("input1", TensorProto.INT64, (2, 3, 0))],
            [
                make_node("SequenceConstruct", ["input1"], ["input_sequence"]),
                make_node("Optional", ["input_sequence"], ["output_sequence"]),
            ],
            [],
        )
        self._assert_inferred(graph, [sequence_val_info, optional_val_info])  # type: ignore

    def test_optional_tensor_has_element(self) -> None:
        tensor_type_proto = helper.make_tensor_type_proto(
            elem_type=TensorProto.FLOAT, shape=[2, 3, 4]
        )
        optional_type_proto = helper.make_optional_type_proto(tensor_type_proto)
        optional_val_info = helper.make_value_info(
            name="sequence", type_proto=optional_type_proto
        )
        graph = self._make_graph(
            [("input1", TensorProto.FLOAT, (2, 3, 4))],
            [
                make_node("Optional", ["input1"], ["sequence"]),
                make_node("OptionalHasElement", ["sequence"], ["output"]),
            ],
            [],
        )
        self._assert_inferred(
            graph,
            [optional_val_info, make_tensor_value_info("output", TensorProto.BOOL, ())],
        )  # type: ignore

    def test_optional_sequence_has_element(self) -> None:
        tensor_type_proto = helper.make_tensor_type_proto(
            elem_type=TensorProto.FLOAT, shape=[0, 3, 4]
        )
        sequence_type_proto = helper.make_sequence_type_proto(tensor_type_proto)
        sequence_val_info = helper.make_value_info(
            name="sequence", type_proto=sequence_type_proto
        )
        optional_type_proto = helper.make_optional_type_proto(sequence_type_proto)
        optional_val_info = helper.make_value_info(
            name="optional", type_proto=optional_type_proto
        )
        graph = self._make_graph(
            [("input1", TensorProto.FLOAT, (0, 3, 4))],
            [
                make_node("SequenceConstruct", ["input1"], ["sequence"]),
                make_node("Optional", ["sequence"], ["optional"]),
                make_node("OptionalHasElement", ["optional"], ["output"]),
            ],
            [],
        )
        self._assert_inferred(
            graph,
            [
                sequence_val_info,
                optional_val_info,
                make_tensor_value_info("output", TensorProto.BOOL, ()),
            ],
        )  # type: ignore

    def test_tensor_get_element(self) -> None:
        tensor_type_proto = helper.make_tensor_type_proto(
            elem_type=TensorProto.DOUBLE, shape=[2, 1, 4]
        )
        output_tensor_val_info = helper.make_value_info(
            name="output", type_proto=tensor_type_proto
        )
        graph = self._make_graph(
            [("input", TensorProto.DOUBLE, (2, 1, 4))],
            [
                make_node("OptionalGetElement", ["input"], ["output"]),
            ],
            [],
        )
        self._assert_inferred(graph, [output_tensor_val_info])  # type: ignore

    def test_optional_tensor_get_element(self) -> None:
        tensor_type_proto = helper.make_tensor_type_proto(
            elem_type=TensorProto.DOUBLE, shape=[2, 1, 4]
        )
        tensor_val_into = helper.make_value_info(
            name="output", type_proto=tensor_type_proto
        )
        optional_type_proto = helper.make_optional_type_proto(tensor_type_proto)
        optional_val_info = helper.make_value_info(
            name="optional", type_proto=optional_type_proto
        )
        graph = self._make_graph(
            [("input1", TensorProto.DOUBLE, (2, 1, 4))],
            [
                make_node("Optional", ["input1"], ["optional"]),
                make_node("OptionalGetElement", ["optional"], ["output"]),
            ],
            [],
        )
        self._assert_inferred(graph, [optional_val_info, tensor_val_into])  # type: ignore

    def test_optional_sequence_get_element(self) -> None:
        tensor_type_proto = helper.make_tensor_type_proto(
            elem_type=TensorProto.INT32, shape=[2, 0, 4]
        )
        sequence_type_proto = helper.make_sequence_type_proto(tensor_type_proto)
        sequence_val_into = helper.make_value_info(
            name="sequence", type_proto=sequence_type_proto
        )
        optional_type_proto = helper.make_optional_type_proto(sequence_type_proto)
        optional_val_info = helper.make_value_info(
            name="optional", type_proto=optional_type_proto
        )
        output_val_into = helper.make_value_info(
            name="output", type_proto=sequence_type_proto
        )
        graph = self._make_graph(
            [("input1", TensorProto.INT32, (2, 0, 4))],
            [
                make_node("SequenceConstruct", ["input1"], ["sequence"]),
                make_node("Optional", ["sequence"], ["optional"]),
                make_node("OptionalGetElement", ["optional"], ["output"]),
            ],
            [],
        )
        self._assert_inferred(graph, [optional_val_info, sequence_val_into, output_val_into])  # type: ignore

    def test_where_bfloat(self) -> None:
        graph = self._make_graph(
            [
                ("cond", TensorProto.BOOL, (10,)),
                ("x", TensorProto.BFLOAT16, (10,)),
                ("y", TensorProto.BFLOAT16, (10,)),
            ],
            [make_node("Where", ["cond", "x", "y"], ["out"])],
            [],
        )
        self._assert_inferred(graph, [make_tensor_value_info("out", TensorProto.BFLOAT16, (10,))])  # type: ignore

    def test_parse_data_with_unsupported_tensor_type(self) -> None:
        model = helper.make_model(
            graph=helper.make_graph(
                name="graph_with_unsupported_type",
                inputs=[],
                outputs=[
                    helper.make_tensor_value_info("y", TensorProto.FLOAT, shape=None)
                ],
                nodes=[make_node("ConstantOfShape", ["x"], ["y"])],
                # ConstantOfShape only accepts np.int64 instead of np.int32
                initializer=[
                    numpy_helper.from_array(np.array([4, 3], dtype=np.int32), name="x")
                ],
            )
        )
        # Strict shape inference should catch this invalid type error (int32 is not supported)
        self.assertRaises(
            onnx.shape_inference.InferenceError,
            onnx.shape_inference.infer_shapes,
            model,
            strict_mode=True,
        )
        # Even nornmal shape inference should not produce any invalid shape due to wrong type for ParseData
        inferred_model = onnx.shape_inference.infer_shapes(model)
        self.assertFalse(
            inferred_model.graph.output[0].type.tensor_type.HasField("shape")
        )

    def test_parse_data_with_undefined_tensor_type(self) -> None:
        model = helper.make_model(
            graph=helper.make_graph(
                name="graph_with_undefined_type",
                inputs=[],
                outputs=[
                    helper.make_tensor_value_info("y", TensorProto.FLOAT, shape=None)
                ],
                nodes=[make_node("ConstantOfShape", ["x"], ["y"])],
                initializer=[
                    numpy_helper.from_array(np.array([4, 3], dtype=np.int64), name="x")
                ],
            )
        )
        # Hardcode the tensor type as UNDEFINED to test catching undefined type error
        model.graph.initializer[0].data_type = TensorProto.UNDEFINED
        # Strict shape inference should catch this undefined type error
        self.assertRaises(
            onnx.shape_inference.InferenceError,
            onnx.shape_inference.infer_shapes,
            model,
            strict_mode=True,
        )
        # Even nornmal shape inference should not produce any invalid shape due to undefined type for ParseData
        inferred_model = onnx.shape_inference.infer_shapes(model)
        self.assertFalse(
            inferred_model.graph.output[0].type.tensor_type.HasField("shape")
        )

    def test_gridsample_2d(self) -> None:
        graph = self._make_graph(
            [
                ("x", TensorProto.FLOAT, (1, 1, 3, 3)),
                ("grid", TensorProto.INT64, (1, 3, 3, 2)),
            ],
            [
                make_node(
                    "GridSample",
                    ["x", "grid"],
                    ["y"],
                    mode="nearest",
                    padding_mode="border",
                    align_corners=1,
                )
            ],
            [],
        )
        self._assert_inferred(
            graph, [make_tensor_value_info("y", TensorProto.FLOAT, (1, 1, 3, 3))]
        )  # type: ignore

    def test_gridsample_3d(self) -> None:
        graph = self._make_graph(
            [
                ("x", TensorProto.FLOAT, (1, 1, 3, 3, 3)),
                ("grid", TensorProto.INT64, (1, 3, 2, 3, 3)),
            ],
            [
                make_node(
                    "GridSample",
                    ["x", "grid"],
                    ["y"],
                    mode="nearest",
                    padding_mode="border",
                    align_corners=1,
                )
            ],
            [],
        )
        self._assert_inferred(
            graph, [make_tensor_value_info("y", TensorProto.FLOAT, (1, 1, 3, 2, 3))]
        )  # type: ignore

    def test_gridsample_2d_defaults(self) -> None:
        graph = self._make_graph(
            [
                ("x", TensorProto.FLOAT, ("N", "C", "H", "W")),
                ("grid", TensorProto.FLOAT, ("N", "H_out", "W_out", 2)),
            ],
            [make_node("GridSample", ["x", "grid"], ["y"])],
            [],
        )
        self._assert_inferred(
            graph,
            [
                make_tensor_value_info(
                    "y", TensorProto.FLOAT, ("N", "C", "H_out", "W_out")
                )
            ],
        )  # type: ignore

    def test_gridsample_3d_defaults(self) -> None:
        graph = self._make_graph(
            [
                ("x", TensorProto.FLOAT, ("N", "C", "D", "H", "W")),
                ("grid", TensorProto.FLOAT, ("N", "D_out", "H_out", "W_out", 3)),
            ],
            [make_node("GridSample", ["x", "grid"], ["y"])],
            [],
        )
        self._assert_inferred(
            graph,
            [
                make_tensor_value_info(
                    "y", TensorProto.FLOAT, ("N", "C", "D_out", "H_out", "W_out")
                )
            ],
        )  # type: ignore

    def test_gridsample_2d_no_dim(self) -> None:
        graph = self._make_graph(
            [
                ("x", TensorProto.FLOAT, ("N", "C", None, None)),
                ("grid", TensorProto.FLOAT, ("N", None, None, 2)),
            ],
            [
                make_node(
                    "GridSample",
                    ["x", "grid"],
                    ["y"],
                    mode="linear",
                    padding_mode="border",
                )
            ],
            [],
        )
        self._assert_inferred(
            graph,
            [make_tensor_value_info("y", TensorProto.FLOAT, ("N", "C", None, None))],
        )  # type: ignore

    def test_gridsample_3d_no_dim(self) -> None:
        graph = self._make_graph(
            [
                ("x", TensorProto.FLOAT, ("N", "C", None, None, None)),
                ("grid", TensorProto.FLOAT, ("N", None, None, None, 3)),
            ],
            [
                make_node(
                    "GridSample",
                    ["x", "grid"],
                    ["y"],
                    mode="linear",
                    padding_mode="border",
                )
            ],
            [],
        )
        self._assert_inferred(
            graph,
            [
                make_tensor_value_info(
                    "y", TensorProto.FLOAT, ("N", "C", None, None, None)
                )
            ],
        )  # type: ignore

    def test_sequence_map_identity_known_dims(self):  # type: () -> None
        input_value_infos = [
            make_tensor_value_info("input", TensorProto.FLOAT, (220, 220, 3))
        ]
        output_value_infos = [
            make_tensor_value_info("output", TensorProto.FLOAT, (220, 220, 3))
        ]
        body_graph = helper.make_graph(
            [make_node("Identity", ["input"], ["output"])],
            "body_graph",
            input_value_infos,
            output_value_infos,
        )
        graph = self._make_graph(
            [
                ("input1", TensorProto.FLOAT, (220, 220, 3)),
                ("input2", TensorProto.FLOAT, (220, 220, 3)),
                ("input3", TensorProto.FLOAT, (220, 220, 3)),
            ],
            [
                make_node(
                    "SequenceConstruct", ["input1", "input2", "input3"], ["in_sequence"]
                ),
                make_node(
                    "SequenceMap", ["in_sequence"], ["out_sequence"], body=body_graph
                ),
            ],
            [],
        )
        self._assert_inferred(
            graph,
            [
                make_tensor_sequence_value_info(
                    "in_sequence", TensorProto.FLOAT, (220, 220, 3)
                ),
                make_tensor_sequence_value_info(
                    "out_sequence", TensorProto.FLOAT, (220, 220, 3)
                ),
            ],
        )  # type: ignore

    def test_sequence_map_identity_unknown_dims(self):  # type: () -> None
        input_value_infos = [
            make_tensor_value_info("input", TensorProto.FLOAT, ("H", "W", 3))
        ]
        output_value_infos = [
            make_tensor_value_info("output", TensorProto.FLOAT, ("H", "W", 3))
        ]
        body_graph = helper.make_graph(
            [make_node("Identity", ["input"], ["output"])],
            "body_graph",
            input_value_infos,
            output_value_infos,
        )
        graph = self._make_graph(
            [
                ("input1", TensorProto.FLOAT, (200, 300, 3)),
                ("input2", TensorProto.FLOAT, (100, 200, 3)),
                ("input3", TensorProto.FLOAT, (5, 1, 3)),
            ],
            [
                make_node(
                    "SequenceConstruct", ["input1", "input2", "input3"], ["in_sequence"]
                ),
                make_node(
                    "SequenceMap", ["in_sequence"], ["out_sequence"], body=body_graph
                ),
            ],
            [],
        )
        self._assert_inferred(
            graph,
            [
                make_tensor_sequence_value_info(
                    "in_sequence", TensorProto.FLOAT, (None, None, 3)
                ),
                make_tensor_sequence_value_info(
                    "out_sequence", TensorProto.FLOAT, (None, None, 3)
                ),
            ],
        )  # type: ignore

    def test_sequence_map_slice_outs_known_dims(self):  # type: () -> None
        body_graph = helper.make_graph(
            nodes=[
                make_node("Slice", ["x", "starts1", "ends1", "axes", ""], ["y1"]),
                make_node("Slice", ["x", "starts2", "ends2", "axes", ""], ["y2"]),
            ],
            name="body_graph",
            inputs=[
                onnx.helper.make_tensor_value_info(
                    "x", onnx.TensorProto.FLOAT, ("H", "W", 3)
                )
            ],
            outputs=[
                onnx.helper.make_tensor_value_info(
                    "y1", onnx.TensorProto.FLOAT, (10, 20, 3)
                ),
                onnx.helper.make_tensor_value_info(
                    "y2", onnx.TensorProto.FLOAT, (30, 40, 3)
                ),
            ],
            initializer=[
                make_tensor("axes", TensorProto.INT64, (2,), (0, 1)),
                make_tensor("starts1", TensorProto.INT64, (2,), (0, 0)),
                make_tensor("ends1", TensorProto.INT64, (2,), (10, 20)),
                make_tensor("starts2", TensorProto.INT64, (2,), (0, 0)),
                make_tensor("ends2", TensorProto.INT64, (2,), (30, 40)),
            ],
        )  # type: ignore

        graph = self._make_graph(
            [
                ("input1", TensorProto.FLOAT, (220, 310, 3)),
                ("input2", TensorProto.FLOAT, (110, 210, 3)),
                ("input3", TensorProto.FLOAT, (90, 110, 3)),
            ],
            [
                make_node(
                    "SequenceConstruct", ["input1", "input2", "input3"], ["in_sequence"]
                ),
                make_node(
                    "SequenceMap",
                    ["in_sequence"],
                    ["out_sequence1", "out_sequence2"],
                    body=body_graph,
                ),
            ],
            [],
        )
        self._assert_inferred(
            graph,
            [
                make_tensor_sequence_value_info(
                    "in_sequence", TensorProto.FLOAT, (None, None, 3)
                ),
                make_tensor_sequence_value_info(
                    "out_sequence1", TensorProto.FLOAT, (10, 20, 3)
                ),
                make_tensor_sequence_value_info(
                    "out_sequence2", TensorProto.FLOAT, (30, 40, 3)
                ),
            ],
        )  # type: ignore

    def test_sequence_map_slice_outs_unknown_dims(self):  # type: () -> None
        body_graph = helper.make_graph(
            nodes=[
                make_node("Slice", ["x", "starts1", "ends1", "axes", ""], ["y1"]),
                make_node("Slice", ["x", "starts2", "ends2", "axes", ""], ["y2"]),
            ],
            name="body_graph",
            inputs=[
                onnx.helper.make_tensor_value_info(
                    "x", onnx.TensorProto.FLOAT, ("H", "W", 3)
                )
            ],
            outputs=[
                onnx.helper.make_tensor_value_info(
                    "y1", onnx.TensorProto.FLOAT, ("H1", "W1", 3)
                ),
                onnx.helper.make_tensor_value_info(
                    "y2", onnx.TensorProto.FLOAT, ("H2", "W2", 3)
                ),
            ],
            initializer=[
                make_tensor("axes", TensorProto.INT64, (2,), (0, 1)),
                make_tensor("starts1", TensorProto.INT64, (2,), (0, 0)),
                make_tensor("ends1", TensorProto.INT64, (2,), (10, 20)),
                make_tensor("starts2", TensorProto.INT64, (2,), (0, 0)),
                make_tensor("ends2", TensorProto.INT64, (2,), (30, 40)),
            ],
        )  # type: ignore

        graph = self._make_graph(
            [
                ("input1", TensorProto.FLOAT, (220, 310, 3)),
                ("input2", TensorProto.FLOAT, (110, 210, 3)),
                ("input3", TensorProto.FLOAT, (90, 110, 3)),
            ],
            [
                make_node(
                    "SequenceConstruct", ["input1", "input2", "input3"], ["in_sequence"]
                ),
                make_node(
                    "SequenceMap",
                    ["in_sequence"],
                    ["out_sequence1", "out_sequence2"],
                    body=body_graph,
                ),
            ],
            [],
        )
        self._assert_inferred(
            graph,
            [
                make_tensor_sequence_value_info(
                    "in_sequence", TensorProto.FLOAT, (None, None, 3)
                ),
                make_tensor_sequence_value_info(
                    "out_sequence1", TensorProto.FLOAT, (None, None, 3)
                ),
                make_tensor_sequence_value_info(
                    "out_sequence2", TensorProto.FLOAT, (None, None, 3)
                ),
            ],
        )  # type: ignore

    def test_sequence_map_different_tensor_type(self):  # type: () -> None
        body_graph = helper.make_graph(
            nodes=[make_node("Shape", ["x"], ["shape"])],
            name="body_graph",
            inputs=[
                onnx.helper.make_tensor_value_info(
                    "x", onnx.TensorProto.FLOAT, ("H", "W", "C")
                )
            ],
            outputs=[
                onnx.helper.make_tensor_value_info(
                    "shape", onnx.TensorProto.INT64, (3,)
                )
            ],
        )  # type: ignore

        graph = self._make_graph(
            [
                ("input1", TensorProto.FLOAT, (220, 310, 3)),
                ("input2", TensorProto.FLOAT, (110, 210, 3)),
                ("input3", TensorProto.FLOAT, (90, 110, 3)),
            ],
            [
                make_node(
                    "SequenceConstruct", ["input1", "input2", "input3"], ["in_sequence"]
                ),
                make_node("SequenceMap", ["in_sequence"], ["shapes"], body=body_graph),
            ],
            [],
        )
        self._assert_inferred(
            graph,
            [
                make_tensor_sequence_value_info(
                    "in_sequence", TensorProto.FLOAT, (None, None, 3)
                ),
                make_tensor_sequence_value_info("shapes", TensorProto.INT64, (3,)),
            ],
        )  # type: ignore

    def test_hammingwindow(self):  # type: () -> None
        graph = self._make_graph(
            [],
            [
                make_node(
                    "Constant",
                    [],
                    ["shape"],
                    value=make_tensor("shape", TensorProto.INT64, (), (10,)),
                ),
                make_node("HammingWindow", ["shape"], ["y"]),
            ],
            [],
        )
        self._assert_inferred(
            graph,
            [
                make_tensor_value_info("shape", TensorProto.INT64, ()),
                make_tensor_value_info("y", TensorProto.FLOAT, (10,)),
            ],
        )  # type: ignore

        graph = self._make_graph(
            [],
            [
                make_node(
                    "Constant",
                    [],
                    ["shape"],
                    value=make_tensor("shape", TensorProto.INT64, (), (10,)),
                ),
                make_node("HammingWindow", ["shape"], ["y"], periodic=0),
            ],
            [],
        )
        self._assert_inferred(
            graph,
            [
                make_tensor_value_info("shape", TensorProto.INT64, ()),
                make_tensor_value_info("y", TensorProto.FLOAT, (10,)),
            ],
        )  # type: ignore

    def test_hannwindow(self):  # type: () -> None
        graph = self._make_graph(
            [],
            [
                make_node(
                    "Constant",
                    [],
                    ["shape"],
                    value=make_tensor("shape", TensorProto.INT64, (), (10,)),
                ),
                make_node("HannWindow", ["shape"], ["y"]),
            ],
            [],
        )
        self._assert_inferred(
            graph,
            [
                make_tensor_value_info("shape", TensorProto.INT64, ()),
                make_tensor_value_info("y", TensorProto.FLOAT, (10,)),
            ],
        )  # type: ignore

        graph = self._make_graph(
            [],
            [
                make_node(
                    "Constant",
                    [],
                    ["shape"],
                    value=make_tensor("shape", TensorProto.INT64, (), (10,)),
                ),
                make_node("HannWindow", ["shape"], ["y"], periodic=0),
            ],
            [],
        )
        self._assert_inferred(
            graph,
            [
                make_tensor_value_info("shape", TensorProto.INT64, ()),
                make_tensor_value_info("y", TensorProto.FLOAT, (10,)),
            ],
        )  # type: ignore

    def test_blackmanwindow(self):  # type: () -> None
        graph = self._make_graph(
            [],
            [
                make_node(
                    "Constant",
                    [],
                    ["shape"],
                    value=make_tensor("shape", TensorProto.INT64, (), (10,)),
                ),
                make_node("BlackmanWindow", ["shape"], ["y"]),
            ],
            [],
        )
        self._assert_inferred(
            graph,
            [
                make_tensor_value_info("shape", TensorProto.INT64, ()),
                make_tensor_value_info("y", TensorProto.FLOAT, (10,)),
            ],
        )  # type: ignore

        graph = self._make_graph(
            [],
            [
                make_node(
                    "Constant",
                    [],
                    ["shape"],
                    value=make_tensor("shape", TensorProto.INT64, (), (10,)),
                ),
                make_node("BlackmanWindow", ["shape"], ["y"], periodic=0),
            ],
            [],
        )
        self._assert_inferred(
            graph,
            [
                make_tensor_value_info("shape", TensorProto.INT64, ()),
                make_tensor_value_info("y", TensorProto.FLOAT, (10,)),
            ],
        )  # type: ignore

    def test_dft_reals(self):  # type: () -> None
        graph = self._make_graph(
            [],
            [
                make_node(
                    "Constant",
                    [],
                    ["input"],
                    value=make_tensor(
                        "input",
                        TensorProto.FLOAT,
                        (2, 5, 1),
                        (
                            0,
                            0,
                            0,
                            0,
                            0,
                            1,
                            1,
                            1,
                            1,
                            1,
                        ),
                    ),
                ),
                make_node("DFT", ["input", ""], ["output"]),
            ],
            [],
        )
        self._assert_inferred(
            graph,
            [
                make_tensor_value_info("shape", TensorProto.FLOAT, (2, 5, 1)),
                make_tensor_value_info("y", TensorProto.FLOAT, (2, 5, 2)),
            ],
        )  # type: ignore

    def test_dft_reals2(self):  # type: () -> None
        graph = self._make_graph(
            [],
            [
                make_node(
                    "Constant",
                    [],
                    ["input"],
                    value=make_tensor(
                        "input",
                        TensorProto.FLOAT,
                        (
                            1,
                            5,
                            10,
                            1,
                        ),
                        (
                            0,
                            0,
                            0,
                            0,
                            0,
                            1,
                            1,
                            1,
                            1,
                            1,
                            2,
                            2,
                            2,
                            2,
                            2,
                            3,
                            3,
                            3,
                            3,
                            3,
                            4,
                            4,
                            4,
                            4,
                            4,
                            0,
                            0,
                            0,
                            0,
                            0,
                            1,
                            1,
                            1,
                            1,
                            1,
                            2,
                            2,
                            2,
                            2,
                            2,
                            3,
                            3,
                            3,
                            3,
                            3,
                            4,
                            4,
                            4,
                            4,
                            4,
                        ),
                    ),
                ),
                make_node("DFT", ["input", ""], ["output"], axis=1, onesided=1),
            ],
            [],
        )
        self._assert_inferred(
            graph,
            [
                make_tensor_value_info("shape", TensorProto.FLOAT, (1, 5, 10, 1)),
                make_tensor_value_info("y", TensorProto.FLOAT, (1, 3, 10, 2)),
            ],
        )  # type: ignore

        graph = self._make_graph(
            [],
            [
                make_node(
                    "Constant",
                    [],
                    ["input"],
                    value=make_tensor(
                        "input",
                        TensorProto.FLOAT,
                        (
                            1,
                            5,
                            10,
                            1,
                        ),
                        (
                            0,
                            0,
                            0,
                            0,
                            0,
                            1,
                            1,
                            1,
                            1,
                            1,
                            2,
                            2,
                            2,
                            2,
                            2,
                            3,
                            3,
                            3,
                            3,
                            3,
                            4,
                            4,
                            4,
                            4,
                            4,
                            0,
                            0,
                            0,
                            0,
                            0,
                            1,
                            1,
                            1,
                            1,
                            1,
                            2,
                            2,
                            2,
                            2,
                            2,
                            3,
                            3,
                            3,
                            3,
                            3,
                            4,
                            4,
                            4,
                            4,
                            4,
                        ),
                    ),
                ),
                make_node("DFT", ["input", ""], ["output"], axis=2, onesided=1),
            ],
            [],
        )
        self._assert_inferred(
            graph,
            [
                make_tensor_value_info("shape", TensorProto.FLOAT, (1, 5, 10, 1)),
                make_tensor_value_info("y", TensorProto.FLOAT, (1, 5, 6, 2)),
            ],
        )  # type: ignore

        graph = self._make_graph(
            [],
            [
                make_node(
                    "Constant",
                    [],
                    ["input"],
                    value=make_tensor(
                        "input",
                        TensorProto.FLOAT,
                        (
                            1,
                            5,
                            10,
                            1,
                        ),
                        (
                            0,
                            0,
                            0,
                            0,
                            0,
                            1,
                            1,
                            1,
                            1,
                            1,
                            2,
                            2,
                            2,
                            2,
                            2,
                            3,
                            3,
                            3,
                            3,
                            3,
                            4,
                            4,
                            4,
                            4,
                            4,
                            0,
                            0,
                            0,
                            0,
                            0,
                            1,
                            1,
                            1,
                            1,
                            1,
                            2,
                            2,
                            2,
                            2,
                            2,
                            3,
                            3,
                            3,
                            3,
                            3,
                            4,
                            4,
                            4,
                            4,
                            4,
                        ),
                    ),
                ),
                make_node("DFT", ["input", ""], ["output"], axis=1, onesided=0),
            ],
            [],
        )
        self._assert_inferred(
            graph,
            [
                make_tensor_value_info("shape", TensorProto.FLOAT, (1, 5, 10, 1)),
                make_tensor_value_info("y", TensorProto.FLOAT, (1, 5, 10, 2)),
            ],
        )  # type: ignore

        graph = self._make_graph(
            [],
            [
                make_node(
                    "Constant",
                    [],
                    ["input"],
                    value=make_tensor(
                        "input",
                        TensorProto.FLOAT,
                        (
                            1,
                            5,
                            10,
                            1,
                        ),
                        (
                            0,
                            0,
                            0,
                            0,
                            0,
                            1,
                            1,
                            1,
                            1,
                            1,
                            2,
                            2,
                            2,
                            2,
                            2,
                            3,
                            3,
                            3,
                            3,
                            3,
                            4,
                            4,
                            4,
                            4,
                            4,
                            0,
                            0,
                            0,
                            0,
                            0,
                            1,
                            1,
                            1,
                            1,
                            1,
                            2,
                            2,
                            2,
                            2,
                            2,
                            3,
                            3,
                            3,
                            3,
                            3,
                            4,
                            4,
                            4,
                            4,
                            4,
                        ),
                    ),
                ),
                make_node("DFT", ["input", ""], ["output"], axis=2, onesided=0),
            ],
            [],
        )
        self._assert_inferred(
            graph,
            [
                make_tensor_value_info("shape", TensorProto.FLOAT, (1, 5, 10, 1)),
                make_tensor_value_info("y", TensorProto.FLOAT, (1, 5, 10, 2)),
            ],
        )  # type: ignore

    def test_dft_complex(self):  # type: () -> None
        graph = self._make_graph(
            [],
            [
                make_node(
                    "Constant",
                    [],
                    ["input"],
                    value=make_tensor(
                        "input",
                        TensorProto.FLOAT,
                        (2, 5, 2),
                        (
                            0,
                            0,
                            0,
                            0,
                            0,
                            1,
                            1,
                            1,
                            1,
                            1,
                            0,
                            0,
                            0,
                            0,
                            0,
                            1,
                            1,
                            1,
                            1,
                            1,
                        ),
                    ),
                ),
                make_node("DFT", ["input", ""], ["output"]),
            ],
            [],
        )
        self._assert_inferred(
            graph,
            [
                make_tensor_value_info("shape", TensorProto.FLOAT, (2, 5, 2)),
                make_tensor_value_info("y", TensorProto.FLOAT, (2, 5, 2)),
            ],
        )  # type: ignore

    def test_dft_reals_onesided(self):  # type: () -> None
        graph = self._make_graph(
            [],
            [
                make_node(
                    "Constant",
                    [],
                    ["input"],
                    value=make_tensor(
                        "input",
                        TensorProto.FLOAT,
                        (2, 5, 1),
                        (
                            0,
                            0,
                            0,
                            0,
                            0,
                            1,
                            1,
                            1,
                            1,
                            1,
                        ),
                    ),
                ),
                make_node("DFT", ["input", ""], ["output"], onesided=1),
            ],
            [],
        )
        self._assert_inferred(
            graph,
            [
                make_tensor_value_info("shape", TensorProto.FLOAT, (2, 5, 1)),
                make_tensor_value_info("y", TensorProto.FLOAT, (2, 3, 2)),
            ],
        )  # type: ignore

    def test_dft_complex_onesided(self):  # type: () -> None
        graph = self._make_graph(
            [],
            [
                make_node(
                    "Constant",
                    [],
                    ["input"],
                    value=make_tensor(
                        "input",
                        TensorProto.FLOAT,
                        (2, 5, 2),
                        (
                            0,
                            0,
                            0,
                            0,
                            0,
                            1,
                            1,
                            1,
                            1,
                            1,
                            0,
                            0,
                            0,
                            0,
                            0,
                            1,
                            1,
                            1,
                            1,
                            1,
                        ),
                    ),
                ),
                make_node("DFT", ["input", ""], ["output"], onesided=1),
            ],
            [],
        )
        self._assert_inferred(
            graph,
            [
                make_tensor_value_info("shape", TensorProto.FLOAT, (2, 5, 2)),
                make_tensor_value_info("y", TensorProto.FLOAT, (2, 3, 2)),
            ],
        )  # type: ignore

    def test_dft_reals_inverse(self):  # type: () -> None
        graph = self._make_graph(
            [],
            [
                make_node(
                    "Constant",
                    [],
                    ["input"],
                    value=make_tensor(
                        "input",
                        TensorProto.FLOAT,
                        (2, 5, 1),
                        (
                            0,
                            0,
                            0,
                            0,
                            0,
                            1,
                            1,
                            1,
                            1,
                            1,
                        ),
                    ),
                ),
                make_node("DFT", ["input", ""], ["output"], inverse=1),
            ],
            [],
        )
        self._assert_inferred(
            graph,
            [
                make_tensor_value_info("shape", TensorProto.FLOAT, (2, 5, 1)),
                make_tensor_value_info("y", TensorProto.FLOAT, (2, 5, 2)),
            ],
        )  # type: ignore

    def test_dft_complex_inverse(self):  # type: () -> None
        graph = self._make_graph(
            [],
            [
                make_node(
                    "Constant",
                    [],
                    ["input"],
                    value=make_tensor(
                        "input",
                        TensorProto.FLOAT,
                        (2, 5, 2),
                        (
                            0,
                            0,
                            0,
                            0,
                            0,
                            1,
                            1,
                            1,
                            1,
                            1,
                            0,
                            0,
                            0,
                            0,
                            0,
                            1,
                            1,
                            1,
                            1,
                            1,
                        ),
                    ),
                ),
                make_node("DFT", ["input", ""], ["output"], inverse=1),
            ],
            [],
        )
        self._assert_inferred(
            graph,
            [
                make_tensor_value_info("shape", TensorProto.FLOAT, (2, 5, 2)),
                make_tensor_value_info("y", TensorProto.FLOAT, (2, 5, 2)),
            ],
        )  # type: ignore

    def test_stft_reals(self):  # type: () -> None
        graph = self._make_graph(
            [],
            [
                make_node(
                    "Constant",
                    [],
                    ["signal"],
                    value=make_tensor(
                        "signal",
                        TensorProto.FLOAT,
                        (2, 10, 1),
                        (0, 0, 0, 0, 0, 1, 1, 1, 1, 1, 2, 2, 2, 2, 2, 3, 3, 3, 3, 3),
                    ),
                ),
                make_node(
                    "Constant",
                    [],
                    ["frame_step"],
                    value=make_tensor("frame_step", TensorProto.INT64, (), (2,)),
                ),
                make_node(
                    "Constant",
                    [],
                    ["window"],
                    value=make_tensor(
                        "window", TensorProto.INT64, (5,), (1, 2, 3, 4, 5)
                    ),
                ),
                make_node("STFT", ["signal", "frame_step", "window"], ["output"]),
            ],
            [],
        )

        self._assert_inferred(
            graph,
            [
                make_tensor_value_info("signal", TensorProto.FLOAT, (2, 10, 1)),
                make_tensor_value_info("frame_step", TensorProto.INT64, ()),
                make_tensor_value_info("window", TensorProto.INT64, (5,)),
                make_tensor_value_info("output", TensorProto.FLOAT, (2, 3, 5, 2)),
            ],
        )  # type: ignore

        graph = self._make_graph(
            [],
            [
                make_node(
                    "Constant",
                    [],
                    ["signal"],
                    value=make_tensor(
                        "signal",
                        TensorProto.FLOAT,
                        (2, 10, 1),
                        (0, 0, 0, 0, 0, 1, 1, 1, 1, 1, 2, 2, 2, 2, 2, 3, 3, 3, 3, 3),
                    ),
                ),
                make_node(
                    "Constant",
                    [],
                    ["frame_step"],
                    value=make_tensor("frame_step", TensorProto.INT64, (), (2,)),
                ),
                make_node(
                    "Constant",
                    [],
                    ["window"],
                    value=make_tensor(
                        "window", TensorProto.INT64, (5,), (1, 2, 3, 4, 5)
                    ),
                ),
                make_node(
                    "Constant",
                    [],
                    ["frame_length"],
                    value=make_tensor("frame_length", TensorProto.INT64, (), (5,)),
                ),
                make_node("STFT", ["signal", "frame_step", "window"], ["output"]),
            ],
            [],
        )

        self._assert_inferred(
            graph,
            [
                make_tensor_value_info("signal", TensorProto.FLOAT, (2, 10, 1)),
                make_tensor_value_info("frame_step", TensorProto.INT64, ()),
                make_tensor_value_info("window", TensorProto.INT64, (5,)),
                make_tensor_value_info("frame_length", TensorProto.INT64, ()),
                make_tensor_value_info("output", TensorProto.FLOAT, (2, 3, 5, 2)),
            ],
        )  # type: ignore

        graph = self._make_graph(
            [],
            [
                make_node(
                    "Constant",
                    [],
                    ["signal"],
                    value=make_tensor(
                        "signal",
                        TensorProto.FLOAT,
                        (2, 10, 1),
                        (0, 0, 0, 0, 0, 1, 1, 1, 1, 1, 2, 2, 2, 2, 2, 3, 3, 3, 3, 3),
                    ),
                ),
                make_node(
                    "Constant",
                    [],
                    ["frame_step"],
                    value=make_tensor("frame_step", TensorProto.INT64, (), (2,)),
                ),
                make_node(
                    "Constant",
                    [],
                    ["frame_length"],
                    value=make_tensor("frame_length", TensorProto.INT64, (), (5,)),
                ),
                make_node(
                    "STFT", ["signal", "frame_step", "", "frame_length"], ["output"]
                ),
            ],
            [],
        )

        self._assert_inferred(
            graph,
            [
                make_tensor_value_info("signal", TensorProto.FLOAT, (2, 10, 1)),
                make_tensor_value_info("frame_step", TensorProto.INT64, ()),
                make_tensor_value_info("frame_length", TensorProto.INT64, ()),
                make_tensor_value_info("output", TensorProto.FLOAT, (2, 3, 5, 2)),
            ],
        )  # type: ignore

    def test_melweightmatrix(self):  # type: () -> None
        graph = self._make_graph(
            [],
            [
                make_node(
                    "Constant",
                    [],
                    ["num_mel_bins"],
                    value=make_tensor("num_mel_bins", TensorProto.INT64, (), (10,)),
                ),
                make_node(
                    "Constant",
                    [],
                    ["dft_length"],
                    value=make_tensor("dft_length", TensorProto.INT64, (), (128,)),
                ),
                make_node(
                    "Constant",
                    [],
                    ["sample_rate"],
                    value=make_tensor("sample_rate", TensorProto.INT64, (), (10,)),
                ),
                make_node(
                    "Constant",
                    [],
                    ["lower_edge_hertz"],
                    value=make_tensor(
                        "lower_edge_hertz", TensorProto.FLOAT, (), (10.0,)
                    ),
                ),
                make_node(
                    "Constant",
                    [],
                    ["upper_edge_hertz"],
                    value=make_tensor(
                        "upper_edge_hertz", TensorProto.FLOAT, (), (100.0,)
                    ),
                ),
                make_node(
                    "MelWeightMatrix",
                    [
                        "num_mel_bins",
                        "dft_length",
                        "sample_rate",
                        "lower_edge_hertz",
                        "upper_edge_hertz",
                    ],
                    ["output"],
                ),
            ],
            [],
        )
        self._assert_inferred(
            graph,
            [
                make_tensor_value_info("num_mel_bins", TensorProto.INT64, ()),
                make_tensor_value_info("dft_length", TensorProto.INT64, ()),
                make_tensor_value_info("sample_rate", TensorProto.INT64, ()),
                make_tensor_value_info("lower_edge_hertz", TensorProto.FLOAT, ()),
                make_tensor_value_info("upper_edge_hertz", TensorProto.FLOAT, ()),
                make_tensor_value_info("output", TensorProto.FLOAT, (65, 10)),
            ],
        )  # type: ignore

    def test_melweightmatrix_with_output_datatype(self):  # type: () -> None
        graph = self._make_graph(
            [],
            [
                make_node(
                    "Constant",
                    [],
                    ["num_mel_bins"],
                    value=make_tensor("num_mel_bins", TensorProto.INT64, (), (10,)),
                ),
                make_node(
                    "Constant",
                    [],
                    ["dft_length"],
                    value=make_tensor("dft_length", TensorProto.INT64, (), (128,)),
                ),
                make_node(
                    "Constant",
                    [],
                    ["sample_rate"],
                    value=make_tensor("sample_rate", TensorProto.INT64, (), (10,)),
                ),
                make_node(
                    "Constant",
                    [],
                    ["lower_edge_hertz"],
                    value=make_tensor(
                        "lower_edge_hertz", TensorProto.FLOAT, (), (10.0,)
                    ),
                ),
                make_node(
                    "Constant",
                    [],
                    ["upper_edge_hertz"],
                    value=make_tensor(
                        "upper_edge_hertz", TensorProto.FLOAT, (), (100.0,)
                    ),
                ),
                make_node(
                    "MelWeightMatrix",
                    [
                        "num_mel_bins",
                        "dft_length",
                        "sample_rate",
                        "lower_edge_hertz",
                        "upper_edge_hertz",
                    ],
                    ["output"],
                    output_datatype=TensorProto.DOUBLE,
                ),
            ],
            [],
        )
        self._assert_inferred(
            graph,
            [
                make_tensor_value_info("num_mel_bins", TensorProto.INT64, ()),
                make_tensor_value_info("dft_length", TensorProto.INT64, ()),
                make_tensor_value_info("sample_rate", TensorProto.INT64, ()),
                make_tensor_value_info("lower_edge_hertz", TensorProto.FLOAT, ()),
                make_tensor_value_info("upper_edge_hertz", TensorProto.FLOAT, ()),
                make_tensor_value_info("output", TensorProto.DOUBLE, (65, 10)),
            ],
        )  # type: ignore

    def test_center_crop_pad_hwc_crop(self):  # type: () -> None
        graph = self._make_graph(
            [
                ("input_data", TensorProto.FLOAT, (20, 10, 3)),
                ("shape", TensorProto.INT64, (2,)),
            ],
            [make_node("CenterCropPad", ["input_data", "shape"], ["y"], axes=[0, 1])],
            [],
            initializer=[make_tensor("shape", TensorProto.INT64, (2,), (10, 8))],
        )
        self._assert_inferred(
            graph,
            [make_tensor_value_info("y", TensorProto.FLOAT, (10, 8, 3))],
            opset_imports=[helper.make_opsetid(ONNX_DOMAIN, 18)],
        )

    def test_center_crop_pad_chw_crop(self):  # type: () -> None
        graph = self._make_graph(
            [
                ("input_data", TensorProto.FLOAT, (3, 20, 10)),
                ("shape", TensorProto.INT64, (2,)),
            ],
            [make_node("CenterCropPad", ["input_data", "shape"], ["y"], axes=[1, 2])],
            [],
            initializer=[make_tensor("shape", TensorProto.INT64, (2,), (10, 8))],
        )
        self._assert_inferred(
            graph,
            [make_tensor_value_info("y", TensorProto.FLOAT, (3, 10, 8))],
            opset_imports=[helper.make_opsetid(ONNX_DOMAIN, 18)],
        )

    def test_center_crop_pad_hwc_croppad(self):  # type: () -> None
        graph = self._make_graph(
            [
                ("input_data", TensorProto.FLOAT, (10, 10, 3)),
                ("shape", TensorProto.INT64, (2,)),
            ],
            [make_node("CenterCropPad", ["input_data", "shape"], ["y"], axes=[0, 1])],
            [],
            initializer=[make_tensor("shape", TensorProto.INT64, (2,), (20, 8))],
        )
        self._assert_inferred(
            graph,
            [make_tensor_value_info("y", TensorProto.FLOAT, (20, 8, 3))],
            opset_imports=[helper.make_opsetid(ONNX_DOMAIN, 18)],
        )

    def test_center_crop_pad_chw_croppad(self):  # type: () -> None
        graph = self._make_graph(
            [
                ("input_data", TensorProto.FLOAT, (3, 10, 10)),
                ("shape", TensorProto.INT64, (2,)),
            ],
            [make_node("CenterCropPad", ["input_data", "shape"], ["y"], axes=[1, 2])],
            [],
            initializer=[make_tensor("shape", TensorProto.INT64, (2,), (20, 8))],
        )
        self._assert_inferred(
            graph,
            [make_tensor_value_info("y", TensorProto.FLOAT, (3, 20, 8))],
            opset_imports=[helper.make_opsetid(ONNX_DOMAIN, 18)],
        )

    def test_center_crop_pad_without_input_shape(self):  # type: () -> None
        graph = self._make_graph(
            [
                ("input_data", TensorProto.FLOAT, (3, 2)),
                ("shape", TensorProto.INT64, (2,)),
            ],
            [make_node("CenterCropPad", ["input_data", "shape"], ["y"])],
            [],
        )
        self._assert_inferred(
            graph,
            [make_tensor_value_info("y", TensorProto.FLOAT, None)],
            opset_imports=[helper.make_opsetid(ONNX_DOMAIN, 18)],
        )

    def test_center_crop_pad_with_input_shape_containing_dim_params(
        self,
    ):  # type: () -> None
        graph = self._make_graph(
            [
                ("input_data", TensorProto.FLOAT, (20, "W", 3)),
                ("shape", TensorProto.INT64, (2,)),
            ],
            [make_node("CenterCropPad", ["input_data", "shape"], ["y"], axes=[0, 1])],
            [],
            initializer=[make_tensor("shape", TensorProto.INT64, (2,), (10, 8))],
        )
        self._assert_inferred(
            graph,
            [make_tensor_value_info("y", TensorProto.FLOAT, (10, 8, 3))],
            opset_imports=[helper.make_opsetid(ONNX_DOMAIN, 18)],
        )

    @unittest.skipUnless(ONNX_ML, "ONNX_ML required to test ai.onnx.ml operators")
    def test_category_mapper(self) -> None:
        cat = make_node(
            "CategoryMapper",
            ["x"],
            ["y"],
            domain=ONNX_ML_DOMAIN,
        )
        graph_int = self._make_graph(
            [("x", TensorProto.INT64, (30, 4, 5))],
            [cat],
            [],
        )
        self._assert_inferred(
            graph_int,
            [make_tensor_value_info("y", TensorProto.STRING, (30, 4, 5))],
            opset_imports=[
                make_opsetid(ONNX_ML_DOMAIN, 1),
                make_opsetid(ONNX_DOMAIN, 11),
            ],
        )
        graph_str = self._make_graph(
            [("x", TensorProto.STRING, (30, 5, 4))],
            [cat],
            [],
        )
        self._assert_inferred(
            graph_str,
            [make_tensor_value_info("y", TensorProto.INT64, (30, 5, 4))],
            opset_imports=[
                make_opsetid(ONNX_ML_DOMAIN, 1),
                make_opsetid(ONNX_DOMAIN, 11),
            ],
        )

    @unittest.skipUnless(ONNX_ML, "ONNX_ML required to test ai.onnx.ml operators")
    def test_tree_ensemble_regressor(self) -> None:
        tree = make_node(
            "TreeEnsembleRegressor",
            ["x"],
            ["y"],
            domain=ONNX_ML_DOMAIN,
            n_targets=5,
        )
        graph = self._make_graph(
            [("x", TensorProto.DOUBLE, (30, 3))],
            [tree],
            [],
        )
        self._assert_inferred(
            graph,
            [make_tensor_value_info("y", TensorProto.FLOAT, (30, 5))],
            opset_imports=[
                make_opsetid(ONNX_ML_DOMAIN, 3),
                make_opsetid(ONNX_DOMAIN, 11),
            ],
        )

    @unittest.skipUnless(ONNX_ML, "ONNX_ML required to test ai.onnx.ml operators")
    def test_tree_ensemble_classifier(self) -> None:
        tree = make_node(
            "TreeEnsembleClassifier",
            ["x"],
            ["y", "z"],
            classlabels_int64s=[0, 1, 2, 3, 4],
            domain=ONNX_ML_DOMAIN,
        )
        graph = self._make_graph(
            [("x", TensorProto.DOUBLE, (30, 3))],
            [tree],
            [],
        )
        self._assert_inferred(
            graph,
            [
                make_tensor_value_info("y", TensorProto.INT64, (30,)),
                make_tensor_value_info("z", TensorProto.FLOAT, (30, 5)),
            ],
            opset_imports=[
                make_opsetid(ONNX_ML_DOMAIN, 3),
                make_opsetid(ONNX_DOMAIN, 11),
            ],
        )

    @unittest.skipUnless(ONNX_ML, "ONNX_ML required to test ai.onnx.ml operators")
    def test_array_feature_extractor(self) -> None:
        node = make_node(
            "ArrayFeatureExtractor",
            ["x", "y"],
            ["z"],
            domain=ONNX_ML_DOMAIN,
        )
        for axes_shape, expected in [
            ((2,), 2),
            ((), "unk__0"),
            (("N",), "N"),
        ]:
            graph = self._make_graph(
                [
                    ("x", TensorProto.INT64, (3, 4, 5)),
                    ("y", TensorProto.INT64, axes_shape),
                ],
                [node],
                [],
            )
            self._assert_inferred(
                graph,
                [make_tensor_value_info("z", TensorProto.INT64, (3, 4, expected))],  # type: ignore
                opset_imports=[
                    make_opsetid(ONNX_ML_DOMAIN, 3),
                    make_opsetid(ONNX_DOMAIN, 18),
                ],
            )

    @unittest.skipUnless(ONNX_ML, "ONNX_ML required to test ai.onnx.ml operators")
    def test_binarizer(self) -> None:
        node = make_node(
            "Binarizer",
            ["x"],
            ["y"],
            domain=ONNX_ML_DOMAIN,
        )
        graph = self._make_graph(
            [
                ("x", TensorProto.INT64, (3, 4, 5)),
            ],
            [node],
            [],
        )
        self._assert_inferred(
            graph,
            [make_tensor_value_info("y", TensorProto.INT64, (3, 4, 5))],  # type: ignore
            opset_imports=[
                make_opsetid(ONNX_ML_DOMAIN, 3),
                make_opsetid(ONNX_DOMAIN, 18),
            ],
        )

    @unittest.skipUnless(ONNX_ML, "ONNX_ML required to test ai.onnx.ml operators")
    def test_one_hot_encoder(self) -> None:
        graph = self._make_graph(
            [("input", TensorProto.INT64, (2, "N", 3))],
            [
                make_node(
                    "OneHotEncoder",
                    ["input"],
                    ["output"],
                    cats_int64s=[1, 2, 3, 4],
                    domain="ai.onnx.ml",
                )
            ],
            [],
        )
        self._assert_inferred(
            graph,
            [make_tensor_value_info("output", TensorProto.FLOAT, (2, "N", 3, 4))],
            opset_imports=[
                make_opsetid(ONNX_ML_DOMAIN, 1),
                make_opsetid(ONNX_DOMAIN, 18),
            ],
        )

    @unittest.skipUnless(ONNX_ML, "ONNX_ML required to test ai.onnx.ml operators")
    def test_zip_map(self) -> None:
        params = (
            ({"classlabels_int64s": [1, 2, 3]}, onnx.TensorProto.INT64),
            ({"classlabels_strings": ["a", "b", "c"]}, onnx.TensorProto.STRING),
        )
        for attrs, input_type in params:
            with self.subTest(attrs=attrs, input_type=input_type):
                self.zip_map_test_case(attrs, input_type)

    def zip_map_test_case(self, attrs, input_type) -> None:
        graph = self._make_graph(
            [("input", TensorProto.FLOAT, ("N", 3))],
            [
                make_node(
                    "ZipMap",
                    ["input"],
                    ["output"],
                    **attrs,
                    domain="ai.onnx.ml",
                )
            ],
            [],
        )
        typ = onnx.helper.make_map_type_proto(
            input_type, onnx.helper.make_tensor_type_proto(TensorProto.FLOAT, ())
        )
        self._assert_inferred(
            graph,
            [
                onnx.helper.make_value_info(
                    "output", onnx.helper.make_sequence_type_proto(typ)
                )
            ],
            opset_imports=[
                make_opsetid(ONNX_ML_DOMAIN, 1),
                make_opsetid(ONNX_DOMAIN, 18),
            ],
        )

    def test_compress_without_axis(self) -> None:
        graph = self._make_graph(
            [
                ("input", TensorProto.INT64, (2, "N", 3, 4)),
                ("condition", TensorProto.BOOL, (None,)),
            ],
            [make_node("Compress", ["input", "condition"], ["output"])],
            [],
        )
        self._assert_inferred(graph, [make_tensor_value_info("output", TensorProto.INT64, (None,))])  # type: ignore

    def test_compress_with_axis(self) -> None:
        graph = self._make_graph(
            [
                ("input", TensorProto.INT64, (2, "N", 3, 4)),
                ("condition", TensorProto.BOOL, (None,)),
            ],
            [make_node("Compress", ["input", "condition"], ["output"], axis=-1)],
            [],
        )
        self._assert_inferred(graph, [make_tensor_value_info("output", TensorProto.INT64, (2, "N", 3, None))])  # type: ignore


if __name__ == "__main__":
    unittest.main()<|MERGE_RESOLUTION|>--- conflicted
+++ resolved
@@ -1590,27 +1590,47 @@
                 opset_imports=[helper.make_opsetid(ONNX_DOMAIN, version)],
             )
 
-<<<<<<< HEAD
+    @parameterized.expand(all_versions_for("StringConcat"))
+    def test_stringconcat(self, _, version) -> None:
+        graph = self._make_graph(
+            [
+                ("x", TensorProto.STRING, (2, 3, 4)),
+                ("y", TensorProto.STRING, (2, 3, 4)),
+            ],
+            [make_node("StringConcat", ["x", "y"], "z")],
+            [],
+        )
+        self._assert_inferred(
+            graph,
+            [make_tensor_value_info("z", TensorProto.STRING, (2, 3, 4))],
+            opset_imports=[helper.make_opsetid(ONNX_DOMAIN, version)],
+        )
+
+    @parameterized.expand(all_versions_for("StringConcat"))
+    def test_stringconcat_broadcasting(self, _, version) -> None:
+        graph = self._make_graph(
+            [
+                ("x", TensorProto.STRING, (2, 3, 4)),
+                ("y", TensorProto.STRING, (1, 3, 1)),
+            ],
+            [make_node("StringConcat", ["x", "y"], "z")],
+            [],
+        )
+        self._assert_inferred(
+            graph,
+            [make_tensor_value_info("z", TensorProto.STRING, (2, 3, 4))],
+            opset_imports=[helper.make_opsetid(ONNX_DOMAIN, version)],
+        )
+
     @parameterized.expand(all_versions_for("RegexFullMatch"))
     def test_regex_full_match(self, _, version) -> None:
         graph = self._make_graph(
             [("x", TensorProto.STRING, (2, 4, 3, 9))],
             [make_node("RegexFullMatch", ["x"], ["y"], pattern=r"^[A-Z][a-z]*$")],
-=======
-    @parameterized.expand(all_versions_for("StringConcat"))
-    def test_stringconcat(self, _, version) -> None:
-        graph = self._make_graph(
-            [
-                ("x", TensorProto.STRING, (2, 3, 4)),
-                ("y", TensorProto.STRING, (2, 3, 4)),
-            ],
-            [make_node("StringConcat", ["x", "y"], "z")],
->>>>>>> e9474bc6
-            [],
-        )
-        self._assert_inferred(
-            graph,
-<<<<<<< HEAD
+            [],
+        )
+        self._assert_inferred(
+            graph,
             [make_tensor_value_info("y", TensorProto.BOOL, (2, 4, 3, 9))],
             opset_imports=[helper.make_opsetid(ONNX_DOMAIN, version)],
         )
@@ -1620,29 +1640,11 @@
         graph = self._make_graph(
             [("x", TensorProto.STRING, ())],
             [make_node("RegexFullMatch", ["x"], ["y"], pattern=r"^[A-Z][a-z]*$")],
-=======
-            [make_tensor_value_info("z", TensorProto.STRING, (2, 3, 4))],
-            opset_imports=[helper.make_opsetid(ONNX_DOMAIN, version)],
-        )
-
-    @parameterized.expand(all_versions_for("StringConcat"))
-    def test_stringconcat_broadcasting(self, _, version) -> None:
-        graph = self._make_graph(
-            [
-                ("x", TensorProto.STRING, (2, 3, 4)),
-                ("y", TensorProto.STRING, (1, 3, 1)),
-            ],
-            [make_node("StringConcat", ["x", "y"], "z")],
->>>>>>> e9474bc6
-            [],
-        )
-        self._assert_inferred(
-            graph,
-<<<<<<< HEAD
+            [],
+        )
+        self._assert_inferred(
+            graph,
             [make_tensor_value_info("y", TensorProto.BOOL, ())],
-=======
-            [make_tensor_value_info("z", TensorProto.STRING, (2, 3, 4))],
->>>>>>> e9474bc6
             opset_imports=[helper.make_opsetid(ONNX_DOMAIN, version)],
         )
 
