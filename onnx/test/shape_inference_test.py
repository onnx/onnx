--- conflicted
+++ resolved
@@ -11,16 +11,6 @@
 import numpy as np  # type: ignore
 
 
-<<<<<<< HEAD
-class TestShapeInference(unittest.TestCase):
-    def _make_graph(
-            self,
-            seed_values: Sequence[Union[str, Tuple[str, TensorProto.DataType,
-                                                   Any]]],
-            nodes: List[NodeProto],
-            value_info: List[ValueInfoProto],
-            initializer: Optional[Sequence[TensorProto]] = None) -> GraphProto:
-=======
 class TestShapeInferenceHelper(unittest.TestCase):
 
     def _make_graph(self,
@@ -29,7 +19,6 @@
                     value_info: List[ValueInfoProto],
                     initializer: Optional[Sequence[TensorProto]] = None
                     ) -> GraphProto:
->>>>>>> 3428633b
         if initializer is None:
             initializer = []
         names_in_initializer = {x.name for x in initializer}
@@ -438,22 +427,7 @@
         self._assert_inferred(
             graph, [make_tensor_value_info('y', TensorProto.INT32, (3, 4))])
 
-<<<<<<< HEAD
-    def test_expand_symbolic_input(self) -> None:
-        graph = self._make_graph([('x', TensorProto.INT32, (3, 1, 2)),
-                                  ('y', TensorProto.INT32, (1, 4, 2))],
-                                 [
-                                     make_node("Shape", ['y'], ['shape']),
-                                     make_node("Expand", ['x', 'shape'], ['z'])
-        ], [])
-        self._assert_inferred(graph, [
-            make_tensor_value_info('shape', TensorProto.INT64, (3, )),
-            make_tensor_value_info('z', TensorProto.INT32, (3, 4, 2))
-        ],
-            data_prop=True)
-
-=======
->>>>>>> 3428633b
+
     def test_expand_dynamic_shape(self) -> None:
         graph = self._make_graph([('x', TensorProto.INT32, (1, 2, None)),
                                   ('shape', TensorProto.INT64, (3, ))],
@@ -2824,22 +2798,6 @@
             make_tensor_value_info('y', TensorProto.UINT8, (None, None, None))
         ])  # type: ignore
 
-<<<<<<< HEAD
-    def test_constantofshape_with_symbolic_shape(self) -> None:
-        graph = self._make_graph([('x', TensorProto.FLOAT, (3, 4, 5))], [
-            make_node("Shape", ['x'], ['shape']),
-            make_node("ConstantOfShape", ['shape'], ['y'],
-                      value=make_tensor('value', TensorProto.INT32, (1, ),
-                                        (2, )))
-        ], [])
-        self._assert_inferred(graph, [
-            make_tensor_value_info('shape', TensorProto.INT64, (3, )),
-            make_tensor_value_info('y', TensorProto.INT32, (3, 4, 5))
-        ],
-            data_prop=True)  # type: ignore
-
-=======
->>>>>>> 3428633b
     def test_constantofshape_without_input_shape_scalar(self) -> None:
         graph = self._make_graph([('shape', TensorProto.INT64, (0, ))], [
             make_node("ConstantOfShape", ['shape'], ['y'],
