--- conflicted
+++ resolved
@@ -2895,8 +2895,105 @@
             [])
         self.assertRaises(checker.ValidationError, self._inferred, graph)
 
-<<<<<<< HEAD
-    def test_cross_entropy_none(self):  # type: () -> None
+    def test_negative_log_likehood_shape_is_NCdd(self):  # type: () -> None
+        N, C = 3, 4
+        graph = self._make_graph(
+            [('input', TensorProto.FLOAT, (N, C)),
+             ('target', TensorProto.INT64, (N,))],
+            [make_node('NegativeLogLikelihoodLoss', ['input', 'target'], ['loss'], reduction='none')],
+            [])
+        self._assert_inferred(graph, [make_tensor_value_info('loss', TensorProto.FLOAT, (N, ))])  # type: ignore
+
+    def test_negative_log_likehood_shape_is_NC_with_weight(self):  # type: () -> None
+        N, C = 3, 4
+        graph = self._make_graph(
+            [('input', TensorProto.FLOAT, (N, C)),
+             ('target', TensorProto.INT64, (N,)),
+             ('weight', TensorProto.FLOAT, (C,))],
+            [make_node('NegativeLogLikelihoodLoss', ['input', 'target', 'weight'], ['loss'], reduction='none')],
+            [])
+        self._assert_inferred(graph, [make_tensor_value_info('loss', TensorProto.FLOAT, (N, ))])  # type: ignore
+
+    def test_negative_log_likehood_shape_is_NC_reduction_mean(self):  # type: () -> None
+        N, C = 3, 4
+        graph = self._make_graph(
+            [('input', TensorProto.FLOAT, (N, C)),
+             ('target', TensorProto.INT64, (N,))],
+            [make_node('NegativeLogLikelihoodLoss', ['input', 'target'], ['loss'], reduction='mean')],
+            [])
+        self._assert_inferred(graph, [make_tensor_value_info('loss', TensorProto.FLOAT, ())])  # type: ignore
+
+    def test_negative_log_likehood_shape_is_NC_with_weight_reduction_mean(self):  # type: () -> None
+        N, C = 3, 4
+        graph = self._make_graph(
+            [('input', TensorProto.FLOAT, (N, C)),
+             ('target', TensorProto.INT64, (N,)),
+             ('weight', TensorProto.FLOAT, (C,))],
+            [make_node('NegativeLogLikelihoodLoss', ['input', 'target', 'weight'], ['loss'], reduction='mean')],
+            [])
+        self._assert_inferred(graph, [make_tensor_value_info('loss', TensorProto.FLOAT, ())])  # type: ignore
+
+    def test_negative_log_likehood_shape_is_NCd1d2(self):  # type: () -> None
+        N, C, d1, d2 = 3, 4, 5, 6
+        graph = self._make_graph(
+            [("input", TensorProto.FLOAT, (N, C, d1, d2)),
+             ("target", TensorProto.INT64, (N, d1, d2))],
+            [make_node('NegativeLogLikelihoodLoss', ['input', 'target'], ['loss'], reduction='none')],
+            [])
+        self._assert_inferred(graph, [make_tensor_value_info('loss', TensorProto.FLOAT, (N, d1, d2))])  # type: ignore
+
+    def test_negative_log_likehood_shape_is_NCd1d2_with_weight(self):  # type: () -> None
+        N, C, d1, d2 = 3, 4, 5, 6
+        graph = self._make_graph(
+            [("input", TensorProto.FLOAT, (N, C, d1, d2)),
+             ("target", TensorProto.INT64, (N, d1, d2)),
+             ("weight", TensorProto.FLOAT, (C,))],
+            [make_node('NegativeLogLikelihoodLoss', ['input', 'target', 'weight'], ['loss'], reduction='none')],
+            [])
+        self._assert_inferred(graph, [make_tensor_value_info('loss', TensorProto.FLOAT, (N, d1, d2))])  # type: ignore
+
+    def test_negative_log_likehood_shape_is_NCd1d2_reduction_sum(self):  # type: () -> None
+        N, C, d1, d2 = 3, 4, 5, 6
+        graph = self._make_graph(
+            [("input", TensorProto.FLOAT, (N, C, d1, d2)),
+             ("target", TensorProto.INT64, (N, d1, d2))],
+            [make_node('NegativeLogLikelihoodLoss', ['input', 'target'], ['loss'], reduction='sum')],
+            [])
+        self._assert_inferred(graph, [make_tensor_value_info('loss', TensorProto.FLOAT, ())])  # type: ignore
+
+    def test_negative_log_likehood_shape_is_NCd1d2_with_weight_reduction_mean(self):  # type: () -> None
+        N, C, d1, d2 = 3, 4, 5, 6
+        graph = self._make_graph(
+            [("input", TensorProto.FLOAT, (N, C, d1, d2)),
+             ("target", TensorProto.INT64, (N, d1, d2)),
+             ("weight", TensorProto.FLOAT, (C,))],
+            [make_node('NegativeLogLikelihoodLoss', ['input', 'target', 'weight'], ['loss'], reduction='mean')],
+            [])
+        self._assert_inferred(graph, [make_tensor_value_info('loss', TensorProto.FLOAT, ())])  # type: ignore
+
+    def test_negative_log_likehood_input_target_shape_mismatch(self):  # type: () -> None
+        N, C, d1, d2 = 3, 4, 5, 6
+        graph = self._make_graph(
+            [("input", TensorProto.FLOAT, (N, d1, d2)),
+             ("target", TensorProto.INT64, (N, d1 + 1, d2)),
+             ("weight", TensorProto.FLOAT, (C,)),
+             ("loss", TensorProto.FLOAT, ())],
+            [make_node('NegativeLogLikelihoodLoss', ['input', 'target', 'weight'], ['loss'], reduction='mean')],
+            [])
+        self.assertRaises(checker.ValidationError, self._inferred, graph)
+
+    def test_negative_log_likehood_input_weight_shape_mismatch(self):  # type: () -> None
+        N, C, d1, d2 = 3, 4, 5, 6
+        graph = self._make_graph(
+            [("input", TensorProto.FLOAT, (N, C, d1, d2)),
+             ("target", TensorProto.INT64, (N, d1, d2)),
+             ("weight", TensorProto.FLOAT, (C + 1,)),
+             ("loss", TensorProto.FLOAT, (N, d1, d2))],
+            [make_node('NegativeLogLikelihoodLoss', ['input', 'target', 'weight'], ['loss'], reduction='none')],
+            [])
+        self.assertRaises(checker.ValidationError, self._inferred, graph)
+   
+   def test_cross_entropy_none(self):  # type: () -> None
         graph = self._make_graph(
             [("x", TensorProto.FLOAT, (2, 3)),
              ("y", TensorProto.FLOAT, (2,))],
@@ -2911,105 +3008,6 @@
             [make_node('SoftmaxCrossEntropyLoss', ['x', 'y'], ['z'], reduction='mean')],
             [],)
         self._assert_inferred(graph, [make_tensor_value_info('z', TensorProto.FLOAT, (None))])  # type: ignore
-=======
-    def test_negative_log_likehood_shape_is_NCdd(self):  # type: () -> None
-        N, C = 3, 4
-        graph = self._make_graph(
-            [('input', TensorProto.FLOAT, (N, C)),
-             ('target', TensorProto.INT64, (N,))],
-            [make_node('NegativeLogLikelihoodLoss', ['input', 'target'], ['loss'], reduction='none')],
-            [])
-        self._assert_inferred(graph, [make_tensor_value_info('loss', TensorProto.FLOAT, (N, ))])  # type: ignore
-
-    def test_negative_log_likehood_shape_is_NC_with_weight(self):  # type: () -> None
-        N, C = 3, 4
-        graph = self._make_graph(
-            [('input', TensorProto.FLOAT, (N, C)),
-             ('target', TensorProto.INT64, (N,)),
-             ('weight', TensorProto.FLOAT, (C,))],
-            [make_node('NegativeLogLikelihoodLoss', ['input', 'target', 'weight'], ['loss'], reduction='none')],
-            [])
-        self._assert_inferred(graph, [make_tensor_value_info('loss', TensorProto.FLOAT, (N, ))])  # type: ignore
-
-    def test_negative_log_likehood_shape_is_NC_reduction_mean(self):  # type: () -> None
-        N, C = 3, 4
-        graph = self._make_graph(
-            [('input', TensorProto.FLOAT, (N, C)),
-             ('target', TensorProto.INT64, (N,))],
-            [make_node('NegativeLogLikelihoodLoss', ['input', 'target'], ['loss'], reduction='mean')],
-            [])
-        self._assert_inferred(graph, [make_tensor_value_info('loss', TensorProto.FLOAT, ())])  # type: ignore
-
-    def test_negative_log_likehood_shape_is_NC_with_weight_reduction_mean(self):  # type: () -> None
-        N, C = 3, 4
-        graph = self._make_graph(
-            [('input', TensorProto.FLOAT, (N, C)),
-             ('target', TensorProto.INT64, (N,)),
-             ('weight', TensorProto.FLOAT, (C,))],
-            [make_node('NegativeLogLikelihoodLoss', ['input', 'target', 'weight'], ['loss'], reduction='mean')],
-            [])
-        self._assert_inferred(graph, [make_tensor_value_info('loss', TensorProto.FLOAT, ())])  # type: ignore
-
-    def test_negative_log_likehood_shape_is_NCd1d2(self):  # type: () -> None
-        N, C, d1, d2 = 3, 4, 5, 6
-        graph = self._make_graph(
-            [("input", TensorProto.FLOAT, (N, C, d1, d2)),
-             ("target", TensorProto.INT64, (N, d1, d2))],
-            [make_node('NegativeLogLikelihoodLoss', ['input', 'target'], ['loss'], reduction='none')],
-            [])
-        self._assert_inferred(graph, [make_tensor_value_info('loss', TensorProto.FLOAT, (N, d1, d2))])  # type: ignore
-
-    def test_negative_log_likehood_shape_is_NCd1d2_with_weight(self):  # type: () -> None
-        N, C, d1, d2 = 3, 4, 5, 6
-        graph = self._make_graph(
-            [("input", TensorProto.FLOAT, (N, C, d1, d2)),
-             ("target", TensorProto.INT64, (N, d1, d2)),
-             ("weight", TensorProto.FLOAT, (C,))],
-            [make_node('NegativeLogLikelihoodLoss', ['input', 'target', 'weight'], ['loss'], reduction='none')],
-            [])
-        self._assert_inferred(graph, [make_tensor_value_info('loss', TensorProto.FLOAT, (N, d1, d2))])  # type: ignore
-
-    def test_negative_log_likehood_shape_is_NCd1d2_reduction_sum(self):  # type: () -> None
-        N, C, d1, d2 = 3, 4, 5, 6
-        graph = self._make_graph(
-            [("input", TensorProto.FLOAT, (N, C, d1, d2)),
-             ("target", TensorProto.INT64, (N, d1, d2))],
-            [make_node('NegativeLogLikelihoodLoss', ['input', 'target'], ['loss'], reduction='sum')],
-            [])
-        self._assert_inferred(graph, [make_tensor_value_info('loss', TensorProto.FLOAT, ())])  # type: ignore
-
-    def test_negative_log_likehood_shape_is_NCd1d2_with_weight_reduction_mean(self):  # type: () -> None
-        N, C, d1, d2 = 3, 4, 5, 6
-        graph = self._make_graph(
-            [("input", TensorProto.FLOAT, (N, C, d1, d2)),
-             ("target", TensorProto.INT64, (N, d1, d2)),
-             ("weight", TensorProto.FLOAT, (C,))],
-            [make_node('NegativeLogLikelihoodLoss', ['input', 'target', 'weight'], ['loss'], reduction='mean')],
-            [])
-        self._assert_inferred(graph, [make_tensor_value_info('loss', TensorProto.FLOAT, ())])  # type: ignore
-
-    def test_negative_log_likehood_input_target_shape_mismatch(self):  # type: () -> None
-        N, C, d1, d2 = 3, 4, 5, 6
-        graph = self._make_graph(
-            [("input", TensorProto.FLOAT, (N, d1, d2)),
-             ("target", TensorProto.INT64, (N, d1 + 1, d2)),
-             ("weight", TensorProto.FLOAT, (C,)),
-             ("loss", TensorProto.FLOAT, ())],
-            [make_node('NegativeLogLikelihoodLoss', ['input', 'target', 'weight'], ['loss'], reduction='mean')],
-            [])
-        self.assertRaises(checker.ValidationError, self._inferred, graph)
-
-    def test_negative_log_likehood_input_weight_shape_mismatch(self):  # type: () -> None
-        N, C, d1, d2 = 3, 4, 5, 6
-        graph = self._make_graph(
-            [("input", TensorProto.FLOAT, (N, C, d1, d2)),
-             ("target", TensorProto.INT64, (N, d1, d2)),
-             ("weight", TensorProto.FLOAT, (C + 1,)),
-             ("loss", TensorProto.FLOAT, (N, d1, d2))],
-            [make_node('NegativeLogLikelihoodLoss', ['input', 'target', 'weight'], ['loss'], reduction='none')],
-            [])
-        self.assertRaises(checker.ValidationError, self._inferred, graph)
->>>>>>> f254647a
 
 
 if __name__ == '__main__':
