--- conflicted
+++ resolved
@@ -1962,7 +1962,6 @@
                                           make_tensor_value_info('z', TensorProto.FLOAT, (4, 3))],
                                           opset_imports=[make_opsetid('ai.onnx.ml', 1), make_opsetid('', 11)])
 
-<<<<<<< HEAD
     def test_roialign_symbolic(self):   # type: () -> None
         graph = self._make_graph(
             [('x', TensorProto.FLOAT, ('N', 'C', 'H', 'W')),
@@ -1989,7 +1988,7 @@
             [make_node('RoiAlign', ['x', 'rois', 'batch_indices'], ['y'])],
             [])
         self._assert_inferred(graph, [make_tensor_value_info('y', TensorProto.FLOAT, (15, 'C', 1, 1))])  # type: ignore
-=======
+
     def test_label_encoder_string_int64(self):  # type: () -> None
         if ONNX_ML:
             string_list = ['A', 'm', 'y']
@@ -2036,7 +2035,6 @@
                            keys_strings=string_list, values_floats=float_list)], [])
             self._assert_inferred(graph, [make_tensor_value_info('y', TensorProto.FLOAT, (1, 2))],
                                   opset_imports=[make_opsetid('ai.onnx.ml', 2), make_opsetid('', 11)])
->>>>>>> 70706498
 
 
 if __name__ == '__main__':
