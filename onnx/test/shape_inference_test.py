--- conflicted
+++ resolved
@@ -8425,7 +8425,6 @@
             opset_imports=[helper.make_opsetid(ONNX_DOMAIN, 18)],
         )
 
-<<<<<<< HEAD
     def test_category_mapper(self) -> None:
         if ONNX_ML:
             cat = make_node(
@@ -8509,7 +8508,7 @@
                     make_opsetid(ONNX_DOMAIN, 11),
                 ],
             )
-=======
+
     def test_array_feature_extractor(self) -> None:
         if ONNX_ML:
             node = make_node(
@@ -8539,7 +8538,6 @@
                         make_opsetid(ONNX_DOMAIN, 18),
                     ],
                 )
->>>>>>> 71742111
 
 
 if __name__ == "__main__":
