from __future__ import absolute_import
from __future__ import division
from __future__ import print_function
from __future__ import unicode_literals

from onnx import checker, helper, TensorProto, NodeProto, GraphProto, ValueInfoProto, ModelProto, ONNX_ML, SparseTensorProto
from onnx.helper import make_node, make_tensor, make_tensor_value_info, make_empty_tensor_value_info, make_opsetid, make_sequence_value_info
from typing import Sequence, Union, Text, Tuple, List, Any, Optional
import onnx.shape_inference
import unittest
import os
import numpy as np  # type: ignore


class TestShapeInference(unittest.TestCase):
    def _make_graph(self,
                    seed_values,  # type: Sequence[Union[Text, Tuple[Text, TensorProto.DataType, Any]]]
                    nodes,  # type: List[NodeProto]
                    value_info,  # type: List[ValueInfoProto]
                    initializer=None  # type: Optional[Sequence[TensorProto]]
                    ):  # type: (...) -> GraphProto
        if initializer is None:
            initializer = []
        names_in_initializer = set(x.name for x in initializer)
        input_value_infos = []
        # If the starting values are not also initializers,
        # introduce the starting values as the output of reshape,
        # so that the sizes are guaranteed to be unknown
        for seed_value in seed_values:
            if isinstance(seed_value, tuple):
                seed_name = seed_value[0]
                seed_value_info = make_tensor_value_info(*seed_value)
            else:
                seed_name = seed_value
                seed_value_info = make_empty_tensor_value_info(seed_value)

            if seed_name in names_in_initializer:
                input_value_infos.append(seed_value_info)
            else:
                value_info.append(seed_value_info)
                input_value_infos.append(make_tensor_value_info('SEED_' + seed_name, TensorProto.UNDEFINED, ()))
                input_value_infos.append(make_tensor_value_info('UNKNOWN_SHAPE_' + seed_name, TensorProto.UNDEFINED, ()))
                nodes[:0] = [make_node("Reshape", ['SEED_' + seed_name, 'UNKNOWN_SHAPE_' + seed_name], [seed_name])]
        return helper.make_graph(nodes, "test", input_value_infos, [], initializer=initializer, value_info=value_info)

    def _inferred(self, graph, **kwargs):  # type: (GraphProto, **Any) -> ModelProto
        kwargs[str('producer_name')] = 'onnx-test'
        orig_model = helper.make_model(graph, **kwargs)
        inferred_model = onnx.shape_inference.infer_shapes(orig_model)
        checker.check_model(inferred_model)
        return inferred_model

    def _assert_inferred(self, graph, vis, **kwargs):  # type: (GraphProto, List[ValueInfoProto], **Any) -> None
        names_in_vis = set(x.name for x in vis)
        vis = list(x for x in graph.value_info if x.name not in names_in_vis) + vis
        inferred_model = self._inferred(graph, **kwargs)
        inferred_vis = list(inferred_model.graph.value_info)
        vis = list(sorted(vis, key=lambda x: x.name))
        inferred_vis = list(sorted(inferred_vis, key=lambda x: x.name))
        if vis == inferred_vis:
            return
        # otherwise some custom logic to give a nicer diff
        vis_names = set(x.name for x in vis)
        inferred_vis_names = set(x.name for x in inferred_vis)
        assert vis_names == inferred_vis_names, (vis_names, inferred_vis_names)
        for vi, inferred_vi in zip(vis, inferred_vis):
            assert vi == inferred_vi, '\n%s\n%s\n' % (vi, inferred_vi)
        assert False

    def test_empty_graph(self):  # type: () -> None
        graph = self._make_graph(
            ['y'],
            [], [])
        self._assert_inferred(graph, [])

    def _identity_prop(self, op, **kwargs):  # type: (Text, **Any) -> None
        graph = self._make_graph(
            [('x', TensorProto.FLOAT, (30, 4, 5))],
            [make_node(op, 'x', 'y', **kwargs)],
            [])
        self._assert_inferred(graph, [make_tensor_value_info('y', TensorProto.FLOAT, (30, 4, 5))])

    def test_transpose(self):  # type: () -> None
        graph = self._make_graph(
            [("X", TensorProto.FLOAT, (2, 3, 4))],
            [make_node("Transpose", ["X"], ["Y"], perm=[1, 0, 2])],
            [])
        self._assert_inferred(graph, [make_tensor_value_info("Y", TensorProto.FLOAT, (3, 2, 4))])

    def test_transpose_preexisting(self):  # type: () -> None
        graph = self._make_graph(
            [("X", TensorProto.FLOAT, (2, 3, 4))],
            [make_node("Transpose", ["X"], ["Y"], perm=[1, 0, 2])],
            [make_tensor_value_info("Y", TensorProto.FLOAT, None)])
        self._assert_inferred(graph, [make_tensor_value_info("Y", TensorProto.FLOAT, (3, 2, 4))])

    def test_transpose_partial(self):  # type: () -> None
        graph = self._make_graph(
            [("X", TensorProto.FLOAT, (2, 3, 4))],
            [make_node("Transpose", ["X"], ["Y"], perm=[1, 0, 2])],
            [make_tensor_value_info("Y", TensorProto.UNDEFINED, (3, "a", "b"))])  # type: ignore
        self._assert_inferred(graph, [make_tensor_value_info("Y", TensorProto.FLOAT, (3, 2, 4))])

    def test_transpose_preexisting_incorrect_shape(self):  # type: () -> None
        graph = self._make_graph(
            [("X", TensorProto.FLOAT, (2, 3, 4))],
            [make_node("Transpose", ["X"], ["Y"], perm=[1, 0, 2])],
            [make_tensor_value_info("Y", TensorProto.FLOAT, (5, 5, 5))])
        self.assertRaises(RuntimeError, self._inferred, graph)

    def test_transpose_preexisting_incorrect_type(self):  # type: () -> None
        graph = self._make_graph(
            [("X", TensorProto.FLOAT, (2, 3, 4))],
            [make_node("Transpose", ["X"], ["Y"], perm=[1, 0, 2])],
            [make_tensor_value_info("Y", TensorProto.STRING, (3, 2, 4))])
        self.assertRaises(RuntimeError, self._inferred, graph)

    def _make_matmul_test_all_dims_known(self, shape1, shape2):  # type: (Sequence[int], Sequence[int]) -> None
        expected_out_shape = np.matmul(np.arange(np.product(shape1)).reshape(shape1),
                                       np.arange(np.product(shape2)).reshape(shape2)).shape
        graph = self._make_graph(
            [('x', TensorProto.FLOAT, shape1),
             ('y', TensorProto.FLOAT, shape2)],
            [make_node('MatMul', ['x', 'y'], ['z'])],
            [])
        self._assert_inferred(graph, [make_tensor_value_info('z', TensorProto.FLOAT, expected_out_shape)])

    def test_matmul_all_dims_known(self):  # type: () -> None
        self._make_matmul_test_all_dims_known((2,), (2,))

        self._make_matmul_test_all_dims_known((4, 2), (2, 4))
        self._make_matmul_test_all_dims_known((5, 2), (2, 4))
        self._make_matmul_test_all_dims_known((5, 2), (2, 1))
        self._make_matmul_test_all_dims_known((1, 2), (2, 3))
        self._make_matmul_test_all_dims_known((2,), (2, 3))
        self._make_matmul_test_all_dims_known((4, 2), (2,))
        self._make_matmul_test_all_dims_known((1, 4, 2), (3, 2, 3))
        self._make_matmul_test_all_dims_known((3, 4, 2), (3, 2, 3))
        self._make_matmul_test_all_dims_known((5, 1, 4, 2), (1, 3, 2, 3))
        self._make_matmul_test_all_dims_known((4, 2), (3, 2, 3))

    def _make_matmul_test_allow_unknown(self, shape1, shape2, expected_out_shape):  # type: (Any, Any, Any) -> None
        graph = self._make_graph(
            [('x', TensorProto.FLOAT, shape1),
             ('y', TensorProto.FLOAT, shape2)],
            [make_node('MatMul', ['x', 'y'], ['z'])],
            [])
        self._assert_inferred(graph, [make_tensor_value_info('z', TensorProto.FLOAT, expected_out_shape)])

    def test_matmul_allow_unknown(self):  # type: () -> None
        self._make_matmul_test_allow_unknown((None,), (None,), ())
        self._make_matmul_test_allow_unknown((3,), (None,), ())
        self._make_matmul_test_allow_unknown((2,), (2, "a"), ("a",))
        self._make_matmul_test_allow_unknown((4, 2), (2, "a"), (4, "a"))
        self._make_matmul_test_allow_unknown((4, None), (2, "a"), (4, "a"))
        self._make_matmul_test_allow_unknown((4, None), (None, "a"), (4, "a"))
        self._make_matmul_test_allow_unknown((1, 4, 2), ("a", 2, 5), ("a", 4, 5))
        self._make_matmul_test_allow_unknown((1, 3, 4, 2), ("a", 2, 5), (1, 3, 4, 5))
        self._make_matmul_test_allow_unknown((3,), None, None)
        self._make_matmul_test_allow_unknown(None, None, None)

    def test_cast(self):  # type: () -> None
        graph = self._make_graph(
            [("x", TensorProto.FLOAT, (2, 4, 3))],
            [make_node("Cast", ["x"], ["y"], to=TensorProto.UINT8)],
            [])
        self._assert_inferred(graph, [make_tensor_value_info("y", TensorProto.UINT8, (2, 4, 3))])

    def test_concat(self):  # type: () -> None
        graph = self._make_graph(
            [("x", TensorProto.FLOAT, (2, 4, 3)),
             ("y", TensorProto.FLOAT, (7, 4, 3))],
            [make_node("Concat", ['x', 'y'], ['z'], axis=0)],
            [])
        self._assert_inferred(graph, [make_tensor_value_info('z', TensorProto.FLOAT, (9, 4, 3))])

    def test_concat_missing_shape(self):  # type: () -> None
        graph = self._make_graph(
            [("x", TensorProto.FLOAT, (2, 4, 3)),
             "y",
             ("z", TensorProto.FLOAT, (None, None, None))],
            [make_node("Concat", ['x', 'y', 'z'], ['out'], axis=0)],
            [])
        self._assert_inferred(graph, [make_tensor_value_info('out', TensorProto.FLOAT, None)])

    def test_concat_3d_axis_2(self):  # type: () -> None
        graph = self._make_graph(
            [('x', TensorProto.FLOAT, (2, 2, 2)),
             ('y', TensorProto.FLOAT, (2, 2, 2))],
            [make_node('Concat', ['x', 'y'], ['z'], axis=2)],
            [])
        self._assert_inferred(graph, [make_tensor_value_info('z', TensorProto.FLOAT, (2, 2, 4))])

    def test_concat_param(self):  # type: () -> None
        graph = self._make_graph(
            [("x", TensorProto.FLOAT, ("a", 2)),
             ("y", TensorProto.FLOAT, ("a", 3))],
            [make_node("Concat", ['x', 'y'], ['z'], axis=1)],
            [])
        self._assert_inferred(graph, [make_tensor_value_info('z', TensorProto.FLOAT, ("a", 5))])

    def test_reshape_dynamic_shape(self):  # type: () -> None
        graph = self._make_graph(
            [('x', TensorProto.UINT8, (2, 4, 3)),
             ('shape', TensorProto.UNDEFINED, (2,))],
            [make_node("Reshape", ['x', 'shape'], ['y'])],
            [])
        self._assert_inferred(graph, [make_tensor_value_info('y', TensorProto.UINT8, None)])

    def test_reshape_static_shape(self):  # type: () -> None
        graph = self._make_graph(
            [('x', TensorProto.UINT8, (2, 4, 3)),
             ('shape', TensorProto.INT64, (2,))],
            [make_node("Reshape", ['x', 'shape'], ['y'])],
            [],
            initializer=[make_tensor('shape', TensorProto.INT64, (2,), (3, 8))])
        self._assert_inferred(graph, [make_tensor_value_info('y', TensorProto.UINT8, (3, 8))])

    def test_reshape_static_shape_inferred(self):  # type: () -> None
        graph = self._make_graph(
            [('x', TensorProto.UINT8, (2, 4, 3)),
             ('shape', TensorProto.INT64, (3,))],
            [make_node("Reshape", ['x', 'shape'], ['y'])],
            [],
            initializer=[make_tensor('shape', TensorProto.INT64, (3,), (0, 3, -1))])
        self._assert_inferred(graph, [make_tensor_value_info('y', TensorProto.UINT8, (2, 3, 4))])

    def test_reshape_static_shape_constant(self):  # type: () -> None
        graph = self._make_graph(
            [('x', TensorProto.UINT8, (2, 4, 3))],
            [make_node("Constant", [], ['shape'],
                       value=make_tensor('shape', TensorProto.INT64, (2,), (3, 8))),
             make_node("Reshape", ['x', 'shape'], ['y'])],
            [])
        self._assert_inferred(graph, [
            make_tensor_value_info('shape', TensorProto.INT64, (2,)),
            make_tensor_value_info('y', TensorProto.UINT8, (3, 8))])

    def test_upsample(self):  # type: () -> None
        graph = self._make_graph(
            [('x', TensorProto.INT32, (2, 4, 3, 5)),
             ('scales', TensorProto.FLOAT, (4,))],
            [make_node("Upsample", ['x', 'scales'], ['y'])],
            [],
            initializer=[make_tensor('scales', TensorProto.FLOAT, (4,), (1.0, 1.1, 1.3, 1.9))])
        self._assert_inferred(
            graph,
            [make_tensor_value_info('y', TensorProto.INT32, (2, 4, 3, 9))],
            opset_imports=[helper.make_opsetid("", 9)])

    def test_upsample_raw_data(self):  # type: () -> None
        graph = self._make_graph(
            [('x', TensorProto.INT32, (2, 4, 3, 5)),
             ('scales', TensorProto.FLOAT, (4,))],
            [make_node("Upsample", ['x', 'scales'], ['y'])],
            [],
            initializer=[make_tensor('scales', TensorProto.FLOAT, (4,),
                                     vals=np.array([1.0, 1.1, 1.3, 1.9], dtype='<f4').tobytes(), raw=True)])  # Feed raw bytes (force little endian ordering like onnx standard) for test purpose
        self._assert_inferred(
            graph,
            [make_tensor_value_info('y', TensorProto.INT32, (2, 4, 3, 9))],
            opset_imports=[helper.make_opsetid("", 9)])

    def test_upsample_raw_data_v7(self):  # type: () -> None
        graph = self._make_graph(
            [('x', TensorProto.INT32, (1, 3, 4, 5))],
            [make_node("Upsample", ['x'], ['y'], scales=[2.0, 1.1, 2.3, 1.9])],
            [])
        self._assert_inferred(
            graph,
            [make_tensor_value_info('y', TensorProto.INT32, (2, 3, 9, 9))],
            opset_imports=[helper.make_opsetid("", 7)])

    def test_expand(self):  # type: () -> None
        graph = self._make_graph(
            [('x', TensorProto.INT32, (3, 1)),
             ('shape', TensorProto.INT64, (3,))],
            [make_node("Expand", ['x', 'shape'], ['y'])],
            [],
            initializer=[make_tensor('shape', TensorProto.INT64, (3,), (2, 1, 6))])
        self._assert_inferred(
            graph,
            [make_tensor_value_info('y', TensorProto.INT32, (2, 3, 6))])

    def test_expand_scalar_input(self):  # type: () -> None
        graph = self._make_graph(
            [('x', TensorProto.INT32, ()),
             ('shape', TensorProto.INT64, (2,))],
            [make_node("Expand", ['x', 'shape'], ['y'])],
            [],
            initializer=[make_tensor('shape', TensorProto.INT64, (2,), (4, 8))])
        self._assert_inferred(
            graph,
            [make_tensor_value_info('y', TensorProto.INT32, (4, 8))])

    def test_expand_raw_data(self):  # type: () -> None
        graph = self._make_graph(
            [('x', TensorProto.INT32, (3, 1)),
             ('shape', TensorProto.INT64, (2,))],
            [make_node("Expand", ['x', 'shape'], ['y'])],
            [],
            initializer=[make_tensor('shape', TensorProto.INT64, (2,),
                                     vals=np.array([3, 4], dtype='<i8').tobytes(), raw=True)])  # Feed raw bytes (force little endian ordering like onnx standard) for test purpose
        self._assert_inferred(
            graph,
            [make_tensor_value_info('y', TensorProto.INT32, (3, 4))])

    def test_resize_size(self):  # type: () -> None
        graph = self._make_graph(
            [('x', TensorProto.INT32, (2, 4, 3, 5)),
             ('roi', TensorProto.FLOAT, (8,)),
             ('scales', TensorProto.FLOAT, (4,)),
             ('sizes', TensorProto.INT64, (4,))],
            [make_node("Resize", ['x', 'roi', 'scales', 'sizes'], ['y'])],
            [],
            initializer=[make_tensor('sizes', TensorProto.INT64, (4,), (3, 5, 6, 7))])
        self._assert_inferred(
            graph,
            [make_tensor_value_info('y', TensorProto.INT32, (3, 5, 6, 7))])

    def test_resize_scale(self):  # type: () -> None
        graph = self._make_graph(
            [('x', TensorProto.INT32, (2, 4, 3, 5)),
             ('roi', TensorProto.FLOAT, (8,)),
             ('scales', TensorProto.FLOAT, (4,))],
            [make_node("Resize", ['x', 'roi', 'scales'], ['y'])],
            [],
            initializer=[make_tensor('scales', TensorProto.FLOAT, (4,), (1.0, 1.1, 1.3, 1.9))])
        self._assert_inferred(
            graph,
            [make_tensor_value_info('y', TensorProto.INT32, (2, 4, 3, 9))])

    def test_resize_scale_raw_data(self):  # type: () -> None
        graph = self._make_graph(
            [('x', TensorProto.INT32, (1, 3, 4, 5)),
             ('roi', TensorProto.FLOAT, (8,)),
             ('scales', TensorProto.FLOAT, (4,))],
            [make_node("Resize", ['x', 'roi', 'scales'], ['y'])],
            [],
            initializer=[make_tensor('scales', TensorProto.FLOAT, (4,),
                                     vals=np.array([2.0, 1.1, 2.3, 1.9], dtype='<f4').tobytes(), raw=True)])
        self._assert_inferred(
            graph,
            [make_tensor_value_info('y', TensorProto.INT32, (2, 3, 9, 9))])

    def test_shape(self):  # type: () -> None
        graph = self._make_graph(
            [('x', TensorProto.FLOAT, (2, 4, 3))],
            [make_node("Shape", ['x'], ['y'])],
            [])
        self._assert_inferred(graph, [make_tensor_value_info('y', TensorProto.INT64, (3,))])

    def test_size(self):  # type: () -> None
        graph = self._make_graph(
            [('x', TensorProto.FLOAT, (2, 4, 3))],
            [make_node("Size", ['x'], ['y'])],
            [])
        self._assert_inferred(graph, [make_tensor_value_info('y', TensorProto.INT64, ())])

    def test_gather(self):  # type: () -> None
        graph = self._make_graph(
            [('x', TensorProto.FLOAT, (4, 3)),
             ('i', TensorProto.INT64, (2,))],
            [make_node("Gather", ['x', 'i'], ['y'])],
            [])
        self._assert_inferred(graph, [make_tensor_value_info('y', TensorProto.FLOAT, (2, 3))])  # type: ignore

    def test_gather_axis1(self):  # type: () -> None
        graph = self._make_graph(
            [('x', TensorProto.FLOAT, (4, 3, 5)),
             ('i', TensorProto.INT64, (1, 2))],
            [make_node("Gather", ['x', 'i'], ['y'], axis=1)],
            [])
        self._assert_inferred(graph, [make_tensor_value_info('y', TensorProto.FLOAT, (4, 1, 2, 5))])  # type: ignore

    def test_gather_into_scalar(self):  # type: () -> None
        graph = self._make_graph(
            [('x', TensorProto.FLOAT, (3,)),
             ('i', TensorProto.INT64, ())],
            [make_node("Gather", ['x', 'i'], ['y'])],
            [])
        self._assert_inferred(graph, [make_tensor_value_info('y', TensorProto.FLOAT, ())])

    def test_gather_elements(self):  # type: () -> None
        graph = self._make_graph(
            [('x', TensorProto.FLOAT, (2, 2)),
             ('i', TensorProto.INT64, (2, 2))],
            [make_node("GatherElements", ['x', 'i'], ['y'], axis=1)],
            [])
        self._assert_inferred(graph, [make_tensor_value_info('y', TensorProto.FLOAT, (2, 2))])  # type: ignore

    def test_gather_elements_axis0(self):  # type: () -> None
        graph = self._make_graph(
            [('x', TensorProto.FLOAT, (3, 3)),
             ('i', TensorProto.INT64, (2, 3))],
            [make_node("GatherElements", ['x', 'i'], ['y'], axis=0)],
            [])
        self._assert_inferred(graph, [make_tensor_value_info('y', TensorProto.FLOAT, (2, 3))])  # type: ignore

    def test_scatter(self):  # type: () -> None
        graph = self._make_graph(
            [('x', TensorProto.FLOAT, (3, 3)),
             ('i', TensorProto.INT64, (2, 3)),
             ('u', TensorProto.FLOAT, (2, 3))],
            [make_node("Scatter", ['x', 'i', 'u'], ['y'])],
            [])
        self._assert_inferred(
            graph,
            [make_tensor_value_info('y', TensorProto.FLOAT, (3, 3))],
            opset_imports=[helper.make_opsetid("", 10)])  # type: ignore

    def test_scatter_axis1(self):  # type: () -> None
        graph = self._make_graph(
            [('x', TensorProto.FLOAT, (1, 5)),
             ('i', TensorProto.INT64, (1, 2)),
             ('u', TensorProto.FLOAT, (1, 2))],
            [make_node("Scatter", ['x', 'i', 'u'], ['y'], axis=1)],
            [])
        self._assert_inferred(
            graph,
            [make_tensor_value_info('y', TensorProto.FLOAT, (1, 5))],
            opset_imports=[helper.make_opsetid("", 10)])  # type: ignore

    def test_scatter_elements(self):  # type: () -> None
        graph = self._make_graph(
            [('x', TensorProto.FLOAT, (3, 3)),
             ('i', TensorProto.INT64, (2, 3)),
             ('u', TensorProto.FLOAT, (2, 3))],
            [make_node("ScatterElements", ['x', 'i', 'u'], ['y'])],
            [])
        self._assert_inferred(graph, [make_tensor_value_info('y', TensorProto.FLOAT, (3, 3))])  # type: ignore

    def test_scatter_elements_axis1(self):  # type: () -> None
        graph = self._make_graph(
            [('x', TensorProto.FLOAT, (1, 5)),
             ('i', TensorProto.INT64, (1, 2)),
             ('u', TensorProto.FLOAT, (1, 2))],
            [make_node("ScatterElements", ['x', 'i', 'u'], ['y'], axis=1)],
            [])
        self._assert_inferred(graph, [make_tensor_value_info('y', TensorProto.FLOAT, (1, 5))])  # type: ignore

    def test_scatternd(self):  # type: () -> None
        graph = self._make_graph(
            [('x', TensorProto.FLOAT, (4, 5, 6)),
             ('indices', TensorProto.INT64, (3, 3, 2)),
             ('updates', TensorProto.FLOAT, (3, 3, 6))],
            [make_node("ScatterND", ['x', 'indices', 'updates'], ['y'])],
            [])
        self._assert_inferred(graph, [make_tensor_value_info('y', TensorProto.FLOAT, (4, 5, 6))])  # type: ignore

    def test_squeeze(self):  # type: () -> None
        graph = self._make_graph(
            [('x', TensorProto.FLOAT, (1, 3, 1, 1, 2, 1))],
            [make_node('Squeeze', 'x', 'y', axes=[0, 2, 3, 5])],
            [])
        self._assert_inferred(graph, [make_tensor_value_info('y', TensorProto.FLOAT, (3, 2))])

    def test_unsqueeze(self):  # type: () -> None
        graph = self._make_graph(
            [('x', TensorProto.FLOAT, (3, 2))],
            [make_node('Unsqueeze', 'x', 'y', axes=[0, 1, 3, 5])],
            [])
        self._assert_inferred(graph, [make_tensor_value_info('y', TensorProto.FLOAT, (1, 1, 3, 1, 2, 1))])

    def test_slice_without_input_shape(self):  # type: () -> None
        graph = self._make_graph(
            [('x', TensorProto.FLOAT, (3, 2)), ('starts', TensorProto.INT64, (1,)), ('ends', TensorProto.INT64, (1,))],
            [make_node('Slice', ['x', 'starts', 'ends'], ['y'])],
            [])
        self._assert_inferred(graph, [make_tensor_value_info('y', TensorProto.FLOAT, None)])

    def test_slice_with_input_shape(self):  # type: () -> None
        graph = self._make_graph(
            [('x', TensorProto.FLOAT, (3, 2)), ('starts', TensorProto.INT64, (2, )), ('ends', TensorProto.INT64, (2, ))],
            [make_node('Slice', ['x', 'starts', 'ends'], ['y'])],
            [],
            initializer=[make_tensor('starts', TensorProto.INT64, (2, ),
                                      vals=np.array([1, 0], dtype='<i8').tobytes(), raw=True),  # Feed raw bytes (force little endian ordering like onnx standard) for test purpose
                         make_tensor('ends', TensorProto.INT64, (2, ), (2, 2))])
        self._assert_inferred(graph, [make_tensor_value_info('y', TensorProto.FLOAT, (1, 2))])

    def test_slice_with_input_shape_steps(self):  # type: () -> None
        graph = self._make_graph(
            [('x', TensorProto.FLOAT, (5, 6, 7)),
             ('starts', TensorProto.INT64, (3,)),
             ('ends', TensorProto.INT64, (3,)),
             ('axes'),
             ('steps', TensorProto.INT64, (3,))],
            [make_node('Slice', ['x', 'starts', 'ends', 'axes', 'steps'], ['y'])],
            [],
            initializer=[make_tensor('starts', TensorProto.INT64, (3,), (1, 0, 0)),
                         make_tensor('ends', TensorProto.INT64, (3,), (2, 6, 6)),
                         make_tensor('steps', TensorProto.INT64, (3,), (1, 4, 3))])
        self._assert_inferred(graph, [make_tensor_value_info('y', TensorProto.FLOAT, (1, 2, 2))])

    def test_slice_with_input_shape_axes(self):  # type: () -> None
        graph = self._make_graph(
            [('x', TensorProto.FLOAT, (3, 6, 2)),
             ('starts', TensorProto.INT64, (2,)),
             ('ends', TensorProto.INT64, (2,)),
             ('axes', TensorProto.INT64, (2,)),
             ('steps')],
            [make_node('Slice', ['x', 'starts', 'ends', 'axes', 'steps'], ['y'])],
            [],
            initializer=[make_tensor('starts', TensorProto.INT64, (2,), (1, 0)),
                         make_tensor('ends', TensorProto.INT64, (2,), (2, 2)),
                         make_tensor('axes', TensorProto.INT64, (2,), (0, 2))])
        self._assert_inferred(graph, [make_tensor_value_info('y', TensorProto.FLOAT, (1, 6, 2))])

    def test_slice_unsorted_axes(self):  # type: () -> None
        graph = self._make_graph(
            [('x', TensorProto.FLOAT, (3, 2)),
             ('starts', TensorProto.INT64, (2,)),
             ('ends', TensorProto.INT64, (2,)),
             ('axes', TensorProto.INT64, (2,))],
            [make_node('Slice', ['x', 'starts', 'ends', 'axes'], 'y')],
            [],
            initializer=[make_tensor('starts', TensorProto.INT64, (2,), (1, 0)),
                         make_tensor('ends', TensorProto.INT64, (2,), (2, 2)),
                         make_tensor('axes', TensorProto.INT64, (2,), (1, 0))])
        self._assert_inferred(graph, [make_tensor_value_info('y', TensorProto.FLOAT, (2, 1))])  # can handle unsorted axes

    def test_slice_giant_number(self):  # type: () -> None
        graph = self._make_graph(
            [('x', TensorProto.FLOAT, (3, 2)),
             ('starts', TensorProto.INT64, (2,)),
             ('ends', TensorProto.INT64, (2,)),
             ('axes', TensorProto.INT64, (2,))],
            [make_node('Slice', ['x', 'starts', 'ends', 'axes'], 'y')],
            [],
            initializer=[make_tensor('starts', TensorProto.INT64, (2,), (1, 0)),
                         make_tensor('ends', TensorProto.INT64, (2,), (200, 22000)),
                         make_tensor('axes', TensorProto.INT64, (2,), (0, 1))])
        self._assert_inferred(graph, [make_tensor_value_info('y', TensorProto.FLOAT, (2, 2))])

    def test_slice_giant_step(self):  # type: () -> None
        graph = self._make_graph(
            [('x', TensorProto.FLOAT, (3, 2)),
             ('starts', TensorProto.INT64, (2,)),
             ('ends', TensorProto.INT64, (2,)),
             ('axes', TensorProto.INT64, (2,)),
             ('steps', TensorProto.INT64, (2,))],
            [make_node('Slice', ['x', 'starts', 'ends', 'axes', 'steps'], 'y')],
            [],
            initializer=[make_tensor('starts', TensorProto.INT64, (2,), (1, 0)),
                         make_tensor('ends', TensorProto.INT64, (2,), (200, 200)),
                         make_tensor('axes', TensorProto.INT64, (2,), (0, 1)),
                         make_tensor('steps', TensorProto.INT64, (2,), (1, 200))])
        self._assert_inferred(graph, [make_tensor_value_info('y', TensorProto.FLOAT, (2, 1))])

    def test_slice_negative_end(self):  # type: () -> None
        graph = self._make_graph(
            [('x', TensorProto.FLOAT, (3, 2)),
             ('starts', TensorProto.INT64, (2,)),
             ('ends', TensorProto.INT64, (2,)),
             ('axes', TensorProto.INT64, (2,))],
            [make_node('Slice', ['x', 'starts', 'ends', 'axes'], 'y')],
            [],
            initializer=[make_tensor('starts', TensorProto.INT64, (2,), (1, 0)),
                         make_tensor('ends', TensorProto.INT64, (2,), (200, -1)),  # negative end means begin from end of a dimension (here end = 2 - 1 = 1)
                         make_tensor('axes', TensorProto.INT64, (2,), (0, 1))])
        self._assert_inferred(graph, [make_tensor_value_info('y', TensorProto.FLOAT, (2, 1))])  # type: ignore

    def test_slice_negative_start(self):  # type: () -> None
        graph = self._make_graph(
            [('x', TensorProto.FLOAT, (3, 2)),
             ('starts', TensorProto.INT64, (2,)),
             ('ends', TensorProto.INT64, (2,)),
             ('axes', TensorProto.INT64, (2,))],
            [make_node('Slice', ['x', 'starts', 'ends', 'axes'], 'y')],
            [],
            initializer=[make_tensor('starts', TensorProto.INT64, (2,), (1, -2)),  # negative start means begin from end of a dimension (here end = 2 - 2 = 0)
                         make_tensor('ends', TensorProto.INT64, (2,), (200, 3)),
                         make_tensor('axes', TensorProto.INT64, (2,), (0, 1))])
        self._assert_inferred(graph, [make_tensor_value_info('y', TensorProto.FLOAT, (2, 2))])  # type: ignore

    def test_slice_negative_step(self):  # type: () -> None
        graph = self._make_graph(
            [('x', TensorProto.FLOAT, (3, 4)),
             ('starts', TensorProto.INT64, (2,)),
             ('ends', TensorProto.INT64, (2,)),
             ('axes', TensorProto.INT64, (2,)),
             ('steps', TensorProto.INT64, (2,))],
            [make_node('Slice', ['x', 'starts', 'ends', 'axes', 'steps'], 'y')],
            [],
            initializer=[make_tensor('starts', TensorProto.INT64, (2,), (1, 4)),  # 4 will be clamped to 3 since we are negative stepping
                         make_tensor('ends', TensorProto.INT64, (2,), (200, 0)),
                         make_tensor('axes', TensorProto.INT64, (2,), (0, 1)),
                         make_tensor('steps', TensorProto.INT64, (2,), (1, -1))])
        self._assert_inferred(graph, [make_tensor_value_info('y', TensorProto.FLOAT, (2, 3))])  # type: ignore

    def test_slice_variable_copy(self):  # type: () -> None
        graph = self._make_graph(
            [('x', TensorProto.FLOAT, ("a", 2)),
             ('starts', TensorProto.INT64, (1,)),
             ('ends', TensorProto.INT64, (1,)),
             ('axes', TensorProto.INT64, (1,))],
            [make_node('Slice', ['x', 'starts', 'ends', 'axes'], 'y')],
            [],
            initializer=[make_tensor('starts', TensorProto.INT64, (1,), (1,)),
                         make_tensor('ends', TensorProto.INT64, (1,), (200,)),
                         make_tensor('axes', TensorProto.INT64, (1,), (1,))])
        self._assert_inferred(graph, [make_tensor_value_info('y', TensorProto.FLOAT, ("a", 1))])  # type: ignore

    def test_slice_variable_input_types(self):  # type: () -> None
        graph = self._make_graph(
            [('x', TensorProto.DOUBLE, (3, 2)),
             ('starts', TensorProto.INT32, (2,)),
             ('ends', TensorProto.INT32, (2,)),
             ('axes', TensorProto.INT32, (2,))],
            [make_node('Slice', ['x', 'starts', 'ends', 'axes'], 'y')],
            [],
            initializer=[make_tensor('starts', TensorProto.INT32, (2,), (1, 0)),
                         make_tensor('ends', TensorProto.INT32, (2,), (200, 22000)),
                         make_tensor('axes', TensorProto.INT32, (2,), (0, 1))])
        self._assert_inferred(graph, [make_tensor_value_info('y', TensorProto.DOUBLE, (2, 2))])

    def test_pad(self):  # type: () -> None
        graph = self._make_graph(
            [('x', TensorProto.FLOAT, (1, None, 2))],
            [make_node('Pad', 'x', 'y', pads=[1, 3, 1, 1, 0, 1])],
            [])
        self._assert_inferred(graph, [make_tensor_value_info('y', TensorProto.FLOAT, (3, None, 4))])  # type: ignore

    def test_constant_pad_2d(self):  # type: () -> None
        graph = self._make_graph(
            [('x', TensorProto.FLOAT, (2, 3, 4, 4))],
            [make_node('Pad', 'x', 'y', pads=[0, 0, 3, 1, 0, 0, 4, 2], mode="constant", value=2.0)],
            [])
        self._assert_inferred(graph, [make_tensor_value_info('y', TensorProto.FLOAT, (2, 3, 11, 7))])

    def test_conv(self):  # type: () -> None
        graph = self._make_graph(
            [('x', TensorProto.FLOAT, (3, 4, 5, 6, 7)),
             ('y', TensorProto.FLOAT, (5, 4, 2, 4, 3))],
            [make_node('Conv', ['x', 'y'], 'z', pads=[0, 1, 1, 0, 0, 1], dilations=[1, 2, 2], strides=[1, 1, 2])],
            [])
        self._assert_inferred(graph, [make_tensor_value_info('z', TensorProto.FLOAT, (3, 5, 4, 1, 3))])

    def test_conv_1d_simple(self):  # type: () -> None
        graph = self._make_graph(
            [('x', TensorProto.FLOAT, (30, 4, 5)),
             ('y', TensorProto.FLOAT, (50, 4, 2))],
            [make_node('Conv', ['x', 'y'], 'z', dilations=[1])],
            [])
        self._assert_inferred(graph, [make_tensor_value_info('z', TensorProto.FLOAT, (30, 50, 4))])

    def test_conv_dilations(self):  # type: () -> None
        graph = self._make_graph(
            [('x', TensorProto.FLOAT, (30, 4, 8, 8, 8)),
             ('y', TensorProto.FLOAT, (50, 4, 3, 3, 3))],
            [make_node('Conv', ['x', 'y'], 'z', dilations=[1, 2, 3])],
            [])
        self._assert_inferred(graph, [make_tensor_value_info('z', TensorProto.FLOAT, (30, 50, 6, 4, 2))])

    def test_conv_strides(self):  # type: () -> None
        graph = self._make_graph(
            [('x', TensorProto.FLOAT, (30, 4, 8, 8, 8)),
             ('y', TensorProto.FLOAT, (50, 4, 3, 3, 3))],
            [make_node('Conv', ['x', 'y'], 'z', strides=[1, 2, 3])],
            [])
        self._assert_inferred(graph, [make_tensor_value_info('z', TensorProto.FLOAT, (30, 50, 6, 3, 2))])

    def test_conv_pads(self):  # type: () -> None
        graph = self._make_graph(
            [('x', TensorProto.FLOAT, (30, 4, 7, 6, 4)),
             ('y', TensorProto.FLOAT, (50, 4, 3, 3, 3))],
            [make_node('Conv', ['x', 'y'], 'z', pads=[1, 1, 2, 0, 1, 2])],
            [])
        self._assert_inferred(graph, [make_tensor_value_info('z', TensorProto.FLOAT, (30, 50, 6, 6, 6))])

    def test_conv_auto_pad(self):  # type: () -> None
        graph = self._make_graph(
            [('x', TensorProto.FLOAT, (30, 4, 7, 6, 4)),
             ('y', TensorProto.FLOAT, (50, 4, 4, 3, 2))],
            [make_node('Conv', ['x', 'y'], 'z', auto_pad='SAME_UPPER')],
            [])
        self._assert_inferred(graph, [make_tensor_value_info('z', TensorProto.FLOAT, (30, 50, 7, 6, 4))])

    def test_conv_auto_pad_dilation(self):  # type: () -> None
        graph = self._make_graph(
            [('x', TensorProto.FLOAT, (30, 4, 65, 64, 63)),
             ('y', TensorProto.FLOAT, (50, 4, 4, 3, 2))],
            [make_node('Conv', ['x', 'y'], 'z', auto_pad='SAME_UPPER', dilations=[2, 3, 4])],
            [])
        self._assert_inferred(graph, [make_tensor_value_info('z', TensorProto.FLOAT, (30, 50, 65, 64, 63))])

    def test_conv_group(self):  # type: () -> None
        graph = self._make_graph(
            [('x', TensorProto.FLOAT, (30, 4, 8, 8, 8)),
             ('y', TensorProto.FLOAT, (4, 1, 8, 8, 8))],
            [make_node('Conv', ['x', 'y'], 'z', group=4)],
            [])
        self._assert_inferred(graph, [make_tensor_value_info('z', TensorProto.FLOAT, (30, 4, 1, 1, 1))])

    def test_conv_only_one_pos(self):  # type: () -> None
        graph = self._make_graph(
            [('x', TensorProto.FLOAT, (30, 4, 5)),
             ('y', TensorProto.FLOAT, (50, 4, 5))],
            [make_node('Conv', ['x', 'y'], 'z', strides=[2])],
            [])
        self._assert_inferred(graph, [make_tensor_value_info('z', TensorProto.FLOAT, (30, 50, 1))])

    def test_conv_partial_missing_shape(self):  # type: () -> None
        graph = self._make_graph(
            [('x', TensorProto.FLOAT, (30, 4, None, 6, 4)),
             ('y', TensorProto.FLOAT, (50, 4, 3, 3, 3))],
            [make_node('Conv', ['x', 'y'], 'z', pads=[1, 1, 2, 0, 1, 2])],
            [])
        self._assert_inferred(graph, [make_tensor_value_info('z', TensorProto.FLOAT, (30, 50, None, 6, 6))])  # type: ignore

    def test_conv_partial_missing_weight_shape(self):  # type: () -> None
        graph = self._make_graph(
            [('x', TensorProto.FLOAT, (30, 4, 7, 6, 4)),
             ('y', TensorProto.FLOAT, (50, 4, None, 3, 3))],
            [make_node('Conv', ['x', 'y'], 'z', pads=[1, 1, 2, 0, 1, 2])],
            [])
        self._assert_inferred(graph, [make_tensor_value_info('z', TensorProto.FLOAT, None)])

    def test_relu(self):  # type: () -> None
        self._identity_prop('Relu')

    def test_add(self):  # type: () -> None
        graph = self._make_graph(
            [('x', TensorProto.FLOAT, (30, 4, 5)),
             ('y', TensorProto.FLOAT, (30, 4, 5))],
            [make_node('Add', ['x', 'y'], 'z')],
            [])
        self._assert_inferred(graph, [make_tensor_value_info('z', TensorProto.FLOAT, (30, 4, 5))])

    def test_pow(self):  # type: () -> None
        graph = self._make_graph(
            [('x', TensorProto.FLOAT, (30, 4, 5)),
             ('y', TensorProto.FLOAT, (30, 4, 5))],
            [make_node('Pow', ['x', 'y'], 'z')],
            [])
        self._assert_inferred(graph, [make_tensor_value_info('z', TensorProto.FLOAT, (30, 4, 5))])

    def test_bitshift(self):  # type: () -> None
        graph = self._make_graph(
            [('x', TensorProto.UINT32, (2, 3, 1)),
             ('y', TensorProto.UINT32, (2, 3, 1))],
            [make_node('BitShift', ['x', 'y'], 'z', direction="RIGHT")],
            [])
        self._assert_inferred(graph, [make_tensor_value_info('z', TensorProto.UINT32, (2, 3, 1))])

    def test_bitshift_broadcast_to_first(self):  # type: () -> None
        graph = self._make_graph(
            [('x', TensorProto.UINT32, (16, 4, 1)),
             ('y', TensorProto.UINT32, (1,))],
            [make_node('BitShift', ['x', 'y'], 'z', direction="RIGHT")],
            [])
        self._assert_inferred(graph, [make_tensor_value_info('z', TensorProto.UINT32, (16, 4, 1))])

    def test_bitshift_broadcast_to_second(self):  # type: () -> None
        graph = self._make_graph(
            [('x', TensorProto.UINT32, (1,)),
             ('y', TensorProto.UINT32, (2, 3, 1))],
            [make_node('BitShift', ['x', 'y'], 'z', direction="RIGHT")],
            [])
        self._assert_inferred(graph, [make_tensor_value_info('z', TensorProto.UINT32, (2, 3, 1))])

    def test_sum_single(self):  # type: () -> None
        self._identity_prop('Sum')

    def test_sum_multi(self):  # type: () -> None
        graph = self._make_graph(
            [('x', TensorProto.FLOAT, (30, 4, 5)),
             ('y', TensorProto.FLOAT, (30, 4, 5)),
             ('z', TensorProto.FLOAT, (30, 4, 5))],
            [make_node('Sum', ['x', 'y', 'z'], ['out'])],
            [])
        self._assert_inferred(graph, [make_tensor_value_info('out', TensorProto.FLOAT, (30, 4, 5))])

    def test_sum_multi_broadcasting(self):  # type: () -> None
        graph = self._make_graph(
            [('x', TensorProto.FLOAT, (30, 1, 5)),
             ('y', TensorProto.FLOAT, ("a", 4, 1)),
             ('z', TensorProto.FLOAT, (4, "b"))],
            [make_node('Sum', ['x', 'y', 'z'], ['out'])],
            [])
        self._assert_inferred(graph, [make_tensor_value_info('out', TensorProto.FLOAT, (30, 4, 5))])

    def test_sum_broadcasting_param(self):  # type: () -> None
        graph = self._make_graph(
            [('x', TensorProto.FLOAT, ("a", 1, 5)),
             ('y', TensorProto.FLOAT, ("a", 4, 1))],
            [make_node('Sum', ['x', 'y'], ['out'])],
            [])
        self._assert_inferred(graph, [make_tensor_value_info('out', TensorProto.FLOAT, ("a", 4, 5))])

    def test_random_normal(self):  # type: () -> None
        graph = self._make_graph(
            [],
            [make_node('RandomNormal', [], ['out'], dtype=TensorProto.DOUBLE, shape=(3, 4, 5))],
            [])
        self._assert_inferred(graph, [make_tensor_value_info('out', TensorProto.DOUBLE, (3, 4, 5))])

    def test_random_normal_like(self):  # type: () -> None
        graph = self._make_graph(
            [("X", TensorProto.FLOAT, (2, 3, 4))],
            [make_node('RandomNormalLike', ['X'], ['out'])],
            [])
        self._assert_inferred(graph, [make_tensor_value_info('out', TensorProto.FLOAT, (2, 3, 4))])

    def test_random_normal_like_with_dtype(self):  # type: () -> None
        graph = self._make_graph(
            [("X", TensorProto.FLOAT, (2, 3, 4))],
            [make_node('RandomNormalLike', ['X'], ['out'], dtype=TensorProto.DOUBLE,)],
            [])
        self._assert_inferred(graph, [make_tensor_value_info('out', TensorProto.DOUBLE, (2, 3, 4))])

    def _logical_binary_op(self, op, input_type):  # type: (Text, TensorProto.DataType) -> None
        graph = self._make_graph(
            [('x', input_type, (30, 4, 5)),
             ('y', input_type, (30, 4, 5))],
            [make_node(op, ['x', 'y'], 'z')],
            [])
        self._assert_inferred(graph, [make_tensor_value_info('z', TensorProto.BOOL, (30, 4, 5))])

    def test_logical_and(self):  # type: () -> None
        self._logical_binary_op('And', TensorProto.BOOL)

    def test_logical_or(self):  # type: () -> None
        self._logical_binary_op('Or', TensorProto.BOOL)

    def test_logical_xor(self):  # type: () -> None
        self._logical_binary_op('Xor', TensorProto.BOOL)

    def test_greater(self):  # type: () -> None
        self._logical_binary_op('Greater', TensorProto.FLOAT)

    def test_less(self):  # type: () -> None
        self._logical_binary_op('Less', TensorProto.FLOAT)

    def test_equal(self):  # type: () -> None
        self._logical_binary_op('Equal', TensorProto.FLOAT)

    def test_logical_not(self):  # type: () -> None
        graph = self._make_graph(
            [('x', TensorProto.BOOL, (30, 4, 5))],
            [make_node('Not', ['x'], 'z')],
            [])
        self._assert_inferred(graph, [make_tensor_value_info('z', TensorProto.BOOL, (30, 4, 5))])

    def test_flatten(self):  # type: () -> None
        graph = self._make_graph(
            [('x', TensorProto.FLOAT, (2, 3, 4, 5))],
            [make_node('Flatten', ['x'], ['z'], axis=2)],
            [])
        self._assert_inferred(graph, [make_tensor_value_info('z', TensorProto.FLOAT, (6, 20))])

    def test_flatten_default_axis(self):  # type: () -> None
        graph = self._make_graph(
            [('x', TensorProto.FLOAT, (2, 3, 4, 5))],
            [make_node('Flatten', ['x'], ['z'])],
            [])
        self._assert_inferred(graph, [make_tensor_value_info('z', TensorProto.FLOAT, (2, 60))])

    def test_flatten_zero_axis(self):  # type: () -> None
        graph = self._make_graph(
            [('x', TensorProto.FLOAT, (2, 3, 4, 5))],
            [make_node('Flatten', ['x'], ['z'], axis=0)],
            [])
        self._assert_inferred(graph, [make_tensor_value_info('z', TensorProto.FLOAT, (1, 120))])

    def test_flatten_unknown_dim(self):  # type: () -> None
        graph = self._make_graph(
            [('x', TensorProto.FLOAT, (2, 'N', 4, 5))],
            [make_node('Flatten', ['x'], ['z'], axis=2)],
            [])
        self._assert_inferred(graph, [make_tensor_value_info('z', TensorProto.FLOAT, (None, 20))])  # type: ignore

    def test_space_to_depth(self):  # type: () -> None
        b = 10
        graph = self._make_graph(
            [('x', TensorProto.FLOAT, (2, 3, 100, 100))],
            [make_node('SpaceToDepth', ['x'], ['z'], blocksize=b)],
            [])
        self._assert_inferred(graph, [make_tensor_value_info('z', TensorProto.FLOAT, (2, 300, 10, 10))])

    def test_space_to_depth_unknown_dim(self):  # type: () -> None
        b = 10
        graph = self._make_graph(
            [('x', TensorProto.FLOAT, (2, 'N', 100, 100))],
            [make_node('SpaceToDepth', ['x'], ['z'], blocksize=b)],
            [])
        self._assert_inferred(graph, [make_tensor_value_info('z', TensorProto.FLOAT, (2, None, 10, 10))])  # type: ignore

    def test_depth_to_space(self):  # type: () -> None
        b = 10
        graph = self._make_graph(
            [('x', TensorProto.FLOAT, (2, 300, 10, 10))],
            [make_node('DepthToSpace', ['x'], ['z'], blocksize=b, mode='DCR')],
            [])
        self._assert_inferred(graph, [make_tensor_value_info('z', TensorProto.FLOAT, (2, 3, 100, 100))])

    def _rnn_forward(self, seqlen, batchsize, inpsize, hiddensize):  # type: (int, int, int, int) -> None
        graph = self._make_graph(
            [('x', TensorProto.FLOAT, (seqlen, batchsize, inpsize)),
             ('w', TensorProto.FLOAT, (1, hiddensize, inpsize)),
             ('r', TensorProto.FLOAT, (1, hiddensize, hiddensize))],
            [make_node('RNN', ['x', 'w', 'r'], ['all', 'last'], hidden_size=hiddensize)],
            [])
        self._assert_inferred(graph, [
            make_tensor_value_info('all', TensorProto.FLOAT, (seqlen, 1, batchsize, hiddensize)),
            make_tensor_value_info('last', TensorProto.FLOAT, (1, batchsize, hiddensize))])

    def test_rnn_forward(self):  # type: () -> None
        self._rnn_forward(64, 32, 10, 4)

    def _rnn_bidirectional(self, seqlen, batchsize, inpsize, hiddensize):  # type: (int, int, int, int) -> None
        graph = self._make_graph(
            [('x', TensorProto.FLOAT, (seqlen, batchsize, inpsize)),
             ('w', TensorProto.FLOAT, (2, hiddensize, inpsize)),
             ('r', TensorProto.FLOAT, (2, hiddensize, hiddensize))],
            [make_node('RNN', ['x', 'w', 'r'], ['all', 'last'], hidden_size=hiddensize,
                direction="bidirectional")],
            [])
        self._assert_inferred(graph, [
            make_tensor_value_info('all', TensorProto.FLOAT, (seqlen, 2, batchsize, hiddensize)),
            make_tensor_value_info('last', TensorProto.FLOAT, (2, batchsize, hiddensize))])

    def test_rnn_bidirectional(self):  # type: () -> None
        self._rnn_bidirectional(64, 32, 10, 4)

    def _lstm_forward(self, seqlen, batchsize, inpsize, hiddensize):  # type: (int, int, int, int) -> None
        graph = self._make_graph(
            [('x', TensorProto.FLOAT, (seqlen, batchsize, inpsize)),
             ('w', TensorProto.FLOAT, (1, 4 * hiddensize, inpsize)),
             ('r', TensorProto.FLOAT, (1, 4 * hiddensize, hiddensize))],
            [make_node('LSTM', ['x', 'w', 'r'], ['all', 'hidden', 'last'], hidden_size=hiddensize)],
            [])
        self._assert_inferred(graph, [
            make_tensor_value_info('all', TensorProto.FLOAT, (seqlen, 1, batchsize, hiddensize)),
            make_tensor_value_info('hidden', TensorProto.FLOAT, (1, batchsize, hiddensize)),
            make_tensor_value_info('last', TensorProto.FLOAT, (1, batchsize, hiddensize))])

    def test_lstm_forward(self):  # type: () -> None
        self._lstm_forward(64, 32, 10, 4)

    def test_topk_default_axis(self):  # type: () -> None
        graph = self._make_graph(
            [('x', TensorProto.FLOAT, (3, 4, 5, 10))],
            [make_node('TopK', ['x', 'k'], ['y', 'z'])],
            [],
            initializer=[make_tensor('k', TensorProto.INT64, (1,), (2,))])
        self._assert_inferred(graph,
                              [make_tensor_value_info('y', TensorProto.FLOAT, (3, 4, 5, 2)),
                               make_tensor_value_info('z', TensorProto.INT64, (3, 4, 5, 2))])

    def test_topk(self):  # type: () -> None
        graph = self._make_graph(
            [('x', TensorProto.FLOAT, (3, 4, 5, 10))],
            [make_node('TopK', ['x', 'k'], ['y', 'z'], axis=2)],
            [],
            initializer=[make_tensor('k', TensorProto.INT64, (1,), (2,))])
        self._assert_inferred(graph,
                              [make_tensor_value_info('y', TensorProto.FLOAT, (3, 4, 2, 10)),
                               make_tensor_value_info('z', TensorProto.INT64, (3, 4, 2, 10))])

    def test_topk_raw_data(self):  # type: () -> None
        graph = self._make_graph(
            [('x', TensorProto.FLOAT, (3, 4, 5, 10))],
            [make_node('TopK', ['x', 'k'], ['y', 'z'], axis=2)],
            [],
            initializer=[make_tensor('k', TensorProto.INT64, (1,),
                                      vals=np.array([3], dtype='<i8').tobytes(), raw=True)])  # Feed raw bytes (force little endian ordering like onnx standard) for test purpose
        self._assert_inferred(graph,
                              [make_tensor_value_info('y', TensorProto.FLOAT, (3, 4, 3, 10)),
                               make_tensor_value_info('z', TensorProto.INT64, (3, 4, 3, 10))])

    def test_topk_missing_k_value_output_rank_check(self):  # type: () -> None
        graph = self._make_graph(
            [('x', TensorProto.FLOAT, (3, 4, 5, 10)),
            ('k', TensorProto.INT64, (1,))],
            [make_node('TopK', ['x', 'k'], ['y', 'z'], axis=2)],
            [])
        self._assert_inferred(graph,
                              [make_tensor_value_info('y', TensorProto.FLOAT, (None, None, None, None)),  # type: ignore
                               make_tensor_value_info('z', TensorProto.INT64, (None, None, None, None))])  # type: ignore

    def test_gemm(self):  # type: () -> None
        graph = self._make_graph(
            [('x', TensorProto.FLOAT, (7, 5)),
             ('y', TensorProto.FLOAT, (5, 11)),
             ('z', TensorProto.FLOAT, None)],
            [make_node('Gemm', ['x', 'y', 'z'], ['out'])],
            [])
        self._assert_inferred(graph, [make_tensor_value_info('out', TensorProto.FLOAT, (7, 11))])

    def test_gemm_transA(self):  # type: () -> None
        graph = self._make_graph(
            [('x', TensorProto.FLOAT, (5, 7)),
             ('y', TensorProto.FLOAT, (5, 11)),
             ('z', TensorProto.FLOAT, None)],
            [make_node('Gemm', ['x', 'y', 'z'], ['out'], transA=1)],
            [])
        self._assert_inferred(graph, [make_tensor_value_info('out', TensorProto.FLOAT, (7, 11))])

    def test_gemm_transB(self):  # type: () -> None
        graph = self._make_graph(
            [('x', TensorProto.FLOAT, (7, 5)),
             ('y', TensorProto.FLOAT, (11, 5)),
             ('z', TensorProto.FLOAT, None)],
            [make_node('Gemm', ['x', 'y', 'z'], ['out'], transB=1)],
            [])
        self._assert_inferred(graph, [make_tensor_value_info('out', TensorProto.FLOAT, (7, 11))])

    def test_gemm_transA_and_transB(self):  # type: () -> None
        graph = self._make_graph(
            [('x', TensorProto.FLOAT, (5, 7)),
             ('y', TensorProto.FLOAT, (11, 5)),
             ('z', TensorProto.FLOAT, None)],
            [make_node('Gemm', ['x', 'y', 'z'], ['out'], transA=1, transB=1)],
            [])
        self._assert_inferred(graph, [make_tensor_value_info('out', TensorProto.FLOAT, (7, 11))])

    def test_reduce_op_shape_2_axis(self):  # type: () -> None
        graph = self._make_graph(
            [('x', TensorProto.FLOAT, (24, 4, 11))],
            [make_node('ReduceL1', 'x', 'y', axes=(1, 2), keepdims=0)],
            [])
        self._assert_inferred(graph, [make_tensor_value_info('y', TensorProto.FLOAT, (24,))])

    def test_reduce_op_shape_keep_dims(self):  # type: () -> None
        graph = self._make_graph(
            [('x', TensorProto.FLOAT, (24, 4, 11))],
            [make_node('ReduceL1', 'x', 'y', axes=(1, 2), keepdims=1)],
            [])
        self._assert_inferred(graph, [make_tensor_value_info('y', TensorProto.FLOAT, (24, 1, 1))])

    def test_reduce_op_shape_default_value(self):  # type: () -> None
        graph = self._make_graph(
            [('x', TensorProto.FLOAT, (24, 4, 11))],
            [make_node('ReduceL1', 'x', 'y')],
            [])
        self._assert_inferred(graph, [make_tensor_value_info('y', TensorProto.FLOAT, (1, 1, 1))])

    def test_reduce_op_shape_negative_axis(self):  # type: () -> None
        graph = self._make_graph(
            [('x', TensorProto.FLOAT, (24, 4, 11))],
            [make_node('ReduceL1', 'x', 'y', axes=(-1, -2))],
            [])
        self._assert_inferred(graph, [make_tensor_value_info('y', TensorProto.FLOAT, (24, 1, 1))])

    def test_argmax_shape(self):  # type: () -> None
        graph = self._make_graph(
            [('x', TensorProto.FLOAT, (24, 4, 11))],
            [make_node('ArgMax', 'x', 'y', axis=1, keepdims=1)],
            [])
        self._assert_inferred(graph, [make_tensor_value_info('y', TensorProto.INT64, (24, 1, 11))])

    def test_argmax_shape_keepdims(self):  # type: () -> None
        graph = self._make_graph(
            [('x', TensorProto.FLOAT, (24, 4, 11))],
            [make_node('ArgMax', 'x', 'y', axis=0, keepdims=0)],
            [])
        self._assert_inferred(graph, [make_tensor_value_info('y', TensorProto.INT64, (4, 11))])

    def test_argmax_shape_default_value(self):  # type: () -> None
        graph = self._make_graph(
            [('x', TensorProto.FLOAT, (24, 4, 11))],
            [make_node('ArgMax', 'x', 'y')],
            [])
        self._assert_inferred(graph, [make_tensor_value_info('y', TensorProto.INT64, (1, 4, 11))])

    def test_argmax_shape_negative_axis(self):  # type: () -> None
        graph = self._make_graph(
            [('x', TensorProto.FLOAT, (24, 4, 11))],
            [make_node('ArgMax', 'x', 'y', axis=-2)],
            [])
        self._assert_inferred(graph, [make_tensor_value_info('y', TensorProto.INT64, (24, 1, 11))])

    def test_dropout(self):  # type: () -> None
        self._identity_prop('Dropout')

    def test_LRN(self):  # type: () -> None
        self._identity_prop('LRN', alpha=0.5, beta=0.5, size=1)

    def test_batch_norm(self):  # type: () -> None
        graph = self._make_graph(
            [('x', TensorProto.FLOAT, (3, 4, 5, 6, 7)),
             ('scale', TensorProto.FLOAT, (4,)),
             ('b', TensorProto.FLOAT, (4,)),
             ('mean', TensorProto.FLOAT, (4,)),
             ('var', TensorProto.FLOAT, (4,))],
            [make_node('BatchNormalization', ['x', 'scale', 'b', 'mean', 'var'], ['out'])],
            [])
        self._assert_inferred(graph, [make_tensor_value_info('out', TensorProto.FLOAT, (3, 4, 5, 6, 7))])

    def test_split_negative_axis(self):  # type: () -> None
        graph = self._make_graph(
            [('x', TensorProto.FLOAT, (2, 4))],
            [make_node('Split', ['x'], ['y', 'z'], axis=-1)],
            [])
        self._assert_inferred(graph, [make_tensor_value_info('y', TensorProto.FLOAT, (2, 2)),
                                      make_tensor_value_info('z', TensorProto.FLOAT, (2, 2))])

    def test_split_from_GLU(self):  # type: () -> None
        graph = self._make_graph(
            [('x', TensorProto.FLOAT, (5, 6, 7))],
            [make_node('Split', ['x'], ['y', 'z'], axis=1)],
            [])
        self._assert_inferred(graph, [make_tensor_value_info('y', TensorProto.FLOAT, (5, 3, 7)),
                                      make_tensor_value_info('z', TensorProto.FLOAT, (5, 3, 7))])

    def test_GLU_partial(self):  # type: () -> None
        graph = self._make_graph(
            [('x', TensorProto.FLOAT, (5, 6, 7))],
            [make_node('Split', ['x'], ['y', 'z'], axis=1),
             make_node('Sigmoid', ['z'], ['a'])],
            [])
        self._assert_inferred(graph, [make_tensor_value_info('y', TensorProto.FLOAT, (5, 3, 7)),
                                      make_tensor_value_info('z', TensorProto.FLOAT, (5, 3, 7)),
                                      make_tensor_value_info('a', TensorProto.FLOAT, (5, 3, 7))])

    def test_GLU(self):  # type: () -> None
        graph = self._make_graph(
            [('x', TensorProto.FLOAT, (5, 6, 7))],
            [make_node('Split', ['x'], ['y', 'z'], axis=1),
             make_node('Sigmoid', ['z'], ['a']),
             make_node('Mul', ['y', 'a'], ['b'])],
            [])
        self._assert_inferred(graph, [make_tensor_value_info('y', TensorProto.FLOAT, (5, 3, 7)),
                                      make_tensor_value_info('z', TensorProto.FLOAT, (5, 3, 7)),
                                      make_tensor_value_info('a', TensorProto.FLOAT, (5, 3, 7)),
                                      make_tensor_value_info('b', TensorProto.FLOAT, (5, 3, 7))])

    def test_softmax(self):  # type: () -> None
        graph = self._make_graph(
            [('x', TensorProto.FLOAT, (4, 5))],
            [make_node('Softmax', ['x'], 'z')],
            [])
        self._assert_inferred(graph, [make_tensor_value_info('z', TensorProto.FLOAT, (4, 5))])

    def test_maxpool(self):  # type: () -> None
        graph = self._make_graph(
            [("X", TensorProto.FLOAT, (5, 3, 4, 4))],
            [make_node("MaxPool", ["X"], ["Y"], kernel_shape=[2, 2])],
            [])
        self._assert_inferred(graph, [make_tensor_value_info("Y", TensorProto.FLOAT, (5, 3, 3, 3))])

    def test_maxpool_with_indices(self):  # type: () -> None
        graph = self._make_graph(
            [("X", TensorProto.FLOAT, (5, 3, 4, 4))],
            [make_node("MaxPool", ["X"], ["Y", "Z"], kernel_shape=[2, 2])],
            [])
        self._assert_inferred(graph, [make_tensor_value_info("Y", TensorProto.FLOAT, (5, 3, 3, 3)),
                                      make_tensor_value_info("Z", TensorProto.INT64, (5, 3, 3, 3))])

    def test_maxpool_3D(self):  # type: () -> None
        graph = self._make_graph(
            [("X", TensorProto.FLOAT, (5, 3, 4, 4, 4))],
            [make_node("MaxPool", ["X"], ["Y"], kernel_shape=[2, 2, 2])],
            [])
        self._assert_inferred(graph, [make_tensor_value_info("Y", TensorProto.FLOAT, (5, 3, 3, 3, 3))])

    def test_maxpool_with_padding(self):  # type: () -> None
        graph = self._make_graph(
            [("X", TensorProto.FLOAT, (5, 3, 4, 4))],
            [make_node("MaxPool", ["X"], ["Y"], kernel_shape=[2, 2], pads=[1, 1, 2, 2])],
            [])
        self._assert_inferred(graph, [make_tensor_value_info("Y", TensorProto.FLOAT, (5, 3, 6, 6))])

    def test_maxpool_with_padding_and_stride(self):  # type: () -> None
        graph = self._make_graph(
            [("X", TensorProto.FLOAT, (5, 3, 4, 4))],
            [make_node("MaxPool", ["X"], ["Y"], kernel_shape=[2, 2], pads=[1, 1, 2, 2], strides=[2, 2])],
            [])
        self._assert_inferred(graph, [make_tensor_value_info("Y", TensorProto.FLOAT, (5, 3, 3, 3))])

    def test_maxpool_with_floor_mode(self):  # type: () -> None
        graph = self._make_graph(
            [("X", TensorProto.FLOAT, (32, 288, 35, 35))],
            [make_node("MaxPool", ["X"], ["Y"], kernel_shape=[2, 2], strides=[2, 2], ceil_mode=False)],
            [])
        self._assert_inferred(graph, [make_tensor_value_info("Y", TensorProto.FLOAT, (32, 288, 17, 17))])

    def test_maxpool_with_ceil_mode(self):  # type: () -> None
        graph = self._make_graph(
            [("X", TensorProto.FLOAT, (32, 288, 35, 35))],
            [make_node("MaxPool", ["X"], ["Y"], kernel_shape=[2, 2], strides=[2, 2], ceil_mode=True)],
            [])
        self._assert_inferred(graph, [make_tensor_value_info("Y", TensorProto.FLOAT, (32, 288, 18, 18))])

    def test_maxpool_ceil(self):  # type: () -> None
        graph = self._make_graph(
            [("X", TensorProto.FLOAT, (1, 1, 4, 4))],
            [make_node("MaxPool", ["X"], ["Y"], kernel_shape=[3, 3], strides=[2, 2], ceil_mode=True)],
            [])
        self._assert_inferred(graph, [make_tensor_value_info("Y", TensorProto.FLOAT, (1, 1, 2, 2))])

    def test_maxpool_with_dilations(self):  # type: () -> None
        graph = self._make_graph(
            [("X", TensorProto.FLOAT, (5, 3, 4, 4))],
            [make_node("MaxPool", ["X"], ["Y"], kernel_shape=[2, 2], dilations=[2, 2])],
            [])
        self._assert_inferred(graph, [make_tensor_value_info("Y", TensorProto.FLOAT, (5, 3, 2, 2))])

    def test_maxpool_with_same_upper_padding_and_stride(self):  # type: () -> None
        graph = self._make_graph(
            [("X", TensorProto.FLOAT, (5, 3, 4, 4))],
            [make_node("MaxPool", ["X"], ["Y"], auto_pad="SAME_UPPER", kernel_shape=[2, 2], strides=[2, 2])],
            [])
        self._assert_inferred(graph, [make_tensor_value_info("Y", TensorProto.FLOAT, (5, 3, 2, 2))])

    def test_maxpool_with_same_upper_padding_and_stride_and_dilation(self):  # type: () -> None
        graph = self._make_graph(
            [("X", TensorProto.FLOAT, (5, 3, 4, 4))],
            [make_node("MaxPool", ["X"], ["Y"], auto_pad="SAME_UPPER", kernel_shape=[2, 2], strides=[2, 2], dilations=[2, 3])],
            [])
        self._assert_inferred(graph, [make_tensor_value_info("Y", TensorProto.FLOAT, (5, 3, 2, 2))])

    def test_maxpool_with_same_upper_padding_and_stride_one(self):  # type: () -> None
        graph = self._make_graph(
            [("X", TensorProto.FLOAT, (5, 3, 4, 4))],
            [make_node("MaxPool", ["X"], ["Y"], auto_pad="SAME_UPPER", kernel_shape=[2, 2], strides=[1, 1])],
            [])
        self._assert_inferred(graph, [make_tensor_value_info("Y", TensorProto.FLOAT, (5, 3, 4, 4))])

    def test_maxpool_with_same_lower_padding_and_stride(self):  # type: () -> None
        graph = self._make_graph(
            [("X", TensorProto.FLOAT, (5, 3, 9, 9))],
            [make_node("MaxPool", ["X"], ["Y"], auto_pad="SAME_LOWER", kernel_shape=[2, 2], strides=[2, 2])],
            [])
        self._assert_inferred(graph, [make_tensor_value_info("Y", TensorProto.FLOAT, (5, 3, 5, 5))])

    def test_maxpool_with_same_lower_padding_and_stride_and_dilation(self):  # type: () -> None
        graph = self._make_graph(
            [("X", TensorProto.FLOAT, (5, 3, 9, 9))],
            [make_node("MaxPool", ["X"], ["Y"], auto_pad="SAME_LOWER", kernel_shape=[2, 2], strides=[2, 2], dilations=[2, 3])],
            [])
        self._assert_inferred(graph, [make_tensor_value_info("Y", TensorProto.FLOAT, (5, 3, 5, 5))])

    def test_maxpool_with_same_lower_padding_and_big_stride(self):  # type: () -> None
        graph = self._make_graph(
            [("X", TensorProto.FLOAT, (5, 3, 4, 4))],
            [make_node("MaxPool", ["X"], ["Y"], auto_pad="SAME_LOWER", kernel_shape=[2, 2], strides=[4, 4])],
            [])
        self._assert_inferred(graph, [make_tensor_value_info("Y", TensorProto.FLOAT, (5, 3, 1, 1))])

    def test_averagepool(self):  # type: () -> None
        graph = self._make_graph(
            [("X", TensorProto.FLOAT, (5, 3, 4, 4))],
            [make_node("AveragePool", ["X"], ["Y"], kernel_shape=[2, 2])],
            [])
        self._assert_inferred(graph, [make_tensor_value_info("Y", TensorProto.FLOAT, (5, 3, 3, 3))])

    def test_averagepool_3D(self):  # type: () -> None
        graph = self._make_graph(
            [("X", TensorProto.FLOAT, (5, 3, 4, 4, 4))],
            [make_node("AveragePool", ["X"], ["Y"], kernel_shape=[2, 2, 2])],
            [])
        self._assert_inferred(graph, [make_tensor_value_info("Y", TensorProto.FLOAT, (5, 3, 3, 3, 3))])

    def test_averagepool_with_padding(self):  # type: () -> None
        graph = self._make_graph(
            [("X", TensorProto.FLOAT, (5, 3, 4, 4))],
            [make_node("AveragePool", ["X"], ["Y"], kernel_shape=[2, 2], pads=[1, 1, 2, 2])],
            [])
        self._assert_inferred(graph, [make_tensor_value_info("Y", TensorProto.FLOAT, (5, 3, 6, 6))])

    def test_averagepool_with_padding_and_stride(self):  # type: () -> None
        graph = self._make_graph(
            [("X", TensorProto.FLOAT, (5, 3, 4, 4))],
            [make_node("AveragePool", ["X"], ["Y"], kernel_shape=[2, 2], pads=[1, 1, 2, 2], strides=[2, 2])],
            [])
        self._assert_inferred(graph, [make_tensor_value_info("Y", TensorProto.FLOAT, (5, 3, 3, 3))])

    def test_averagepool_ceil(self):  # type: () -> None
        graph = self._make_graph(
            [("X", TensorProto.FLOAT, (1, 1, 4, 4))],
            [make_node("AveragePool", ["X"], ["Y"], kernel_shape=[3, 3], strides=[2, 2], ceil_mode=True)],
            [])
        self._assert_inferred(graph, [make_tensor_value_info("Y", TensorProto.FLOAT, (1, 1, 2, 2))])

    def test_lppool(self):  # type: () -> None
        graph = self._make_graph(
            [("X", TensorProto.FLOAT, (5, 3, 4, 4))],
            [make_node("LpPool", ["X"], ["Y"], kernel_shape=[2, 2])],
            [])
        self._assert_inferred(graph, [make_tensor_value_info("Y", TensorProto.FLOAT, (5, 3, 3, 3))])

    def test_lppool_3D(self):  # type: () -> None
        graph = self._make_graph(
            [("X", TensorProto.FLOAT, (5, 3, 4, 4, 4))],
            [make_node("LpPool", ["X"], ["Y"], kernel_shape=[2, 2, 2])],
            [])
        self._assert_inferred(graph, [make_tensor_value_info("Y", TensorProto.FLOAT, (5, 3, 3, 3, 3))])

    def test_lppool_with_padding(self):  # type: () -> None
        graph = self._make_graph(
            [("X", TensorProto.FLOAT, (5, 3, 4, 4))],
            [make_node("LpPool", ["X"], ["Y"], kernel_shape=[2, 2], pads=[1, 1, 2, 2])],
            [])
        self._assert_inferred(graph, [make_tensor_value_info("Y", TensorProto.FLOAT, (5, 3, 6, 6))])

    def test_lppool_with_padding_and_stride(self):  # type: () -> None
        graph = self._make_graph(
            [("X", TensorProto.FLOAT, (5, 3, 4, 4))],
            [make_node("LpPool", ["X"], ["Y"], kernel_shape=[2, 2], pads=[1, 1, 2, 2], strides=[2, 2])],
            [])
        self._assert_inferred(graph, [make_tensor_value_info("Y", TensorProto.FLOAT, (5, 3, 3, 3))])

    def test_roipool(self):  # type: () -> None
        graph = self._make_graph(
            [("X", TensorProto.FLOAT, (5, 3, 4, 4)),
            ("rois", TensorProto.INT64, (2, 5))],
            [make_node("MaxRoiPool", ["X", "rois"], ["Y"], pooled_shape=[2, 2])],
            [])
        self._assert_inferred(graph, [make_tensor_value_info("Y", TensorProto.FLOAT, (2, 3, 2, 2))])

    def test_lp_norm(self):  # type: () -> None
        graph = self._make_graph(
            [('x', TensorProto.FLOAT, (3, 4, 5, 6, 7))],
            [make_node('LpNormalization', ['x'], ['out'])],
            [])
        self._assert_inferred(graph, [make_tensor_value_info('out', TensorProto.FLOAT, (3, 4, 5, 6, 7))])

    def test_instance_norm(self):  # type: () -> None
        graph = self._make_graph(
            [('x', TensorProto.FLOAT, (3, 4, 5, 6, 7)),
             ('scale', TensorProto.FLOAT, (4,)),
             ('b', TensorProto.FLOAT, (4,))],
            [make_node('InstanceNormalization', ['x', 'scale', 'b'], ['out'])],
            [])
        self._assert_inferred(graph, [make_tensor_value_info('out', TensorProto.FLOAT, (3, 4, 5, 6, 7))])

    def test_global_maxpool(self):  # type: () -> None
        graph = self._make_graph(
            [("X", TensorProto.FLOAT, (5, 3, 4, 4))],
            [make_node("GlobalMaxPool", ["X"], ["Y"])],
            [])
        self._assert_inferred(graph, [make_tensor_value_info("Y", TensorProto.FLOAT, (5, 3, 1, 1))])

    def test_global_averagepool(self):  # type: () -> None
        graph = self._make_graph(
            [("X", TensorProto.FLOAT, (5, 3, 4, 4))],
            [make_node("GlobalAveragePool", ["X"], ["Y"])],
            [])
        self._assert_inferred(graph, [make_tensor_value_info("Y", TensorProto.FLOAT, (5, 3, 1, 1))])

    def test_global_lppool(self):  # type: () -> None
        graph = self._make_graph(
            [("X", TensorProto.FLOAT, (5, 3, 4, 4))],
            [make_node("GlobalLpPool", ["X"], ["Y"])],
            [])
        self._assert_inferred(graph, [make_tensor_value_info("Y", TensorProto.FLOAT, (5, 3, 1, 1))])

    def test_conv_transpose(self):  # type: () -> None
        graph = self._make_graph(
            [('X', TensorProto.FLOAT, (25, 48, 16, 16)),
             ('W', TensorProto.FLOAT, (48, 32, 3, 3))],
            [make_node('ConvTranspose', ['X', 'W'], 'Y', strides=[2, 2])],
            [])
        self._assert_inferred(graph, [make_tensor_value_info('Y', TensorProto.FLOAT, (25, 32, 33, 33))])

    def test_conv_transpose_with_pads(self):  # type: () -> None
        graph = self._make_graph(
            [('X', TensorProto.FLOAT, (25, 48, 16, 16)),
             ('W', TensorProto.FLOAT, (48, 32, 3, 3))],
            [make_node('ConvTranspose', ['X', 'W'], 'Y', strides=[2, 2], pads=[1, 1, 2, 2])],
            [])
        self._assert_inferred(graph, [make_tensor_value_info('Y', TensorProto.FLOAT, (25, 32, 30, 30))])

    def test_conv_transpose_with_output_shape(self):  # type: () -> None
        graph = self._make_graph(
            [('X', TensorProto.FLOAT, (25, 48, 16, 16)),
             ('W', TensorProto.FLOAT, (48, 32, 3, 3))],
            [make_node('ConvTranspose', ['X', 'W'], 'Y', strides=[2, 2], pads=[1, 1, 2, 2], output_shape=[36, 36])],
            [])
        self._assert_inferred(graph, [make_tensor_value_info('Y', TensorProto.FLOAT, (25, 32, 36, 36))])

    def test_conv_transpose_with_kernel_shape(self):  # type: () -> None
        graph = self._make_graph(
            [('X', TensorProto.FLOAT, (25, 48, 16, 16)),
             ('W', TensorProto.FLOAT, (48, 32, None, None))],
            [make_node('ConvTranspose', ['X', 'W'], 'Y', kernel_shape=[3, 3], strides=[2, 2], pads=[1, 1, 2, 2])],
            [])
        self._assert_inferred(graph, [make_tensor_value_info('Y', TensorProto.FLOAT, (25, 32, 30, 30))])

    def test_conv_transpose_with_dilations(self):  # type: () -> None
        graph = self._make_graph(
            [('X', TensorProto.FLOAT, (25, 48, 16, 16)),
             ('W', TensorProto.FLOAT, (48, 32, 3, 3))],
            [make_node('ConvTranspose', ['X', 'W'], 'Y', strides=[2, 2], pads=[1, 1, 2, 2], dilations=[3, 3])],
            [])
        self._assert_inferred(graph, [make_tensor_value_info('Y', TensorProto.FLOAT, (25, 32, 34, 34))])

    def test_conv_transpose_with_group(self):  # type: () -> None
        graph = self._make_graph(
            [('X', TensorProto.FLOAT, (25, 48, 16, 16)),
             ('W', TensorProto.FLOAT, (48, 32, 3, 3))],
            [make_node('ConvTranspose', ['X', 'W'], 'Y', strides=[2, 2], pads=[1, 1, 2, 2], group=2)],
            [])
        self._assert_inferred(graph, [make_tensor_value_info('Y', TensorProto.FLOAT, (25, 64, 30, 30))])

    def test_conv_transpose_with_group_and_output_shape(self):  # type: () -> None
        graph = self._make_graph(
            [('X', TensorProto.FLOAT, (25, 48, 16, 16)),
             ('W', TensorProto.FLOAT, (48, 32, 3, 3))],
            [make_node('ConvTranspose', ['X', 'W'], 'Y', strides=[2, 2], pads=[1, 1, 2, 2], group=2, output_shape=[36, 36])],
            [])
        self._assert_inferred(graph, [make_tensor_value_info('Y', TensorProto.FLOAT, (25, 64, 36, 36))])

    def test_mvn_function_output_shape(self):  # type: () -> None
        graph = self._make_graph(
            [('X', TensorProto.FLOAT, (25, 48, 16, 16))],
            [make_node('MeanVarianceNormalization', 'X', 'Y', axes=[0, 2, 3])],
            []
        )
        self._assert_inferred(graph, [make_tensor_value_info('Y', TensorProto.FLOAT, (25, 48, 16, 16))])

    def test_scan(self):    # type: () -> None
        batch_size = 1
        seq_len = 'sequence'
        input_size = 2
        loop_state_size = 3

        # can't use self._make_graph for the subgraph as it add more inputs for the Reshape operations it inserts.
        # this breaks the subgraph inferencing as it expects the number of inputs passed from Scan to match
        # the GraphProto, but Scan knows nothing about the additional inputs.
        input_value_infos = [make_tensor_value_info('loop_state_in', TensorProto.UNDEFINED, None),
                             make_tensor_value_info('input', TensorProto.UNDEFINED, None)]
        output_value_infos = [make_tensor_value_info('loop_state_out', TensorProto.UNDEFINED, None),
                              make_tensor_value_info('output', TensorProto.UNDEFINED, None)]

        subgraph = helper.make_graph(
            [make_node('Identity', ['loop_state_in'], ['loop_state_out']),
             make_node('Identity', ['input'], ['output'])],
            "subgraph",
            input_value_infos,
            output_value_infos
        )

        graph = self._make_graph(
            [('loop_state_orig', TensorProto.FLOAT, (batch_size, loop_state_size)),
             ('scan_input', TensorProto.FLOAT, (batch_size, seq_len, input_size))],
            [make_node('Scan', ['', 'loop_state_orig', 'scan_input'], ['loop_state_final', 'scan_output'],
                       num_scan_inputs=1, body=subgraph)],
            []
        )

        self._assert_inferred(
            graph,
            [make_tensor_value_info('loop_state_final', TensorProto.FLOAT, (batch_size, loop_state_size)),
             make_tensor_value_info('scan_output', TensorProto.FLOAT, (batch_size, seq_len, input_size))],
            opset_imports=[helper.make_opsetid("", 8)])

    def test_scan_opset9(self):    # type: () -> None
        seq_len = 'sequence'
        input_size = 2
        loop_state_size = 3

        # can't use self._make_graph for the subgraph as it add more inputs for the Reshape operations it inserts.
        # this breaks the subgraph inferencing as it expects the number of inputs passed from Scan to match
        # the GraphProto, but Scan knows nothing about the additional inputs.
        input_value_infos = [make_tensor_value_info('loop_state_in', TensorProto.UNDEFINED, None),
                             make_tensor_value_info('input', TensorProto.UNDEFINED, None)]
        output_value_infos = [make_tensor_value_info('loop_state_out', TensorProto.UNDEFINED, None),
                              make_tensor_value_info('output', TensorProto.UNDEFINED, None)]

        subgraph = helper.make_graph(
            [make_node('Identity', ['loop_state_in'], ['loop_state_out']),
             make_node('Identity', ['input'], ['output'])],
            "subgraph",
            input_value_infos,
            output_value_infos
        )

        graph = self._make_graph(
            [('loop_state_orig', TensorProto.FLOAT, (loop_state_size,)),
             ('scan_input', TensorProto.FLOAT, (seq_len, input_size))],
            [make_node('Scan', ['loop_state_orig', 'scan_input'], ['loop_state_final', 'scan_output'],
                       num_scan_inputs=1, body=subgraph)],
            []
        )

        self._assert_inferred(
            graph,
            [make_tensor_value_info('loop_state_final', TensorProto.FLOAT, (loop_state_size,)),
             make_tensor_value_info('scan_output', TensorProto.FLOAT, (seq_len, input_size))],
            opset_imports=[helper.make_opsetid("", 9)])

    def test_scan_opset9_axes(self):    # type: () -> None
        axis_0_len = 'axis0'
        seq_len = 'sequence'
        input_size = 2
        loop_state_size = 3

        # can't use self._make_graph for the subgraph as it add more inputs for the Reshape operations it inserts.
        # this breaks the subgraph inferencing as it expects the number of inputs passed from Scan to match
        # the GraphProto, but Scan knows nothing about the additional inputs.
        input_value_infos = [make_tensor_value_info('loop_state_in', TensorProto.UNDEFINED, None),
                             make_tensor_value_info('input', TensorProto.UNDEFINED, None)]
        output_value_infos = [make_tensor_value_info('loop_state_out', TensorProto.UNDEFINED, None),
                              make_tensor_value_info('output', TensorProto.UNDEFINED, None)]

        subgraph = helper.make_graph(
            [make_node('Identity', ['loop_state_in'], ['loop_state_out']),
             make_node('Identity', ['input'], ['output'])],
            "subgraph",
            input_value_infos,
            output_value_infos
        )

        graph = self._make_graph(
            [('loop_state_orig', TensorProto.FLOAT, (loop_state_size,)),
             ('scan_input', TensorProto.FLOAT, (axis_0_len, seq_len, input_size))],
            [make_node('Scan', ['loop_state_orig', 'scan_input'], ['loop_state_final', 'scan_output'],
                       num_scan_inputs=1, body=subgraph, scan_input_axes=[1])],
            []
        )

        self._assert_inferred(
            graph,
            [make_tensor_value_info('loop_state_final', TensorProto.FLOAT, (loop_state_size,)),
             make_tensor_value_info('scan_output', TensorProto.FLOAT, (seq_len, axis_0_len, input_size))],
            opset_imports=[helper.make_opsetid("", 9)])

    def test_scan_opset9_output_axes(self):    # type: () -> None
        axis_0_len = 'axis0'
        seq_len = 'sequence'
        input_size = 2
        loop_state_size = 3

        input_value_infos = [make_tensor_value_info('loop_state_in', TensorProto.UNDEFINED, None),
                             make_tensor_value_info('input', TensorProto.UNDEFINED, None)]
        output_value_infos = [make_tensor_value_info('loop_state_out', TensorProto.UNDEFINED, None),
                              make_tensor_value_info('output', TensorProto.UNDEFINED, None)]

        subgraph = helper.make_graph(
            [make_node('Identity', ['loop_state_in'], ['loop_state_out']),
             make_node('Identity', ['input'], ['output'])],
            "subgraph",
            input_value_infos,
            output_value_infos
        )

        graph = self._make_graph(
            [('loop_state_orig', TensorProto.FLOAT, (loop_state_size,)),
             ('scan_input', TensorProto.FLOAT, (axis_0_len, seq_len, input_size))],
            [make_node('Scan', ['loop_state_orig', 'scan_input'], ['loop_state_final', 'scan_output'],
                       num_scan_inputs=1, body=subgraph, scan_input_axes=[1], scan_output_axes=[1])],
            []
        )

        self._assert_inferred(
            graph,
            [make_tensor_value_info('loop_state_final', TensorProto.FLOAT, (loop_state_size,)),
             make_tensor_value_info('scan_output', TensorProto.FLOAT, (axis_0_len, seq_len, input_size))],
            opset_imports=[helper.make_opsetid("", 9)])

    def test_scan_opset9_negative_axes(self):    # type: () -> None
        axis_0_len = 'axis0'
        seq_len = 'sequence'
        input_size = 2
        loop_state_size = 3

        input_value_infos = [make_tensor_value_info('loop_state_in', TensorProto.UNDEFINED, None),
                             make_tensor_value_info('input', TensorProto.UNDEFINED, None)]
        output_value_infos = [make_tensor_value_info('loop_state_out', TensorProto.UNDEFINED, None),
                              make_tensor_value_info('output', TensorProto.UNDEFINED, None)]

        subgraph = helper.make_graph(
            [make_node('Identity', ['loop_state_in'], ['loop_state_out']),
             make_node('Identity', ['input'], ['output'])],
            "subgraph",
            input_value_infos,
            output_value_infos
        )

        graph = self._make_graph(
            [('loop_state_orig', TensorProto.FLOAT, (loop_state_size,)),
             ('scan_input', TensorProto.FLOAT, (axis_0_len, seq_len, input_size))],
            [make_node('Scan', ['loop_state_orig', 'scan_input'], ['loop_state_final', 'scan_output'],
                       num_scan_inputs=1, body=subgraph, scan_input_axes=[-2], scan_output_axes=[-2])],
            []
        )

        self._assert_inferred(
            graph,
            [make_tensor_value_info('loop_state_final', TensorProto.FLOAT, (loop_state_size,)),
             make_tensor_value_info('scan_output', TensorProto.FLOAT, (axis_0_len, seq_len, input_size))],
            opset_imports=[helper.make_opsetid("", 9)])

    def test_if(self):  # type: () -> None

        # Create a simple If node where the 'then' subgraph adds to the current value, and the 'else' subgraph
        # subtracts.
        # can't use self._make_graph for the subgraphs as that add more inputs for the Reshape operations it inserts.
        # this breaks the subgraph inferencing as it expects the subgraphs to have zero inputs
        then_subgraph = helper.make_graph(
            [make_node('Add', ['current_value', 'add_value'], ['then_output'])],
            "then_subgraph",
            [],  # no inputs
            [make_tensor_value_info('then_output', TensorProto.UNDEFINED, None)],
        )

        else_subgraph = helper.make_graph(
            [make_node('Sub', ['current_value', 'sub_value'], ['else_output'])],
            "else_subgraph",
            [],  # no inputs
            [make_tensor_value_info('else_output', TensorProto.UNDEFINED, None)],
        )

        graph = self._make_graph(
            [('cond', TensorProto.BOOL, (1,)),
             ('current_value', TensorProto.FLOAT, (1,)),
             ('add_value', TensorProto.FLOAT, (1,)),
             ('sub_value', TensorProto.FLOAT, (1,))],
            [make_node('If', ['cond'], ['if_output'],
                       then_branch=then_subgraph, else_branch=else_subgraph)],
            []
        )

        self._assert_inferred(graph, [make_tensor_value_info('if_output', TensorProto.FLOAT, (1,))])

    def test_maxunpool_shape_without_output_shape(self):  # type: () -> None
        graph = self._make_graph(
            [('xT', TensorProto.FLOAT, (1, 1, 2, 2)),
             ('xI', TensorProto.FLOAT, (1, 1, 2, 2))],
            [make_node('MaxUnpool', ['xT', 'xI'], 'Y', kernel_shape=[2, 2], strides=[2, 2])],
            [])
        self._assert_inferred(graph, [make_tensor_value_info('Y', TensorProto.FLOAT, (1, 1, 4, 4))])

    def test_maxunpool_shape_with_output_shape(self):  # type: () -> None
        graph = self._make_graph(
            [('xT', TensorProto.FLOAT, (1, 1, 2, 2)),
             ('xI', TensorProto.FLOAT, (1, 1, 2, 2)),
             ('output_shape', TensorProto.FLOAT, (4, ))],
            [make_node('MaxUnpool', ['xT', 'xI', 'output_shape'], 'Y', kernel_shape=[2, 2], strides=[2, 2])],
            [make_tensor_value_info("Y", TensorProto.FLOAT, None)])
        self._assert_inferred(graph, [make_tensor_value_info("Y", TensorProto.FLOAT, None)])

    def test_onehot_without_axis(self):  # type: () -> None
        graph = self._make_graph(
            [('indices', TensorProto.INT64, (2, 2)),
             ('depth', TensorProto.INT64, ()),
             ('values', TensorProto.FLOAT, (2, ))],
            [make_node('OneHot', ['indices', 'depth', 'values'], 'Y')],
            [])
        self._assert_inferred(graph, [make_tensor_value_info('Y', TensorProto.FLOAT, (2, 2, None))])  # type: ignore

    def test_onehot_with_axis(self):  # type: () -> None
        graph = self._make_graph(
            [('indices', TensorProto.INT64, (2, 3, 5)),
             ('depth', TensorProto.INT64, (1, )),
             ('values', TensorProto.FLOAT, (2, ))],
            [make_node('OneHot', ['indices', 'depth', 'values'], 'Y', axis=1)],
            [])
        self._assert_inferred(graph, [make_tensor_value_info('Y', TensorProto.FLOAT, (2, None, 3, 5))])  # type: ignore

    def test_loop(self):    # type: () -> None
        # can't use self._make_graph for the subgraph as it add more inputs for the Reshape operations it inserts.
        # this breaks the subgraph inferencing as it expects the number of inputs passed from Loop to match
        # the GraphProto, but Loop knows nothing about the additional inputs.
        input_value_infos = [make_tensor_value_info('iter_num_in', TensorProto.INT64, (1,)),
                             make_tensor_value_info('cond_in', TensorProto.UNDEFINED, None),
                             make_tensor_value_info('loop_state_in', TensorProto.UNDEFINED, ())]
        output_value_infos = [make_tensor_value_info('cond_out', TensorProto.UNDEFINED, None),
                              make_tensor_value_info('loop_state_out', TensorProto.UNDEFINED, None),
                              make_tensor_value_info('output', TensorProto.FLOAT, (3,))]

        subgraph = helper.make_graph(
            [make_node('Identity', ['cond_in'], ['cond_out']),
             make_node('Identity', ['loop_state_in'], ['loop_state_out']),
             make_node('Identity', ['outer_scope_input'], ['output'])],
            "subgraph",
            input_value_infos,
            output_value_infos
        )

        graph = self._make_graph(
            [('max_trip_count', TensorProto.INT64, (1,)),
             ('cond_orig', TensorProto.FLOAT, (1,)),
             ('loop_state_orig', TensorProto.FLOAT, (2,)),
             ('outer_scope_input', TensorProto.FLOAT, (3,))],
            [make_node('Loop', ['max_trip_count', 'cond_orig', 'loop_state_orig'], ['loop_state_final', 'loop_output'],
                       body=subgraph)],
            []
        )

        self._assert_inferred(
            graph,
            [make_tensor_value_info('loop_state_final', TensorProto.FLOAT, None),  # shape may change between iterations
             make_tensor_value_info('loop_output', TensorProto.FLOAT, (None, 3))])  # type: ignore

    def test_loop_no_state(self):    # type: () -> None
        input_value_infos = [make_tensor_value_info('iter_num_in', TensorProto.INT64, (1,)),
                             make_tensor_value_info('cond_in', TensorProto.UNDEFINED, None)]
        output_value_infos = [make_tensor_value_info('cond_out', TensorProto.UNDEFINED, None),
                              make_tensor_value_info('output', TensorProto.FLOAT, (3,))]

        subgraph = helper.make_graph(
            [make_node('Identity', ['cond_in'], ['cond_out']),
             make_node('Identity', ['outer_scope_input'], ['output'])],
            "subgraph",
            input_value_infos,
            output_value_infos
        )

        graph = self._make_graph(
            [('max_trip_count', TensorProto.INT64, (1,)),
             ('cond_orig', TensorProto.FLOAT, (1,)),
             ('outer_scope_input', TensorProto.FLOAT, (3,))],
            [make_node('Loop', ['max_trip_count', 'cond_orig'], ['loop_output'],
                       body=subgraph)],
            []
        )

        self._assert_inferred(
            graph,
            [make_tensor_value_info('loop_output', TensorProto.FLOAT, (None, 3))])  # type: ignore

    def test_constantofshape_with_input_shape(self):  # type: () -> None
        graph = self._make_graph([],
            [make_node("Constant", [], ['shape'],
                       value=make_tensor('shape', TensorProto.INT64, (3,), (3, 4, 5))),
             make_node("ConstantOfShape", ['shape'], ['y'], value=make_tensor('value', TensorProto.INT32, (1, ), (2, )))],
            [])
        self._assert_inferred(graph,
            [make_tensor_value_info('shape', TensorProto.INT64, (3,)),
             make_tensor_value_info('y', TensorProto.INT32, (3, 4, 5))])  # type: ignore

    def test_constantofshape_without_input_shape(self):  # type: () -> None
        graph = self._make_graph([('shape', TensorProto.INT64, (3, ))],
            [make_node("ConstantOfShape", ['shape'], ['y'], value=make_tensor('value', TensorProto.UINT8, (1, ), (2, )))],
            [])
        self._assert_inferred(graph,
            [make_tensor_value_info('y', TensorProto.UINT8, (None, None, None))])  # type: ignore

    def test_convinteger(self):  # type: () -> None
        graph = self._make_graph(
            [('x', TensorProto.UINT8, (3, 4, 5, 6, 7)),
             ('y', TensorProto.UINT8, (5, 4, 2, 4, 3))],
            [make_node('ConvInteger', ['x', 'y'], 'z', pads=[0, 1, 1, 0, 0, 1], dilations=[1, 2, 2], strides=[1, 1, 2])],
            [])
        self._assert_inferred(graph, [make_tensor_value_info('z', TensorProto.INT32, (3, 5, 4, 1, 3))])

    def test_convinetger_dilations(self):  # type: () -> None
        graph = self._make_graph(
            [('x', TensorProto.UINT8, (30, 4, 8, 8, 8)),
             ('y', TensorProto.INT8, (50, 4, 3, 3, 3)),
             ('x_zero_point', TensorProto.UINT8, ()),
             ('y_zero_point', TensorProto.UINT8, ())],
            [make_node('ConvInteger', ['x', 'y', 'x_zero_point', 'y_zero_point'], 'z', dilations=[1, 2, 3])],
            [])
        self._assert_inferred(graph, [make_tensor_value_info('z', TensorProto.INT32, (30, 50, 6, 4, 2))])

    def test_convinteger_strides(self):  # type: () -> None
        graph = self._make_graph(
            [('x', TensorProto.INT8, (30, 4, 8, 8, 8)),
             ('y', TensorProto.INT8, (50, 4, 3, 3, 3)),
             ('x_zero_point', TensorProto.UINT8, ()),
             ('y_zero_point', TensorProto.UINT8, ())],
            [make_node('ConvInteger', ['x', 'y', 'x_zero_point', 'y_zero_point'], 'z', strides=[1, 2, 3])],
            [])
        self._assert_inferred(graph, [make_tensor_value_info('z', TensorProto.INT32, (30, 50, 6, 3, 2))])

    def test_convineteger_pads(self):  # type: () -> None
        graph = self._make_graph(
            [('x', TensorProto.UINT8, (30, 4, 7, 6, 4)),
             ('y', TensorProto.INT8, (50, 4, 3, 3, 3))],
            [make_node('ConvInteger', ['x', 'y'], 'z', pads=[1, 1, 2, 0, 1, 2])],
            [])
        self._assert_inferred(graph, [make_tensor_value_info('z', TensorProto.INT32, (30, 50, 6, 6, 6))])

    def test_convineteger_group(self):  # type: () -> None
        graph = self._make_graph(
            [('x', TensorProto.INT8, (30, 4, 8, 8, 8)),
             ('y', TensorProto.INT8, (4, 1, 8, 8, 8))],
            [make_node('ConvInteger', ['x', 'y'], 'z', group=4)],
            [])
        self._assert_inferred(graph, [make_tensor_value_info('z', TensorProto.INT32, (30, 4, 1, 1, 1))])

    def test_convineteger_partial_missing_shape(self):  # type: () -> None
        graph = self._make_graph(
            [('x', TensorProto.UINT8, (30, 4, None, 6, 4)),
             ('y', TensorProto.UINT8, (50, 4, 3, 3, 3)),
             ('x_zero_point', TensorProto.UINT8, ()),
             ('y_zero_point', TensorProto.UINT8, ())],
            [make_node('ConvInteger', ['x', 'y', 'x_zero_point', 'y_zero_point'], 'z', pads=[1, 1, 2, 0, 1, 2])],
            [])
        self._assert_inferred(graph, [make_tensor_value_info('z', TensorProto.INT32, (30, 50, None, 6, 6))])  # type: ignore

    def test_convineteger_partial_missing_weight_shape(self):  # type: () -> None
        graph = self._make_graph(
            [('x', TensorProto.UINT8, (30, 4, 7, 6, 4)),
             ('y', TensorProto.UINT8, (50, 4, None, 3, 3))],
            [make_node('ConvInteger', ['x', 'y'], 'z', pads=[1, 1, 2, 0, 1, 2])],
            [])
        self._assert_inferred(graph, [make_tensor_value_info('z', TensorProto.INT32, None)])

    def test_qlinearconv(self):  # type: () -> None
        graph = self._make_graph(
            [('x', TensorProto.UINT8, (3, 4, 5, 6, 7)),
             ('x_scale', TensorProto.FLOAT, ()),
             ('x_zero_point', TensorProto.UINT8, ()),
             ('w', TensorProto.UINT8, (5, 4, 2, 4, 3)),
             ('w_scale', TensorProto.FLOAT, ()),
             ('w_zero_point', TensorProto.UINT8, ()),
             ('y_scale', TensorProto.FLOAT, ()),
             ('y_zero_point', TensorProto.UINT8, ())],
            [make_node('QLinearConv', ['x', 'x_scale', 'x_zero_point', 'w', 'w_scale', 'w_zero_point', 'y_scale', 'y_zero_point'], 'y', pads=[0, 1, 1, 0, 0, 1], dilations=[1, 2, 2], strides=[1, 1, 2])],
            [])
        self._assert_inferred(graph, [make_tensor_value_info('y', TensorProto.UINT8, (3, 5, 4, 1, 3))])

    def test_qlinearconv_dilations(self):  # type: () -> None
        graph = self._make_graph(
            [('x', TensorProto.UINT8, (30, 4, 8, 8, 8)),
             ('x_scale', TensorProto.FLOAT, ()),
             ('x_zero_point', TensorProto.UINT8, ()),
             ('w', TensorProto.UINT8, (50, 4, 3, 3, 3)),
             ('w_scale', TensorProto.FLOAT, ()),
             ('w_zero_point', TensorProto.UINT8, ()),
             ('y_scale', TensorProto.FLOAT, ()),
             ('y_zero_point', TensorProto.UINT8, ())],
            [make_node('QLinearConv', ['x', 'x_scale', 'x_zero_point', 'w', 'w_scale', 'w_zero_point', 'y_scale', 'y_zero_point'], 'y', dilations=[1, 2, 3])],
            [])
        self._assert_inferred(graph, [make_tensor_value_info('y', TensorProto.UINT8, (30, 50, 6, 4, 2))])

    def test_qlinearconv_strides(self):  # type: () -> None
        graph = self._make_graph(
            [('x', TensorProto.INT8, (30, 4, 8, 8, 8)),
             ('x_scale', TensorProto.FLOAT, ()),
             ('x_zero_point', TensorProto.INT8, ()),
             ('w', TensorProto.INT8, (50, 4, 3, 3, 3)),
             ('w_scale', TensorProto.FLOAT, ()),
             ('w_zero_point', TensorProto.INT8, ()),
             ('y_scale', TensorProto.FLOAT, ()),
             ('y_zero_point', TensorProto.INT8, ())],
            [make_node('QLinearConv', ['x', 'x_scale', 'x_zero_point', 'w', 'w_scale', 'w_zero_point', 'y_scale', 'y_zero_point'], 'y', strides=[1, 2, 3])],
            [])
        self._assert_inferred(graph, [make_tensor_value_info('y', TensorProto.INT8, (30, 50, 6, 3, 2))])

    def test_qlinearconv_pads(self):  # type: () -> None
        graph = self._make_graph(
            [('x', TensorProto.UINT8, (30, 4, 7, 6, 4)),
             ('x_scale', TensorProto.FLOAT, ()),
             ('x_zero_point', TensorProto.UINT8, ()),
             ('w', TensorProto.INT8, (50, 4, 3, 3, 3)),
             ('w_scale', TensorProto.FLOAT, ()),
             ('w_zero_point', TensorProto.INT8, ()),
             ('y_scale', TensorProto.FLOAT, ()),
             ('y_zero_point', TensorProto.UINT8, ())],
            [make_node('QLinearConv', ['x', 'x_scale', 'x_zero_point', 'w', 'w_scale', 'w_zero_point', 'y_scale', 'y_zero_point'], 'y', pads=[1, 1, 2, 0, 1, 2])],
            [])
        self._assert_inferred(graph, [make_tensor_value_info('y', TensorProto.UINT8, (30, 50, 6, 6, 6))])

    def test_qlinearconv_group(self):  # type: () -> None
        graph = self._make_graph(
            [('x', TensorProto.INT8, (30, 4, 8, 8, 8)),
             ('x_scale', TensorProto.FLOAT, ()),
             ('x_zero_point', TensorProto.INT8, ()),
             ('w', TensorProto.INT8, (4, 1, 8, 8, 8)),
             ('w_scale', TensorProto.FLOAT, ()),
             ('w_zero_point', TensorProto.INT8, ()),
             ('y_scale', TensorProto.FLOAT, ()),
             ('y_zero_point', TensorProto.INT8, ())],
            [make_node('QLinearConv', ['x', 'x_scale', 'x_zero_point', 'w', 'w_scale', 'w_zero_point', 'y_scale', 'y_zero_point'], 'y', group=4)],
            [])
        self._assert_inferred(graph, [make_tensor_value_info('y', TensorProto.INT8, (30, 4, 1, 1, 1))])

    def test_qlinearconv_partial_missing_shape(self):  # type: () -> None
        graph = self._make_graph(
            [('x', TensorProto.UINT8, (30, 4, None, 6, 4)),
             ('x_scale', TensorProto.FLOAT, ()),
             ('x_zero_point', TensorProto.UINT8, ()),
             ('w', TensorProto.UINT8, (50, 4, 3, 3, 3)),
             ('w_scale', TensorProto.FLOAT, ()),
             ('w_zero_point', TensorProto.UINT8, ()),
             ('y_scale', TensorProto.FLOAT, ()),
             ('y_zero_point', TensorProto.UINT8, ())],
            [make_node('QLinearConv', ['x', 'x_scale', 'x_zero_point', 'w', 'w_scale', 'w_zero_point', 'y_scale', 'y_zero_point'], 'y', pads=[1, 1, 2, 0, 1, 2])],
            [])
        self._assert_inferred(graph, [make_tensor_value_info('y', TensorProto.UINT8, (30, 50, None, 6, 6))])  # type: ignore

    def test_qlinearconv_partial_missing_weight_shape(self):  # type: () -> None
        graph = self._make_graph(
            [('x', TensorProto.UINT8, (30, 4, 7, 6, 4)),
             ('x_scale', TensorProto.FLOAT, ()),
             ('x_zero_point', TensorProto.UINT8, ()),
             ('w', TensorProto.UINT8, (50, 4, None, 3, 3)),
             ('w_scale', TensorProto.FLOAT, ()),
             ('w_zero_point', TensorProto.UINT8, ()),
             ('y_scale', TensorProto.FLOAT, ()),
             ('y_zero_point', TensorProto.UINT8, ())],
            [make_node('QLinearConv', ['x', 'x_scale', 'x_zero_point', 'w', 'w_scale', 'w_zero_point', 'y_scale', 'y_zero_point'], 'y', pads=[1, 1, 2, 0, 1, 2])],
            [])
        self._assert_inferred(graph, [make_tensor_value_info('y', TensorProto.UINT8, None)])

    def _make_qlinearmatmul_test(self, shape1, shape2):  # type: (Sequence[int], Sequence[int]) -> None
        expected_out_shape = np.matmul(np.arange(np.product(shape1)).reshape(shape1),
                                       np.arange(np.product(shape2)).reshape(shape2)).shape
        graph = self._make_graph(
            [('a', TensorProto.UINT8, shape1),
             ('a_scale', TensorProto.FLOAT, ()),
             ('a_zero_point', TensorProto.UINT8, ()),
             ('b', TensorProto.UINT8, shape2),
             ('b_scale', TensorProto.FLOAT, ()),
             ('b_zero_point', TensorProto.UINT8, ()),
             ('y_scale', TensorProto.FLOAT, ()),
             ('y_zero_point', TensorProto.UINT8, ())],
            [make_node('QLinearMatMul', ['a', 'a_scale', 'a_zero_point', 'b', 'b_scale', 'b_zero_point', 'y_scale', 'y_zero_point'], ['y'])],
            [])
        self._assert_inferred(graph, [make_tensor_value_info('y', TensorProto.UINT8, expected_out_shape)])

    def test_qlinearmatmul(self):  # type: () -> None
        self._make_qlinearmatmul_test((3,), (3,))
        self._make_qlinearmatmul_test((4, 2), (2, 4))
        self._make_qlinearmatmul_test((2,), (2, 3))
        self._make_qlinearmatmul_test((4, 2), (2,))
        self._make_qlinearmatmul_test((5, 1, 4, 2), (1, 3, 2, 3))
        self._make_qlinearmatmul_test((4, 2), (3, 2, 3))

    def _make_qlinearmatmul_test_allow_unknown(self, shape1, shape2, expected_out_shape):  # type: (Any, Any, Any) -> None
        graph = self._make_graph(
            [('a', TensorProto.UINT8, shape1),
             ('a_scale', TensorProto.FLOAT, ()),
             ('a_zero_point', TensorProto.UINT8, ()),
             ('b', TensorProto.UINT8, shape2),
             ('b_scale', TensorProto.FLOAT, ()),
             ('b_zero_point', TensorProto.UINT8, ()),
             ('y_scale', TensorProto.FLOAT, ()),
             ('y_zero_point', TensorProto.UINT8, ())],
            [make_node('QLinearMatMul', ['a', 'a_scale', 'a_zero_point', 'b', 'b_scale', 'b_zero_point', 'y_scale', 'y_zero_point'], ['y'])],
            [])
        self._assert_inferred(graph, [make_tensor_value_info('y', TensorProto.UINT8, expected_out_shape)])

    def test_qlinearmatmul_allow_unknown(self):  # type: () -> None
        self._make_qlinearmatmul_test_allow_unknown((None,), (None,), ())
        self._make_qlinearmatmul_test_allow_unknown((3,), (None,), ())
        self._make_qlinearmatmul_test_allow_unknown((2,), (2, "a"), ("a",))
        self._make_qlinearmatmul_test_allow_unknown((4, 2), (2, "a"), (4, "a"))
        self._make_qlinearmatmul_test_allow_unknown((4, None), (2, "a"), (4, "a"))
        self._make_qlinearmatmul_test_allow_unknown((4, None), (None, "a"), (4, "a"))
        self._make_qlinearmatmul_test_allow_unknown((1, 4, 2), ("a", 2, 5), ("a", 4, 5))
        self._make_qlinearmatmul_test_allow_unknown((1, 3, 4, 2), ("a", 2, 5), (1, 3, 4, 5))
        self._make_qlinearmatmul_test_allow_unknown(None, ("a", 2, 5), None)
        self._make_qlinearmatmul_test_allow_unknown(None, None, None)

    def _make_matmulinteger_test(self, shape1, shape2):  # type: (Sequence[int], Sequence[int]) -> None
        expected_out_shape = np.matmul(np.arange(np.product(shape1)).reshape(shape1),
                                       np.arange(np.product(shape2)).reshape(shape2)).shape
        graph = self._make_graph(
            [('A', TensorProto.UINT8, shape1),
             ('B', TensorProto.UINT8, shape2),
             ('a_zero_point', TensorProto.UINT8, ()),
             ('b_zero_point', TensorProto.UINT8, ())],
            [make_node('MatMulInteger', ['A', 'B', 'a_zero_point', 'b_zero_point'], ['Y'])],
            [])
        self._assert_inferred(graph, [make_tensor_value_info('Y', TensorProto.INT32, expected_out_shape)])

    def test_matmulinteger(self):  # type: () -> None
        self._make_matmulinteger_test((2,), (2,))
        self._make_matmulinteger_test((1, 2), (2, 3))
        self._make_matmulinteger_test((2,), (2, 3))
        self._make_matmulinteger_test((4, 2), (2,))
        self._make_matmulinteger_test((5, 1, 4, 2), (1, 3, 2, 3))
        self._make_matmulinteger_test((4, 2), (3, 2, 3))

    def test_quantizelinear(self):  # type: () -> None
        graph = self._make_graph(
            [('x', TensorProto.FLOAT, (30, 4, 5)),
             ('y_scale', TensorProto.FLOAT, ()),
             ('y_zero_point', TensorProto.UINT8, ())],
            [make_node('QuantizeLinear', ['x', 'y_scale', 'y_zero_point'], ['y'])],
            [])
        self._assert_inferred(graph, [make_tensor_value_info('y', TensorProto.UINT8, (30, 4, 5))])

    def test_dequantizelinear(self):  # type: () -> None
        graph = self._make_graph(
            [('x', TensorProto.UINT8, (30, 4, 5)),
             ('x_scale', TensorProto.FLOAT, ()),
             ('x_zero_point', TensorProto.UINT8, ())],
            [make_node('DequantizeLinear', ['x', 'x_scale', 'x_zero_point'], ['y'])],
            [])
        self._assert_inferred(graph, [make_tensor_value_info('y', TensorProto.FLOAT, (30, 4, 5))])

    def test_reversesequence(self):  # type: () -> None
        graph = self._make_graph(
            [('x', TensorProto.FLOAT, (4, 5, 6)),
             ('sequence_lens', TensorProto.INT64, (5,))],
            [make_node('ReverseSequence', ['x', 'sequence_lens'], ['y'])],
            [])
        self._assert_inferred(graph, [make_tensor_value_info('y', TensorProto.FLOAT, (4, 5, 6))])

<<<<<<< HEAD
    def test_momentum(self):  # type: () -> None
        graph = self._make_graph(
            [('R', TensorProto.FLOAT, ()),  # scalar's shape is ()
             ('T', TensorProto.INT64, ()),  # scalar's shape is ()
             ('X', TensorProto.FLOAT, (1, 2)),
             ('G', TensorProto.FLOAT, (1, 2)),
             ('V', TensorProto.FLOAT, (1, 2))],
            [make_node('Momentum', ['R', 'T', 'X', 'G', 'V'], ['X_new', 'V_new'],
             alpha=0.9, beta=1.0, norm_coefficient=0.02, mode='standard')],
            [])
        self._assert_inferred(graph,
            [make_tensor_value_info('X_new', TensorProto.FLOAT, (1, 2)),
             make_tensor_value_info('V_new', TensorProto.FLOAT, (1, 2))])

    def test_momentum_multiple(self):  # type: () -> None
        graph = self._make_graph(
            [('R', TensorProto.FLOAT, ()),  # scalar's shape is ()
             ('T', TensorProto.INT64, ()),  # scalar's shape is ()
             ('X1', TensorProto.FLOAT, (1, 2)),
             ('X2', TensorProto.FLOAT, (3, 4)),
             ('G1', TensorProto.FLOAT, (1, 2)),
             ('G2', TensorProto.FLOAT, (3, 4)),
             ('V1', TensorProto.FLOAT, (1, 2)),
             ('V2', TensorProto.FLOAT, (3, 4))],
            [make_node('Momentum', ['R', 'T', 'X1', 'X2', 'G1', 'G2', 'V1', 'V2'],
             ['X1_new', 'X2_new', 'V1_new', 'V2_new'],
             alpha=0.9, beta=1.0, norm_coefficient=0.02, mode='nesterov')],
            [])
        self._assert_inferred(graph,
            [make_tensor_value_info('X1_new', TensorProto.FLOAT, (1, 2)),
             make_tensor_value_info('X2_new', TensorProto.FLOAT, (3, 4)),
             make_tensor_value_info('V1_new', TensorProto.FLOAT, (1, 2)),
             make_tensor_value_info('V2_new', TensorProto.FLOAT, (3, 4))])
=======
    def test_unique_without_axis(self):  # type: () -> None
        graph = self._make_graph(
            [('X', TensorProto.FLOAT, (2, 4, 2))],
            [make_node('Unique', ['X'], ['Y', 'indices', 'inverse_indices', 'counts'])],
            [])
        self._assert_inferred(graph, [make_tensor_value_info('Y', TensorProto.FLOAT, (None,)),  # type: ignore
                                      make_tensor_value_info('indices', TensorProto.INT64, (None,)),  # type: ignore
                                      make_tensor_value_info('inverse_indices', TensorProto.INT64, (None,)),  # type: ignore
                                      make_tensor_value_info('counts', TensorProto.INT64, (None,))])  # type: ignore

    def test_unique_with_axis(self):  # type: () -> None
        graph = self._make_graph(
            [('X', TensorProto.FLOAT, (2, 4, 2))],
            [make_node('Unique', ['X'], ['Y', 'indices', 'inverse_indices', 'counts'], axis=1)],
            [])
        self._assert_inferred(graph, [make_tensor_value_info('Y', TensorProto.FLOAT, (2, None, 2)),  # type: ignore
                                      make_tensor_value_info('indices', TensorProto.INT64, (None,)),  # type: ignore
                                      make_tensor_value_info('inverse_indices', TensorProto.INT64, (None,)),  # type: ignore
                                      make_tensor_value_info('counts', TensorProto.INT64, (None,))])  # type: ignore

    def test_det(self):  # type: () -> None
        graph = self._make_graph(
            [('X', TensorProto.FLOAT, (3, 3))],
            [make_node('Det', ['X'], ['Y'])],
            [])
        self._assert_inferred(graph, [make_tensor_value_info('Y', TensorProto.FLOAT, ())])

        graph = self._make_graph(
            [('X', TensorProto.FLOAT, (4, 5, 6, 7, 7))],
            [make_node('Det', ['X'], ['Y'])],
            [])
        self._assert_inferred(graph, [make_tensor_value_info('Y', TensorProto.FLOAT, (4, 5, 6))])

    def test_tile(self):  # type: () -> None
        graph = self._make_graph(
            [('x', TensorProto.FLOAT, (4, 5, 6)),
             ('repeats', TensorProto.INT64, (3,))],
            [make_node('Tile', ['x', 'repeats'], ['y'])],
            [],
            initializer=[make_tensor('repeats', TensorProto.INT64, (3,), (1, 2, 3))])
        self._assert_inferred(graph, [make_tensor_value_info('y', TensorProto.FLOAT, (4, 10, 18))])

    def test_tile_raw_input_data(self):  # type: () -> None
        graph = self._make_graph(
            [('x', TensorProto.FLOAT, (4, 5, 6)),
             ('repeats', TensorProto.INT64, (3,))],
            [make_node('Tile', ['x', 'repeats'], ['y'])],
            [],
            initializer=[make_tensor('repeats', TensorProto.INT64, (3,),
                                     vals=np.array([1, 2, 3], dtype='<i8').tobytes(), raw=True)])  # Feed raw bytes (force little endian ordering like onnx standard) for test purpose
        self._assert_inferred(graph, [make_tensor_value_info('y', TensorProto.FLOAT, (4, 10, 18))])

    def test_tile_rank_inference(self):  # type: () -> None
        graph = self._make_graph(
            [('x', TensorProto.FLOAT, (4, 5, 6)),
             ('repeats', TensorProto.INT64, (3,))],
            [make_node('Tile', ['x', 'repeats'], ['y'])],
            [])
        self._assert_inferred(graph, [make_tensor_value_info('y', TensorProto.FLOAT, (None, None, None))])  # type: ignore

    def test_linearclassifier_1D_input(self):  # type: () -> None
        if ONNX_ML:
            graph = self._make_graph(
                [('x', TensorProto.FLOAT, (5,))],
                [make_node('LinearClassifier', ['x'], ['y', 'z'], domain='ai.onnx.ml', coefficients=[0.0008, -0.0008], intercepts=[2.0, 2.0], classlabels_ints=[1, 2])],
                [])
            self._assert_inferred(graph, [make_tensor_value_info('y', TensorProto.INT64, (1,)),
                                          make_tensor_value_info('z', TensorProto.FLOAT, (1, 2))],
                                          opset_imports=[make_opsetid('ai.onnx.ml', 1), make_opsetid('', 11)])

    def test_linearclassifier_2D_input(self):  # type: () -> None
        if ONNX_ML:
            graph = self._make_graph(
                [('x', TensorProto.FLOAT, (4, 5))],
                [make_node('LinearClassifier', ['x'], ['y', 'z'], domain='ai.onnx.ml', coefficients=[0.1, 0.2, 0.3, 0.4, 0.5, 0.6], intercepts=[2.0, 2.0, 3.0], classlabels_ints=[1, 2, 3])],
                [])
            self._assert_inferred(graph, [make_tensor_value_info('y', TensorProto.INT64, (4,)),
                                          make_tensor_value_info('z', TensorProto.FLOAT, (4, 3))],
                                          opset_imports=[make_opsetid('ai.onnx.ml', 1), make_opsetid('', 11)])

    def test_roialign_symbolic(self):   # type: () -> None
        graph = self._make_graph(
            [('x', TensorProto.FLOAT, ('N', 'C', 'H', 'W')),
             ('rois', TensorProto.FLOAT, ('num_rois', 4)),
             ('batch_indices', TensorProto.INT64, ('num_rois',))],
            [make_node('RoiAlign', ['x', 'rois', 'batch_indices'], ['y'], output_height=10, output_width=5)],
            [])
        self._assert_inferred(graph, [make_tensor_value_info('y', TensorProto.FLOAT, ('num_rois', 'C', 10, 5))])  # type: ignore

    def test_roialign_symbolic_defaults(self):   # type: () -> None
        graph = self._make_graph(
            [('x', TensorProto.FLOAT, ('N', 'C', 'H', 'W')),
             ('rois', TensorProto.FLOAT, ('num_rois', 4)),
             ('batch_indices', TensorProto.INT64, ('num_rois',))],
            [make_node('RoiAlign', ['x', 'rois', 'batch_indices'], ['y'])],
            [])
        self._assert_inferred(graph, [make_tensor_value_info('y', TensorProto.FLOAT, ('num_rois', 'C', 1, 1))])  # type: ignore

    def test_roialign_num_rois(self):   # type: () -> None
        graph = self._make_graph(
            [('x', TensorProto.FLOAT, ('N', 'C', 'H', 'W')),
             ('rois', TensorProto.FLOAT, ('num_rois', 4)),
             ('batch_indices', TensorProto.INT64, (15,))],
            [make_node('RoiAlign', ['x', 'rois', 'batch_indices'], ['y'])],
            [])
        self._assert_inferred(graph, [make_tensor_value_info('y', TensorProto.FLOAT, (15, 'C', 1, 1))])  # type: ignore

    def test_label_encoder_string_int64(self):  # type: () -> None
        if ONNX_ML:
            string_list = ['A', 'm', 'y']
            float_list = [94.17, 36.00]
            int64_list = [12, 28, 86]
            graph = self._make_graph(
                [('x', TensorProto.STRING, (6, 1))],
                [make_node('LabelEncoder', ['x'], ['y'], domain='ai.onnx.ml',
                           keys_strings=string_list, values_int64s=int64_list)], [])
            self._assert_inferred(graph, [make_tensor_value_info('y', TensorProto.INT64, (6, 1))],
                                          opset_imports=[make_opsetid('ai.onnx.ml', 2), make_opsetid('', 11)])

            graph = self._make_graph(
                [('x', TensorProto.INT64, (2, 3))],
                [make_node('LabelEncoder', ['x'], ['y'], domain='ai.onnx.ml',
                           keys_int64s=int64_list, values_strings=string_list)], [])
            self._assert_inferred(graph, [make_tensor_value_info('y', TensorProto.STRING, (2, 3))],
                                  opset_imports=[make_opsetid('ai.onnx.ml', 2), make_opsetid('', 11)])

            graph = self._make_graph(
                [('x', TensorProto.FLOAT, (2,))],
                [make_node('LabelEncoder', ['x'], ['y'], domain='ai.onnx.ml',
                           keys_floats=float_list, values_int64s=int64_list)], [])
            self._assert_inferred(graph, [make_tensor_value_info('y', TensorProto.INT64, (2,))],
                                  opset_imports=[make_opsetid('ai.onnx.ml', 2), make_opsetid('', 11)])

            graph = self._make_graph(
                [('x', TensorProto.INT64, (8,))],
                [make_node('LabelEncoder', ['x'], ['y'], domain='ai.onnx.ml',
                           keys_int64s=int64_list, values_floats=float_list)], [])
            self._assert_inferred(graph, [make_tensor_value_info('y', TensorProto.FLOAT, (8,))],
                                  opset_imports=[make_opsetid('ai.onnx.ml', 2), make_opsetid('', 11)])

            graph = self._make_graph(
                [('x', TensorProto.FLOAT, ())],
                [make_node('LabelEncoder', ['x'], ['y'], domain='ai.onnx.ml',
                           keys_floats=float_list, values_strings=string_list)], [])
            self._assert_inferred(graph, [make_tensor_value_info('y', TensorProto.STRING, ())],
                                  opset_imports=[make_opsetid('ai.onnx.ml', 2), make_opsetid('', 11)])

            graph = self._make_graph(
                [('x', TensorProto.STRING, (1, 2))],
                [make_node('LabelEncoder', ['x'], ['y'], domain='ai.onnx.ml',
                           keys_strings=string_list, values_floats=float_list)], [])
            self._assert_inferred(graph, [make_tensor_value_info('y', TensorProto.FLOAT, (1, 2))],
                                  opset_imports=[make_opsetid('ai.onnx.ml', 2), make_opsetid('', 11)])

    def make_sparse(self,
                    shape,  # type: Sequence[int]
                    values,  # type: Sequence[int]
                    indices_shape,  # type: Sequence[int]
                    indices  # type: Sequence[int]
                    ):  # type: (...) -> SparseTensorProto
        sparse = SparseTensorProto()
        sparse.dims.extend(shape)
        nnz = len(values)
        sparse.values.CopyFrom(helper.make_tensor('spval', TensorProto.INT64, (nnz,), values))
        sparse.indices.CopyFrom(helper.make_tensor('spind', TensorProto.INT64, indices_shape, indices))
        return sparse

    def test_constant_sparse(self):  # type: () -> None
        y_shape = [100]
        y_value = self.make_sparse(y_shape, [13, 17, 19], [3], [9, 27, 81])
        graph = self._make_graph(
            [],
            [make_node('Constant', [], ['y'], sparse_value=y_value)],
            [])
        self._assert_inferred(graph, [make_tensor_value_info('y', TensorProto.INT64, y_shape)])  # type: ignore

    def test_range(self):  # type: () -> None
        graph = self._make_graph(
            [('start', TensorProto.FLOAT, ()),
             ('limit', TensorProto.FLOAT, ()),
             ('delta', TensorProto.FLOAT, ())],
            [make_node('Range', ['start', 'limit', 'delta'], ['output'])],
            [],
            initializer=[make_tensor('start', TensorProto.FLOAT, (), (1,)),
                         make_tensor('limit', TensorProto.FLOAT, (), (5,)),
                         make_tensor('delta', TensorProto.FLOAT, (), (2,))])
        self._assert_inferred(graph, [make_tensor_value_info('output', TensorProto.FLOAT, (2,))])

    def test_range_rank_inference(self):  # type: () -> None
        graph = self._make_graph(
            [('start', TensorProto.INT32, ()),
             ('limit', TensorProto.INT32, ()),
             ('delta', TensorProto.INT32, ())],
            [make_node('Range', ['start', 'limit', 'delta'], ['output'])],
            [],
            initializer=[make_tensor('start', TensorProto.INT32, (), (1,)),
                         make_tensor('limit', TensorProto.INT32, (), (5,))])  # Missing 'delta' initializer
        self._assert_inferred(graph, [make_tensor_value_info('output', TensorProto.INT32, (None,))])  # type: ignore

    def test_gathernd(self):  # type: () -> None
        graph = self._make_graph(
            [('x', TensorProto.FLOAT, (4, 5, 6)),
             ('indices', TensorProto.INT64, (2,))],
            [make_node('GatherND', ['x', 'indices'], ['y'])],
            [])
        self._assert_inferred(graph, [make_tensor_value_info('y', TensorProto.FLOAT, (6,))])

    def test_cumsum(self):  # type: () -> None
        graph = self._make_graph(
            [('x', TensorProto.FLOAT, (2, 3)),
             ('axis', TensorProto.FLOAT, (1,))],
            [make_node('CumSum', ['x', 'axis'], 'z')],
            [])
        self._assert_inferred(graph, [make_tensor_value_info('z', TensorProto.FLOAT, (2, 3))])

    def test_nonmaxsuppression(self):  # type: () -> None
        graph = self._make_graph(
            [('boxes', TensorProto.FLOAT, (1, 3, 4)),
             ('scores', TensorProto.FLOAT, (1, 5, 3))],
            [make_node('NonMaxSuppression', ['boxes', 'scores'], ['y'])],
            [])
        self._assert_inferred(graph, [make_tensor_value_info('y', TensorProto.INT64, (None, 3))])  # type: ignore

    def test_sequence_empty(self):  # type: () -> None
        graph = self._make_graph(
            [],
            [make_node('SequenceEmpty', [], ['output'])],
            [])
        self._assert_inferred(graph, [make_sequence_value_info('output', TensorProto.FLOAT, None)])  # type: ignore

    def test_sequence_construct(self):  # type: () -> None
        graph = self._make_graph(
            [('input1', TensorProto.FLOAT, (2, 3, 4)),
             ('input2', TensorProto.FLOAT, (2, 3, 4)),
             ('input3', TensorProto.FLOAT, (2, 3, 4))],
            [make_node('SequenceConstruct', ['input1', 'input2', 'input3'], ['output_sequence'])],
            [])
        self._assert_inferred(graph,
            [make_sequence_value_info('output_sequence', TensorProto.FLOAT, (2, 3, 4))])  # type: ignore

    def test_sequence_construct_one_input(self):  # type: () -> None
        graph = self._make_graph(
            [('input1', TensorProto.FLOAT, (2, 3, 4))],
            [make_node('SequenceConstruct', ['input1'], ['output_sequence'])],
            [])
        self._assert_inferred(graph,
            [make_sequence_value_info('output_sequence', TensorProto.FLOAT, (2, 3, 4))])  # type: ignore

    def test_sequence_construct_diff_rank(self):  # type: () -> None
        graph = self._make_graph(
            [('input1', TensorProto.FLOAT, (2, 3, 4)),
             ('input2', TensorProto.FLOAT, (2, 3)),
             ('input3', TensorProto.FLOAT, (2, 3))],
            [make_node('SequenceConstruct', ['input1', 'input2', 'input3'], ['output_sequence'])],
            [])
        self._assert_inferred(graph,
            [make_sequence_value_info('output_sequence', TensorProto.FLOAT, None)])  # type: ignore

    def test_sequence_construct_diff_dim_size(self):  # type: () -> None
        graph = self._make_graph(
            [('input1', TensorProto.FLOAT, (2, 3, 4)),
             ('input2', TensorProto.FLOAT, (2, 3, 5)),
             ('input3', TensorProto.FLOAT, (2, 3, 6))],
            [make_node('SequenceConstruct', ['input1', 'input2', 'input3'], ['output_sequence'])],
            [])
        self._assert_inferred(graph,
            [make_sequence_value_info('output_sequence', TensorProto.FLOAT, (2, 3, None))])  # type: ignore

    def test_sequence_insert(self):  # type: () -> None
        graph = self._make_graph(
            [('input1', TensorProto.FLOAT, (2, 3, 4)),
             ('input2', TensorProto.FLOAT, (2, 3, 4)),
             ('input3', TensorProto.FLOAT, (2, 3, 4)),
             ('input4', TensorProto.FLOAT, (2, 3, 4))],
            [make_node('SequenceConstruct', ['input1', 'input2', 'input3'], ['in_sequence']),
             make_node('SequenceInsert', ['in_sequence', 'input4'], ['output_sequence'])],
            [])
        self._assert_inferred(
            graph,
            [make_sequence_value_info('in_sequence', TensorProto.FLOAT, (2, 3, 4)),
             make_sequence_value_info('output_sequence', TensorProto.FLOAT, (2, 3, 4))])  # type: ignore

    def test_sequence_insert_diff_rank(self):  # type: () -> None
        graph = self._make_graph(
            [('input1', TensorProto.FLOAT, (2, 3, 4)),
             ('input2', TensorProto.FLOAT, (2, 3, 4)),
             ('input3', TensorProto.FLOAT, (2, 3, 4)),
             ('input4', TensorProto.FLOAT, (2, 3))],
            [make_node('SequenceConstruct', ['input1', 'input2', 'input3'], ['in_sequence']),
             make_node('SequenceInsert', ['in_sequence', 'input4'], ['output_sequence'])],
            [])
        self._assert_inferred(
            graph,
            [make_sequence_value_info('in_sequence', TensorProto.FLOAT, (2, 3, 4)),
             make_sequence_value_info('output_sequence', TensorProto.FLOAT, None)])  # type: ignore

    def test_sequence_insert_diff_shape(self):  # type: () -> None
        graph = self._make_graph(
            [('input1', TensorProto.FLOAT, (2, 3, 4)),
             ('input2', TensorProto.FLOAT, (2, 3, 4)),
             ('input3', TensorProto.FLOAT, (2, 5, 4)),
             ('input4', TensorProto.FLOAT, (2, 5, 2))],
            [make_node('SequenceConstruct', ['input1', 'input2', 'input3'], ['in_sequence']),
             make_node('SequenceInsert', ['in_sequence', 'input4'], ['output_sequence'])],
            [])
        self._assert_inferred(
            graph,
            [make_sequence_value_info('in_sequence', TensorProto.FLOAT, (2, None, 4)),  # type: ignore
             make_sequence_value_info('output_sequence', TensorProto.FLOAT, (2, None, None))])  # type: ignore

    def test_sequence_at(self):  # type: () -> None
        graph = self._make_graph(
            [('input1', TensorProto.FLOAT, (2, 3, 4)),
             ('input2', TensorProto.FLOAT, (2, 3, 4)),
             ('input3', TensorProto.FLOAT, (2, 3, 4)),
             ('ind', TensorProto.INT64, ())],
            [make_node('SequenceConstruct', ['input1', 'input2', 'input3'], ['in_sequence']),
             make_node('SequenceAt', ['in_sequence', 'ind'], ['output'])],
            [])
        self._assert_inferred(
            graph,
            [make_sequence_value_info('in_sequence', TensorProto.FLOAT, (2, 3, 4)),
             make_tensor_value_info('output', TensorProto.FLOAT, (2, 3, 4))])  # type: ignore

    def test_sequence_at_unknown_shape(self):  # type: () -> None
        graph = self._make_graph(
            [('input1', TensorProto.FLOAT, (2, 3, 4)),
             ('input2', TensorProto.FLOAT, (2, 3)),
             ('input3', TensorProto.FLOAT, (2, 3, 4)),
             ('ind', TensorProto.INT64, ())],
            [make_node('SequenceConstruct', ['input1', 'input2', 'input3'], ['in_sequence']),
             make_node('SequenceAt', ['in_sequence', 'ind'], ['output'])],
            [])
        self._assert_inferred(
            graph,
            [make_sequence_value_info('in_sequence', TensorProto.FLOAT, None),
             make_tensor_value_info('output', TensorProto.FLOAT, None)])  # type: ignore

    def test_sequence_at_unknown_dim_size(self):  # type: () -> None
        graph = self._make_graph(
            [('input1', TensorProto.FLOAT, (2, 3, 4)),
             ('input2', TensorProto.FLOAT, (2, 3, 5)),
             ('input3', TensorProto.FLOAT, (2, 3, 4)),
             ('ind', TensorProto.INT64, ())],
            [make_node('SequenceConstruct', ['input1', 'input2', 'input3'], ['in_sequence']),
             make_node('SequenceAt', ['in_sequence', 'ind'], ['output'])],
            [])
        self._assert_inferred(
            graph,
            [make_sequence_value_info('in_sequence', TensorProto.FLOAT, (2, 3, None)),  # type: ignore
             make_tensor_value_info('output', TensorProto.FLOAT, (2, 3, None))])  # type: ignore

    def test_sequence_erase(self):  # type: () -> None
        graph = self._make_graph(
            [('input1', TensorProto.FLOAT, (2, 3, 4)),
             ('input2', TensorProto.FLOAT, (2, 3, 4)),
             ('input3', TensorProto.FLOAT, (2, 3, 4)),
             ('ind', TensorProto.INT64, ())],
            [make_node('SequenceConstruct', ['input1', 'input2', 'input3'], ['in_sequence']),
             make_node('SequenceErase', ['in_sequence', 'ind'], ['output_sequence'])],
            [])
        self._assert_inferred(
            graph,
            [make_sequence_value_info('in_sequence', TensorProto.FLOAT, (2, 3, 4)),
             make_sequence_value_info('output_sequence', TensorProto.FLOAT, (2, 3, 4))])  # type: ignore

    def test_sequence_erase_diff_dim_size(self):  # type: () -> None
        graph = self._make_graph(
            [('input1', TensorProto.FLOAT, (2, 3, 'x')),
             ('input2', TensorProto.FLOAT, (2, 3, 'x')),
             ('input3', TensorProto.FLOAT, (2, 5, 'x')),
             ('ind', TensorProto.INT64, ())],
            [make_node('SequenceConstruct', ['input1', 'input2', 'input3'], ['in_sequence']),
             make_node('SequenceErase', ['in_sequence', 'ind'], ['output_sequence'])],
            [])
        self._assert_inferred(
            graph,
            [make_sequence_value_info('in_sequence', TensorProto.FLOAT, (2, None, 'x')),  # type: ignore
             make_sequence_value_info('output_sequence', TensorProto.FLOAT, (2, None, 'x'))])  # type: ignore

    def test_sequence_length(self):  # type: () -> None
        graph = self._make_graph(
            [('input1', TensorProto.FLOAT, (2, 3, 'x')),
             ('input2', TensorProto.FLOAT, (2, 3, 'x')),
             ('input3', TensorProto.FLOAT, (2, 3, 'x'))],
            [make_node('SequenceConstruct', ['input1', 'input2', 'input3'], ['in_sequence']),
             make_node('SequenceLength', ['in_sequence'], ['len'])],
            [])
        self._assert_inferred(
            graph,
            [make_sequence_value_info('in_sequence', TensorProto.FLOAT, (2, 3, 'x')),
             make_tensor_value_info('len', TensorProto.INT64, ())])  # type: ignore

    def test_split_to_sequence(self):  # type: () -> None
        graph = self._make_graph(
            [('input', TensorProto.FLOAT, (6, 4)),
             ('split', TensorProto.INT32, (2,))],
            [make_node('SplitToSequence', ['input', 'split'], ['output_sequence'])],
            [],
            initializer=[make_tensor('split', TensorProto.INT32, (), (3, 3))])
        self._assert_inferred(graph,
            [make_sequence_value_info('output_sequence', TensorProto.FLOAT, (3, 4))])  # type: ignore

    def test_split_to_sequence_scalar(self):  # type: () -> None
        graph = self._make_graph(
            [('input', TensorProto.FLOAT, (6, 4)),
             ('split', TensorProto.INT32, ())],
            [make_node('SplitToSequence', ['input', 'split'], ['output_sequence'])],
            [],
            initializer=[make_tensor('split', TensorProto.INT32, (), (2, ))])
        self._assert_inferred(graph,
            [make_sequence_value_info('output_sequence', TensorProto.FLOAT, (2, 4))])  # type: ignore

    def test_split_to_sequence_keepdims(self):  # type: () -> None
        graph = self._make_graph(
            [('input', TensorProto.FLOAT, (6, 4))],
            [make_node('SplitToSequence', ['input'], ['output_sequence'], keepdims=1)],
            [])
        self._assert_inferred(graph,
            [make_sequence_value_info('output_sequence', TensorProto.FLOAT, (1, 4))])  # type: ignore

    def test_split_to_sequence_not_keepdims(self):  # type: () -> None
        graph = self._make_graph(
            [('input', TensorProto.FLOAT, (6, 4))],
            [make_node('SplitToSequence', ['input'], ['output_sequence'], keepdims=0)],
            [])
        self._assert_inferred(graph,
            [make_sequence_value_info('output_sequence', TensorProto.FLOAT, (4, ))])  # type: ignore

    def test_split_to_sequence_ignore_keepdims(self):  # type: () -> None
        graph = self._make_graph(
            [('input', TensorProto.FLOAT, (6, 4)),
             ('split', TensorProto.INT32, (2,))],
            [make_node('SplitToSequence', ['input', 'split'], ['output_sequence'], keepdims=0)],
            [],
            initializer=[make_tensor('split', TensorProto.INT32, (), (3, 3))])
        self._assert_inferred(graph,
            [make_sequence_value_info('output_sequence', TensorProto.FLOAT, (3, 4))])  # type: ignore

    def test_split_to_sequence_axis(self):  # type: () -> None
        graph = self._make_graph(
            [('input', TensorProto.FLOAT, (6, 4))],
            [make_node('SplitToSequence', ['input'], ['output_sequence'], axis=1)],
            [])
        self._assert_inferred(graph,
            [make_sequence_value_info('output_sequence', TensorProto.FLOAT, (6, 1))])  # type: ignore

    def test_split_to_sequence_neg_axis(self):  # type: () -> None
        graph = self._make_graph(
            [('input', TensorProto.FLOAT, (6, 4))],
            [make_node('SplitToSequence', ['input'], ['output_sequence'], axis=-2)],
            [])
        self._assert_inferred(graph,
            [make_sequence_value_info('output_sequence', TensorProto.FLOAT, (1, 4))])  # type: ignore

    def test_split_to_sequence_split_sizes(self):  # type: () -> None
        graph = self._make_graph(
            [('input', TensorProto.FLOAT, (6, 4)),
             ('split', TensorProto.INT32, (3,))],
            [make_node('SplitToSequence', ['input', 'split'], ['output_sequence'])],
            [],
            initializer=[make_tensor('split', TensorProto.INT32, (), (2, 1, 3))])
        self._assert_inferred(graph,
            [make_sequence_value_info('output_sequence', TensorProto.FLOAT, (None, 4))])  # type: ignore

    def test_split_to_sequence_non_divisible(self):  # type: () -> None
        graph = self._make_graph(
            [('input', TensorProto.FLOAT, (6, 4)),
             ('split', TensorProto.INT32, ())],
            [make_node('SplitToSequence', ['input', 'split'], ['output_sequence'])],
            [],
            initializer=[make_tensor('split', TensorProto.INT32, (), (4, ))])
        self._assert_inferred(graph,
            [make_sequence_value_info('output_sequence', TensorProto.FLOAT, (None, 4))])  # type: ignore

    def test_concat_from_sequence(self):  # type: () -> None
        graph = self._make_graph(
            [('input1', TensorProto.FLOAT, (2, 3, 'x')),
             ('input2', TensorProto.FLOAT, (2, 3, 'x')),
             ('input3', TensorProto.FLOAT, (2, 3, 'x'))],
            [make_node('SequenceConstruct', ['input1', 'input2', 'input3'], ['in_sequence']),
             make_node('ConcatFromSequence', ['in_sequence'], ['out'], axis=0)],
            [])
        self._assert_inferred(
            graph,
            [make_sequence_value_info('in_sequence', TensorProto.FLOAT, (2, 3, 'x')),
             make_tensor_value_info('out', TensorProto.FLOAT, (None, 3, 'x'))])  # type: ignore

    def test_concat_from_sequence_unknown_shape(self):  # type: () -> None
        graph = self._make_graph(
            [('input1', TensorProto.FLOAT, (2, 3, 'x')),
             ('input2', TensorProto.FLOAT, (2, 3)),
             ('input3', TensorProto.FLOAT, (2, 3, 'x'))],
            [make_node('SequenceConstruct', ['input1', 'input2', 'input3'], ['in_sequence']),
             make_node('ConcatFromSequence', ['in_sequence'], ['out'], axis=0)],
            [])
        self._assert_inferred(
            graph,
            [make_sequence_value_info('in_sequence', TensorProto.FLOAT, None),
             make_tensor_value_info('out', TensorProto.FLOAT, None)])  # type: ignore

    def test_concat_from_sequence_unknown_dim_size(self):  # type: () -> None
        graph = self._make_graph(
            [('input1', TensorProto.FLOAT, (2, 3, 'x')),
             ('input2', TensorProto.FLOAT, (2, 4, 'x')),
             ('input3', TensorProto.FLOAT, (2, 3, 'x'))],
            [make_node('SequenceConstruct', ['input1', 'input2', 'input3'], ['in_sequence']),
             make_node('ConcatFromSequence', ['in_sequence'], ['out'], axis=0)],
            [])
        self._assert_inferred(
            graph,
            [make_sequence_value_info('in_sequence', TensorProto.FLOAT, (2, None, 'x')),  # type: ignore
             make_tensor_value_info('out', TensorProto.FLOAT, (None, None, 'x'))])  # type: ignore

    def test_concat_from_sequence_axis(self):  # type: () -> None
        graph = self._make_graph(
            [('input1', TensorProto.FLOAT, (2, 3, 'x')),
             ('input2', TensorProto.FLOAT, (2, 4, 'x')),
             ('input3', TensorProto.FLOAT, (2, 3, 'x'))],
            [make_node('SequenceConstruct', ['input1', 'input2', 'input3'], ['in_sequence']),
             make_node('ConcatFromSequence', ['in_sequence'], ['out'], axis=2)],
            [])
        self._assert_inferred(
            graph,
            [make_sequence_value_info('in_sequence', TensorProto.FLOAT, (2, None, 'x')),  # type: ignore
             make_tensor_value_info('out', TensorProto.FLOAT, (2, None, None))])  # type: ignore

    def test_concat_from_sequence_neg_axis(self):  # type: () -> None
        graph = self._make_graph(
            [('input1', TensorProto.FLOAT, (2, 3, 'x')),
             ('input2', TensorProto.FLOAT, (2, 4, 'x')),
             ('input3', TensorProto.FLOAT, (2, 3, 'x'))],
            [make_node('SequenceConstruct', ['input1', 'input2', 'input3'], ['in_sequence']),
             make_node('ConcatFromSequence', ['in_sequence'], ['out'], axis=-3)],
            [])
        self._assert_inferred(
            graph,
            [make_sequence_value_info('in_sequence', TensorProto.FLOAT, (2, None, 'x')),  # type: ignore
             make_tensor_value_info('out', TensorProto.FLOAT, (None, None, 'x'))])  # type: ignore

    def test_concat_from_sequence_new_axis(self):  # type: () -> None
        graph = self._make_graph(
            [('input1', TensorProto.FLOAT, (2, 3, 'x')),
             ('input2', TensorProto.FLOAT, (2, 3, 'x')),
             ('input3', TensorProto.FLOAT, (2, 3, 'x'))],
            [make_node('SequenceConstruct', ['input1', 'input2', 'input3'], ['in_sequence']),
             make_node('ConcatFromSequence', ['in_sequence'], ['out'], axis=2, new_axis=1)],
            [])
        self._assert_inferred(
            graph,
            [make_sequence_value_info('in_sequence', TensorProto.FLOAT, (2, 3, 'x')),
             make_tensor_value_info('out', TensorProto.FLOAT, (2, 3, None, 'x'))])  # type: ignore

    def test_concat_from_sequence_neg_new_axis(self):  # type: () -> None
        graph = self._make_graph(
            [('input1', TensorProto.FLOAT, (2, 3, 'x')),
             ('input2', TensorProto.FLOAT, (2, 3, 'x')),
             ('input3', TensorProto.FLOAT, (2, 3, 'x'))],
            [make_node('SequenceConstruct', ['input1', 'input2', 'input3'], ['in_sequence']),
             make_node('ConcatFromSequence', ['in_sequence'], ['out'], axis=-1, new_axis=1)],
            [])
        self._assert_inferred(
            graph,
            [make_sequence_value_info('in_sequence', TensorProto.FLOAT, (2, 3, 'x')),
             make_tensor_value_info('out', TensorProto.FLOAT, (2, 3, 'x', None))])  # type: ignore
>>>>>>> f913b6e7


if __name__ == '__main__':
    unittest.main()<|MERGE_RESOLUTION|>--- conflicted
+++ resolved
@@ -1987,41 +1987,6 @@
             [])
         self._assert_inferred(graph, [make_tensor_value_info('y', TensorProto.FLOAT, (4, 5, 6))])
 
-<<<<<<< HEAD
-    def test_momentum(self):  # type: () -> None
-        graph = self._make_graph(
-            [('R', TensorProto.FLOAT, ()),  # scalar's shape is ()
-             ('T', TensorProto.INT64, ()),  # scalar's shape is ()
-             ('X', TensorProto.FLOAT, (1, 2)),
-             ('G', TensorProto.FLOAT, (1, 2)),
-             ('V', TensorProto.FLOAT, (1, 2))],
-            [make_node('Momentum', ['R', 'T', 'X', 'G', 'V'], ['X_new', 'V_new'],
-             alpha=0.9, beta=1.0, norm_coefficient=0.02, mode='standard')],
-            [])
-        self._assert_inferred(graph,
-            [make_tensor_value_info('X_new', TensorProto.FLOAT, (1, 2)),
-             make_tensor_value_info('V_new', TensorProto.FLOAT, (1, 2))])
-
-    def test_momentum_multiple(self):  # type: () -> None
-        graph = self._make_graph(
-            [('R', TensorProto.FLOAT, ()),  # scalar's shape is ()
-             ('T', TensorProto.INT64, ()),  # scalar's shape is ()
-             ('X1', TensorProto.FLOAT, (1, 2)),
-             ('X2', TensorProto.FLOAT, (3, 4)),
-             ('G1', TensorProto.FLOAT, (1, 2)),
-             ('G2', TensorProto.FLOAT, (3, 4)),
-             ('V1', TensorProto.FLOAT, (1, 2)),
-             ('V2', TensorProto.FLOAT, (3, 4))],
-            [make_node('Momentum', ['R', 'T', 'X1', 'X2', 'G1', 'G2', 'V1', 'V2'],
-             ['X1_new', 'X2_new', 'V1_new', 'V2_new'],
-             alpha=0.9, beta=1.0, norm_coefficient=0.02, mode='nesterov')],
-            [])
-        self._assert_inferred(graph,
-            [make_tensor_value_info('X1_new', TensorProto.FLOAT, (1, 2)),
-             make_tensor_value_info('X2_new', TensorProto.FLOAT, (3, 4)),
-             make_tensor_value_info('V1_new', TensorProto.FLOAT, (1, 2)),
-             make_tensor_value_info('V2_new', TensorProto.FLOAT, (3, 4))])
-=======
     def test_unique_without_axis(self):  # type: () -> None
         graph = self._make_graph(
             [('X', TensorProto.FLOAT, (2, 4, 2))],
@@ -2587,7 +2552,40 @@
             graph,
             [make_sequence_value_info('in_sequence', TensorProto.FLOAT, (2, 3, 'x')),
              make_tensor_value_info('out', TensorProto.FLOAT, (2, 3, 'x', None))])  # type: ignore
->>>>>>> f913b6e7
+
+    def test_momentum(self):  # type: () -> None
+        graph = self._make_graph(
+            [('R', TensorProto.FLOAT, ()),  # scalar's shape is ()
+             ('T', TensorProto.INT64, ()),  # scalar's shape is ()
+             ('X', TensorProto.FLOAT, (1, 2)),
+             ('G', TensorProto.FLOAT, (1, 2)),
+             ('V', TensorProto.FLOAT, (1, 2))],
+            [make_node('Momentum', ['R', 'T', 'X', 'G', 'V'], ['X_new', 'V_new'],
+             alpha=0.9, beta=1.0, norm_coefficient=0.02, mode='standard')],
+            [])
+        self._assert_inferred(graph,
+            [make_tensor_value_info('X_new', TensorProto.FLOAT, (1, 2)),
+             make_tensor_value_info('V_new', TensorProto.FLOAT, (1, 2))])
+
+    def test_momentum_multiple(self):  # type: () -> None
+        graph = self._make_graph(
+            [('R', TensorProto.FLOAT, ()),  # scalar's shape is ()
+             ('T', TensorProto.INT64, ()),  # scalar's shape is ()
+             ('X1', TensorProto.FLOAT, (1, 2)),
+             ('X2', TensorProto.FLOAT, (3, 4)),
+             ('G1', TensorProto.FLOAT, (1, 2)),
+             ('G2', TensorProto.FLOAT, (3, 4)),
+             ('V1', TensorProto.FLOAT, (1, 2)),
+             ('V2', TensorProto.FLOAT, (3, 4))],
+            [make_node('Momentum', ['R', 'T', 'X1', 'X2', 'G1', 'G2', 'V1', 'V2'],
+             ['X1_new', 'X2_new', 'V1_new', 'V2_new'],
+             alpha=0.9, beta=1.0, norm_coefficient=0.02, mode='nesterov')],
+            [])
+        self._assert_inferred(graph,
+            [make_tensor_value_info('X1_new', TensorProto.FLOAT, (1, 2)),
+             make_tensor_value_info('X2_new', TensorProto.FLOAT, (3, 4)),
+             make_tensor_value_info('V1_new', TensorProto.FLOAT, (1, 2)),
+             make_tensor_value_info('V2_new', TensorProto.FLOAT, (3, 4))])
 
 
 if __name__ == '__main__':
