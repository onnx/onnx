from __future__ import absolute_import
from __future__ import division
from __future__ import print_function
from __future__ import unicode_literals

from onnx import checker, helper, TensorProto, NodeProto, GraphProto, ValueInfoProto, ModelProto, ONNX_ML, SparseTensorProto
from onnx.defs import ONNX_DOMAIN, ONNX_ML_DOMAIN, AI_ONNX_PREVIEW_TRAINING_DOMAIN
from onnx.helper import make_node, make_tensor, make_tensor_value_info, make_empty_tensor_value_info, make_opsetid, make_sequence_value_info
from typing import Sequence, Union, Text, Tuple, List, Any, Optional
import onnx.shape_inference
import unittest
import os
import numpy as np  # type: ignore


class TestShapeInference(unittest.TestCase):
    def _make_graph(self,
                    seed_values,  # type: Sequence[Union[Text, Tuple[Text, TensorProto.DataType, Any]]]
                    nodes,  # type: List[NodeProto]
                    value_info,  # type: List[ValueInfoProto]
                    initializer=None  # type: Optional[Sequence[TensorProto]]
                    ):  # type: (...) -> GraphProto
        if initializer is None:
            initializer = []
        names_in_initializer = set(x.name for x in initializer)
        input_value_infos = []
        # If the starting values are not also initializers,
        # introduce the starting values as the output of reshape,
        # so that the sizes are guaranteed to be unknown
        for seed_value in seed_values:
            if isinstance(seed_value, tuple):
                seed_name, proto_type = seed_value[:2]
                seed_value_info = make_tensor_value_info(*seed_value)
            else:
                seed_name, proto_type = seed_value, TensorProto.UNDEFINED
                seed_value_info = make_empty_tensor_value_info(seed_value)
            if seed_name in names_in_initializer:
                input_value_infos.append(seed_value_info)
            else:
                value_info.append(seed_value_info)
                input_value_infos.append(make_tensor_value_info('SEED_' + seed_name, proto_type, ()))
                input_value_infos.append(make_tensor_value_info('UNKNOWN_SHAPE_' + seed_name, TensorProto.INT64, ()))
                nodes[:0] = [make_node("Reshape", ['SEED_' + seed_name, 'UNKNOWN_SHAPE_' + seed_name], [seed_name])]
        return helper.make_graph(nodes, "test", input_value_infos, [], initializer=initializer, value_info=value_info)

    def _inferred(self, graph, **kwargs):  # type: (GraphProto, **Any) -> ModelProto
        kwargs[str('producer_name')] = 'onnx-test'
        orig_model = helper.make_model(graph, **kwargs)
        inferred_model = onnx.shape_inference.infer_shapes(orig_model)
        checker.check_model(inferred_model)
        return inferred_model

    def _assert_inferred(self, graph, vis, **kwargs):  # type: (GraphProto, List[ValueInfoProto], **Any) -> None
        names_in_vis = set(x.name for x in vis)
        vis = list(x for x in graph.value_info if x.name not in names_in_vis) + vis
        inferred_model = self._inferred(graph, **kwargs)
        inferred_vis = list(inferred_model.graph.value_info)
        vis = list(sorted(vis, key=lambda x: x.name))
        inferred_vis = list(sorted(inferred_vis, key=lambda x: x.name))
        if vis == inferred_vis:
            return
        # otherwise some custom logic to give a nicer diff
        vis_names = set(x.name for x in vis)
        inferred_vis_names = set(x.name for x in inferred_vis)
        assert vis_names == inferred_vis_names, (vis_names, inferred_vis_names)
        for vi, inferred_vi in zip(vis, inferred_vis):
            assert vi == inferred_vi, '\n%s\n%s\n' % (vi, inferred_vi)
        assert False

    def test_empty_graph(self):  # type: () -> None
        graph = self._make_graph(
            ['y'],
            [], [])
        self.assertRaises(RuntimeError, self._inferred, graph)

    def _identity_prop(self, op, **kwargs):  # type: (Text, **Any) -> None
        graph = self._make_graph(
            [('x', TensorProto.FLOAT, (30, 4, 5))],
            [make_node(op, 'x', 'y', **kwargs)],
            [])
        self._assert_inferred(graph, [make_tensor_value_info('y', TensorProto.FLOAT, (30, 4, 5))])

    def test_transpose(self):  # type: () -> None
        graph = self._make_graph(
            [("X", TensorProto.FLOAT, (2, 3, 4))],
            [make_node("Transpose", ["X"], ["Y"], perm=[1, 0, 2])],
            [])
        self._assert_inferred(graph, [make_tensor_value_info("Y", TensorProto.FLOAT, (3, 2, 4))])

    def test_transpose_preexisting(self):  # type: () -> None
        graph = self._make_graph(
            [("X", TensorProto.FLOAT, (2, 3, 4))],
            [make_node("Transpose", ["X"], ["Y"], perm=[1, 0, 2])],
            [make_tensor_value_info("Y", TensorProto.FLOAT, None)])
        self._assert_inferred(graph, [make_tensor_value_info("Y", TensorProto.FLOAT, (3, 2, 4))])

    def test_transpose_partial(self):  # type: () -> None
        graph = self._make_graph(
            [("X", TensorProto.FLOAT, (2, 3, 4))],
            [make_node("Transpose", ["X"], ["Y"], perm=[1, 0, 2])],
            [make_tensor_value_info("Y", TensorProto.UNDEFINED, (3, "a", "b"))])  # type: ignore
        self._assert_inferred(graph, [make_tensor_value_info("Y", TensorProto.FLOAT, (3, 2, 4))])

    def test_transpose_preexisting_incorrect_shape(self):  # type: () -> None
        graph = self._make_graph(
            [("X", TensorProto.FLOAT, (2, 3, 4))],
            [make_node("Transpose", ["X"], ["Y"], perm=[1, 0, 2])],
            [make_tensor_value_info("Y", TensorProto.FLOAT, (5, 5, 5))])
        self.assertRaises(RuntimeError, self._inferred, graph)

    def test_transpose_preexisting_incorrect_type(self):  # type: () -> None
        graph = self._make_graph(
            [("X", TensorProto.FLOAT, (2, 3, 4))],
            [make_node("Transpose", ["X"], ["Y"], perm=[1, 0, 2])],
            [make_tensor_value_info("Y", TensorProto.STRING, (3, 2, 4))])
        self.assertRaises(RuntimeError, self._inferred, graph)

    def _make_matmul_test_all_dims_known(self, shape1, shape2):  # type: (Sequence[int], Sequence[int]) -> None
        expected_out_shape = np.matmul(np.arange(np.product(shape1)).reshape(shape1),
                                       np.arange(np.product(shape2)).reshape(shape2)).shape
        graph = self._make_graph(
            [('x', TensorProto.FLOAT, shape1),
             ('y', TensorProto.FLOAT, shape2)],
            [make_node('MatMul', ['x', 'y'], ['z'])],
            [])
        self._assert_inferred(graph, [make_tensor_value_info('z', TensorProto.FLOAT, expected_out_shape)])

    def test_matmul_all_dims_known(self):  # type: () -> None
        self._make_matmul_test_all_dims_known((2,), (2,))

        self._make_matmul_test_all_dims_known((4, 2), (2, 4))
        self._make_matmul_test_all_dims_known((5, 2), (2, 4))
        self._make_matmul_test_all_dims_known((5, 2), (2, 1))
        self._make_matmul_test_all_dims_known((1, 2), (2, 3))
        self._make_matmul_test_all_dims_known((2,), (2, 3))
        self._make_matmul_test_all_dims_known((4, 2), (2,))
        self._make_matmul_test_all_dims_known((1, 4, 2), (3, 2, 3))
        self._make_matmul_test_all_dims_known((3, 4, 2), (3, 2, 3))
        self._make_matmul_test_all_dims_known((5, 1, 4, 2), (1, 3, 2, 3))
        self._make_matmul_test_all_dims_known((4, 2), (3, 2, 3))

    def _make_matmul_test_allow_unknown(self, shape1, shape2, expected_out_shape):  # type: (Any, Any, Any) -> None
        graph = self._make_graph(
            [('x', TensorProto.FLOAT, shape1),
             ('y', TensorProto.FLOAT, shape2)],
            [make_node('MatMul', ['x', 'y'], ['z'])],
            [])
        self._assert_inferred(graph, [make_tensor_value_info('z', TensorProto.FLOAT, expected_out_shape)])

    def test_matmul_allow_unknown(self):  # type: () -> None
        self._make_matmul_test_allow_unknown((None,), (None,), ())
        self._make_matmul_test_allow_unknown((3,), (None,), ())
        self._make_matmul_test_allow_unknown((2,), (2, "a"), ("a",))
        self._make_matmul_test_allow_unknown((4, 2), (2, "a"), (4, "a"))
        self._make_matmul_test_allow_unknown((4, None), (2, "a"), (4, "a"))
        self._make_matmul_test_allow_unknown((4, None), (None, "a"), (4, "a"))
        self._make_matmul_test_allow_unknown((1, 4, 2), ("a", 2, 5), ("a", 4, 5))
        self._make_matmul_test_allow_unknown((1, 3, 4, 2), ("a", 2, 5), (1, 3, 4, 5))
        self._make_matmul_test_allow_unknown((3,), None, None)
        self._make_matmul_test_allow_unknown(None, None, None)

    def test_cast(self):  # type: () -> None
        graph = self._make_graph(
            [("x", TensorProto.FLOAT, (2, 4, 3))],
            [make_node("Cast", ["x"], ["y"], to=TensorProto.UINT8)],
            [])
        self._assert_inferred(graph, [make_tensor_value_info("y", TensorProto.UINT8, (2, 4, 3))])

    def test_concat(self):  # type: () -> None
        graph = self._make_graph(
            [("x", TensorProto.FLOAT, (2, 4, 3)),
             ("y", TensorProto.FLOAT, (7, 4, 3))],
            [make_node("Concat", ['x', 'y'], ['z'], axis=0)],
            [])
        self._assert_inferred(graph, [make_tensor_value_info('z', TensorProto.FLOAT, (9, 4, 3))])

    def test_concat_missing_shape(self):  # type: () -> None
        graph = self._make_graph(
            [("x", TensorProto.FLOAT, (2, 4, 3)),
             "y",
             ("z", TensorProto.FLOAT, (None, None, None))],
            [make_node("Concat", ['x', 'y', 'z'], ['out'], axis=0)],
            [])
        self.assertRaises(RuntimeError, self._inferred, graph)

    def test_concat_3d_axis_2(self):  # type: () -> None
        graph = self._make_graph(
            [('x', TensorProto.FLOAT, (2, 2, 2)),
             ('y', TensorProto.FLOAT, (2, 2, 2))],
            [make_node('Concat', ['x', 'y'], ['z'], axis=2)],
            [])
        self._assert_inferred(graph, [make_tensor_value_info('z', TensorProto.FLOAT, (2, 2, 4))])

    def test_concat_param(self):  # type: () -> None
        graph = self._make_graph(
            [("x", TensorProto.FLOAT, ("a", 2)),
             ("y", TensorProto.FLOAT, ("a", 3))],
            [make_node("Concat", ['x', 'y'], ['z'], axis=1)],
            [])
        self._assert_inferred(graph, [make_tensor_value_info('z', TensorProto.FLOAT, ("a", 5))])

    def test_concat_param_single_input(self):  # type: () -> None
        graph = self._make_graph(
            [("x", TensorProto.FLOAT, ("a", 2))],
            [make_node("Concat", ['x'], ['z'], axis=0)],
            [])
        self._assert_inferred(graph, [make_tensor_value_info('z', TensorProto.FLOAT, ("a", 2))])

    def test_reshape_dynamic_shape(self):  # type: () -> None
        graph = self._make_graph(
            [('x', TensorProto.UINT8, (2, 4, 3)),
             ('shape', TensorProto.INT64, (2,))],
            [make_node("Reshape", ['x', 'shape'], ['y'])],
            [])
        self._assert_inferred(graph, [make_tensor_value_info('y', TensorProto.UINT8, None)])

    def test_reshape_static_shape(self):  # type: () -> None
        graph = self._make_graph(
            [('x', TensorProto.UINT8, (2, 4, 3)),
             ('shape', TensorProto.INT64, (2,))],
            [make_node("Reshape", ['x', 'shape'], ['y'])],
            [],
            initializer=[make_tensor('shape', TensorProto.INT64, (2,), (3, 8))])
        self._assert_inferred(graph, [make_tensor_value_info('y', TensorProto.UINT8, (3, 8))])

    def test_reshape_static_shape_inferred(self):  # type: () -> None
        graph = self._make_graph(
            [('x', TensorProto.UINT8, (2, 4, 3)),
             ('shape', TensorProto.INT64, (3,))],
            [make_node("Reshape", ['x', 'shape'], ['y'])],
            [],
            initializer=[make_tensor('shape', TensorProto.INT64, (3,), (0, 3, -1))])
        self._assert_inferred(graph, [make_tensor_value_info('y', TensorProto.UINT8, (2, 3, 4))])

    def test_reshape_static_shape_constant(self):  # type: () -> None
        graph = self._make_graph(
            [('x', TensorProto.UINT8, (2, 4, 3))],
            [make_node("Constant", [], ['shape'],
                       value=make_tensor('shape', TensorProto.INT64, (2,), (3, 8))),
             make_node("Reshape", ['x', 'shape'], ['y'])],
            [])
        self._assert_inferred(graph, [
            make_tensor_value_info('shape', TensorProto.INT64, (2,)),
            make_tensor_value_info('y', TensorProto.UINT8, (3, 8))])

    def test_upsample(self):  # type: () -> None
        graph = self._make_graph(
            [('x', TensorProto.INT32, (2, 4, 3, 5)),
             ('scales', TensorProto.FLOAT, (4,))],
            [make_node("Upsample", ['x', 'scales'], ['y'])],
            [],
            initializer=[make_tensor('scales', TensorProto.FLOAT, (4,), (1.0, 1.1, 1.3, 1.9))])
        self._assert_inferred(
            graph,
            [make_tensor_value_info('y', TensorProto.INT32, (2, 4, 3, 9))],
            opset_imports=[helper.make_opsetid(ONNX_DOMAIN, 9)])

    def test_upsample_raw_data(self):  # type: () -> None
        graph = self._make_graph(
            [('x', TensorProto.INT32, (2, 4, 3, 5)),
             ('scales', TensorProto.FLOAT, (4,))],
            [make_node("Upsample", ['x', 'scales'], ['y'])],
            [],
            initializer=[make_tensor('scales', TensorProto.FLOAT, (4,),
                                     vals=np.array([1.0, 1.1, 1.3, 1.9], dtype='<f4').tobytes(), raw=True)])  # Feed raw bytes (force little endian ordering like onnx standard) for test purpose
        self._assert_inferred(
            graph,
            [make_tensor_value_info('y', TensorProto.INT32, (2, 4, 3, 9))],
            opset_imports=[helper.make_opsetid(ONNX_DOMAIN, 9)])

    def test_upsample_raw_data_v7(self):  # type: () -> None
        graph = self._make_graph(
            [('x', TensorProto.INT32, (1, 3, 4, 5))],
            [make_node("Upsample", ['x'], ['y'], scales=[2.0, 1.1, 2.3, 1.9])],
            [])
        self._assert_inferred(
            graph,
            [make_tensor_value_info('y', TensorProto.INT32, (2, 3, 9, 9))],
            opset_imports=[helper.make_opsetid(ONNX_DOMAIN, 7)])

    def test_expand(self):  # type: () -> None
        graph = self._make_graph(
            [('x', TensorProto.INT32, (3, 1)),
             ('shape', TensorProto.INT64, (3,))],
            [make_node("Expand", ['x', 'shape'], ['y'])],
            [],
            initializer=[make_tensor('shape', TensorProto.INT64, (3,), (2, 1, 6))])
        self._assert_inferred(
            graph,
            [make_tensor_value_info('y', TensorProto.INT32, (2, 3, 6))])

    def test_expand_scalar_input(self):  # type: () -> None
        graph = self._make_graph(
            [('x', TensorProto.INT32, ()),
             ('shape', TensorProto.INT64, (2,))],
            [make_node("Expand", ['x', 'shape'], ['y'])],
            [],
            initializer=[make_tensor('shape', TensorProto.INT64, (2,), (4, 8))])
        self._assert_inferred(
            graph,
            [make_tensor_value_info('y', TensorProto.INT32, (4, 8))])

    def test_expand_raw_data(self):  # type: () -> None
        graph = self._make_graph(
            [('x', TensorProto.INT32, (3, 1)),
             ('shape', TensorProto.INT64, (2,))],
            [make_node("Expand", ['x', 'shape'], ['y'])],
            [],
            initializer=[make_tensor('shape', TensorProto.INT64, (2,),
                                     vals=np.array([3, 4], dtype='<i8').tobytes(), raw=True)])  # Feed raw bytes (force little endian ordering like onnx standard) for test purpose
        self._assert_inferred(
            graph,
            [make_tensor_value_info('y', TensorProto.INT32, (3, 4))])

    def test_resize_size(self):  # type: () -> None
        graph = self._make_graph(
            [('x', TensorProto.INT32, (2, 4, 3, 5)),
             ('roi', TensorProto.FLOAT, (8,)),
             ('scales', TensorProto.FLOAT, (4,)),
             ('sizes', TensorProto.INT64, (4,))],
            [make_node("Resize", ['x', 'roi', 'scales', 'sizes'], ['y'])],
            [],
            initializer=[make_tensor('sizes', TensorProto.INT64, (4,), (3, 5, 6, 7))])
        self._assert_inferred(
            graph,
            [make_tensor_value_info('y', TensorProto.INT32, (3, 5, 6, 7))])

    def test_resize_scale(self):  # type: () -> None
        graph = self._make_graph(
            [('x', TensorProto.INT32, (2, 4, 3, 5)),
             ('roi', TensorProto.FLOAT, (8,)),
             ('scales', TensorProto.FLOAT, (4,))],
            [make_node("Resize", ['x', 'roi', 'scales'], ['y'])],
            [],
            initializer=[make_tensor('scales', TensorProto.FLOAT, (4,), (1.0, 1.1, 1.3, 1.9))])
        self._assert_inferred(
            graph,
            [make_tensor_value_info('y', TensorProto.INT32, (2, 4, 3, 9))])

    def test_resize_scale_raw_data(self):  # type: () -> None
        graph = self._make_graph(
            [('x', TensorProto.INT32, (1, 3, 4, 5)),
             ('roi', TensorProto.FLOAT, (8,)),
             ('scales', TensorProto.FLOAT, (4,))],
            [make_node("Resize", ['x', 'roi', 'scales'], ['y'])],
            [],
            initializer=[make_tensor('scales', TensorProto.FLOAT, (4,),
                                     vals=np.array([2.0, 1.1, 2.3, 1.9], dtype='<f4').tobytes(), raw=True)])
        self._assert_inferred(
            graph,
            [make_tensor_value_info('y', TensorProto.INT32, (2, 3, 9, 9))])

    def test_shape(self):  # type: () -> None
        graph = self._make_graph(
            [('x', TensorProto.FLOAT, (2, 4, 3))],
            [make_node("Shape", ['x'], ['y'])],
            [])
        self._assert_inferred(graph, [make_tensor_value_info('y', TensorProto.INT64, (3,))])

    def test_size(self):  # type: () -> None
        graph = self._make_graph(
            [('x', TensorProto.FLOAT, (2, 4, 3))],
            [make_node("Size", ['x'], ['y'])],
            [])
        self._assert_inferred(graph, [make_tensor_value_info('y', TensorProto.INT64, ())])

    def test_gather(self):  # type: () -> None
        graph = self._make_graph(
            [('x', TensorProto.FLOAT, (4, 3)),
             ('i', TensorProto.INT64, (2,))],
            [make_node("Gather", ['x', 'i'], ['y'])],
            [])
        self._assert_inferred(graph, [make_tensor_value_info('y', TensorProto.FLOAT, (2, 3))])  # type: ignore

    def test_gather_axis1(self):  # type: () -> None
        graph = self._make_graph(
            [('x', TensorProto.FLOAT, (4, 3, 5)),
             ('i', TensorProto.INT64, (1, 2))],
            [make_node("Gather", ['x', 'i'], ['y'], axis=1)],
            [])
        self._assert_inferred(graph, [make_tensor_value_info('y', TensorProto.FLOAT, (4, 1, 2, 5))])  # type: ignore

    def test_gather_into_scalar(self):  # type: () -> None
        graph = self._make_graph(
            [('x', TensorProto.FLOAT, (3,)),
             ('i', TensorProto.INT64, ())],
            [make_node("Gather", ['x', 'i'], ['y'])],
            [])
        self._assert_inferred(graph, [make_tensor_value_info('y', TensorProto.FLOAT, ())])

    def test_gather_elements(self):  # type: () -> None
        graph = self._make_graph(
            [('x', TensorProto.FLOAT, (2, 2)),
             ('i', TensorProto.INT64, (2, 2))],
            [make_node("GatherElements", ['x', 'i'], ['y'], axis=1)],
            [])
        self._assert_inferred(graph, [make_tensor_value_info('y', TensorProto.FLOAT, (2, 2))])  # type: ignore

    def test_gather_elements_axis0(self):  # type: () -> None
        graph = self._make_graph(
            [('x', TensorProto.FLOAT, (3, 3)),
             ('i', TensorProto.INT64, (2, 3))],
            [make_node("GatherElements", ['x', 'i'], ['y'], axis=0)],
            [])
        self._assert_inferred(graph, [make_tensor_value_info('y', TensorProto.FLOAT, (2, 3))])  # type: ignore

    def test_scatter(self):  # type: () -> None
        graph = self._make_graph(
            [('x', TensorProto.FLOAT, (3, 3)),
             ('i', TensorProto.INT64, (2, 3)),
             ('u', TensorProto.FLOAT, (2, 3))],
            [make_node("Scatter", ['x', 'i', 'u'], ['y'])],
            [])
        self._assert_inferred(
            graph,
            [make_tensor_value_info('y', TensorProto.FLOAT, (3, 3))],
            opset_imports=[helper.make_opsetid(ONNX_DOMAIN, 10)])  # type: ignore

    def test_scatter_axis1(self):  # type: () -> None
        graph = self._make_graph(
            [('x', TensorProto.FLOAT, (1, 5)),
             ('i', TensorProto.INT64, (1, 2)),
             ('u', TensorProto.FLOAT, (1, 2))],
            [make_node("Scatter", ['x', 'i', 'u'], ['y'], axis=1)],
            [])
        self._assert_inferred(
            graph,
            [make_tensor_value_info('y', TensorProto.FLOAT, (1, 5))],
            opset_imports=[helper.make_opsetid(ONNX_DOMAIN, 10)])  # type: ignore

    def test_scatter_elements(self):  # type: () -> None
        graph = self._make_graph(
            [('x', TensorProto.FLOAT, (3, 3)),
             ('i', TensorProto.INT64, (2, 3)),
             ('u', TensorProto.FLOAT, (2, 3))],
            [make_node("ScatterElements", ['x', 'i', 'u'], ['y'])],
            [])
        self._assert_inferred(graph, [make_tensor_value_info('y', TensorProto.FLOAT, (3, 3))])  # type: ignore

    def test_scatter_elements_axis1(self):  # type: () -> None
        graph = self._make_graph(
            [('x', TensorProto.FLOAT, (1, 5)),
             ('i', TensorProto.INT64, (1, 2)),
             ('u', TensorProto.FLOAT, (1, 2))],
            [make_node("ScatterElements", ['x', 'i', 'u'], ['y'], axis=1)],
            [])
        self._assert_inferred(graph, [make_tensor_value_info('y', TensorProto.FLOAT, (1, 5))])  # type: ignore

    def test_scatternd(self):  # type: () -> None
        graph = self._make_graph(
            [('x', TensorProto.FLOAT, (4, 5, 6)),
             ('indices', TensorProto.INT64, (3, 3, 2)),
             ('updates', TensorProto.FLOAT, (3, 3, 6))],
            [make_node("ScatterND", ['x', 'indices', 'updates'], ['y'])],
            [])
        self._assert_inferred(graph, [make_tensor_value_info('y', TensorProto.FLOAT, (4, 5, 6))])  # type: ignore

    def test_scatternd_noshape(self):  # type: () -> None
        # The shape of 'x_reshaped' cannot be inferred, since it is the output of a dynamic reshape.
        # Thus the shape of 'y' is also None.
        graph = self._make_graph(
            [('x', TensorProto.FLOAT, (4, 5, 6)),
             ('indices', TensorProto.INT64, (3, 3, 2)),
             ('updates', TensorProto.FLOAT, (3, 3, 6)),
             ('shape', TensorProto.INT64, (2,))],
            [make_node("Reshape", ['x', 'shape'], ['x_reshaped']),
             make_node("ScatterND", ['x_reshaped', 'indices', 'updates'], ['y'])],
            [])
        self._assert_inferred(graph, [
            make_tensor_value_info('x_reshaped', TensorProto.FLOAT, None),
            make_tensor_value_info('y', TensorProto.FLOAT, None)])  # type: ignore

    def test_squeeze(self):  # type: () -> None
        graph = self._make_graph(
            [('x', TensorProto.FLOAT, (1, 3, 1, 1, 2, 1)),
             ('axes', TensorProto.INT64, (4,))],
            [make_node('Squeeze', ['x', 'axes'], 'y')],
            [],
            initializer=[make_tensor('axes', TensorProto.INT64, (4,), (0, 2, 3, 5))])
        self._assert_inferred(graph, [make_tensor_value_info('y', TensorProto.FLOAT, (3, 2))])

    def test_unsqueeze_regular(self):  # type: () -> None
        graph = self._make_graph(
            [('x', TensorProto.FLOAT, (3, 2)),
             ('axes', TensorProto.INT64, (4,))],
            [make_node('Unsqueeze', ['x', 'axes'], 'y')],
            [],
            initializer=[make_tensor('axes', TensorProto.INT64, (4,), (0, 1, 3, 5))])
        self._assert_inferred(graph, [make_tensor_value_info('y', TensorProto.FLOAT, (1, 1, 3, 1, 2, 1))])

    def test_unsqueeze_unsorted_axes(self):  # type: () -> None
        graph = self._make_graph(
            [('x', TensorProto.FLOAT, (3, 4, 5)),
             ('axes', TensorProto.INT64, (2,))],
            [make_node('Unsqueeze', ['x', 'axes'], 'y')],
            [],
            initializer=[make_tensor('axes', TensorProto.INT64, (2,), (4, 0))])
        self._assert_inferred(graph, [make_tensor_value_info('y', TensorProto.FLOAT, (1, 3, 4, 5, 1))])

    def test_unsqueeze_negative_axes(self):  # type: () -> None
        graph = self._make_graph(
            [('x', TensorProto.FLOAT, (3, 4, 5)),
             ('axes', TensorProto.INT64, (2,))],
            [make_node('Unsqueeze', ['x', 'axes'], 'y')],
            [],
            initializer=[make_tensor('axes', TensorProto.INT64, (2,), (0, -1))])
        self._assert_inferred(graph, [make_tensor_value_info('y', TensorProto.FLOAT, (1, 3, 4, 5, 1))])

    def test_slice_without_input_shape(self):  # type: () -> None
        graph = self._make_graph(
            [('x', TensorProto.FLOAT, (3, 2)), ('starts', TensorProto.INT64, (1,)), ('ends', TensorProto.INT64, (1,))],
            [make_node('Slice', ['x', 'starts', 'ends'], ['y'])],
            [])
        self._assert_inferred(graph, [make_tensor_value_info('y', TensorProto.FLOAT, None)])

    def test_slice_with_input_shape(self):  # type: () -> None
        graph = self._make_graph(
            [('x', TensorProto.FLOAT, (3, 2)), ('starts', TensorProto.INT64, (2, )), ('ends', TensorProto.INT64, (2, ))],
            [make_node('Slice', ['x', 'starts', 'ends'], ['y'])],
            [],
            initializer=[make_tensor('starts', TensorProto.INT64, (2, ),
                                      vals=np.array([1, 0], dtype='<i8').tobytes(), raw=True),  # Feed raw bytes (force little endian ordering like onnx standard) for test purpose
                         make_tensor('ends', TensorProto.INT64, (2, ), (2, 2))])
        self._assert_inferred(graph, [make_tensor_value_info('y', TensorProto.FLOAT, (1, 2))])

    def test_slice_with_input_shape_containing_dim_params(self):  # type: () -> None
        graph = self._make_graph(
            [('x', TensorProto.FLOAT, (1, 'a', 1)),
             ('starts', TensorProto.INT64, (3,)),
             ('ends', TensorProto.INT64, (3,))],
            [make_node('Slice', ['x', 'starts', 'ends'], ['y'])],
            [],
            initializer=[make_tensor('starts', TensorProto.INT64, (3,), (0, 0, 0)),
                            make_tensor('ends', TensorProto.INT64, (3,), (1, 1, 1))])
        self._assert_inferred(graph, [make_tensor_value_info('y', TensorProto.FLOAT, (1, None, 1))])  # type: ignore

    def test_slice_with_input_shape_steps(self):  # type: () -> None
        graph = self._make_graph(
            [('x', TensorProto.FLOAT, (5, 6, 7)),
             ('starts', TensorProto.INT64, (3,)),
             ('ends', TensorProto.INT64, (3,)),
             ('axes', TensorProto.INT64, (None)),
             ('steps', TensorProto.INT64, (3,))],
            [make_node('Slice', ['x', 'starts', 'ends', 'axes', 'steps'], ['y'])],
            [],
            initializer=[make_tensor('starts', TensorProto.INT64, (3,), (1, 0, 0)),
                         make_tensor('ends', TensorProto.INT64, (3,), (2, 6, 6)),
                         make_tensor('steps', TensorProto.INT64, (3,), (1, 4, 3))])
        self._assert_inferred(graph, [make_tensor_value_info('y', TensorProto.FLOAT, (1, 2, 2))])

    def test_slice_with_input_shape_axes(self):  # type: () -> None
        graph = self._make_graph(
            [('x', TensorProto.FLOAT, (3, 6, 2)),
             ('starts', TensorProto.INT64, (2,)),
             ('ends', TensorProto.INT64, (2,)),
             ('axes', TensorProto.INT64, (2,)),
             ('steps', TensorProto.INT64, (None))],
            [make_node('Slice', ['x', 'starts', 'ends', 'axes', 'steps'], ['y'])],
            [],
            initializer=[make_tensor('starts', TensorProto.INT64, (2,), (1, 0)),
                         make_tensor('ends', TensorProto.INT64, (2,), (2, 2)),
                         make_tensor('axes', TensorProto.INT64, (2,), (0, 2))])
        self._assert_inferred(graph, [make_tensor_value_info('y', TensorProto.FLOAT, (1, 6, 2))])

    def test_slice_unsorted_axes(self):  # type: () -> None
        graph = self._make_graph(
            [('x', TensorProto.FLOAT, (3, 2)),
             ('starts', TensorProto.INT64, (2,)),
             ('ends', TensorProto.INT64, (2,)),
             ('axes', TensorProto.INT64, (2,))],
            [make_node('Slice', ['x', 'starts', 'ends', 'axes'], 'y')],
            [],
            initializer=[make_tensor('starts', TensorProto.INT64, (2,), (1, 0)),
                         make_tensor('ends', TensorProto.INT64, (2,), (2, 2)),
                         make_tensor('axes', TensorProto.INT64, (2,), (1, 0))])
        self._assert_inferred(graph, [make_tensor_value_info('y', TensorProto.FLOAT, (2, 1))])  # can handle unsorted axes

    def test_slice_giant_number(self):  # type: () -> None
        graph = self._make_graph(
            [('x', TensorProto.FLOAT, (3, 2)),
             ('starts', TensorProto.INT64, (2,)),
             ('ends', TensorProto.INT64, (2,)),
             ('axes', TensorProto.INT64, (2,))],
            [make_node('Slice', ['x', 'starts', 'ends', 'axes'], 'y')],
            [],
            initializer=[make_tensor('starts', TensorProto.INT64, (2,), (1, 0)),
                         make_tensor('ends', TensorProto.INT64, (2,), (200, 22000)),
                         make_tensor('axes', TensorProto.INT64, (2,), (0, 1))])
        self._assert_inferred(graph, [make_tensor_value_info('y', TensorProto.FLOAT, (2, 2))])

    def test_slice_giant_step(self):  # type: () -> None
        graph = self._make_graph(
            [('x', TensorProto.FLOAT, (3, 2)),
             ('starts', TensorProto.INT64, (2,)),
             ('ends', TensorProto.INT64, (2,)),
             ('axes', TensorProto.INT64, (2,)),
             ('steps', TensorProto.INT64, (2,))],
            [make_node('Slice', ['x', 'starts', 'ends', 'axes', 'steps'], 'y')],
            [],
            initializer=[make_tensor('starts', TensorProto.INT64, (2,), (1, 0)),
                         make_tensor('ends', TensorProto.INT64, (2,), (200, 200)),
                         make_tensor('axes', TensorProto.INT64, (2,), (0, 1)),
                         make_tensor('steps', TensorProto.INT64, (2,), (1, 200))])
        self._assert_inferred(graph, [make_tensor_value_info('y', TensorProto.FLOAT, (2, 1))])

    def test_slice_negative_end(self):  # type: () -> None
        graph = self._make_graph(
            [('x', TensorProto.FLOAT, (3, 2)),
             ('starts', TensorProto.INT64, (2,)),
             ('ends', TensorProto.INT64, (2,)),
             ('axes', TensorProto.INT64, (2,))],
            [make_node('Slice', ['x', 'starts', 'ends', 'axes'], 'y')],
            [],
            initializer=[make_tensor('starts', TensorProto.INT64, (2,), (1, 0)),
                         make_tensor('ends', TensorProto.INT64, (2,), (200, -1)),  # negative end means begin from end of a dimension (here end = 2 - 1 = 1)
                         make_tensor('axes', TensorProto.INT64, (2,), (0, 1))])
        self._assert_inferred(graph, [make_tensor_value_info('y', TensorProto.FLOAT, (2, 1))])  # type: ignore

    def test_slice_negative_start(self):  # type: () -> None
        graph = self._make_graph(
            [('x', TensorProto.FLOAT, (3, 2)),
             ('starts', TensorProto.INT64, (2,)),
             ('ends', TensorProto.INT64, (2,)),
             ('axes', TensorProto.INT64, (2,))],
            [make_node('Slice', ['x', 'starts', 'ends', 'axes'], 'y')],
            [],
            initializer=[make_tensor('starts', TensorProto.INT64, (2,), (1, -2)),  # negative start means begin from end of a dimension (here end = 2 - 2 = 0)
                         make_tensor('ends', TensorProto.INT64, (2,), (200, 3)),
                         make_tensor('axes', TensorProto.INT64, (2,), (0, 1))])
        self._assert_inferred(graph, [make_tensor_value_info('y', TensorProto.FLOAT, (2, 2))])  # type: ignore

    def test_slice_negative_step(self):  # type: () -> None
        graph = self._make_graph(
            [('x', TensorProto.FLOAT, (3, 4)),
             ('starts', TensorProto.INT64, (2,)),
             ('ends', TensorProto.INT64, (2,)),
             ('axes', TensorProto.INT64, (2,)),
             ('steps', TensorProto.INT64, (2,))],
            [make_node('Slice', ['x', 'starts', 'ends', 'axes', 'steps'], 'y')],
            [],
            initializer=[make_tensor('starts', TensorProto.INT64, (2,), (1, 4)),  # 4 will be clamped to 3 since we are negative stepping
                         make_tensor('ends', TensorProto.INT64, (2,), (200, 0)),
                         make_tensor('axes', TensorProto.INT64, (2,), (0, 1)),
                         make_tensor('steps', TensorProto.INT64, (2,), (1, -1))])
        self._assert_inferred(graph, [make_tensor_value_info('y', TensorProto.FLOAT, (2, 3))])  # type: ignore

    def test_slice_variable_copy(self):  # type: () -> None
        graph = self._make_graph(
            [('x', TensorProto.FLOAT, ("a", 2)),
             ('starts', TensorProto.INT64, (1,)),
             ('ends', TensorProto.INT64, (1,)),
             ('axes', TensorProto.INT64, (1,))],
            [make_node('Slice', ['x', 'starts', 'ends', 'axes'], 'y')],
            [],
            initializer=[make_tensor('starts', TensorProto.INT64, (1,), (1,)),
                         make_tensor('ends', TensorProto.INT64, (1,), (200,)),
                         make_tensor('axes', TensorProto.INT64, (1,), (1,))])
        self._assert_inferred(graph, [make_tensor_value_info('y', TensorProto.FLOAT, ("a", 1))])  # type: ignore

    def test_slice_variable_input_types(self):  # type: () -> None
        graph = self._make_graph(
            [('x', TensorProto.DOUBLE, (3, 2)),
             ('starts', TensorProto.INT32, (2,)),
             ('ends', TensorProto.INT32, (2,)),
             ('axes', TensorProto.INT32, (2,))],
            [make_node('Slice', ['x', 'starts', 'ends', 'axes'], 'y')],
            [],
            initializer=[make_tensor('starts', TensorProto.INT32, (2,), (1, 0)),
                         make_tensor('ends', TensorProto.INT32, (2,), (200, 22000)),
                         make_tensor('axes', TensorProto.INT32, (2,), (0, 1))])
        self._assert_inferred(graph, [make_tensor_value_info('y', TensorProto.DOUBLE, (2, 2))])

    def test_conv(self):  # type: () -> None
        graph = self._make_graph(
            [('x', TensorProto.FLOAT, (3, 4, 5, 6, 7)),
             ('y', TensorProto.FLOAT, (5, 4, 2, 4, 3))],
            [make_node('Conv', ['x', 'y'], 'z', pads=[0, 1, 1, 0, 0, 1], dilations=[1, 2, 2], strides=[1, 1, 2])],
            [])
        self._assert_inferred(graph, [make_tensor_value_info('z', TensorProto.FLOAT, (3, 5, 4, 1, 3))])

    def test_conv_1d_simple(self):  # type: () -> None
        graph = self._make_graph(
            [('x', TensorProto.FLOAT, (30, 4, 5)),
             ('y', TensorProto.FLOAT, (50, 4, 2))],
            [make_node('Conv', ['x', 'y'], 'z', dilations=[1])],
            [])
        self._assert_inferred(graph, [make_tensor_value_info('z', TensorProto.FLOAT, (30, 50, 4))])

    def test_conv_dilations(self):  # type: () -> None
        graph = self._make_graph(
            [('x', TensorProto.FLOAT, (30, 4, 8, 8, 8)),
             ('y', TensorProto.FLOAT, (50, 4, 3, 3, 3))],
            [make_node('Conv', ['x', 'y'], 'z', dilations=[1, 2, 3])],
            [])
        self._assert_inferred(graph, [make_tensor_value_info('z', TensorProto.FLOAT, (30, 50, 6, 4, 2))])

    def test_conv_strides(self):  # type: () -> None
        graph = self._make_graph(
            [('x', TensorProto.FLOAT, (30, 4, 8, 8, 8)),
             ('y', TensorProto.FLOAT, (50, 4, 3, 3, 3))],
            [make_node('Conv', ['x', 'y'], 'z', strides=[1, 2, 3])],
            [])
        self._assert_inferred(graph, [make_tensor_value_info('z', TensorProto.FLOAT, (30, 50, 6, 3, 2))])

    def test_conv_pads(self):  # type: () -> None
        graph = self._make_graph(
            [('x', TensorProto.FLOAT, (30, 4, 7, 6, 4)),
             ('y', TensorProto.FLOAT, (50, 4, 3, 3, 3))],
            [make_node('Conv', ['x', 'y'], 'z', pads=[1, 1, 2, 0, 1, 2])],
            [])
        self._assert_inferred(graph, [make_tensor_value_info('z', TensorProto.FLOAT, (30, 50, 6, 6, 6))])

    def test_conv_auto_pad(self):  # type: () -> None
        graph = self._make_graph(
            [('x', TensorProto.FLOAT, (30, 4, 7, 6, 4)),
             ('y', TensorProto.FLOAT, (50, 4, 4, 3, 2))],
            [make_node('Conv', ['x', 'y'], 'z', auto_pad='SAME_UPPER')],
            [])
        self._assert_inferred(graph, [make_tensor_value_info('z', TensorProto.FLOAT, (30, 50, 7, 6, 4))])

<<<<<<< HEAD
    def test_conv_auto_pads(self):  # type: () -> None
=======
    def test_conv_auto_pads_opset14(self):  # type: () -> None
>>>>>>> 5034a182
        graph = self._make_graph(
            [('x', TensorProto.FLOAT, (30, 4, 7, 6, 4)),
             ('y', TensorProto.FLOAT, (50, 4, 4, 3, 2))],
            [make_node('Conv', ['x', 'y'], 'z', auto_pad='SAME_UPPER', strides=[2, 2, 1])],
            [])
        self._assert_inferred(
            graph,
<<<<<<< HEAD
            [make_tensor_value_info('z', TensorProto.FLOAT, (30, 50, 4, 3, 4))])
=======
            [make_tensor_value_info('z', TensorProto.FLOAT, (30, 50, 4, 3, 4))],
            opset_imports=[make_opsetid(ONNX_DOMAIN, 14)])
>>>>>>> 5034a182

    def test_conv_auto_pad_dilation(self):  # type: () -> None
        graph = self._make_graph(
            [('x', TensorProto.FLOAT, (30, 4, 65, 64, 63)),
             ('y', TensorProto.FLOAT, (50, 4, 4, 3, 2))],
            [make_node('Conv', ['x', 'y'], 'z', auto_pad='SAME_UPPER', dilations=[2, 3, 4])],
            [])
        self._assert_inferred(graph, [make_tensor_value_info('z', TensorProto.FLOAT, (30, 50, 65, 64, 63))])

    def test_conv_group(self):  # type: () -> None
        graph = self._make_graph(
            [('x', TensorProto.FLOAT, (30, 4, 8, 8, 8)),
             ('y', TensorProto.FLOAT, (4, 1, 8, 8, 8))],
            [make_node('Conv', ['x', 'y'], 'z', group=4)],
            [])
        self._assert_inferred(graph, [make_tensor_value_info('z', TensorProto.FLOAT, (30, 4, 1, 1, 1))])

    def test_conv_only_one_pos(self):  # type: () -> None
        graph = self._make_graph(
            [('x', TensorProto.FLOAT, (30, 4, 5)),
             ('y', TensorProto.FLOAT, (50, 4, 5))],
            [make_node('Conv', ['x', 'y'], 'z', strides=[2])],
            [])
        self._assert_inferred(graph, [make_tensor_value_info('z', TensorProto.FLOAT, (30, 50, 1))])

    def test_conv_partial_missing_shape(self):  # type: () -> None
        graph = self._make_graph(
            [('x', TensorProto.FLOAT, (30, 4, None, 6, 4)),
             ('y', TensorProto.FLOAT, (50, 4, 3, 3, 3))],
            [make_node('Conv', ['x', 'y'], 'z', pads=[1, 1, 2, 0, 1, 2])],
            [])
        self._assert_inferred(graph, [make_tensor_value_info('z', TensorProto.FLOAT, (30, 50, None, 6, 6))])  # type: ignore

    def test_conv_partial_missing_weight_shape(self):  # type: () -> None
        graph = self._make_graph(
            [('x', TensorProto.FLOAT, (30, 4, 7, 6, 4)),
             ('y', TensorProto.FLOAT, (50, 4, None, 3, 3))],
            [make_node('Conv', ['x', 'y'], 'z', pads=[1, 1, 2, 0, 1, 2])],
            [])
        self._assert_inferred(graph, [make_tensor_value_info('z', TensorProto.FLOAT, None)])

    def test_relu(self):  # type: () -> None
        self._identity_prop('Relu')

    def test_add(self):  # type: () -> None
        graph = self._make_graph(
            [('x', TensorProto.FLOAT, (30, 4, 5)),
             ('y', TensorProto.FLOAT, (30, 4, 5))],
            [make_node('Add', ['x', 'y'], 'z')],
            [])
        self._assert_inferred(graph, [make_tensor_value_info('z', TensorProto.FLOAT, (30, 4, 5))])

    def test_pow(self):  # type: () -> None
        graph = self._make_graph(
            [('x', TensorProto.FLOAT, (30, 4, 5)),
             ('y', TensorProto.FLOAT, (30, 4, 5))],
            [make_node('Pow', ['x', 'y'], 'z')],
            [])
        self._assert_inferred(graph, [make_tensor_value_info('z', TensorProto.FLOAT, (30, 4, 5))])

    def test_bitshift(self):  # type: () -> None
        graph = self._make_graph(
            [('x', TensorProto.UINT32, (2, 3, 1)),
             ('y', TensorProto.UINT32, (2, 3, 1))],
            [make_node('BitShift', ['x', 'y'], 'z', direction="RIGHT")],
            [])
        self._assert_inferred(graph, [make_tensor_value_info('z', TensorProto.UINT32, (2, 3, 1))])

    def test_bitshift_broadcast_to_first(self):  # type: () -> None
        graph = self._make_graph(
            [('x', TensorProto.UINT32, (16, 4, 1)),
             ('y', TensorProto.UINT32, (1,))],
            [make_node('BitShift', ['x', 'y'], 'z', direction="RIGHT")],
            [])
        self._assert_inferred(graph, [make_tensor_value_info('z', TensorProto.UINT32, (16, 4, 1))])

    def test_bitshift_broadcast_to_second(self):  # type: () -> None
        graph = self._make_graph(
            [('x', TensorProto.UINT32, (1,)),
             ('y', TensorProto.UINT32, (2, 3, 1))],
            [make_node('BitShift', ['x', 'y'], 'z', direction="RIGHT")],
            [])
        self._assert_inferred(graph, [make_tensor_value_info('z', TensorProto.UINT32, (2, 3, 1))])

    def test_sum_single(self):  # type: () -> None
        self._identity_prop('Sum')

    def test_sum_multi(self):  # type: () -> None
        graph = self._make_graph(
            [('x', TensorProto.FLOAT, (30, 4, 5)),
             ('y', TensorProto.FLOAT, (30, 4, 5)),
             ('z', TensorProto.FLOAT, (30, 4, 5))],
            [make_node('Sum', ['x', 'y', 'z'], ['out'])],
            [])
        self._assert_inferred(graph, [make_tensor_value_info('out', TensorProto.FLOAT, (30, 4, 5))])

    def test_sum_multi_broadcasting(self):  # type: () -> None
        graph = self._make_graph(
            [('x', TensorProto.FLOAT, (30, 1, 5)),
             ('y', TensorProto.FLOAT, ("a", 4, 1)),
             ('z', TensorProto.FLOAT, (4, "b"))],
            [make_node('Sum', ['x', 'y', 'z'], ['out'])],
            [])
        self._assert_inferred(graph, [make_tensor_value_info('out', TensorProto.FLOAT, (30, 4, 5))])

    def test_sum_broadcasting_param(self):  # type: () -> None
        graph = self._make_graph(
            [('x', TensorProto.FLOAT, ("a", 1, 5)),
             ('y', TensorProto.FLOAT, ("a", 4, 1))],
            [make_node('Sum', ['x', 'y'], ['out'])],
            [])
        self._assert_inferred(graph, [make_tensor_value_info('out', TensorProto.FLOAT, ("a", 4, 5))])

    def test_random_normal(self):  # type: () -> None
        graph = self._make_graph(
            [],
            [make_node('RandomNormal', [], ['out'], dtype=TensorProto.DOUBLE, shape=(3, 4, 5))],
            [])
        self._assert_inferred(graph, [make_tensor_value_info('out', TensorProto.DOUBLE, (3, 4, 5))])

    def test_random_normal_like(self):  # type: () -> None
        graph = self._make_graph(
            [("X", TensorProto.FLOAT, (2, 3, 4))],
            [make_node('RandomNormalLike', ['X'], ['out'])],
            [])
        self._assert_inferred(graph, [make_tensor_value_info('out', TensorProto.FLOAT, (2, 3, 4))])

    def test_random_normal_like_with_dtype(self):  # type: () -> None
        graph = self._make_graph(
            [("X", TensorProto.FLOAT, (2, 3, 4))],
            [make_node('RandomNormalLike', ['X'], ['out'], dtype=TensorProto.DOUBLE,)],
            [])
        self._assert_inferred(graph, [make_tensor_value_info('out', TensorProto.DOUBLE, (2, 3, 4))])

    def _logical_binary_op(self, op, input_type):  # type: (Text, TensorProto.DataType) -> None
        graph = self._make_graph(
            [('x', input_type, (30, 4, 5)),
             ('y', input_type, (30, 4, 5))],
            [make_node(op, ['x', 'y'], 'z')],
            [])
        self._assert_inferred(graph, [make_tensor_value_info('z', TensorProto.BOOL, (30, 4, 5))])

    def _logical_binary_op_with_broadcasting(self, op, input_type):  # type: (Text, TensorProto.DataType) -> None
        graph = self._make_graph(
            [('x', input_type, (1, 5)),
             ('y', input_type, (30, 4, 5))],
            [make_node(op, ['x', 'y'], 'z')],
            [])
        self._assert_inferred(graph, [make_tensor_value_info('z', TensorProto.BOOL, (30, 4, 5))])

    def test_logical_and(self):  # type: () -> None
        self._logical_binary_op('And', TensorProto.BOOL)
        self._logical_binary_op_with_broadcasting('And', TensorProto.BOOL)

    def test_logical_or(self):  # type: () -> None
        self._logical_binary_op('Or', TensorProto.BOOL)
        self._logical_binary_op_with_broadcasting('Or', TensorProto.BOOL)

    def test_logical_xor(self):  # type: () -> None
        self._logical_binary_op('Xor', TensorProto.BOOL)
        self._logical_binary_op_with_broadcasting('Xor', TensorProto.BOOL)

    def test_greater(self):  # type: () -> None
        self._logical_binary_op('Greater', TensorProto.BOOL)
        self._logical_binary_op_with_broadcasting('Greater', TensorProto.BOOL)

    def test_less(self):  # type: () -> None
        self._logical_binary_op('Less', TensorProto.BOOL)
        self._logical_binary_op_with_broadcasting('Less', TensorProto.BOOL)

    def test_equal(self):  # type: () -> None
        self._logical_binary_op('Equal', TensorProto.BOOL)
        self._logical_binary_op_with_broadcasting('Equal', TensorProto.BOOL)

    def test_logical_not(self):  # type: () -> None
        graph = self._make_graph(
            [('x', TensorProto.BOOL, (30, 4, 5))],
            [make_node('Not', ['x'], 'z')],
            [])
        self._assert_inferred(graph, [make_tensor_value_info('z', TensorProto.BOOL, (30, 4, 5))])

    def test_less_or_equal(self):  # type: () -> None
        self._logical_binary_op('LessOrEqual', TensorProto.BOOL)
        self._logical_binary_op_with_broadcasting('LessOrEqual', TensorProto.BOOL)

    def test_greater_or_equal(self):  # type: () -> None
        self._logical_binary_op('GreaterOrEqual', TensorProto.BOOL)
        self._logical_binary_op_with_broadcasting('GreaterOrEqual', TensorProto.BOOL)

    def test_flatten(self):  # type: () -> None
        graph = self._make_graph(
            [('x', TensorProto.FLOAT, (2, 3, 4, 5))],
            [make_node('Flatten', ['x'], ['z'], axis=2)],
            [])
        self._assert_inferred(graph, [make_tensor_value_info('z', TensorProto.FLOAT, (6, 20))])

    def test_flatten_default_axis(self):  # type: () -> None
        graph = self._make_graph(
            [('x', TensorProto.FLOAT, (2, 3, 4, 5))],
            [make_node('Flatten', ['x'], ['z'])],
            [])
        self._assert_inferred(graph, [make_tensor_value_info('z', TensorProto.FLOAT, (2, 60))])

    def test_flatten_zero_axis(self):  # type: () -> None
        graph = self._make_graph(
            [('x', TensorProto.FLOAT, (2, 3, 4, 5))],
            [make_node('Flatten', ['x'], ['z'], axis=0)],
            [])
        self._assert_inferred(graph, [make_tensor_value_info('z', TensorProto.FLOAT, (1, 120))])

    def test_flatten_unknown_dim(self):  # type: () -> None
        graph = self._make_graph(
            [('x', TensorProto.FLOAT, (2, 'N', 4, 5))],
            [make_node('Flatten', ['x'], ['z'], axis=2)],
            [])
        self._assert_inferred(graph, [make_tensor_value_info('z', TensorProto.FLOAT, (None, 20))])  # type: ignore

    def test_space_to_depth(self):  # type: () -> None
        b = 10
        graph = self._make_graph(
            [('x', TensorProto.FLOAT, (2, 3, 100, 100))],
            [make_node('SpaceToDepth', ['x'], ['z'], blocksize=b)],
            [])
        self._assert_inferred(graph, [make_tensor_value_info('z', TensorProto.FLOAT, (2, 300, 10, 10))])

    def test_space_to_depth_unknown_dim(self):  # type: () -> None
        b = 10
        graph = self._make_graph(
            [('x', TensorProto.FLOAT, (2, 'N', 100, 100))],
            [make_node('SpaceToDepth', ['x'], ['z'], blocksize=b)],
            [])
        self._assert_inferred(graph, [make_tensor_value_info('z', TensorProto.FLOAT, (2, None, 10, 10))])  # type: ignore

    def test_depth_to_space(self):  # type: () -> None
        b = 10
        graph = self._make_graph(
            [('x', TensorProto.FLOAT, (2, 300, 10, 10))],
            [make_node('DepthToSpace', ['x'], ['z'], blocksize=b, mode='DCR')],
            [])
        self._assert_inferred(graph, [make_tensor_value_info('z', TensorProto.FLOAT, (2, 3, 100, 100))])

    def _rnn_forward(self, seqlen, batchsize, inpsize, hiddensize):  # type: (int, int, int, int) -> None
        graph = self._make_graph(
            [('x', TensorProto.FLOAT, (seqlen, batchsize, inpsize)),
             ('w', TensorProto.FLOAT, (1, hiddensize, inpsize)),
             ('r', TensorProto.FLOAT, (1, hiddensize, hiddensize))],
            [make_node('RNN', ['x', 'w', 'r'], ['all', 'last'], hidden_size=hiddensize)],
            [])
        self._assert_inferred(graph, [
            make_tensor_value_info('all', TensorProto.FLOAT, (seqlen, 1, batchsize, hiddensize)),
            make_tensor_value_info('last', TensorProto.FLOAT, (1, batchsize, hiddensize))])

    def test_rnn_forward(self):  # type: () -> None
        self._rnn_forward(64, 32, 10, 4)

    def _rnn_bidirectional(self, seqlen, batchsize, inpsize, hiddensize):  # type: (int, int, int, int) -> None
        graph = self._make_graph(
            [('x', TensorProto.FLOAT, (seqlen, batchsize, inpsize)),
             ('w', TensorProto.FLOAT, (2, hiddensize, inpsize)),
             ('r', TensorProto.FLOAT, (2, hiddensize, hiddensize))],
            [make_node('RNN', ['x', 'w', 'r'], ['all', 'last'], hidden_size=hiddensize,
                direction="bidirectional")],
            [])
        self._assert_inferred(graph, [
            make_tensor_value_info('all', TensorProto.FLOAT, (seqlen, 2, batchsize, hiddensize)),
            make_tensor_value_info('last', TensorProto.FLOAT, (2, batchsize, hiddensize))])

    def test_rnn_bidirectional(self):  # type: () -> None
        self._rnn_bidirectional(64, 32, 10, 4)

    def _lstm_forward(self, seqlen, batchsize, inpsize, hiddensize):  # type: (int, int, int, int) -> None
        graph = self._make_graph(
            [('x', TensorProto.FLOAT, (seqlen, batchsize, inpsize)),
             ('w', TensorProto.FLOAT, (1, 4 * hiddensize, inpsize)),
             ('r', TensorProto.FLOAT, (1, 4 * hiddensize, hiddensize))],
            [make_node('LSTM', ['x', 'w', 'r'], ['all', 'hidden', 'last'], hidden_size=hiddensize)],
            [])
        self._assert_inferred(graph, [
            make_tensor_value_info('all', TensorProto.FLOAT, (seqlen, 1, batchsize, hiddensize)),
            make_tensor_value_info('hidden', TensorProto.FLOAT, (1, batchsize, hiddensize)),
            make_tensor_value_info('last', TensorProto.FLOAT, (1, batchsize, hiddensize))])

    def test_lstm_forward(self):  # type: () -> None
        self._lstm_forward(64, 32, 10, 4)

    def test_topk_default_axis(self):  # type: () -> None
        graph = self._make_graph(
            [('x', TensorProto.FLOAT, (3, 4, 5, 10))],
            [make_node('TopK', ['x', 'k'], ['y', 'z'])],
            [],
            initializer=[make_tensor('k', TensorProto.INT64, (1,), (2,))])
        self._assert_inferred(graph,
                              [make_tensor_value_info('y', TensorProto.FLOAT, (3, 4, 5, 2)),
                               make_tensor_value_info('z', TensorProto.INT64, (3, 4, 5, 2))])

    def test_topk(self):  # type: () -> None
        graph = self._make_graph(
            [('x', TensorProto.FLOAT, (3, 4, 5, 10))],
            [make_node('TopK', ['x', 'k'], ['y', 'z'], axis=2)],
            [],
            initializer=[make_tensor('k', TensorProto.INT64, (1,), (2,))])
        self._assert_inferred(graph,
                              [make_tensor_value_info('y', TensorProto.FLOAT, (3, 4, 2, 10)),
                               make_tensor_value_info('z', TensorProto.INT64, (3, 4, 2, 10))])

    def test_topk_raw_data(self):  # type: () -> None
        graph = self._make_graph(
            [('x', TensorProto.FLOAT, (3, 4, 5, 10))],
            [make_node('TopK', ['x', 'k'], ['y', 'z'], axis=2)],
            [],
            initializer=[make_tensor('k', TensorProto.INT64, (1,),
                                      vals=np.array([3], dtype='<i8').tobytes(), raw=True)])  # Feed raw bytes (force little endian ordering like onnx standard) for test purpose
        self._assert_inferred(graph,
                              [make_tensor_value_info('y', TensorProto.FLOAT, (3, 4, 3, 10)),
                               make_tensor_value_info('z', TensorProto.INT64, (3, 4, 3, 10))])

    def test_topk_missing_k_value_output_rank_check(self):  # type: () -> None
        graph = self._make_graph(
            [('x', TensorProto.FLOAT, (3, 4, 5, 10)),
            ('k', TensorProto.INT64, (1,))],
            [make_node('TopK', ['x', 'k'], ['y', 'z'], axis=2)],
            [])
        self._assert_inferred(graph,
                              [make_tensor_value_info('y', TensorProto.FLOAT, (None, None, None, None)),  # type: ignore
                               make_tensor_value_info('z', TensorProto.INT64, (None, None, None, None))])  # type: ignore

    def test_gemm(self):  # type: () -> None
        graph = self._make_graph(
            [('x', TensorProto.FLOAT, (7, 5)),
             ('y', TensorProto.FLOAT, (5, 11)),
             ('z', TensorProto.FLOAT, None)],
            [make_node('Gemm', ['x', 'y', 'z'], ['out'])],
            [])
        self._assert_inferred(graph, [make_tensor_value_info('out', TensorProto.FLOAT, (7, 11))])

    def test_gemm_transA(self):  # type: () -> None
        graph = self._make_graph(
            [('x', TensorProto.FLOAT, (5, 7)),
             ('y', TensorProto.FLOAT, (5, 11)),
             ('z', TensorProto.FLOAT, None)],
            [make_node('Gemm', ['x', 'y', 'z'], ['out'], transA=1)],
            [])
        self._assert_inferred(graph, [make_tensor_value_info('out', TensorProto.FLOAT, (7, 11))])

    def test_gemm_transB(self):  # type: () -> None
        graph = self._make_graph(
            [('x', TensorProto.FLOAT, (7, 5)),
             ('y', TensorProto.FLOAT, (11, 5)),
             ('z', TensorProto.FLOAT, None)],
            [make_node('Gemm', ['x', 'y', 'z'], ['out'], transB=1)],
            [])
        self._assert_inferred(graph, [make_tensor_value_info('out', TensorProto.FLOAT, (7, 11))])

    def test_gemm_transA_and_transB(self):  # type: () -> None
        graph = self._make_graph(
            [('x', TensorProto.FLOAT, (5, 7)),
             ('y', TensorProto.FLOAT, (11, 5)),
             ('z', TensorProto.FLOAT, None)],
            [make_node('Gemm', ['x', 'y', 'z'], ['out'], transA=1, transB=1)],
            [])
        self._assert_inferred(graph, [make_tensor_value_info('out', TensorProto.FLOAT, (7, 11))])

    def test_gemm_no_bias(self):  # type: () -> None
        graph = self._make_graph(
            [('x', TensorProto.FLOAT, (13, 7)),
             ('y', TensorProto.FLOAT, (7, 17))],
            [make_node('Gemm', ['x', 'y'], ['out'])],
            [])
        self._assert_inferred(graph, [make_tensor_value_info('out', TensorProto.FLOAT, (13, 17))])

    def test_reduce_op_shape_2_axis(self):  # type: () -> None
        graph = self._make_graph(
            [('x', TensorProto.FLOAT, (24, 4, 11))],
            [make_node('ReduceL1', 'x', 'y', axes=(1, 2), keepdims=0)],
            [])
        self._assert_inferred(graph, [make_tensor_value_info('y', TensorProto.FLOAT, (24,))])

    def test_reduce_op_shape_keep_dims(self):  # type: () -> None
        graph = self._make_graph(
            [('x', TensorProto.FLOAT, (24, 4, 11))],
            [make_node('ReduceL1', 'x', 'y', axes=(1, 2), keepdims=1)],
            [])
        self._assert_inferred(graph, [make_tensor_value_info('y', TensorProto.FLOAT, (24, 1, 1))])

    def test_reduce_op_shape_default_value(self):  # type: () -> None
        graph = self._make_graph(
            [('x', TensorProto.FLOAT, (24, 4, 11))],
            [make_node('ReduceL1', 'x', 'y')],
            [])
        self._assert_inferred(graph, [make_tensor_value_info('y', TensorProto.FLOAT, (1, 1, 1))])

    def test_reduce_op_shape_no_axes_do_not_keep_dims(self):  # type: () -> None
        graph = self._make_graph(
            [('x', TensorProto.FLOAT, (24, 4, 11))],
            [make_node('ReduceL1', 'x', 'y', keepdims=0)],
            [])
        self._assert_inferred(graph, [make_tensor_value_info('y', TensorProto.FLOAT, tuple())])

    def test_reduce_op_shape_negative_axis(self):  # type: () -> None
        graph = self._make_graph(
            [('x', TensorProto.FLOAT, (24, 4, 11))],
            [make_node('ReduceL1', 'x', 'y', axes=(-1, -2))],
            [])
        self._assert_inferred(graph, [make_tensor_value_info('y', TensorProto.FLOAT, (24, 1, 1))])

    def test_argmax_shape(self):  # type: () -> None
        graph = self._make_graph(
            [('x', TensorProto.FLOAT, (24, 4, 11))],
            [make_node('ArgMax', 'x', 'y', axis=1, keepdims=1)],
            [])
        self._assert_inferred(graph, [make_tensor_value_info('y', TensorProto.INT64, (24, 1, 11))])

    def test_argmax_shape_keepdims(self):  # type: () -> None
        graph = self._make_graph(
            [('x', TensorProto.FLOAT, (24, 4, 11))],
            [make_node('ArgMax', 'x', 'y', axis=0, keepdims=0)],
            [])
        self._assert_inferred(graph, [make_tensor_value_info('y', TensorProto.INT64, (4, 11))])

    def test_argmax_shape_default_value(self):  # type: () -> None
        graph = self._make_graph(
            [('x', TensorProto.FLOAT, (24, 4, 11))],
            [make_node('ArgMax', 'x', 'y')],
            [])
        self._assert_inferred(graph, [make_tensor_value_info('y', TensorProto.INT64, (1, 4, 11))])

    def test_argmax_shape_negative_axis(self):  # type: () -> None
        graph = self._make_graph(
            [('x', TensorProto.FLOAT, (24, 4, 11))],
            [make_node('ArgMax', 'x', 'y', axis=-2)],
            [])
        self._assert_inferred(graph, [make_tensor_value_info('y', TensorProto.INT64, (24, 1, 11))])

    def test_dropout(self):  # type: () -> None
        graph = self._make_graph(
            [('data', TensorProto.FLOAT, (3, 4, 5,)),
             ('ratio', TensorProto.FLOAT, ())],
            [make_node('Dropout', ['data', 'ratio'], ['out'])],
            [])
        self._assert_inferred(graph, [make_tensor_value_info('out', TensorProto.FLOAT, (3, 4, 5,))])

    def test_LRN(self):  # type: () -> None
        self._identity_prop('LRN', alpha=0.5, beta=0.5, size=1)

    def test_batch_norm(self):  # type: () -> None
        graph = self._make_graph(
            [('x', TensorProto.FLOAT, (3, 4, 5, 6, 7)),
             ('scale', TensorProto.FLOAT, (4,)),
             ('b', TensorProto.FLOAT, (4,)),
             ('mean', TensorProto.FLOAT, (4,)),
             ('var', TensorProto.FLOAT, (4,))],
            [make_node('BatchNormalization', ['x', 'scale', 'b', 'mean', 'var'], ['out'])],
            [])
        self._assert_inferred(graph, [make_tensor_value_info('out', TensorProto.FLOAT, (3, 4, 5, 6, 7))])

    def test_split_negative_axis(self):  # type: () -> None
        graph = self._make_graph(
            [('x', TensorProto.FLOAT, (2, 4))],
            [make_node('Split', ['x'], ['y', 'z'], axis=-1)],
            [])
        self._assert_inferred(graph, [make_tensor_value_info('y', TensorProto.FLOAT, (2, 2)),
                                      make_tensor_value_info('z', TensorProto.FLOAT, (2, 2))])

    def test_split_with_split_attribute(self):  # type: () -> None
        graph = self._make_graph(
            [('x', TensorProto.FLOAT, (2, 4)),
             ('split', TensorProto.INT64, (2,))],
            [make_node('Split', ['x', 'split'], ['y', 'z'], axis=1)],
            [],
            initializer=[make_tensor('split', TensorProto.INT64, (2,), (3, 1))])
        self._assert_inferred(graph, [make_tensor_value_info('y', TensorProto.FLOAT, (2, 3)),
                                      make_tensor_value_info('z', TensorProto.FLOAT, (2, 1))])

    def test_split_with_split_attribute_unknown_split_dim(self):  # type: () -> None
        graph = self._make_graph(
            [('x', TensorProto.FLOAT, (2, 'a', 'b')),
             ('split', TensorProto.INT64, (2,))],
            [make_node('Split', ['x', 'split'], ['y', 'z'], axis=1)],
            [],
            initializer=[make_tensor('split', TensorProto.INT64, (2,), (3, 1))])
        self._assert_inferred(graph, [make_tensor_value_info('y', TensorProto.FLOAT, (2, None, 'b')),  # type: ignore
                                      make_tensor_value_info('z', TensorProto.FLOAT, (2, None, 'b'))])  # type: ignore

    def test_split_from_GLU(self):  # type: () -> None
        graph = self._make_graph(
            [('x', TensorProto.FLOAT, (5, 6, 7))],
            [make_node('Split', ['x'], ['y', 'z'], axis=1)],
            [])
        self._assert_inferred(graph, [make_tensor_value_info('y', TensorProto.FLOAT, (5, 3, 7)),
                                      make_tensor_value_info('z', TensorProto.FLOAT, (5, 3, 7))])

    def test_GLU_partial(self):  # type: () -> None
        graph = self._make_graph(
            [('x', TensorProto.FLOAT, (5, 6, 7))],
            [make_node('Split', ['x'], ['y', 'z'], axis=1),
             make_node('Sigmoid', ['z'], ['a'])],
            [])
        self._assert_inferred(graph, [make_tensor_value_info('y', TensorProto.FLOAT, (5, 3, 7)),
                                      make_tensor_value_info('z', TensorProto.FLOAT, (5, 3, 7)),
                                      make_tensor_value_info('a', TensorProto.FLOAT, (5, 3, 7))])

    def test_GLU(self):  # type: () -> None
        graph = self._make_graph(
            [('x', TensorProto.FLOAT, (5, 6, 7))],
            [make_node('Split', ['x'], ['y', 'z'], axis=1),
             make_node('Sigmoid', ['z'], ['a']),
             make_node('Mul', ['y', 'a'], ['b'])],
            [])
        self._assert_inferred(graph, [make_tensor_value_info('y', TensorProto.FLOAT, (5, 3, 7)),
                                      make_tensor_value_info('z', TensorProto.FLOAT, (5, 3, 7)),
                                      make_tensor_value_info('a', TensorProto.FLOAT, (5, 3, 7)),
                                      make_tensor_value_info('b', TensorProto.FLOAT, (5, 3, 7))])

    def test_softmax_2d(self):  # type: () -> None
        graph = self._make_graph(
            [('x', TensorProto.FLOAT, (4, 5))],
            [make_node('Softmax', ['x'], 'z')],
            [])
        self._assert_inferred(graph, [make_tensor_value_info('z', TensorProto.FLOAT, (4, 5))])

    def test_softmax_3d(self):  # type: () -> None
        graph = self._make_graph(
            [('x', TensorProto.FLOAT, (4, 5, 6))],
            [make_node('Softmax', ['x'], 'z')],
            [])
        self._assert_inferred(graph, [make_tensor_value_info('z', TensorProto.FLOAT, (4, 5, 6))])

    def test_hardmax_2d(self):  # type: () -> None
        graph = self._make_graph(
            [('x', TensorProto.FLOAT, (4, 5))],
            [make_node('Hardmax', ['x'], 'z')],
            [])
        self._assert_inferred(graph, [make_tensor_value_info('z', TensorProto.FLOAT, (4, 5))])

    def test_hardmax_3d(self):  # type: () -> None
        graph = self._make_graph(
            [('x', TensorProto.FLOAT, (4, 5, 6))],
            [make_node('Hardmax', ['x'], 'z')],
            [])
        self._assert_inferred(graph, [make_tensor_value_info('z', TensorProto.FLOAT, (4, 5, 6))])

    def test_logsoftmax_2d(self):  # type: () -> None
        graph = self._make_graph(
            [('x', TensorProto.FLOAT, (4, 5))],
            [make_node('LogSoftmax', ['x'], 'z')],
            [])
        self._assert_inferred(graph, [make_tensor_value_info('z', TensorProto.FLOAT, (4, 5))])

    def test_logsoftmax_3d(self):  # type: () -> None
        graph = self._make_graph(
            [('x', TensorProto.FLOAT, (4, 5, 6))],
            [make_node('LogSoftmax', ['x'], 'z')],
            [])
        self._assert_inferred(graph, [make_tensor_value_info('z', TensorProto.FLOAT, (4, 5, 6))])

    def test_logsoftmax_3d_negative_axis(self):  # type: () -> None
        graph = self._make_graph(
            [('x', TensorProto.FLOAT, (4, 5, 6))],
            [make_node('LogSoftmax', ['x'], 'z', axis=-1)],
            [])
        self._assert_inferred(graph, [make_tensor_value_info('z', TensorProto.FLOAT, (4, 5, 6))])

    def test_maxpool(self):  # type: () -> None
        graph = self._make_graph(
            [("X", TensorProto.FLOAT, (5, 3, 4, 4))],
            [make_node("MaxPool", ["X"], ["Y"], kernel_shape=[2, 2])],
            [])
        self._assert_inferred(graph, [make_tensor_value_info("Y", TensorProto.FLOAT, (5, 3, 3, 3))])

    def test_maxpool_with_indices(self):  # type: () -> None
        graph = self._make_graph(
            [("X", TensorProto.FLOAT, (5, 3, 4, 4))],
            [make_node("MaxPool", ["X"], ["Y", "Z"], kernel_shape=[2, 2])],
            [])
        self._assert_inferred(graph, [make_tensor_value_info("Y", TensorProto.FLOAT, (5, 3, 3, 3)),
                                      make_tensor_value_info("Z", TensorProto.INT64, (5, 3, 3, 3))])

    def test_maxpool_3D(self):  # type: () -> None
        graph = self._make_graph(
            [("X", TensorProto.FLOAT, (5, 3, 4, 4, 4))],
            [make_node("MaxPool", ["X"], ["Y"], kernel_shape=[2, 2, 2])],
            [])
        self._assert_inferred(graph, [make_tensor_value_info("Y", TensorProto.FLOAT, (5, 3, 3, 3, 3))])

    def test_maxpool_with_padding(self):  # type: () -> None
        graph = self._make_graph(
            [("X", TensorProto.FLOAT, (5, 3, 4, 4))],
            [make_node("MaxPool", ["X"], ["Y"], kernel_shape=[2, 2], pads=[1, 1, 2, 2])],
            [])
        self._assert_inferred(graph, [make_tensor_value_info("Y", TensorProto.FLOAT, (5, 3, 6, 6))])

    def test_maxpool_with_padding_and_stride(self):  # type: () -> None
        graph = self._make_graph(
            [("X", TensorProto.FLOAT, (5, 3, 4, 4))],
            [make_node("MaxPool", ["X"], ["Y"], kernel_shape=[2, 2], pads=[1, 1, 2, 2], strides=[2, 2])],
            [])
        self._assert_inferred(graph, [make_tensor_value_info("Y", TensorProto.FLOAT, (5, 3, 3, 3))])

    def test_maxpool_with_floor_mode(self):  # type: () -> None
        graph = self._make_graph(
            [("X", TensorProto.FLOAT, (32, 288, 35, 35))],
            [make_node("MaxPool", ["X"], ["Y"], kernel_shape=[2, 2], strides=[2, 2], ceil_mode=False)],
            [])
        self._assert_inferred(graph, [make_tensor_value_info("Y", TensorProto.FLOAT, (32, 288, 17, 17))])

    def test_maxpool_with_ceil_mode(self):  # type: () -> None
        graph = self._make_graph(
            [("X", TensorProto.FLOAT, (32, 288, 35, 35))],
            [make_node("MaxPool", ["X"], ["Y"], kernel_shape=[2, 2], strides=[2, 2], ceil_mode=True)],
            [])
        self._assert_inferred(graph, [make_tensor_value_info("Y", TensorProto.FLOAT, (32, 288, 18, 18))])

    def test_maxpool_ceil(self):  # type: () -> None
        graph = self._make_graph(
            [("X", TensorProto.FLOAT, (1, 1, 4, 4))],
            [make_node("MaxPool", ["X"], ["Y"], kernel_shape=[3, 3], strides=[2, 2], ceil_mode=True)],
            [])
        self._assert_inferred(graph, [make_tensor_value_info("Y", TensorProto.FLOAT, (1, 1, 2, 2))])

    def test_maxpool_with_dilations(self):  # type: () -> None
        graph = self._make_graph(
            [("X", TensorProto.FLOAT, (5, 3, 4, 4))],
            [make_node("MaxPool", ["X"], ["Y"], kernel_shape=[2, 2], dilations=[2, 2])],
            [])
        self._assert_inferred(graph, [make_tensor_value_info("Y", TensorProto.FLOAT, (5, 3, 2, 2))])

    def test_maxpool_with_same_upper_padding_and_stride(self):  # type: () -> None
        graph = self._make_graph(
            [("X", TensorProto.FLOAT, (5, 3, 4, 4))],
            [make_node("MaxPool", ["X"], ["Y"], auto_pad="SAME_UPPER", kernel_shape=[2, 2], strides=[2, 2])],
            [])
        self._assert_inferred(graph, [make_tensor_value_info("Y", TensorProto.FLOAT, (5, 3, 2, 2))])

    def test_maxpool_with_same_upper_padding_and_stride_and_dilation(self):  # type: () -> None
        graph = self._make_graph(
            [("X", TensorProto.FLOAT, (5, 3, 4, 4))],
            [make_node("MaxPool", ["X"], ["Y"], auto_pad="SAME_UPPER", kernel_shape=[2, 2], strides=[2, 2], dilations=[2, 3])],
            [])
        self._assert_inferred(graph, [make_tensor_value_info("Y", TensorProto.FLOAT, (5, 3, 2, 2))])

    def test_maxpool_with_same_upper_padding_and_stride_one(self):  # type: () -> None
        graph = self._make_graph(
            [("X", TensorProto.FLOAT, (5, 3, 4, 4))],
            [make_node("MaxPool", ["X"], ["Y"], auto_pad="SAME_UPPER", kernel_shape=[2, 2], strides=[1, 1])],
            [])
        self._assert_inferred(graph, [make_tensor_value_info("Y", TensorProto.FLOAT, (5, 3, 4, 4))])

    def test_maxpool_with_same_lower_padding_and_stride(self):  # type: () -> None
        graph = self._make_graph(
            [("X", TensorProto.FLOAT, (5, 3, 9, 9))],
            [make_node("MaxPool", ["X"], ["Y"], auto_pad="SAME_LOWER", kernel_shape=[2, 2], strides=[2, 2])],
            [])
        self._assert_inferred(graph, [make_tensor_value_info("Y", TensorProto.FLOAT, (5, 3, 5, 5))])

    def test_maxpool_with_same_lower_padding_and_stride_and_dilation(self):  # type: () -> None
        graph = self._make_graph(
            [("X", TensorProto.FLOAT, (5, 3, 9, 9))],
            [make_node("MaxPool", ["X"], ["Y"], auto_pad="SAME_LOWER", kernel_shape=[2, 2], strides=[2, 2], dilations=[2, 3])],
            [])
        self._assert_inferred(graph, [make_tensor_value_info("Y", TensorProto.FLOAT, (5, 3, 5, 5))])

    def test_maxpool_with_same_lower_padding_and_big_stride(self):  # type: () -> None
        graph = self._make_graph(
            [("X", TensorProto.FLOAT, (5, 3, 4, 4))],
            [make_node("MaxPool", ["X"], ["Y"], auto_pad="SAME_LOWER", kernel_shape=[2, 2], strides=[4, 4])],
            [])
        self._assert_inferred(graph, [make_tensor_value_info("Y", TensorProto.FLOAT, (5, 3, 1, 1))])

    def test_averagepool(self):  # type: () -> None
        graph = self._make_graph(
            [("X", TensorProto.FLOAT, (5, 3, 4, 4))],
            [make_node("AveragePool", ["X"], ["Y"], kernel_shape=[2, 2])],
            [])
        self._assert_inferred(graph, [make_tensor_value_info("Y", TensorProto.FLOAT, (5, 3, 3, 3))])

    def test_averagepool_3D(self):  # type: () -> None
        graph = self._make_graph(
            [("X", TensorProto.FLOAT, (5, 3, 4, 4, 4))],
            [make_node("AveragePool", ["X"], ["Y"], kernel_shape=[2, 2, 2])],
            [])
        self._assert_inferred(graph, [make_tensor_value_info("Y", TensorProto.FLOAT, (5, 3, 3, 3, 3))])

    def test_averagepool_with_padding(self):  # type: () -> None
        graph = self._make_graph(
            [("X", TensorProto.FLOAT, (5, 3, 4, 4))],
            [make_node("AveragePool", ["X"], ["Y"], kernel_shape=[2, 2], pads=[1, 1, 2, 2])],
            [])
        self._assert_inferred(graph, [make_tensor_value_info("Y", TensorProto.FLOAT, (5, 3, 6, 6))])

    def test_averagepool_with_padding_and_stride(self):  # type: () -> None
        graph = self._make_graph(
            [("X", TensorProto.FLOAT, (5, 3, 4, 4))],
            [make_node("AveragePool", ["X"], ["Y"], kernel_shape=[2, 2], pads=[1, 1, 2, 2], strides=[2, 2])],
            [])
        self._assert_inferred(graph, [make_tensor_value_info("Y", TensorProto.FLOAT, (5, 3, 3, 3))])

    def test_averagepool_ceil(self):  # type: () -> None
        graph = self._make_graph(
            [("X", TensorProto.FLOAT, (1, 1, 4, 4))],
            [make_node("AveragePool", ["X"], ["Y"], kernel_shape=[3, 3], strides=[2, 2], ceil_mode=True)],
            [])
        self._assert_inferred(graph, [make_tensor_value_info("Y", TensorProto.FLOAT, (1, 1, 2, 2))])

    def test_lppool(self):  # type: () -> None
        graph = self._make_graph(
            [("X", TensorProto.FLOAT, (5, 3, 4, 4))],
            [make_node("LpPool", ["X"], ["Y"], kernel_shape=[2, 2])],
            [])
        self._assert_inferred(graph, [make_tensor_value_info("Y", TensorProto.FLOAT, (5, 3, 3, 3))])

    def test_lppool_3D(self):  # type: () -> None
        graph = self._make_graph(
            [("X", TensorProto.FLOAT, (5, 3, 4, 4, 4))],
            [make_node("LpPool", ["X"], ["Y"], kernel_shape=[2, 2, 2])],
            [])
        self._assert_inferred(graph, [make_tensor_value_info("Y", TensorProto.FLOAT, (5, 3, 3, 3, 3))])

    def test_lppool_with_padding(self):  # type: () -> None
        graph = self._make_graph(
            [("X", TensorProto.FLOAT, (5, 3, 4, 4))],
            [make_node("LpPool", ["X"], ["Y"], kernel_shape=[2, 2], pads=[1, 1, 2, 2])],
            [])
        self._assert_inferred(graph, [make_tensor_value_info("Y", TensorProto.FLOAT, (5, 3, 6, 6))])

    def test_lppool_with_padding_and_stride(self):  # type: () -> None
        graph = self._make_graph(
            [("X", TensorProto.FLOAT, (5, 3, 4, 4))],
            [make_node("LpPool", ["X"], ["Y"], kernel_shape=[2, 2], pads=[1, 1, 2, 2], strides=[2, 2])],
            [])
        self._assert_inferred(graph, [make_tensor_value_info("Y", TensorProto.FLOAT, (5, 3, 3, 3))])

    def test_roipool(self):  # type: () -> None
        graph = self._make_graph(
            [("X", TensorProto.FLOAT, (5, 3, 4, 4)),
            ("rois", TensorProto.INT64, (2, 5))],
            [make_node("MaxRoiPool", ["X", "rois"], ["Y"], pooled_shape=[2, 2])],
            [])
        self._assert_inferred(graph, [make_tensor_value_info("Y", TensorProto.FLOAT, (2, 3, 2, 2))])

    def test_lp_norm(self):  # type: () -> None
        graph = self._make_graph(
            [('x', TensorProto.FLOAT, (3, 4, 5, 6, 7))],
            [make_node('LpNormalization', ['x'], ['out'])],
            [])
        self._assert_inferred(graph, [make_tensor_value_info('out', TensorProto.FLOAT, (3, 4, 5, 6, 7))])

    def test_instance_norm(self):  # type: () -> None
        graph = self._make_graph(
            [('x', TensorProto.FLOAT, (3, 4, 5, 6, 7)),
             ('scale', TensorProto.FLOAT, (4,)),
             ('b', TensorProto.FLOAT, (4,))],
            [make_node('InstanceNormalization', ['x', 'scale', 'b'], ['out'])],
            [])
        self._assert_inferred(graph, [make_tensor_value_info('out', TensorProto.FLOAT, (3, 4, 5, 6, 7))])

    def test_global_maxpool(self):  # type: () -> None
        graph = self._make_graph(
            [("X", TensorProto.FLOAT, (5, 3, 4, 4))],
            [make_node("GlobalMaxPool", ["X"], ["Y"])],
            [])
        self._assert_inferred(graph, [make_tensor_value_info("Y", TensorProto.FLOAT, (5, 3, 1, 1))])

    def test_global_averagepool(self):  # type: () -> None
        graph = self._make_graph(
            [("X", TensorProto.FLOAT, (5, 3, 4, 4))],
            [make_node("GlobalAveragePool", ["X"], ["Y"])],
            [])
        self._assert_inferred(graph, [make_tensor_value_info("Y", TensorProto.FLOAT, (5, 3, 1, 1))])

    def test_global_lppool(self):  # type: () -> None
        graph = self._make_graph(
            [("X", TensorProto.FLOAT, (5, 3, 4, 4))],
            [make_node("GlobalLpPool", ["X"], ["Y"])],
            [])
        self._assert_inferred(graph, [make_tensor_value_info("Y", TensorProto.FLOAT, (5, 3, 1, 1))])

    def test_conv_transpose(self):  # type: () -> None
        graph = self._make_graph(
            [('X', TensorProto.FLOAT, (25, 48, 16, 16)),
             ('W', TensorProto.FLOAT, (48, 32, 3, 3))],
            [make_node('ConvTranspose', ['X', 'W'], 'Y', strides=[2, 2])],
            [])
        self._assert_inferred(graph, [make_tensor_value_info('Y', TensorProto.FLOAT, (25, 32, 33, 33))])

    def test_conv_transpose_with_pads(self):  # type: () -> None
        graph = self._make_graph(
            [('X', TensorProto.FLOAT, (25, 48, 16, 16)),
             ('W', TensorProto.FLOAT, (48, 32, 3, 3))],
            [make_node('ConvTranspose', ['X', 'W'], 'Y', strides=[2, 2], pads=[1, 1, 2, 2])],
            [])
        self._assert_inferred(graph, [make_tensor_value_info('Y', TensorProto.FLOAT, (25, 32, 30, 30))])

    def test_conv_transpose_with_output_shape(self):  # type: () -> None
        graph = self._make_graph(
            [('X', TensorProto.FLOAT, (25, 48, 16, 16)),
             ('W', TensorProto.FLOAT, (48, 32, 3, 3))],
            [make_node('ConvTranspose', ['X', 'W'], 'Y', strides=[2, 2], pads=[1, 1, 2, 2], output_shape=[36, 36])],
            [])
        self._assert_inferred(graph, [make_tensor_value_info('Y', TensorProto.FLOAT, (25, 32, 36, 36))])

    def test_conv_transpose_with_kernel_shape(self):  # type: () -> None
        graph = self._make_graph(
            [('X', TensorProto.FLOAT, (25, 48, 16, 16)),
             ('W', TensorProto.FLOAT, (48, 32, None, None))],
            [make_node('ConvTranspose', ['X', 'W'], 'Y', kernel_shape=[3, 3], strides=[2, 2], pads=[1, 1, 2, 2])],
            [])
        self._assert_inferred(graph, [make_tensor_value_info('Y', TensorProto.FLOAT, (25, 32, 30, 30))])

    def test_conv_transpose_with_dilations(self):  # type: () -> None
        graph = self._make_graph(
            [('X', TensorProto.FLOAT, (25, 48, 16, 16)),
             ('W', TensorProto.FLOAT, (48, 32, 3, 3))],
            [make_node('ConvTranspose', ['X', 'W'], 'Y', strides=[2, 2], pads=[1, 1, 2, 2], dilations=[3, 3])],
            [])
        self._assert_inferred(graph, [make_tensor_value_info('Y', TensorProto.FLOAT, (25, 32, 34, 34))])

    def test_conv_transpose_with_group(self):  # type: () -> None
        graph = self._make_graph(
            [('X', TensorProto.FLOAT, (25, 48, 16, 16)),
             ('W', TensorProto.FLOAT, (48, 32, 3, 3))],
            [make_node('ConvTranspose', ['X', 'W'], 'Y', strides=[2, 2], pads=[1, 1, 2, 2], group=2)],
            [])
        self._assert_inferred(graph, [make_tensor_value_info('Y', TensorProto.FLOAT, (25, 64, 30, 30))])

    def test_conv_transpose_with_group_and_output_shape(self):  # type: () -> None
        graph = self._make_graph(
            [('X', TensorProto.FLOAT, (25, 48, 16, 16)),
             ('W', TensorProto.FLOAT, (48, 32, 3, 3))],
            [make_node('ConvTranspose', ['X', 'W'], 'Y', strides=[2, 2], pads=[1, 1, 2, 2], group=2, output_shape=[36, 36])],
            [])
        self._assert_inferred(graph, [make_tensor_value_info('Y', TensorProto.FLOAT, (25, 64, 36, 36))])

    def test_conv_transpose_with_pads_and_auto_pads(self):  # type: () -> None
        # This test should fail because pads cannot be used simultaneously with auto_pad
        graph = self._make_graph(
            [('X', TensorProto.FLOAT, (1, 1, 2, 2)),
             ('W', TensorProto.FLOAT, (1, 1, 3, 3)),
             ('B', TensorProto.FLOAT, (1, ))],
            [make_node('ConvTranspose', ['X', 'W', 'B'], 'Y', auto_pad="SAME_UPPER", strides=[1, 1], pads=[0, 1, 1, 0])],
            [])
        self.assertRaises(RuntimeError, onnx.shape_inference.infer_shapes, helper.make_model(graph))

<<<<<<< HEAD
    def test_conv_transpose_auto_pads(self):  # type: () -> None
=======
    def test_conv_transpose_auto_pads_opset14(self):  # type: () -> None
>>>>>>> 5034a182
        graph = self._make_graph(
            [('X', TensorProto.FLOAT, (25, 48, 16, 16)),
             ('W', TensorProto.FLOAT, (48, 32, 3, 3))],
            [make_node('ConvTranspose', ['X', 'W'], 'Y', auto_pad="SAME_UPPER", strides=[2, 2])],
            [])
        self._assert_inferred(
            graph,
<<<<<<< HEAD
            [make_tensor_value_info('Y', TensorProto.FLOAT, (25, 32, 32, 32))])
=======
            [make_tensor_value_info('Y', TensorProto.FLOAT, (25, 32, 32, 32))],
            opset_imports=[make_opsetid(ONNX_DOMAIN, 14)])
>>>>>>> 5034a182

    def test_mvn_function_output_shape(self):  # type: () -> None
        graph = self._make_graph(
            [('X', TensorProto.FLOAT, (25, 48, 16, 16))],
            [make_node('MeanVarianceNormalization', 'X', 'Y', axes=[0, 2, 3])],
            []
        )
        self._assert_inferred(graph, [make_tensor_value_info('Y', TensorProto.FLOAT, (25, 48, 16, 16))])

    def test_scan(self):    # type: () -> None
        batch_size = 1
        seq_len = 'sequence'
        input_size = 2
        loop_state_size = 3

        # can't use self._make_graph for the subgraph as it add more inputs for the Reshape operations it inserts.
        # this breaks the subgraph inferencing as it expects the number of inputs passed from Scan to match
        # the GraphProto, but Scan knows nothing about the additional inputs.
        input_value_infos = [make_tensor_value_info('loop_state_in', TensorProto.UNDEFINED, None),
                             make_tensor_value_info('input', TensorProto.UNDEFINED, None)]
        output_value_infos = [make_tensor_value_info('loop_state_out', TensorProto.UNDEFINED, None),
                              make_tensor_value_info('output', TensorProto.UNDEFINED, None)]

        subgraph = helper.make_graph(
            [make_node('Identity', ['loop_state_in'], ['loop_state_out']),
             make_node('Identity', ['input'], ['output'])],
            "subgraph",
            input_value_infos,
            output_value_infos
        )

        graph = self._make_graph(
            [('loop_state_orig', TensorProto.FLOAT, (batch_size, loop_state_size)),
             ('scan_input', TensorProto.FLOAT, (batch_size, seq_len, input_size))],
            [make_node('Scan', ['', 'loop_state_orig', 'scan_input'], ['loop_state_final', 'scan_output'],
                       num_scan_inputs=1, body=subgraph)],
            []
        )

        self._assert_inferred(
            graph,
            [make_tensor_value_info('loop_state_final', TensorProto.FLOAT, (batch_size, loop_state_size)),
             make_tensor_value_info('scan_output', TensorProto.FLOAT, (batch_size, seq_len, input_size))],
            opset_imports=[helper.make_opsetid(ONNX_DOMAIN, 8)])

    def test_scan_opset9(self):    # type: () -> None
        seq_len = 'sequence'
        input_size = 2
        loop_state_size = 3

        # can't use self._make_graph for the subgraph as it add more inputs for the Reshape operations it inserts.
        # this breaks the subgraph inferencing as it expects the number of inputs passed from Scan to match
        # the GraphProto, but Scan knows nothing about the additional inputs.
        input_value_infos = [make_tensor_value_info('loop_state_in', TensorProto.UNDEFINED, None),
                             make_tensor_value_info('input', TensorProto.UNDEFINED, None)]
        output_value_infos = [make_tensor_value_info('loop_state_out', TensorProto.UNDEFINED, None),
                              make_tensor_value_info('output', TensorProto.UNDEFINED, None)]

        subgraph = helper.make_graph(
            [make_node('Identity', ['loop_state_in'], ['loop_state_out']),
             make_node('Identity', ['input'], ['output'])],
            "subgraph",
            input_value_infos,
            output_value_infos
        )

        graph = self._make_graph(
            [('loop_state_orig', TensorProto.FLOAT, (loop_state_size,)),
             ('scan_input', TensorProto.FLOAT, (seq_len, input_size))],
            [make_node('Scan', ['loop_state_orig', 'scan_input'], ['loop_state_final', 'scan_output'],
                       num_scan_inputs=1, body=subgraph)],
            []
        )

        self._assert_inferred(
            graph,
            [make_tensor_value_info('loop_state_final', TensorProto.FLOAT, (loop_state_size,)),
             make_tensor_value_info('scan_output', TensorProto.FLOAT, (seq_len, input_size))],
            opset_imports=[helper.make_opsetid(ONNX_DOMAIN, 9)])

    def test_scan_opset9_axes(self):    # type: () -> None
        axis_0_len = 'axis0'
        seq_len = 'sequence'
        input_size = 2
        loop_state_size = 3

        # can't use self._make_graph for the subgraph as it add more inputs for the Reshape operations it inserts.
        # this breaks the subgraph inferencing as it expects the number of inputs passed from Scan to match
        # the GraphProto, but Scan knows nothing about the additional inputs.
        input_value_infos = [make_tensor_value_info('loop_state_in', TensorProto.UNDEFINED, None),
                             make_tensor_value_info('input', TensorProto.UNDEFINED, None)]
        output_value_infos = [make_tensor_value_info('loop_state_out', TensorProto.UNDEFINED, None),
                              make_tensor_value_info('output', TensorProto.UNDEFINED, None)]

        subgraph = helper.make_graph(
            [make_node('Identity', ['loop_state_in'], ['loop_state_out']),
             make_node('Identity', ['input'], ['output'])],
            "subgraph",
            input_value_infos,
            output_value_infos
        )

        graph = self._make_graph(
            [('loop_state_orig', TensorProto.FLOAT, (loop_state_size,)),
             ('scan_input', TensorProto.FLOAT, (axis_0_len, seq_len, input_size))],
            [make_node('Scan', ['loop_state_orig', 'scan_input'], ['loop_state_final', 'scan_output'],
                       num_scan_inputs=1, body=subgraph, scan_input_axes=[1])],
            []
        )

        self._assert_inferred(
            graph,
            [make_tensor_value_info('loop_state_final', TensorProto.FLOAT, (loop_state_size,)),
             make_tensor_value_info('scan_output', TensorProto.FLOAT, (seq_len, axis_0_len, input_size))],
            opset_imports=[helper.make_opsetid(ONNX_DOMAIN, 9)])

    def test_scan_opset9_output_axes(self):    # type: () -> None
        axis_0_len = 'axis0'
        seq_len = 'sequence'
        input_size = 2
        loop_state_size = 3

        input_value_infos = [make_tensor_value_info('loop_state_in', TensorProto.UNDEFINED, None),
                             make_tensor_value_info('input', TensorProto.UNDEFINED, None)]
        output_value_infos = [make_tensor_value_info('loop_state_out', TensorProto.UNDEFINED, None),
                              make_tensor_value_info('output', TensorProto.UNDEFINED, None)]

        subgraph = helper.make_graph(
            [make_node('Identity', ['loop_state_in'], ['loop_state_out']),
             make_node('Identity', ['input'], ['output'])],
            "subgraph",
            input_value_infos,
            output_value_infos
        )

        graph = self._make_graph(
            [('loop_state_orig', TensorProto.FLOAT, (loop_state_size,)),
             ('scan_input', TensorProto.FLOAT, (axis_0_len, seq_len, input_size))],
            [make_node('Scan', ['loop_state_orig', 'scan_input'], ['loop_state_final', 'scan_output'],
                       num_scan_inputs=1, body=subgraph, scan_input_axes=[1], scan_output_axes=[1])],
            []
        )

        self._assert_inferred(
            graph,
            [make_tensor_value_info('loop_state_final', TensorProto.FLOAT, (loop_state_size,)),
             make_tensor_value_info('scan_output', TensorProto.FLOAT, (axis_0_len, seq_len, input_size))],
            opset_imports=[helper.make_opsetid(ONNX_DOMAIN, 9)])

    def test_scan_opset9_negative_axes(self):    # type: () -> None
        axis_0_len = 'axis0'
        seq_len = 'sequence'
        input_size = 2
        loop_state_size = 3

        input_value_infos = [make_tensor_value_info('loop_state_in', TensorProto.UNDEFINED, None),
                             make_tensor_value_info('input', TensorProto.UNDEFINED, None)]
        output_value_infos = [make_tensor_value_info('loop_state_out', TensorProto.UNDEFINED, None),
                              make_tensor_value_info('output', TensorProto.UNDEFINED, None)]

        subgraph = helper.make_graph(
            [make_node('Identity', ['loop_state_in'], ['loop_state_out']),
             make_node('Identity', ['input'], ['output'])],
            "subgraph",
            input_value_infos,
            output_value_infos
        )

        graph = self._make_graph(
            [('loop_state_orig', TensorProto.FLOAT, (loop_state_size,)),
             ('scan_input', TensorProto.FLOAT, (axis_0_len, seq_len, input_size))],
            [make_node('Scan', ['loop_state_orig', 'scan_input'], ['loop_state_final', 'scan_output'],
                       num_scan_inputs=1, body=subgraph, scan_input_axes=[-2], scan_output_axes=[-2])],
            []
        )

        self._assert_inferred(
            graph,
            [make_tensor_value_info('loop_state_final', TensorProto.FLOAT, (loop_state_size,)),
             make_tensor_value_info('scan_output', TensorProto.FLOAT, (axis_0_len, seq_len, input_size))],
            opset_imports=[helper.make_opsetid(ONNX_DOMAIN, 9)])

    def test_if_ver1(self):  # type: () -> None

        # Create a simple If node where the 'then' subgraph adds to the current value, and the 'else' subgraph
        # subtracts.
        # can't use self._make_graph for the subgraphs as that add more inputs for the Reshape operations it inserts.
        # this breaks the subgraph inferencing as it expects the subgraphs to have zero inputs
        then_subgraph = helper.make_graph(
            [make_node('Add', ['current_value', 'add_value'], ['then_output'])],
            "then_subgraph",
            [],  # no inputs
            [make_tensor_value_info('then_output', TensorProto.UNDEFINED, None)],
        )

        else_subgraph = helper.make_graph(
            [make_node('Sub', ['current_value', 'sub_value'], ['else_output'])],
            "else_subgraph",
            [],  # no inputs
            [make_tensor_value_info('else_output', TensorProto.UNDEFINED, None)],
        )

        graph = self._make_graph(
            [('cond', TensorProto.BOOL, (1,)),
             ('current_value', TensorProto.FLOAT, (1,)),
             ('add_value', TensorProto.FLOAT, (1,)),
             ('sub_value', TensorProto.FLOAT, (1,))],
            [make_node('If', ['cond'], ['if_output'],
                       then_branch=then_subgraph, else_branch=else_subgraph)],
            []
        )

        self._assert_inferred(
            graph,
            [make_tensor_value_info('if_output', TensorProto.FLOAT, (1,))],
            opset_imports=[make_opsetid(ONNX_DOMAIN, 10)])

    def test_if(self):  # type: () -> None

        # Create a simple If node where the 'then' subgraph adds to the current value, and the 'else' subgraph
        # subtracts.
        # can't use self._make_graph for the subgraphs as that add more inputs for the Reshape operations it inserts.
        # this breaks the subgraph inferencing as it expects the subgraphs to have zero inputs
        then_subgraph = helper.make_graph(
            [make_node('Add', ['current_value', 'add_value'], ['then_output'])],
            "then_subgraph",
            [],  # no inputs
            [make_tensor_value_info('then_output', TensorProto.UNDEFINED, None)],
        )

        else_subgraph = helper.make_graph(
            [make_node('Sub', ['current_value', 'sub_value'], ['else_output'])],
            "else_subgraph",
            [],  # no inputs
            [make_tensor_value_info('else_output', TensorProto.UNDEFINED, None)],
        )

        graph = self._make_graph(
            [('cond', TensorProto.BOOL, (1,)),
             ('current_value', TensorProto.FLOAT, (1,)),
             ('add_value', TensorProto.FLOAT, (1,)),
             ('sub_value', TensorProto.FLOAT, (1,))],
            [make_node('If', ['cond'], ['if_output'],
                       then_branch=then_subgraph, else_branch=else_subgraph)],
            []
        )

        self._assert_inferred(graph, [make_tensor_value_info('if_output', TensorProto.FLOAT, (1,))])

    def test_if_with_different_shapes_in_then_else_branches(self):  # type: () -> None

        # Create a simple If node where the 'then' subgraph adds to the current value, and the 'else' subgraph
        # subtracts.
        # can't use self._make_graph for the subgraphs as that add more inputs for the Reshape operations it inserts.
        # this breaks the subgraph inferencing as it expects the subgraphs to have zero inputs
        then_subgraph = helper.make_graph(
            [make_node('Add', ['current_value', 'add_value'], ['then_output'])],
            "then_subgraph",
            [],  # no inputs
            [make_tensor_value_info('then_output', TensorProto.UNDEFINED, (1,))],
        )

        else_subgraph = helper.make_graph(
            [make_node('Sub', ['current_value', 'sub_value'], ['else_output'])],
            "else_subgraph",
            [],  # no inputs
            [make_tensor_value_info('else_output', TensorProto.UNDEFINED, (5,))],
        )

        graph = self._make_graph(
            [('cond', TensorProto.BOOL, (1,)),
             ('current_value', TensorProto.FLOAT, (1,)),
             ('add_value', TensorProto.FLOAT, (1,)),
             ('sub_value', TensorProto.FLOAT, (5,))],
            [make_node('If', ['cond'], ['if_output'],
                       then_branch=then_subgraph, else_branch=else_subgraph)],
            []
        )

        self._assert_inferred(graph, [make_tensor_value_info('if_output', TensorProto.FLOAT, (None,))])  # type: ignore

    def test_maxunpool_shape_without_output_shape(self):  # type: () -> None
        graph = self._make_graph(
            [('xT', TensorProto.FLOAT, (1, 1, 2, 2)),
             ('xI', TensorProto.FLOAT, (1, 1, 2, 2))],
            [make_node('MaxUnpool', ['xT', 'xI'], 'Y', kernel_shape=[2, 2], strides=[2, 2])],
            [])
        self._assert_inferred(graph, [make_tensor_value_info('Y', TensorProto.FLOAT, (1, 1, 4, 4))])

    def test_maxunpool_shape_with_output_shape(self):  # type: () -> None
        graph = self._make_graph(
            [('xT', TensorProto.FLOAT, (1, 1, 2, 2)),
             ('xI', TensorProto.FLOAT, (1, 1, 2, 2)),
             ('output_shape', TensorProto.FLOAT, (4, ))],
            [make_node('MaxUnpool', ['xT', 'xI', 'output_shape'], 'Y', kernel_shape=[2, 2], strides=[2, 2])],
            [make_tensor_value_info("Y", TensorProto.FLOAT, None)])
        self._assert_inferred(graph, [make_tensor_value_info("Y", TensorProto.FLOAT, None)])

    def test_onehot_without_axis(self):  # type: () -> None
        graph = self._make_graph(
            [('indices', TensorProto.INT64, (2, 2)),
             ('depth', TensorProto.INT64, ()),
             ('values', TensorProto.FLOAT, (2, ))],
            [make_node('OneHot', ['indices', 'depth', 'values'], 'Y')],
            [])
        self._assert_inferred(graph, [make_tensor_value_info('Y', TensorProto.FLOAT, (2, 2, None))])  # type: ignore

    def test_onehot_with_axis(self):  # type: () -> None
        graph = self._make_graph(
            [('indices', TensorProto.INT64, (2, 3, 5)),
             ('depth', TensorProto.INT64, (1, )),
             ('values', TensorProto.FLOAT, (2, ))],
            [make_node('OneHot', ['indices', 'depth', 'values'], 'Y', axis=1)],
            [])
        self._assert_inferred(graph, [make_tensor_value_info('Y', TensorProto.FLOAT, (2, None, 3, 5))])  # type: ignore

    def test_loop(self):    # type: () -> None
        # can't use self._make_graph for the subgraph as it add more inputs for the Reshape operations it inserts.
        # this breaks the subgraph inferencing as it expects the number of inputs passed from Loop to match
        # the GraphProto, but Loop knows nothing about the additional inputs.
        input_value_infos = [make_tensor_value_info('iter_num_in', TensorProto.INT64, (1,)),
                             make_tensor_value_info('cond_in', TensorProto.UNDEFINED, None),
                             make_tensor_value_info('loop_state_in', TensorProto.UNDEFINED, ())]
        output_value_infos = [make_tensor_value_info('cond_out', TensorProto.UNDEFINED, None),
                              make_tensor_value_info('loop_state_out', TensorProto.UNDEFINED, None),
                              make_tensor_value_info('output', TensorProto.FLOAT, (3,))]

        subgraph = helper.make_graph(
            [make_node('Identity', ['cond_in'], ['cond_out']),
             make_node('Identity', ['loop_state_in'], ['loop_state_out']),
             make_node('Identity', ['outer_scope_input'], ['output'])],
            "subgraph",
            input_value_infos,
            output_value_infos
        )

        graph = self._make_graph(
            [('max_trip_count', TensorProto.INT64, (1,)),
             ('cond_orig', TensorProto.FLOAT, (1,)),
             ('loop_state_orig', TensorProto.FLOAT, (2,)),
             ('outer_scope_input', TensorProto.FLOAT, (3,))],
            [make_node('Loop', ['max_trip_count', 'cond_orig', 'loop_state_orig'], ['loop_state_final', 'loop_output'],
                       body=subgraph)],
            []
        )

        self._assert_inferred(
            graph,
            [make_tensor_value_info('loop_state_final', TensorProto.FLOAT, None),  # shape may change between iterations
             make_tensor_value_info('loop_output', TensorProto.FLOAT, (None, 3))])  # type: ignore

    def test_loop_no_state(self):    # type: () -> None
        input_value_infos = [make_tensor_value_info('iter_num_in', TensorProto.INT64, (1,)),
                             make_tensor_value_info('cond_in', TensorProto.UNDEFINED, None)]
        output_value_infos = [make_tensor_value_info('cond_out', TensorProto.UNDEFINED, None),
                              make_tensor_value_info('output', TensorProto.FLOAT, (3,))]

        subgraph = helper.make_graph(
            [make_node('Identity', ['cond_in'], ['cond_out']),
             make_node('Identity', ['outer_scope_input'], ['output'])],
            "subgraph",
            input_value_infos,
            output_value_infos
        )

        graph = self._make_graph(
            [('max_trip_count', TensorProto.INT64, (1,)),
             ('cond_orig', TensorProto.FLOAT, (1,)),
             ('outer_scope_input', TensorProto.FLOAT, (3,))],
            [make_node('Loop', ['max_trip_count', 'cond_orig'], ['loop_output'],
                       body=subgraph)],
            []
        )

        self._assert_inferred(
            graph,
            [make_tensor_value_info('loop_output', TensorProto.FLOAT, (None, 3))])  # type: ignore

    def test_constantofshape_with_input_shape(self):  # type: () -> None
        graph = self._make_graph([],
            [make_node("Constant", [], ['shape'],
                       value=make_tensor('shape', TensorProto.INT64, (3,), (3, 4, 5))),
             make_node("ConstantOfShape", ['shape'], ['y'], value=make_tensor('value', TensorProto.INT32, (1, ), (2, )))],
            [])
        self._assert_inferred(graph,
            [make_tensor_value_info('shape', TensorProto.INT64, (3,)),
             make_tensor_value_info('y', TensorProto.INT32, (3, 4, 5))])  # type: ignore

    def test_constantofshape_without_input_shape(self):  # type: () -> None
        graph = self._make_graph([('shape', TensorProto.INT64, (3, ))],
            [make_node("ConstantOfShape", ['shape'], ['y'], value=make_tensor('value', TensorProto.UINT8, (1, ), (2, )))],
            [])
        self._assert_inferred(graph,
            [make_tensor_value_info('y', TensorProto.UINT8, (None, None, None))])  # type: ignore

    def test_constantofshape_without_input_shape_scalar(self):  # type: () -> None
        graph = self._make_graph([('shape', TensorProto.INT64, (0, ))],
            [make_node("ConstantOfShape", ['shape'], ['y'], value=make_tensor('value', TensorProto.UINT8, (1, ), (2, )))],
            [])
        self._assert_inferred(graph,
            [make_tensor_value_info('y', TensorProto.UINT8, ())])  # type: ignore

    def test_constantofshape_with_shape_zero(self):  # type: () -> None
        graph = self._make_graph([],
            [make_node("Constant", [], ['shape'],
                       value=make_tensor('shape', TensorProto.INT64, (1,), (0,))),
             make_node("ConstantOfShape", ['shape'], ['y'], value=make_tensor('value', TensorProto.INT32, (1, ), (2, )))],
            [])
        self._assert_inferred(graph,
            [make_tensor_value_info('shape', TensorProto.INT64, (1,)),
             make_tensor_value_info('y', TensorProto.INT32, (0,))])  # type: ignore

    def test_convinteger(self):  # type: () -> None
        graph = self._make_graph(
            [('x', TensorProto.UINT8, (3, 4, 5, 6, 7)),
             ('y', TensorProto.UINT8, (5, 4, 2, 4, 3))],
            [make_node('ConvInteger', ['x', 'y'], 'z', pads=[0, 1, 1, 0, 0, 1], dilations=[1, 2, 2], strides=[1, 1, 2])],
            [])
        self._assert_inferred(graph, [make_tensor_value_info('z', TensorProto.INT32, (3, 5, 4, 1, 3))])

    def test_convinetger_dilations(self):  # type: () -> None
        graph = self._make_graph(
            [('x', TensorProto.UINT8, (30, 4, 8, 8, 8)),
             ('y', TensorProto.INT8, (50, 4, 3, 3, 3)),
             ('x_zero_point', TensorProto.UINT8, ()),
             ('y_zero_point', TensorProto.UINT8, ())],
            [make_node('ConvInteger', ['x', 'y', 'x_zero_point', 'y_zero_point'], 'z', dilations=[1, 2, 3])],
            [])
        self._assert_inferred(graph, [make_tensor_value_info('z', TensorProto.INT32, (30, 50, 6, 4, 2))])

    def test_convinteger_strides(self):  # type: () -> None
        graph = self._make_graph(
            [('x', TensorProto.INT8, (30, 4, 8, 8, 8)),
             ('y', TensorProto.INT8, (50, 4, 3, 3, 3)),
             ('x_zero_point', TensorProto.UINT8, ()),
             ('y_zero_point', TensorProto.UINT8, ())],
            [make_node('ConvInteger', ['x', 'y', 'x_zero_point', 'y_zero_point'], 'z', strides=[1, 2, 3])],
            [])
        self._assert_inferred(graph, [make_tensor_value_info('z', TensorProto.INT32, (30, 50, 6, 3, 2))])

    def test_convineteger_pads(self):  # type: () -> None
        graph = self._make_graph(
            [('x', TensorProto.UINT8, (30, 4, 7, 6, 4)),
             ('y', TensorProto.INT8, (50, 4, 3, 3, 3))],
            [make_node('ConvInteger', ['x', 'y'], 'z', pads=[1, 1, 2, 0, 1, 2])],
            [])
        self._assert_inferred(graph, [make_tensor_value_info('z', TensorProto.INT32, (30, 50, 6, 6, 6))])

    def test_convineteger_group(self):  # type: () -> None
        graph = self._make_graph(
            [('x', TensorProto.INT8, (30, 4, 8, 8, 8)),
             ('y', TensorProto.INT8, (4, 1, 8, 8, 8))],
            [make_node('ConvInteger', ['x', 'y'], 'z', group=4)],
            [])
        self._assert_inferred(graph, [make_tensor_value_info('z', TensorProto.INT32, (30, 4, 1, 1, 1))])

    def test_convineteger_partial_missing_shape(self):  # type: () -> None
        graph = self._make_graph(
            [('x', TensorProto.UINT8, (30, 4, None, 6, 4)),
             ('y', TensorProto.UINT8, (50, 4, 3, 3, 3)),
             ('x_zero_point', TensorProto.UINT8, ()),
             ('y_zero_point', TensorProto.UINT8, ())],
            [make_node('ConvInteger', ['x', 'y', 'x_zero_point', 'y_zero_point'], 'z', pads=[1, 1, 2, 0, 1, 2])],
            [])
        self._assert_inferred(graph, [make_tensor_value_info('z', TensorProto.INT32, (30, 50, None, 6, 6))])  # type: ignore

    def test_convineteger_partial_missing_weight_shape(self):  # type: () -> None
        graph = self._make_graph(
            [('x', TensorProto.UINT8, (30, 4, 7, 6, 4)),
             ('y', TensorProto.UINT8, (50, 4, None, 3, 3))],
            [make_node('ConvInteger', ['x', 'y'], 'z', pads=[1, 1, 2, 0, 1, 2])],
            [])
        self._assert_inferred(graph, [make_tensor_value_info('z', TensorProto.INT32, None)])

    def test_qlinearconv(self):  # type: () -> None
        graph = self._make_graph(
            [('x', TensorProto.UINT8, (3, 4, 5, 6, 7)),
             ('x_scale', TensorProto.FLOAT, ()),
             ('x_zero_point', TensorProto.UINT8, ()),
             ('w', TensorProto.UINT8, (5, 4, 2, 4, 3)),
             ('w_scale', TensorProto.FLOAT, ()),
             ('w_zero_point', TensorProto.UINT8, ()),
             ('y_scale', TensorProto.FLOAT, ()),
             ('y_zero_point', TensorProto.UINT8, ())],
            [make_node('QLinearConv', ['x', 'x_scale', 'x_zero_point', 'w', 'w_scale', 'w_zero_point', 'y_scale', 'y_zero_point'], 'y', pads=[0, 1, 1, 0, 0, 1], dilations=[1, 2, 2], strides=[1, 1, 2])],
            [])
        self._assert_inferred(graph, [make_tensor_value_info('y', TensorProto.UINT8, (3, 5, 4, 1, 3))])

    def test_qlinearconv_dilations(self):  # type: () -> None
        graph = self._make_graph(
            [('x', TensorProto.UINT8, (30, 4, 8, 8, 8)),
             ('x_scale', TensorProto.FLOAT, ()),
             ('x_zero_point', TensorProto.UINT8, ()),
             ('w', TensorProto.UINT8, (50, 4, 3, 3, 3)),
             ('w_scale', TensorProto.FLOAT, ()),
             ('w_zero_point', TensorProto.UINT8, ()),
             ('y_scale', TensorProto.FLOAT, ()),
             ('y_zero_point', TensorProto.UINT8, ())],
            [make_node('QLinearConv', ['x', 'x_scale', 'x_zero_point', 'w', 'w_scale', 'w_zero_point', 'y_scale', 'y_zero_point'], 'y', dilations=[1, 2, 3])],
            [])
        self._assert_inferred(graph, [make_tensor_value_info('y', TensorProto.UINT8, (30, 50, 6, 4, 2))])

    def test_qlinearconv_strides(self):  # type: () -> None
        graph = self._make_graph(
            [('x', TensorProto.INT8, (30, 4, 8, 8, 8)),
             ('x_scale', TensorProto.FLOAT, ()),
             ('x_zero_point', TensorProto.INT8, ()),
             ('w', TensorProto.INT8, (50, 4, 3, 3, 3)),
             ('w_scale', TensorProto.FLOAT, ()),
             ('w_zero_point', TensorProto.INT8, ()),
             ('y_scale', TensorProto.FLOAT, ()),
             ('y_zero_point', TensorProto.INT8, ())],
            [make_node('QLinearConv', ['x', 'x_scale', 'x_zero_point', 'w', 'w_scale', 'w_zero_point', 'y_scale', 'y_zero_point'], 'y', strides=[1, 2, 3])],
            [])
        self._assert_inferred(graph, [make_tensor_value_info('y', TensorProto.INT8, (30, 50, 6, 3, 2))])

    def test_qlinearconv_pads(self):  # type: () -> None
        graph = self._make_graph(
            [('x', TensorProto.UINT8, (30, 4, 7, 6, 4)),
             ('x_scale', TensorProto.FLOAT, ()),
             ('x_zero_point', TensorProto.UINT8, ()),
             ('w', TensorProto.INT8, (50, 4, 3, 3, 3)),
             ('w_scale', TensorProto.FLOAT, ()),
             ('w_zero_point', TensorProto.INT8, ()),
             ('y_scale', TensorProto.FLOAT, ()),
             ('y_zero_point', TensorProto.UINT8, ())],
            [make_node('QLinearConv', ['x', 'x_scale', 'x_zero_point', 'w', 'w_scale', 'w_zero_point', 'y_scale', 'y_zero_point'], 'y', pads=[1, 1, 2, 0, 1, 2])],
            [])
        self._assert_inferred(graph, [make_tensor_value_info('y', TensorProto.UINT8, (30, 50, 6, 6, 6))])

    def test_qlinearconv_group(self):  # type: () -> None
        graph = self._make_graph(
            [('x', TensorProto.INT8, (30, 4, 8, 8, 8)),
             ('x_scale', TensorProto.FLOAT, ()),
             ('x_zero_point', TensorProto.INT8, ()),
             ('w', TensorProto.INT8, (4, 1, 8, 8, 8)),
             ('w_scale', TensorProto.FLOAT, ()),
             ('w_zero_point', TensorProto.INT8, ()),
             ('y_scale', TensorProto.FLOAT, ()),
             ('y_zero_point', TensorProto.INT8, ())],
            [make_node('QLinearConv', ['x', 'x_scale', 'x_zero_point', 'w', 'w_scale', 'w_zero_point', 'y_scale', 'y_zero_point'], 'y', group=4)],
            [])
        self._assert_inferred(graph, [make_tensor_value_info('y', TensorProto.INT8, (30, 4, 1, 1, 1))])

    def test_qlinearconv_partial_missing_shape(self):  # type: () -> None
        graph = self._make_graph(
            [('x', TensorProto.UINT8, (30, 4, None, 6, 4)),
             ('x_scale', TensorProto.FLOAT, ()),
             ('x_zero_point', TensorProto.UINT8, ()),
             ('w', TensorProto.UINT8, (50, 4, 3, 3, 3)),
             ('w_scale', TensorProto.FLOAT, ()),
             ('w_zero_point', TensorProto.UINT8, ()),
             ('y_scale', TensorProto.FLOAT, ()),
             ('y_zero_point', TensorProto.UINT8, ())],
            [make_node('QLinearConv', ['x', 'x_scale', 'x_zero_point', 'w', 'w_scale', 'w_zero_point', 'y_scale', 'y_zero_point'], 'y', pads=[1, 1, 2, 0, 1, 2])],
            [])
        self._assert_inferred(graph, [make_tensor_value_info('y', TensorProto.UINT8, (30, 50, None, 6, 6))])  # type: ignore

    def test_qlinearconv_partial_missing_weight_shape(self):  # type: () -> None
        graph = self._make_graph(
            [('x', TensorProto.UINT8, (30, 4, 7, 6, 4)),
             ('x_scale', TensorProto.FLOAT, ()),
             ('x_zero_point', TensorProto.UINT8, ()),
             ('w', TensorProto.UINT8, (50, 4, None, 3, 3)),
             ('w_scale', TensorProto.FLOAT, ()),
             ('w_zero_point', TensorProto.UINT8, ()),
             ('y_scale', TensorProto.FLOAT, ()),
             ('y_zero_point', TensorProto.UINT8, ())],
            [make_node('QLinearConv', ['x', 'x_scale', 'x_zero_point', 'w', 'w_scale', 'w_zero_point', 'y_scale', 'y_zero_point'], 'y', pads=[1, 1, 2, 0, 1, 2])],
            [])
        self._assert_inferred(graph, [make_tensor_value_info('y', TensorProto.UINT8, None)])

    def _make_qlinearmatmul_test(self, shape1, shape2):  # type: (Sequence[int], Sequence[int]) -> None
        expected_out_shape = np.matmul(np.arange(np.product(shape1)).reshape(shape1),
                                       np.arange(np.product(shape2)).reshape(shape2)).shape
        graph = self._make_graph(
            [('a', TensorProto.UINT8, shape1),
             ('a_scale', TensorProto.FLOAT, ()),
             ('a_zero_point', TensorProto.UINT8, ()),
             ('b', TensorProto.UINT8, shape2),
             ('b_scale', TensorProto.FLOAT, ()),
             ('b_zero_point', TensorProto.UINT8, ()),
             ('y_scale', TensorProto.FLOAT, ()),
             ('y_zero_point', TensorProto.UINT8, ())],
            [make_node('QLinearMatMul', ['a', 'a_scale', 'a_zero_point', 'b', 'b_scale', 'b_zero_point', 'y_scale', 'y_zero_point'], ['y'])],
            [])
        self._assert_inferred(graph, [make_tensor_value_info('y', TensorProto.UINT8, expected_out_shape)])

    def test_qlinearmatmul(self):  # type: () -> None
        self._make_qlinearmatmul_test((3,), (3,))
        self._make_qlinearmatmul_test((4, 2), (2, 4))
        self._make_qlinearmatmul_test((2,), (2, 3))
        self._make_qlinearmatmul_test((4, 2), (2,))
        self._make_qlinearmatmul_test((5, 1, 4, 2), (1, 3, 2, 3))
        self._make_qlinearmatmul_test((4, 2), (3, 2, 3))

    def _make_qlinearmatmul_test_allow_unknown(self, shape1, shape2, expected_out_shape):  # type: (Any, Any, Any) -> None
        graph = self._make_graph(
            [('a', TensorProto.UINT8, shape1),
             ('a_scale', TensorProto.FLOAT, ()),
             ('a_zero_point', TensorProto.UINT8, ()),
             ('b', TensorProto.UINT8, shape2),
             ('b_scale', TensorProto.FLOAT, ()),
             ('b_zero_point', TensorProto.UINT8, ()),
             ('y_scale', TensorProto.FLOAT, ()),
             ('y_zero_point', TensorProto.UINT8, ())],
            [make_node('QLinearMatMul', ['a', 'a_scale', 'a_zero_point', 'b', 'b_scale', 'b_zero_point', 'y_scale', 'y_zero_point'], ['y'])],
            [])
        self._assert_inferred(graph, [make_tensor_value_info('y', TensorProto.UINT8, expected_out_shape)])

    def test_qlinearmatmul_allow_unknown(self):  # type: () -> None
        self._make_qlinearmatmul_test_allow_unknown((None,), (None,), ())
        self._make_qlinearmatmul_test_allow_unknown((3,), (None,), ())
        self._make_qlinearmatmul_test_allow_unknown((2,), (2, "a"), ("a",))
        self._make_qlinearmatmul_test_allow_unknown((4, 2), (2, "a"), (4, "a"))
        self._make_qlinearmatmul_test_allow_unknown((4, None), (2, "a"), (4, "a"))
        self._make_qlinearmatmul_test_allow_unknown((4, None), (None, "a"), (4, "a"))
        self._make_qlinearmatmul_test_allow_unknown((1, 4, 2), ("a", 2, 5), ("a", 4, 5))
        self._make_qlinearmatmul_test_allow_unknown((1, 3, 4, 2), ("a", 2, 5), (1, 3, 4, 5))
        self._make_qlinearmatmul_test_allow_unknown(None, ("a", 2, 5), None)
        self._make_qlinearmatmul_test_allow_unknown(None, None, None)

    def _make_matmulinteger_test(self, shape1, shape2):  # type: (Sequence[int], Sequence[int]) -> None
        expected_out_shape = np.matmul(np.arange(np.product(shape1)).reshape(shape1),
                                       np.arange(np.product(shape2)).reshape(shape2)).shape
        graph = self._make_graph(
            [('A', TensorProto.UINT8, shape1),
             ('B', TensorProto.UINT8, shape2),
             ('a_zero_point', TensorProto.UINT8, ()),
             ('b_zero_point', TensorProto.UINT8, ())],
            [make_node('MatMulInteger', ['A', 'B', 'a_zero_point', 'b_zero_point'], ['Y'])],
            [])
        self._assert_inferred(graph, [make_tensor_value_info('Y', TensorProto.INT32, expected_out_shape)])

    def test_matmulinteger(self):  # type: () -> None
        self._make_matmulinteger_test((2,), (2,))
        self._make_matmulinteger_test((1, 2), (2, 3))
        self._make_matmulinteger_test((2,), (2, 3))
        self._make_matmulinteger_test((4, 2), (2,))
        self._make_matmulinteger_test((5, 1, 4, 2), (1, 3, 2, 3))
        self._make_matmulinteger_test((4, 2), (3, 2, 3))

    def test_quantizelinear(self):  # type: () -> None
        graph = self._make_graph(
            [('x', TensorProto.FLOAT, (30, 4, 5)),
             ('y_scale', TensorProto.FLOAT, ()),
             ('y_zero_point', TensorProto.UINT8, ())],
            [make_node('QuantizeLinear', ['x', 'y_scale', 'y_zero_point'], ['y'])],
            [])
        self._assert_inferred(graph, [make_tensor_value_info('y', TensorProto.UINT8, (30, 4, 5))])

    def test_dequantizelinear(self):  # type: () -> None
        graph = self._make_graph(
            [('x', TensorProto.UINT8, (30, 4, 5)),
             ('x_scale', TensorProto.FLOAT, ()),
             ('x_zero_point', TensorProto.UINT8, ())],
            [make_node('DequantizeLinear', ['x', 'x_scale', 'x_zero_point'], ['y'])],
            [])
        self._assert_inferred(graph, [make_tensor_value_info('y', TensorProto.FLOAT, (30, 4, 5))])

    def test_reversesequence(self):  # type: () -> None
        graph = self._make_graph(
            [('x', TensorProto.FLOAT, (4, 5, 6)),
             ('sequence_lens', TensorProto.INT64, (5,))],
            [make_node('ReverseSequence', ['x', 'sequence_lens'], ['y'])],
            [])
        self._assert_inferred(graph, [make_tensor_value_info('y', TensorProto.FLOAT, (4, 5, 6))])

    def test_unique_without_axis(self):  # type: () -> None
        graph = self._make_graph(
            [('X', TensorProto.FLOAT, (2, 4, 2))],
            [make_node('Unique', ['X'], ['Y', 'indices', 'inverse_indices', 'counts'])],
            [])
        self._assert_inferred(graph, [make_tensor_value_info('Y', TensorProto.FLOAT, (None,)),  # type: ignore
                                      make_tensor_value_info('indices', TensorProto.INT64, (None,)),  # type: ignore
                                      make_tensor_value_info('inverse_indices', TensorProto.INT64, (None,)),  # type: ignore
                                      make_tensor_value_info('counts', TensorProto.INT64, (None,))])  # type: ignore

    def test_unique_with_axis(self):  # type: () -> None
        graph = self._make_graph(
            [('X', TensorProto.FLOAT, (2, 4, 2))],
            [make_node('Unique', ['X'], ['Y', 'indices', 'inverse_indices', 'counts'], axis=1)],
            [])
        self._assert_inferred(graph, [make_tensor_value_info('Y', TensorProto.FLOAT, (2, None, 2)),  # type: ignore
                                      make_tensor_value_info('indices', TensorProto.INT64, (None,)),  # type: ignore
                                      make_tensor_value_info('inverse_indices', TensorProto.INT64, (None,)),  # type: ignore
                                      make_tensor_value_info('counts', TensorProto.INT64, (None,))])  # type: ignore

    def test_det(self):  # type: () -> None
        graph = self._make_graph(
            [('X', TensorProto.FLOAT, (3, 3))],
            [make_node('Det', ['X'], ['Y'])],
            [])
        self._assert_inferred(graph, [make_tensor_value_info('Y', TensorProto.FLOAT, ())])

        graph = self._make_graph(
            [('X', TensorProto.FLOAT, (4, 5, 6, 7, 7))],
            [make_node('Det', ['X'], ['Y'])],
            [])
        self._assert_inferred(graph, [make_tensor_value_info('Y', TensorProto.FLOAT, (4, 5, 6))])

    def test_tile(self):  # type: () -> None
        graph = self._make_graph(
            [('x', TensorProto.FLOAT, (4, 5, 6)),
             ('repeats', TensorProto.INT64, (3,))],
            [make_node('Tile', ['x', 'repeats'], ['y'])],
            [],
            initializer=[make_tensor('repeats', TensorProto.INT64, (3,), (1, 2, 3))])
        self._assert_inferred(graph, [make_tensor_value_info('y', TensorProto.FLOAT, (4, 10, 18))])

    def test_tile_raw_input_data(self):  # type: () -> None
        graph = self._make_graph(
            [('x', TensorProto.FLOAT, (4, 5, 6)),
             ('repeats', TensorProto.INT64, (3,))],
            [make_node('Tile', ['x', 'repeats'], ['y'])],
            [],
            initializer=[make_tensor('repeats', TensorProto.INT64, (3,),
                                     vals=np.array([1, 2, 3], dtype='<i8').tobytes(), raw=True)])  # Feed raw bytes (force little endian ordering like onnx standard) for test purpose
        self._assert_inferred(graph, [make_tensor_value_info('y', TensorProto.FLOAT, (4, 10, 18))])

    def test_tile_rank_inference(self):  # type: () -> None
        graph = self._make_graph(
            [('x', TensorProto.FLOAT, (4, 5, 6)),
             ('repeats', TensorProto.INT64, (3,))],
            [make_node('Tile', ['x', 'repeats'], ['y'])],
            [])
        self._assert_inferred(graph, [make_tensor_value_info('y', TensorProto.FLOAT, (None, None, None))])  # type: ignore

    def test_linearclassifier_1D_input(self):  # type: () -> None
        if ONNX_ML:
            graph = self._make_graph(
                [('x', TensorProto.FLOAT, (5,))],
                [make_node('LinearClassifier', ['x'], ['y', 'z'], domain=ONNX_ML_DOMAIN, coefficients=[0.0008, -0.0008], intercepts=[2.0, 2.0], classlabels_ints=[1, 2])],
                [])
            self._assert_inferred(graph, [make_tensor_value_info('y', TensorProto.INT64, (1,)),
                                          make_tensor_value_info('z', TensorProto.FLOAT, (1, 2))],
                                          opset_imports=[make_opsetid(ONNX_ML_DOMAIN, 1), make_opsetid(ONNX_DOMAIN, 11)])

    def test_linearclassifier_2D_input(self):  # type: () -> None
        if ONNX_ML:
            graph = self._make_graph(
                [('x', TensorProto.FLOAT, (4, 5))],
                [make_node('LinearClassifier', ['x'], ['y', 'z'], domain=ONNX_ML_DOMAIN, coefficients=[0.1, 0.2, 0.3, 0.4, 0.5, 0.6], intercepts=[2.0, 2.0, 3.0], classlabels_ints=[1, 2, 3])],
                [])
            self._assert_inferred(graph, [make_tensor_value_info('y', TensorProto.INT64, (4,)),
                                          make_tensor_value_info('z', TensorProto.FLOAT, (4, 3))],
                                          opset_imports=[make_opsetid(ONNX_ML_DOMAIN, 1), make_opsetid(ONNX_DOMAIN, 11)])

    def test_roialign_symbolic(self):   # type: () -> None
        graph = self._make_graph(
            [('x', TensorProto.FLOAT, ('N', 'C', 'H', 'W')),
             ('rois', TensorProto.FLOAT, ('num_rois', 4)),
             ('batch_indices', TensorProto.INT64, ('num_rois',))],
            [make_node('RoiAlign', ['x', 'rois', 'batch_indices'], ['y'], output_height=10, output_width=5)],
            [])
        self._assert_inferred(graph, [make_tensor_value_info('y', TensorProto.FLOAT, ('num_rois', 'C', 10, 5))])  # type: ignore

    def test_roialign_symbolic_defaults(self):   # type: () -> None
        graph = self._make_graph(
            [('x', TensorProto.FLOAT, ('N', 'C', 'H', 'W')),
             ('rois', TensorProto.FLOAT, ('num_rois', 4)),
             ('batch_indices', TensorProto.INT64, ('num_rois',))],
            [make_node('RoiAlign', ['x', 'rois', 'batch_indices'], ['y'])],
            [])
        self._assert_inferred(graph, [make_tensor_value_info('y', TensorProto.FLOAT, ('num_rois', 'C', 1, 1))])  # type: ignore

    def test_roialign_num_rois(self):   # type: () -> None
        graph = self._make_graph(
            [('x', TensorProto.FLOAT, ('N', 'C', 'H', 'W')),
             ('rois', TensorProto.FLOAT, ('num_rois', 4)),
             ('batch_indices', TensorProto.INT64, (15,))],
            [make_node('RoiAlign', ['x', 'rois', 'batch_indices'], ['y'])],
            [])
        self._assert_inferred(graph, [make_tensor_value_info('y', TensorProto.FLOAT, (15, 'C', 1, 1))])  # type: ignore

    def test_label_encoder_string_int64(self):  # type: () -> None
        if ONNX_ML:
            string_list = ['A', 'm', 'y']
            float_list = [94.17, 36.00]
            int64_list = [12, 28, 86]
            graph = self._make_graph(
                [('x', TensorProto.STRING, (6, 1))],
                [make_node('LabelEncoder', ['x'], ['y'], domain=ONNX_ML_DOMAIN,
                           keys_strings=string_list, values_int64s=int64_list)], [])
            self._assert_inferred(graph, [make_tensor_value_info('y', TensorProto.INT64, (6, 1))],
                                          opset_imports=[make_opsetid(ONNX_ML_DOMAIN, 2), make_opsetid(ONNX_DOMAIN, 11)])

            graph = self._make_graph(
                [('x', TensorProto.INT64, (2, 3))],
                [make_node('LabelEncoder', ['x'], ['y'], domain=ONNX_ML_DOMAIN,
                           keys_int64s=int64_list, values_strings=string_list)], [])
            self._assert_inferred(graph, [make_tensor_value_info('y', TensorProto.STRING, (2, 3))],
                                  opset_imports=[make_opsetid(ONNX_ML_DOMAIN, 2), make_opsetid(ONNX_DOMAIN, 11)])

            graph = self._make_graph(
                [('x', TensorProto.FLOAT, (2,))],
                [make_node('LabelEncoder', ['x'], ['y'], domain=ONNX_ML_DOMAIN,
                           keys_floats=float_list, values_int64s=int64_list)], [])
            self._assert_inferred(graph, [make_tensor_value_info('y', TensorProto.INT64, (2,))],
                                  opset_imports=[make_opsetid(ONNX_ML_DOMAIN, 2), make_opsetid(ONNX_DOMAIN, 11)])

            graph = self._make_graph(
                [('x', TensorProto.INT64, (8,))],
                [make_node('LabelEncoder', ['x'], ['y'], domain=ONNX_ML_DOMAIN,
                           keys_int64s=int64_list, values_floats=float_list)], [])
            self._assert_inferred(graph, [make_tensor_value_info('y', TensorProto.FLOAT, (8,))],
                                  opset_imports=[make_opsetid(ONNX_ML_DOMAIN, 2), make_opsetid(ONNX_DOMAIN, 11)])

            graph = self._make_graph(
                [('x', TensorProto.FLOAT, ())],
                [make_node('LabelEncoder', ['x'], ['y'], domain=ONNX_ML_DOMAIN,
                           keys_floats=float_list, values_strings=string_list)], [])
            self._assert_inferred(graph, [make_tensor_value_info('y', TensorProto.STRING, ())],
                                  opset_imports=[make_opsetid(ONNX_ML_DOMAIN, 2), make_opsetid(ONNX_DOMAIN, 11)])

            graph = self._make_graph(
                [('x', TensorProto.STRING, (1, 2))],
                [make_node('LabelEncoder', ['x'], ['y'], domain=ONNX_ML_DOMAIN,
                           keys_strings=string_list, values_floats=float_list)], [])
            self._assert_inferred(graph, [make_tensor_value_info('y', TensorProto.FLOAT, (1, 2))],
                                  opset_imports=[make_opsetid(ONNX_ML_DOMAIN, 2), make_opsetid(ONNX_DOMAIN, 11)])

    def make_sparse(self,
                    shape,  # type: Sequence[int]
                    values,  # type: Sequence[int]
                    indices_shape,  # type: Sequence[int]
                    indices  # type: Sequence[int]
                    ):  # type: (...) -> SparseTensorProto
        sparse = SparseTensorProto()
        sparse.dims.extend(shape)
        nnz = len(values)
        sparse.values.CopyFrom(helper.make_tensor('spval', TensorProto.INT64, (nnz,), values))
        sparse.indices.CopyFrom(helper.make_tensor('spind', TensorProto.INT64, indices_shape, indices))
        return sparse

    def test_constant_sparse(self):  # type: () -> None
        y_shape = [100]
        y_value = self.make_sparse(y_shape, [13, 17, 19], [3], [9, 27, 81])
        graph = self._make_graph(
            [],
            [make_node('Constant', [], ['y'], sparse_value=y_value)],
            [])
        self._assert_inferred(graph, [make_tensor_value_info('y', TensorProto.INT64, y_shape)])  # type: ignore

    def test_constant_value_int(self):  # type: () -> None
        graph = self._make_graph(
            [],
            [make_node('Constant', [], ['y'], value_int=42)],
            [])
        self._assert_inferred(graph, [make_tensor_value_info('y', TensorProto.INT64, [])])

    def test_constant_value_ints(self):  # type: () -> None
        value_ints = [1, 2, 3]
        graph = self._make_graph(
            [],
            [make_node('Constant', [], ['y'], value_ints=value_ints)],
            [])
        self._assert_inferred(graph, [make_tensor_value_info('y', TensorProto.INT64, [len(value_ints)])])

    def test_constant_value_float(self):  # type: () -> None
        graph = self._make_graph(
            [],
            [make_node('Constant', [], ['y'], value_float=1.42)],
            [])
        self._assert_inferred(graph, [make_tensor_value_info('y', TensorProto.FLOAT, [])])

    def test_constant_value_floats(self):  # type: () -> None
        value_floats = [1.0, 1.1, 1.2]
        graph = self._make_graph(
            [],
            [make_node('Constant', [], ['y'], value_floats=value_floats)],
            [])
        self._assert_inferred(graph, [make_tensor_value_info('y', TensorProto.FLOAT, [len(value_floats)])])

    def test_constant_value_string(self):  # type: () -> None
        graph = self._make_graph(
            [],
            [make_node('Constant', [], ['y'], value_string="String value")],
            [])
        self._assert_inferred(graph, [make_tensor_value_info('y', TensorProto.STRING, [])])

    def test_constant_value_strings(self):  # type: () -> None
        value_strings = ["o", "n", "n", "x"]
        graph = self._make_graph(
            [],
            [make_node('Constant', [], ['y'], value_strings=value_strings)],
            [])
        self._assert_inferred(graph, [make_tensor_value_info('y', TensorProto.STRING, [len(value_strings)])])

    def test_range(self):  # type: () -> None
        graph = self._make_graph(
            [('start', TensorProto.FLOAT, ()),
             ('limit', TensorProto.FLOAT, ()),
             ('delta', TensorProto.FLOAT, ())],
            [make_node('Range', ['start', 'limit', 'delta'], ['output'])],
            [],
            initializer=[make_tensor('start', TensorProto.FLOAT, (), (1,)),
                         make_tensor('limit', TensorProto.FLOAT, (), (5,)),
                         make_tensor('delta', TensorProto.FLOAT, (), (2,))])
        self._assert_inferred(graph, [make_tensor_value_info('output', TensorProto.FLOAT, (2,))])

    def test_range_rank_inference(self):  # type: () -> None
        graph = self._make_graph(
            [('start', TensorProto.INT32, ()),
             ('limit', TensorProto.INT32, ()),
             ('delta', TensorProto.INT32, ())],
            [make_node('Range', ['start', 'limit', 'delta'], ['output'])],
            [],
            initializer=[make_tensor('start', TensorProto.INT32, (), (1,)),
                         make_tensor('limit', TensorProto.INT32, (), (5,))])  # Missing 'delta' initializer
        self._assert_inferred(graph, [make_tensor_value_info('output', TensorProto.INT32, (None,))])  # type: ignore

    def test_gathernd(self):  # type: () -> None
        graph = self._make_graph(
            [('x', TensorProto.FLOAT, (4, 5, 6)),
             ('indices', TensorProto.INT64, (2,))],
            [make_node('GatherND', ['x', 'indices'], ['y'])],
            [])
        self._assert_inferred(graph, [make_tensor_value_info('y', TensorProto.FLOAT, (6,))])

    def test_gathernd_batchdim_1(self):  # type: () -> None
        graph = self._make_graph(
            [('x', TensorProto.FLOAT, (2, 2, 2)),
             ('indices', TensorProto.INT64, (2, 1))],
            [make_node('GatherND', ['x', 'indices'], ['y'], batch_dims=1)],
            [])
        self._assert_inferred(graph, [make_tensor_value_info('y', TensorProto.FLOAT, (2, 2))])

    def test_cumsum(self):  # type: () -> None
        graph = self._make_graph(
            [('x', TensorProto.FLOAT, (2, 3)),
             ('axis', TensorProto.FLOAT, (1,))],
            [make_node('CumSum', ['x', 'axis'], 'z')],
            [])
        self._assert_inferred(graph, [make_tensor_value_info('z', TensorProto.FLOAT, (2, 3))])

    def test_nonmaxsuppression(self):  # type: () -> None
        graph = self._make_graph(
            [('boxes', TensorProto.FLOAT, (1, 3, 4)),
             ('scores', TensorProto.FLOAT, (1, 5, 3))],
            [make_node('NonMaxSuppression', ['boxes', 'scores'], ['y'])],
            [])
        self._assert_inferred(graph, [make_tensor_value_info('y', TensorProto.INT64, (None, 3))])  # type: ignore

    def test_sequence_empty(self):  # type: () -> None
        graph = self._make_graph(
            [],
            [make_node('SequenceEmpty', [], ['output'])],
            [])
        self._assert_inferred(graph, [make_sequence_value_info('output', TensorProto.FLOAT, None)])  # type: ignore

    def test_sequence_construct(self):  # type: () -> None
        graph = self._make_graph(
            [('input1', TensorProto.FLOAT, (2, 3, 4)),
             ('input2', TensorProto.FLOAT, (2, 3, 4)),
             ('input3', TensorProto.FLOAT, (2, 3, 4))],
            [make_node('SequenceConstruct', ['input1', 'input2', 'input3'], ['output_sequence'])],
            [])
        self._assert_inferred(graph,
            [make_sequence_value_info('output_sequence', TensorProto.FLOAT, (2, 3, 4))])  # type: ignore

    def test_sequence_construct_one_input(self):  # type: () -> None
        graph = self._make_graph(
            [('input1', TensorProto.FLOAT, (2, 3, 4))],
            [make_node('SequenceConstruct', ['input1'], ['output_sequence'])],
            [])
        self._assert_inferred(graph,
            [make_sequence_value_info('output_sequence', TensorProto.FLOAT, (2, 3, 4))])  # type: ignore

    def test_sequence_construct_diff_rank(self):  # type: () -> None
        graph = self._make_graph(
            [('input1', TensorProto.FLOAT, (2, 3, 4)),
             ('input2', TensorProto.FLOAT, (2, 3)),
             ('input3', TensorProto.FLOAT, (2, 3))],
            [make_node('SequenceConstruct', ['input1', 'input2', 'input3'], ['output_sequence'])],
            [])
        self._assert_inferred(graph,
            [make_sequence_value_info('output_sequence', TensorProto.FLOAT, None)])  # type: ignore

    def test_sequence_construct_diff_dim_size(self):  # type: () -> None
        graph = self._make_graph(
            [('input1', TensorProto.FLOAT, (2, 3, 4)),
             ('input2', TensorProto.FLOAT, (2, 3, 5)),
             ('input3', TensorProto.FLOAT, (2, 3, 6))],
            [make_node('SequenceConstruct', ['input1', 'input2', 'input3'], ['output_sequence'])],
            [])
        self._assert_inferred(graph,
            [make_sequence_value_info('output_sequence', TensorProto.FLOAT, (2, 3, None))])  # type: ignore

    def test_sequence_insert(self):  # type: () -> None
        graph = self._make_graph(
            [('input1', TensorProto.FLOAT, (2, 3, 4)),
             ('input2', TensorProto.FLOAT, (2, 3, 4)),
             ('input3', TensorProto.FLOAT, (2, 3, 4)),
             ('input4', TensorProto.FLOAT, (2, 3, 4))],
            [make_node('SequenceConstruct', ['input1', 'input2', 'input3'], ['in_sequence']),
             make_node('SequenceInsert', ['in_sequence', 'input4'], ['output_sequence'])],
            [])
        self._assert_inferred(
            graph,
            [make_sequence_value_info('in_sequence', TensorProto.FLOAT, (2, 3, 4)),
             make_sequence_value_info('output_sequence', TensorProto.FLOAT, (2, 3, 4))])  # type: ignore

    def test_sequence_insert_diff_rank(self):  # type: () -> None
        graph = self._make_graph(
            [('input1', TensorProto.FLOAT, (2, 3, 4)),
             ('input2', TensorProto.FLOAT, (2, 3, 4)),
             ('input3', TensorProto.FLOAT, (2, 3, 4)),
             ('input4', TensorProto.FLOAT, (2, 3))],
            [make_node('SequenceConstruct', ['input1', 'input2', 'input3'], ['in_sequence']),
             make_node('SequenceInsert', ['in_sequence', 'input4'], ['output_sequence'])],
            [])
        self._assert_inferred(
            graph,
            [make_sequence_value_info('in_sequence', TensorProto.FLOAT, (2, 3, 4)),
             make_sequence_value_info('output_sequence', TensorProto.FLOAT, None)])  # type: ignore

    def test_sequence_insert_diff_shape(self):  # type: () -> None
        graph = self._make_graph(
            [('input1', TensorProto.FLOAT, (2, 3, 4)),
             ('input2', TensorProto.FLOAT, (2, 3, 4)),
             ('input3', TensorProto.FLOAT, (2, 5, 4)),
             ('input4', TensorProto.FLOAT, (2, 5, 2))],
            [make_node('SequenceConstruct', ['input1', 'input2', 'input3'], ['in_sequence']),
             make_node('SequenceInsert', ['in_sequence', 'input4'], ['output_sequence'])],
            [])
        self._assert_inferred(
            graph,
            [make_sequence_value_info('in_sequence', TensorProto.FLOAT, (2, None, 4)),  # type: ignore
             make_sequence_value_info('output_sequence', TensorProto.FLOAT, (2, None, None))])  # type: ignore

    def test_sequence_at(self):  # type: () -> None
        graph = self._make_graph(
            [('input1', TensorProto.FLOAT, (2, 3, 4)),
             ('input2', TensorProto.FLOAT, (2, 3, 4)),
             ('input3', TensorProto.FLOAT, (2, 3, 4)),
             ('ind', TensorProto.INT64, ())],
            [make_node('SequenceConstruct', ['input1', 'input2', 'input3'], ['in_sequence']),
             make_node('SequenceAt', ['in_sequence', 'ind'], ['output'])],
            [])
        self._assert_inferred(
            graph,
            [make_sequence_value_info('in_sequence', TensorProto.FLOAT, (2, 3, 4)),
             make_tensor_value_info('output', TensorProto.FLOAT, (2, 3, 4))])  # type: ignore

    def test_sequence_at_unknown_shape(self):  # type: () -> None
        graph = self._make_graph(
            [('input1', TensorProto.FLOAT, (2, 3, 4)),
             ('input2', TensorProto.FLOAT, (2, 3)),
             ('input3', TensorProto.FLOAT, (2, 3, 4)),
             ('ind', TensorProto.INT64, ())],
            [make_node('SequenceConstruct', ['input1', 'input2', 'input3'], ['in_sequence']),
             make_node('SequenceAt', ['in_sequence', 'ind'], ['output'])],
            [])
        self._assert_inferred(
            graph,
            [make_sequence_value_info('in_sequence', TensorProto.FLOAT, None),
             make_tensor_value_info('output', TensorProto.FLOAT, None)])  # type: ignore

    def test_sequence_at_unknown_dim_size(self):  # type: () -> None
        graph = self._make_graph(
            [('input1', TensorProto.FLOAT, (2, 3, 4)),
             ('input2', TensorProto.FLOAT, (2, 3, 5)),
             ('input3', TensorProto.FLOAT, (2, 3, 4)),
             ('ind', TensorProto.INT64, ())],
            [make_node('SequenceConstruct', ['input1', 'input2', 'input3'], ['in_sequence']),
             make_node('SequenceAt', ['in_sequence', 'ind'], ['output'])],
            [])
        self._assert_inferred(
            graph,
            [make_sequence_value_info('in_sequence', TensorProto.FLOAT, (2, 3, None)),  # type: ignore
             make_tensor_value_info('output', TensorProto.FLOAT, (2, 3, None))])  # type: ignore

    def test_sequence_erase(self):  # type: () -> None
        graph = self._make_graph(
            [('input1', TensorProto.FLOAT, (2, 3, 4)),
             ('input2', TensorProto.FLOAT, (2, 3, 4)),
             ('input3', TensorProto.FLOAT, (2, 3, 4)),
             ('ind', TensorProto.INT64, ())],
            [make_node('SequenceConstruct', ['input1', 'input2', 'input3'], ['in_sequence']),
             make_node('SequenceErase', ['in_sequence', 'ind'], ['output_sequence'])],
            [])
        self._assert_inferred(
            graph,
            [make_sequence_value_info('in_sequence', TensorProto.FLOAT, (2, 3, 4)),
             make_sequence_value_info('output_sequence', TensorProto.FLOAT, (2, 3, 4))])  # type: ignore

    def test_sequence_erase_diff_dim_size(self):  # type: () -> None
        graph = self._make_graph(
            [('input1', TensorProto.FLOAT, (2, 3, 'x')),
             ('input2', TensorProto.FLOAT, (2, 3, 'x')),
             ('input3', TensorProto.FLOAT, (2, 5, 'x')),
             ('ind', TensorProto.INT64, ())],
            [make_node('SequenceConstruct', ['input1', 'input2', 'input3'], ['in_sequence']),
             make_node('SequenceErase', ['in_sequence', 'ind'], ['output_sequence'])],
            [])
        self._assert_inferred(
            graph,
            [make_sequence_value_info('in_sequence', TensorProto.FLOAT, (2, None, 'x')),  # type: ignore
             make_sequence_value_info('output_sequence', TensorProto.FLOAT, (2, None, 'x'))])  # type: ignore

    def test_sequence_length(self):  # type: () -> None
        graph = self._make_graph(
            [('input1', TensorProto.FLOAT, (2, 3, 'x')),
             ('input2', TensorProto.FLOAT, (2, 3, 'x')),
             ('input3', TensorProto.FLOAT, (2, 3, 'x'))],
            [make_node('SequenceConstruct', ['input1', 'input2', 'input3'], ['in_sequence']),
             make_node('SequenceLength', ['in_sequence'], ['len'])],
            [])
        self._assert_inferred(
            graph,
            [make_sequence_value_info('in_sequence', TensorProto.FLOAT, (2, 3, 'x')),
             make_tensor_value_info('len', TensorProto.INT64, ())])  # type: ignore

    def test_split_to_sequence(self):  # type: () -> None
        graph = self._make_graph(
            [('input', TensorProto.FLOAT, (6, 4)),
             ('split', TensorProto.INT32, (2,))],
            [make_node('SplitToSequence', ['input', 'split'], ['output_sequence'])],
            [],
            initializer=[make_tensor('split', TensorProto.INT32, (2,), (3, 3))])
        self._assert_inferred(graph,
            [make_sequence_value_info('output_sequence', TensorProto.FLOAT, (3, 4))])  # type: ignore

    def test_split_to_sequence_scalar(self):  # type: () -> None
        graph = self._make_graph(
            [('input', TensorProto.FLOAT, (6, 4)),
             ('split', TensorProto.INT32, ())],
            [make_node('SplitToSequence', ['input', 'split'], ['output_sequence'])],
            [],
            initializer=[make_tensor('split', TensorProto.INT32, (), (2, ))])
        self._assert_inferred(graph,
            [make_sequence_value_info('output_sequence', TensorProto.FLOAT, (2, 4))])  # type: ignore

    def test_split_to_sequence_keepdims(self):  # type: () -> None
        graph = self._make_graph(
            [('input', TensorProto.FLOAT, (6, 4))],
            [make_node('SplitToSequence', ['input'], ['output_sequence'], keepdims=1)],
            [])
        self._assert_inferred(graph,
            [make_sequence_value_info('output_sequence', TensorProto.FLOAT, (1, 4))])  # type: ignore

    def test_split_to_sequence_not_keepdims(self):  # type: () -> None
        graph = self._make_graph(
            [('input', TensorProto.FLOAT, (6, 4))],
            [make_node('SplitToSequence', ['input'], ['output_sequence'], keepdims=0)],
            [])
        self._assert_inferred(graph,
            [make_sequence_value_info('output_sequence', TensorProto.FLOAT, (4, ))])  # type: ignore

    def test_split_to_sequence_ignore_keepdims(self):  # type: () -> None
        graph = self._make_graph(
            [('input', TensorProto.FLOAT, (6, 4)),
             ('split', TensorProto.INT32, (2,))],
            [make_node('SplitToSequence', ['input', 'split'], ['output_sequence'], keepdims=0)],
            [],
            initializer=[make_tensor('split', TensorProto.INT32, (2,), (3, 3))])
        self._assert_inferred(graph,
            [make_sequence_value_info('output_sequence', TensorProto.FLOAT, (3, 4))])  # type: ignore

    def test_split_to_sequence_axis(self):  # type: () -> None
        graph = self._make_graph(
            [('input', TensorProto.FLOAT, (6, 4))],
            [make_node('SplitToSequence', ['input'], ['output_sequence'], axis=1)],
            [])
        self._assert_inferred(graph,
            [make_sequence_value_info('output_sequence', TensorProto.FLOAT, (6, 1))])  # type: ignore

    def test_split_to_sequence_neg_axis(self):  # type: () -> None
        graph = self._make_graph(
            [('input', TensorProto.FLOAT, (6, 4))],
            [make_node('SplitToSequence', ['input'], ['output_sequence'], axis=-2)],
            [])
        self._assert_inferred(graph,
            [make_sequence_value_info('output_sequence', TensorProto.FLOAT, (1, 4))])  # type: ignore

    def test_split_to_sequence_split_sizes(self):  # type: () -> None
        graph = self._make_graph(
            [('input', TensorProto.FLOAT, (6, 4)),
             ('split', TensorProto.INT32, (3,))],
            [make_node('SplitToSequence', ['input', 'split'], ['output_sequence'])],
            [],
            initializer=[make_tensor('split', TensorProto.INT32, (3,), (2, 1, 3))])
        self._assert_inferred(graph,
            [make_sequence_value_info('output_sequence', TensorProto.FLOAT, (None, 4))])  # type: ignore

    def test_split_to_sequence_non_divisible(self):  # type: () -> None
        graph = self._make_graph(
            [('input', TensorProto.FLOAT, (6, 4)),
             ('split', TensorProto.INT32, ())],
            [make_node('SplitToSequence', ['input', 'split'], ['output_sequence'])],
            [],
            initializer=[make_tensor('split', TensorProto.INT32, (), (4, ))])
        self._assert_inferred(graph,
            [make_sequence_value_info('output_sequence', TensorProto.FLOAT, (None, 4))])  # type: ignore

    def test_concat_from_sequence(self):  # type: () -> None
        graph = self._make_graph(
            [('input1', TensorProto.FLOAT, (2, 3, 'x')),
             ('input2', TensorProto.FLOAT, (2, 3, 'x')),
             ('input3', TensorProto.FLOAT, (2, 3, 'x'))],
            [make_node('SequenceConstruct', ['input1', 'input2', 'input3'], ['in_sequence']),
             make_node('ConcatFromSequence', ['in_sequence'], ['out'], axis=0)],
            [])
        self._assert_inferred(
            graph,
            [make_sequence_value_info('in_sequence', TensorProto.FLOAT, (2, 3, 'x')),
             make_tensor_value_info('out', TensorProto.FLOAT, (None, 3, 'x'))])  # type: ignore

    def test_concat_from_sequence_unknown_shape(self):  # type: () -> None
        graph = self._make_graph(
            [('input1', TensorProto.FLOAT, (2, 3, 'x')),
             ('input2', TensorProto.FLOAT, (2, 3)),
             ('input3', TensorProto.FLOAT, (2, 3, 'x'))],
            [make_node('SequenceConstruct', ['input1', 'input2', 'input3'], ['in_sequence']),
             make_node('ConcatFromSequence', ['in_sequence'], ['out'], axis=0)],
            [])
        self._assert_inferred(
            graph,
            [make_sequence_value_info('in_sequence', TensorProto.FLOAT, None),
             make_tensor_value_info('out', TensorProto.FLOAT, None)])  # type: ignore

    def test_concat_from_sequence_unknown_dim_size(self):  # type: () -> None
        graph = self._make_graph(
            [('input1', TensorProto.FLOAT, (2, 3, 'x')),
             ('input2', TensorProto.FLOAT, (2, 4, 'x')),
             ('input3', TensorProto.FLOAT, (2, 3, 'x'))],
            [make_node('SequenceConstruct', ['input1', 'input2', 'input3'], ['in_sequence']),
             make_node('ConcatFromSequence', ['in_sequence'], ['out'], axis=0)],
            [])
        self._assert_inferred(
            graph,
            [make_sequence_value_info('in_sequence', TensorProto.FLOAT, (2, None, 'x')),  # type: ignore
             make_tensor_value_info('out', TensorProto.FLOAT, (None, None, 'x'))])  # type: ignore

    def test_concat_from_sequence_axis(self):  # type: () -> None
        graph = self._make_graph(
            [('input1', TensorProto.FLOAT, (2, 3, 'x')),
             ('input2', TensorProto.FLOAT, (2, 4, 'x')),
             ('input3', TensorProto.FLOAT, (2, 3, 'x'))],
            [make_node('SequenceConstruct', ['input1', 'input2', 'input3'], ['in_sequence']),
             make_node('ConcatFromSequence', ['in_sequence'], ['out'], axis=2)],
            [])
        self._assert_inferred(
            graph,
            [make_sequence_value_info('in_sequence', TensorProto.FLOAT, (2, None, 'x')),  # type: ignore
             make_tensor_value_info('out', TensorProto.FLOAT, (2, None, None))])  # type: ignore

    def test_concat_from_sequence_neg_axis(self):  # type: () -> None
        graph = self._make_graph(
            [('input1', TensorProto.FLOAT, (2, 3, 'x')),
             ('input2', TensorProto.FLOAT, (2, 4, 'x')),
             ('input3', TensorProto.FLOAT, (2, 3, 'x'))],
            [make_node('SequenceConstruct', ['input1', 'input2', 'input3'], ['in_sequence']),
             make_node('ConcatFromSequence', ['in_sequence'], ['out'], axis=-3)],
            [])
        self._assert_inferred(
            graph,
            [make_sequence_value_info('in_sequence', TensorProto.FLOAT, (2, None, 'x')),  # type: ignore
             make_tensor_value_info('out', TensorProto.FLOAT, (None, None, 'x'))])  # type: ignore

    def test_concat_from_sequence_new_axis(self):  # type: () -> None
        graph = self._make_graph(
            [('input1', TensorProto.FLOAT, (2, 3, 'x')),
             ('input2', TensorProto.FLOAT, (2, 3, 'x')),
             ('input3', TensorProto.FLOAT, (2, 3, 'x'))],
            [make_node('SequenceConstruct', ['input1', 'input2', 'input3'], ['in_sequence']),
             make_node('ConcatFromSequence', ['in_sequence'], ['out'], axis=2, new_axis=1)],
            [])
        self._assert_inferred(
            graph,
            [make_sequence_value_info('in_sequence', TensorProto.FLOAT, (2, 3, 'x')),
             make_tensor_value_info('out', TensorProto.FLOAT, (2, 3, None, 'x'))])  # type: ignore

    def test_concat_from_sequence_neg_new_axis(self):  # type: () -> None
        graph = self._make_graph(
            [('input1', TensorProto.FLOAT, (2, 3, 'x')),
             ('input2', TensorProto.FLOAT, (2, 3, 'x')),
             ('input3', TensorProto.FLOAT, (2, 3, 'x'))],
            [make_node('SequenceConstruct', ['input1', 'input2', 'input3'], ['in_sequence']),
             make_node('ConcatFromSequence', ['in_sequence'], ['out'], axis=-1, new_axis=1)],
            [])
        self._assert_inferred(
            graph,
            [make_sequence_value_info('in_sequence', TensorProto.FLOAT, (2, 3, 'x')),
             make_tensor_value_info('out', TensorProto.FLOAT, (2, 3, 'x', None))])  # type: ignore

    def test_adagrad(self):  # type: () -> None
        graph = self._make_graph(
            [('R', TensorProto.FLOAT, ()),  # scalar's shape is ()
             ('T', TensorProto.INT64, ()),  # scalar's shape is ()
             ('X', TensorProto.FLOAT, (1, 2)),
             ('G', TensorProto.FLOAT, (1, 2)),
             ('H', TensorProto.FLOAT, (1, 2))],
            [make_node('Adagrad', ['R', 'T', 'X', 'G', 'H'], ['X_new', 'H_new'],
                       domain=AI_ONNX_PREVIEW_TRAINING_DOMAIN)],
            [])

        self._assert_inferred(
            graph,
            [make_tensor_value_info('X_new', TensorProto.FLOAT, (1, 2)),
             make_tensor_value_info('H_new', TensorProto.FLOAT, (1, 2))],
            opset_imports=[helper.make_opsetid(ONNX_DOMAIN, 12), helper.make_opsetid(AI_ONNX_PREVIEW_TRAINING_DOMAIN, 1)])

    def test_adagrad_multiple(self):  # type: () -> None
        graph = self._make_graph(
            [('R', TensorProto.FLOAT, ()),  # scalar's shape is ()
             ('T', TensorProto.INT64, ()),  # scalar's shape is ()
             ('X1', TensorProto.FLOAT, (1, 2)),
             ('X2', TensorProto.FLOAT, (3, 4)),
             ('G1', TensorProto.FLOAT, (1, 2)),
             ('G2', TensorProto.FLOAT, (3, 4)),
             ('H1', TensorProto.FLOAT, (1, 2)),
             ('H2', TensorProto.FLOAT, (3, 4))],
            [make_node('Adagrad', ['R', 'T', 'X1', 'X2', 'G1', 'G2', 'H1', 'H2'],
                       ['X1_new', 'X2_new', 'H1_new', 'H2_new'],
                       domain=AI_ONNX_PREVIEW_TRAINING_DOMAIN)],
            [])

        self._assert_inferred(graph,
            [make_tensor_value_info('X1_new', TensorProto.FLOAT, (1, 2)),
             make_tensor_value_info('X2_new', TensorProto.FLOAT, (3, 4)),
             make_tensor_value_info('H1_new', TensorProto.FLOAT, (1, 2)),
             make_tensor_value_info('H2_new', TensorProto.FLOAT, (3, 4))],
            opset_imports=[helper.make_opsetid(ONNX_DOMAIN, 12), helper.make_opsetid(AI_ONNX_PREVIEW_TRAINING_DOMAIN, 1)])

    def test_momentum(self):  # type: () -> None
        graph = self._make_graph(
            [('R', TensorProto.FLOAT, ()),  # scalar's shape is ()
             ('T', TensorProto.INT64, ()),  # scalar's shape is ()
             ('X', TensorProto.FLOAT, (1, 2)),
             ('G', TensorProto.FLOAT, (1, 2)),
             ('V', TensorProto.FLOAT, (1, 2))],
            [make_node('Momentum', ['R', 'T', 'X', 'G', 'V'], ['X_new', 'V_new'],
             alpha=0.9, beta=1.0, norm_coefficient=0.02, mode='standard',
             domain=AI_ONNX_PREVIEW_TRAINING_DOMAIN)],
            [])
        self._assert_inferred(
            graph,
            [make_tensor_value_info('X_new', TensorProto.FLOAT, (1, 2)),
             make_tensor_value_info('V_new', TensorProto.FLOAT, (1, 2))],
            opset_imports=[helper.make_opsetid(ONNX_DOMAIN, 12), helper.make_opsetid(AI_ONNX_PREVIEW_TRAINING_DOMAIN, 1)])

    def test_momentum_multiple(self):  # type: () -> None
        graph = self._make_graph(
            [('R', TensorProto.FLOAT, ()),  # scalar's shape is ()
             ('T', TensorProto.INT64, ()),  # scalar's shape is ()
             ('X1', TensorProto.FLOAT, (1, 2)),
             ('X2', TensorProto.FLOAT, (3, 4)),
             ('G1', TensorProto.FLOAT, (1, 2)),
             ('G2', TensorProto.FLOAT, (3, 4)),
             ('V1', TensorProto.FLOAT, (1, 2)),
             ('V2', TensorProto.FLOAT, (3, 4))],
            [make_node('Momentum', ['R', 'T', 'X1', 'X2', 'G1', 'G2', 'V1', 'V2'],
             ['X1_new', 'X2_new', 'V1_new', 'V2_new'],
             alpha=0.9, beta=1.0, norm_coefficient=0.02, mode='nesterov',
             domain=AI_ONNX_PREVIEW_TRAINING_DOMAIN)],
            [])

        self._assert_inferred(
            graph,
            [make_tensor_value_info('X1_new', TensorProto.FLOAT, (1, 2)),
             make_tensor_value_info('X2_new', TensorProto.FLOAT, (3, 4)),
             make_tensor_value_info('V1_new', TensorProto.FLOAT, (1, 2)),
             make_tensor_value_info('V2_new', TensorProto.FLOAT, (3, 4))],
            opset_imports=[helper.make_opsetid(ONNX_DOMAIN, 12), helper.make_opsetid(AI_ONNX_PREVIEW_TRAINING_DOMAIN, 1)])

    def test_adam(self):  # type: () -> None
        graph = self._make_graph(
            [('R', TensorProto.FLOAT, ()),  # scalar's shape is ()
             ('T', TensorProto.INT64, ()),  # scalar's shape is ()
             ('X', TensorProto.FLOAT, (1, 2)),
             ('G', TensorProto.FLOAT, (1, 2)),
             ('V', TensorProto.FLOAT, (1, 2)),
             ('H', TensorProto.FLOAT, (1, 2))],
            [make_node('Adam', ['R', 'T', 'X', 'G', 'V', 'H'], ['X_new', 'V_new', 'H_new'],
             domain=AI_ONNX_PREVIEW_TRAINING_DOMAIN,
             alpha=0.9, beta=1.0, norm_coefficient=0.02)],
            [])

        infos = [make_tensor_value_info('X_new', TensorProto.FLOAT, (1, 2)),
                 make_tensor_value_info('V_new', TensorProto.FLOAT, (1, 2)),
                 make_tensor_value_info('H_new', TensorProto.FLOAT, (1, 2))]

        self._assert_inferred(
            graph,
            infos,
            opset_imports=[make_opsetid(AI_ONNX_PREVIEW_TRAINING_DOMAIN, 1), make_opsetid(ONNX_DOMAIN, 12)])

    def test_adam_multiple(self):  # type: () -> None
        graph = self._make_graph(
            [('R', TensorProto.FLOAT, ()),  # scalar's shape is ()
             ('T', TensorProto.INT64, ()),  # scalar's shape is ()
             ('X1', TensorProto.FLOAT, (1, 2)),
             ('X2', TensorProto.FLOAT, (3, 4)),
             ('G1', TensorProto.FLOAT, (1, 2)),
             ('G2', TensorProto.FLOAT, (3, 4)),
             ('V1', TensorProto.FLOAT, (1, 2)),
             ('V2', TensorProto.FLOAT, (3, 4)),
             ('H1', TensorProto.FLOAT, (1, 2)),
             ('H2', TensorProto.FLOAT, (3, 4))],
            [make_node('Adam', ['R', 'T', 'X1', 'X2', 'G1', 'G2', 'V1', 'V2', 'H1', 'H2'],
             ['X1_new', 'X2_new', 'V1_new', 'V2_new', 'H1_new', 'H2_new'],
             domain=AI_ONNX_PREVIEW_TRAINING_DOMAIN,
             alpha=0.9, beta=1.0, norm_coefficient=0.02)],
            [])

        infos = [make_tensor_value_info('X1_new', TensorProto.FLOAT, (1, 2)),
                 make_tensor_value_info('X2_new', TensorProto.FLOAT, (3, 4)),
                 make_tensor_value_info('V1_new', TensorProto.FLOAT, (1, 2)),
                 make_tensor_value_info('V2_new', TensorProto.FLOAT, (3, 4)),
                 make_tensor_value_info('H1_new', TensorProto.FLOAT, (1, 2)),
                 make_tensor_value_info('H2_new', TensorProto.FLOAT, (3, 4))]

        self._assert_inferred(
            graph,
            infos,
            opset_imports=[make_opsetid(AI_ONNX_PREVIEW_TRAINING_DOMAIN, 1), make_opsetid(ONNX_DOMAIN, 12)])

    def test_pad_opset10(self):  # type: () -> None
        graph = self._make_graph(
            [('x', TensorProto.FLOAT, (1, None, 2))],
            [make_node('Pad', 'x', 'y', pads=[1, 3, 1, 1, 0, 1])],
            [])
        self._assert_inferred(graph, [make_tensor_value_info('y', TensorProto.FLOAT, (3, None, 4))], opset_imports=[helper.make_opsetid(ONNX_DOMAIN, 10)])  # type: ignore

    def test_constant_pad_2d_opset10(self):  # type: () -> None
        graph = self._make_graph(
            [('x', TensorProto.FLOAT, (2, 3, 4, 4))],
            [make_node('Pad', 'x', 'y', pads=[0, 0, 3, 1, 0, 0, 4, 2], mode="constant", value=2.0)],
            [])
        self._assert_inferred(graph, [make_tensor_value_info('y', TensorProto.FLOAT, (2, 3, 11, 7))], opset_imports=[helper.make_opsetid(ONNX_DOMAIN, 10)])

    def test_pad(self):  # type: () -> None
        graph = self._make_graph(
            [('x', TensorProto.FLOAT, (1, None, 2)),
             ('pads', TensorProto.INT64, (6,))],
            [make_node('Pad', ['x', 'pads'], 'y')],
            [],
            initializer=[make_tensor('pads', TensorProto.INT64, (6,), (1, 3, 1, 1, 0, 1,))])
        self._assert_inferred(graph, [make_tensor_value_info('y', TensorProto.FLOAT, (3, None, 4))])  # type: ignore

    def test_gatherelements_basic(self):  # type: () -> None
        graph = self._make_graph(
            [('x', TensorProto.FLOAT, (6,)),
             ('indices', TensorProto.INT64, (2,))],
            [make_node('GatherElements', ['x', 'indices'], ['y'])],
            [])
        self._assert_inferred(graph, [make_tensor_value_info('y', TensorProto.FLOAT, (2,))])

    def test_gatherelements_indices_missing_shape(self):  # type: () -> None
        graph = self._make_graph(
            [('x', TensorProto.FLOAT, (6,)),
             ('indices', TensorProto.INT64, None)],  # type: ignore
            [make_node('GatherElements', ['x', 'indices'], ['y'])],
            [])
        self._assert_inferred(graph, [make_tensor_value_info('y', TensorProto.FLOAT, None)])  # type: ignore

    def test_einsum_transpose(self):  # type: () -> None
        graph = self._make_graph(
            [('x', TensorProto.FLOAT, (3, 4))],
            [make_node('Einsum', ['x'], ['y'], equation='ij->ji')],
            [],)
        self._assert_inferred(graph, [make_tensor_value_info('y', TensorProto.FLOAT, (None, None))])  # type: ignore

    def test_einsum_dot(self):  # type: () -> None
        graph = self._make_graph(
            [('x', TensorProto.FLOAT, (1,)),
             ('y', TensorProto.FLOAT, (1,))],
            [make_node('Einsum', ['x', 'y'], ['z'], equation='i,i->')],
            [],)
        self._assert_inferred(graph, [make_tensor_value_info('z', TensorProto.FLOAT, ())])  # type: ignore

    def test_einsum_scalar(self):  # type: () -> None
        graph = self._make_graph(
            [('x', TensorProto.FLOAT, ()),
             ('y', TensorProto.FLOAT, ())],
            [make_node('Einsum', ['x', 'y'], ['z'], equation=',->')],
            [],)
        self._assert_inferred(graph, [make_tensor_value_info('z', TensorProto.FLOAT, ())])  # type: ignore

    def test_einsum_outer_prod(self):  # type: () -> None
        graph = self._make_graph(
            [('x', TensorProto.FLOAT, (3, 5)),
             ('y', TensorProto.FLOAT, (7, 9))],
            [make_node('Einsum', ['x', 'y'], ['z'], equation='ij,ab->ijab')],
            [],)
        self._assert_inferred(graph, [make_tensor_value_info('z', TensorProto.FLOAT, (None, None, None, None))])  # type: ignore

    def test_einsum_sum_along_dim(self):  # type: () -> None
        graph = self._make_graph(
            [('x', TensorProto.FLOAT, (3, 4))],
            [make_node('Einsum', ['x'], ['y'], equation='i j->i ')],
            [],)
        self._assert_inferred(graph, [make_tensor_value_info('y', TensorProto.FLOAT, (None, ))])  # type: ignore

    def test_einsum_ellipsis(self):  # type: () -> None
        graph = self._make_graph(
            [('x', TensorProto.FLOAT, (3, 4, 4))],
            [make_node('Einsum', ['x'], ['y'], equation='... ii ->... i')],
            [],)
        self._assert_inferred(graph, [make_tensor_value_info('y', TensorProto.FLOAT, (None, None))])  # type: ignore

    def test_einsum_ellipsis_2(self):  # type: () -> None
        graph = self._make_graph(
            [('x', TensorProto.FLOAT, (2, 2, 2)),
             ('y', TensorProto.FLOAT, (2, 2, 2))],
            [make_node('Einsum', ['x', 'y'], ['z'], equation='...ij,...jk->...ik')],
            [], )
        self._assert_inferred(graph,
                              [make_tensor_value_info('z', TensorProto.FLOAT, (None, None, None))])  # type: ignore

    def test_einsum_ellipsis_3(self):  # type: () -> None
        graph = self._make_graph(
            [('x', TensorProto.FLOAT, (2, 2, 2)),
             ('y', TensorProto.FLOAT, (2, 2, 2))],
            [make_node('Einsum', ['x', 'y'], ['z'], equation='...ij,...jk')],
            [], )
        self._assert_inferred(graph,
                              [make_tensor_value_info('z', TensorProto.FLOAT, (None, None, None))])  # type: ignore

    def test_einsum_contraction(self):  # type: () -> None
        graph = self._make_graph(
            [('x', TensorProto.FLOAT, (5, 6, 7, 8)),
             ('y', TensorProto.FLOAT, (8, 9, 10))],
            [make_node('Einsum', ['x', 'y'], ['z'], equation='abcd,dfg->abcfg')],
            [], )
        self._assert_inferred(graph,
                              [make_tensor_value_info('z', TensorProto.FLOAT, (None, None, None, None, None))])  # type: ignore

    def test_einsum_contraction_2(self):  # type: () -> None
        graph = self._make_graph(
            [('x', TensorProto.FLOAT, (3, 4, 5)),
             ('y', TensorProto.FLOAT, (3, 5))],
            [make_node('Einsum', ['x', 'y'], ['z'], equation='ijk,ik->jk')],
            [], )
        self._assert_inferred(graph,
                              [make_tensor_value_info('z', TensorProto.FLOAT, (None, None))])  # type: ignore

    def test_einsum_batch_matmul(self):  # type: () -> None
        graph = self._make_graph(
            [('x', TensorProto.FLOAT, (5, 2, 3)),
             ('y', TensorProto.FLOAT, (5, 3, 4))],
            [make_node('Einsum', ['x', 'y'], ['z'], equation='bij , b jk-> bik')],
            [],)
        self._assert_inferred(graph, [make_tensor_value_info('z', TensorProto.FLOAT, (None, None, None))])  # type: ignore

    def test_einsum_left_hand_eqn(self):  # type: () -> None
        graph = self._make_graph(
            [('x', TensorProto.FLOAT, (2, 3)),
             ('y', TensorProto.FLOAT, (3, 4))],
            [make_node('Einsum', ['x', 'y'], ['z'], equation='ij,kl')],
            [],)
        self._assert_inferred(graph, [make_tensor_value_info('z', TensorProto.FLOAT, (None, None, None, None))])  # type: ignore

    def test_einsum_incorrect_num_inputs(self):  # type: () -> None
        graph = self._make_graph(
            [("x", TensorProto.FLOAT, (2, 3)),
             ("y", TensorProto.FLOAT, (2, 3)),
             ("z", TensorProto.FLOAT, (2, 3))],
            [make_node('Einsum', ['x', 'y'], ['z'], equation='i,...j, k, l-> i')],
            [])
        self.assertRaises(RuntimeError, self._inferred, graph)

    def test_negative_log_likehood_shape_is_NCdd(self):  # type: () -> None
        N, C = 3, 4
        graph = self._make_graph(
            [('input', TensorProto.FLOAT, (N, C)),
             ('target', TensorProto.INT64, (N,))],
            [make_node('NegativeLogLikelihoodLoss', ['input', 'target'], ['loss'], reduction='none')],
            [])
        self._assert_inferred(graph, [make_tensor_value_info('loss', TensorProto.FLOAT, (N, ))])  # type: ignore

    def test_negative_log_likehood_shape_is_NC_with_weight(self):  # type: () -> None
        N, C = 3, 4
        graph = self._make_graph(
            [('input', TensorProto.FLOAT, (N, C)),
             ('target', TensorProto.INT64, (N,)),
             ('weight', TensorProto.FLOAT, (C,))],
            [make_node('NegativeLogLikelihoodLoss', ['input', 'target', 'weight'], ['loss'], reduction='none')],
            [])
        self._assert_inferred(graph, [make_tensor_value_info('loss', TensorProto.FLOAT, (N, ))])  # type: ignore

    def test_negative_log_likehood_shape_is_NC_reduction_mean(self):  # type: () -> None
        N, C = 3, 4
        graph = self._make_graph(
            [('input', TensorProto.FLOAT, (N, C)),
             ('target', TensorProto.INT64, (N,))],
            [make_node('NegativeLogLikelihoodLoss', ['input', 'target'], ['loss'], reduction='mean')],
            [])
        self._assert_inferred(graph, [make_tensor_value_info('loss', TensorProto.FLOAT, ())])  # type: ignore

    def test_negative_log_likehood_shape_is_NC_with_weight_reduction_mean(self):  # type: () -> None
        N, C = 3, 4
        graph = self._make_graph(
            [('input', TensorProto.FLOAT, (N, C)),
             ('target', TensorProto.INT64, (N,)),
             ('weight', TensorProto.FLOAT, (C,))],
            [make_node('NegativeLogLikelihoodLoss', ['input', 'target', 'weight'], ['loss'], reduction='mean')],
            [])
        self._assert_inferred(graph, [make_tensor_value_info('loss', TensorProto.FLOAT, ())])  # type: ignore

    def test_negative_log_likehood_shape_is_NCd1d2(self):  # type: () -> None
        N, C, d1, d2 = 3, 4, 5, 6
        graph = self._make_graph(
            [("input", TensorProto.FLOAT, (N, C, d1, d2)),
             ("target", TensorProto.INT64, (N, d1, d2))],
            [make_node('NegativeLogLikelihoodLoss', ['input', 'target'], ['loss'], reduction='none')],
            [])
        self._assert_inferred(graph, [make_tensor_value_info('loss', TensorProto.FLOAT, (N, d1, d2))])  # type: ignore

    def test_negative_log_likehood_shape_is_NCd1d2_with_weight(self):  # type: () -> None
        N, C, d1, d2 = 3, 4, 5, 6
        graph = self._make_graph(
            [("input", TensorProto.FLOAT, (N, C, d1, d2)),
             ("target", TensorProto.INT64, (N, d1, d2)),
             ("weight", TensorProto.FLOAT, (C,))],
            [make_node('NegativeLogLikelihoodLoss', ['input', 'target', 'weight'], ['loss'], reduction='none')],
            [])
        self._assert_inferred(graph, [make_tensor_value_info('loss', TensorProto.FLOAT, (N, d1, d2))])  # type: ignore

    def test_negative_log_likehood_shape_is_NCd1d2_reduction_sum(self):  # type: () -> None
        N, C, d1, d2 = 3, 4, 5, 6
        graph = self._make_graph(
            [("input", TensorProto.FLOAT, (N, C, d1, d2)),
             ("target", TensorProto.INT64, (N, d1, d2))],
            [make_node('NegativeLogLikelihoodLoss', ['input', 'target'], ['loss'], reduction='sum')],
            [])
        self._assert_inferred(graph, [make_tensor_value_info('loss', TensorProto.FLOAT, ())])  # type: ignore

    def test_negative_log_likehood_shape_is_NCd1d2_with_weight_reduction_mean(self):  # type: () -> None
        N, C, d1, d2 = 3, 4, 5, 6
        graph = self._make_graph(
            [("input", TensorProto.FLOAT, (N, C, d1, d2)),
             ("target", TensorProto.INT64, (N, d1, d2)),
             ("weight", TensorProto.FLOAT, (C,))],
            [make_node('NegativeLogLikelihoodLoss', ['input', 'target', 'weight'], ['loss'], reduction='mean')],
            [])
        self._assert_inferred(graph, [make_tensor_value_info('loss', TensorProto.FLOAT, ())])  # type: ignore

    def test_negative_log_likehood_input_target_shape_mismatch(self):  # type: () -> None
        N, C, d1, d2 = 3, 4, 5, 6
        graph = self._make_graph(
            [("input", TensorProto.FLOAT, (N, d1, d2)),
             ("target", TensorProto.INT64, (N, d1 + 1, d2)),
             ("weight", TensorProto.FLOAT, (C,)),
             ("loss", TensorProto.FLOAT, ())],
            [make_node('NegativeLogLikelihoodLoss', ['input', 'target', 'weight'], ['loss'], reduction='mean')],
            [])
        self.assertRaises(RuntimeError, self._inferred, graph)

    def test_negative_log_likehood_input_weight_shape_mismatch(self):  # type: () -> None
        N, C, d1, d2 = 3, 4, 5, 6
        graph = self._make_graph(
            [("input", TensorProto.FLOAT, (N, C, d1, d2)),
             ("target", TensorProto.INT64, (N, d1, d2)),
             ("weight", TensorProto.FLOAT, (C + 1,)),
             ("loss", TensorProto.FLOAT, (N, d1, d2))],
            [make_node('NegativeLogLikelihoodLoss', ['input', 'target', 'weight'], ['loss'], reduction='none')],
            [])
        self.assertRaises(checker.ValidationError, self._inferred, graph)

    def test_softmax_cross_entropy_none(self):  # type: () -> None
        graph = self._make_graph(
            [("x", TensorProto.FLOAT, (2, 3)),
             ("y", TensorProto.FLOAT, (2,))],
            [make_node('SoftmaxCrossEntropyLoss', ['x', 'y'], ['z'], reduction='none')],
            [],)
        self._assert_inferred(graph, [make_tensor_value_info('z', TensorProto.FLOAT, (2,))])  # type: ignore

    def test_softmax_cross_entropy_mean(self):  # type: () -> None
        graph = self._make_graph(
            [("x", TensorProto.FLOAT, (2, 3)),
             ("y", TensorProto.FLOAT, (2,))],
            [make_node('SoftmaxCrossEntropyLoss', ['x', 'y'], ['z'], reduction='mean')],
            [],)
        self._assert_inferred(graph, [make_tensor_value_info('z', TensorProto.FLOAT, ())])  # type: ignore

    def test_softmax_cross_entropy_none_NCD1D2(self):  # type: () -> None
        graph = self._make_graph(
            [("x", TensorProto.FLOAT, (2, 3, 5, 8)),
             ("y", TensorProto.FLOAT, (2, 5, 8))],
            [make_node('SoftmaxCrossEntropyLoss', ['x', 'y'], ['z'], reduction='none')],
            [],)
        self._assert_inferred(graph, [make_tensor_value_info('z', TensorProto.FLOAT, (2, 5, 8))])  # type: ignore

    def test_softmax_cross_entropy_mean_NCD1D2(self):  # type: () -> None
        graph = self._make_graph(
            [("x", TensorProto.FLOAT, (2, 3, 4, 5)),
             ("y", TensorProto.FLOAT, (2, 4, 5))],
            [make_node('SoftmaxCrossEntropyLoss', ['x', 'y'], ['z'], reduction='mean')],
            [],)
        self._assert_inferred(graph, [make_tensor_value_info('z', TensorProto.FLOAT, ())])  # type: ignore

    def test_celu_function_output_shape(self):  # type: () -> None
        graph = self._make_graph(
            [('X', TensorProto.FLOAT, (25, 48, 16, 16))],
            [make_node('Celu', ['X'], ['Y'], alpha=2.0)],
            []
        )
        self._assert_inferred(graph, [make_tensor_value_info('Y', TensorProto.FLOAT, (25, 48, 16, 16))])

    def prepare_input_initializer_tensors(self, initializer_shape, input_shape):  # type: ignore
        nodes = [make_node('Add', ['x', 'y'], 'z')]
        if initializer_shape is None:
            initializer = []  # type: ignore
        else:
            size = 1
            for d in initializer_shape:
                size = size * d
            vals = [0.0 for i in range(size)]
            initializer = [make_tensor("x", TensorProto.FLOAT, initializer_shape, vals),  # type: ignore
                make_tensor("y", TensorProto.FLOAT, initializer_shape, vals)]
        if input_shape is None:
            inputs = []  # type: ignore
        else:
            inputs = [helper.make_tensor_value_info('x', TensorProto.FLOAT, input_shape),  # type: ignore
                helper.make_tensor_value_info('y', TensorProto.FLOAT, input_shape)]

        graph = helper.make_graph(nodes, "test", inputs=inputs, outputs=[], initializer=initializer, value_info=[])
        return helper.make_model(graph)

    def test_infer_with_initializer_without_input_above_ir4(self):  # type: () -> None
        # This is for testing IR>=4: some tensors can only exist in initializer and not in input
        # So shape_inference should make use of initializer shapes
        initializer_shape = (8, 7)
        original_model = self.prepare_input_initializer_tensors(initializer_shape, None)
        inferred_model = onnx.shape_inference.infer_shapes(original_model)

        # If shape inference fails, it will throw IndexError
        z_tenor = inferred_model.graph.value_info.pop()
        z_shape = (z_tenor.type.tensor_type.shape.dim[0].dim_value, z_tenor.type.tensor_type.shape.dim[1].dim_value)
        assert z_shape == initializer_shape

    def test_infer_with_initializer_without_input_below_ir4(self):  # type: () -> None
        # This is for testing IR<4: tensors must exist both in initializer and input
        # So shape_inference should not make use of initializer shapes
        # Use (None, None) as empty input
        initializer_shape = (8, 7)
        input_shape = (None, None)
        original_model = self.prepare_input_initializer_tensors(initializer_shape, input_shape)
        original_model.ir_version = 3  # test ir_version < 4

        inferred_model = onnx.shape_inference.infer_shapes(original_model)
        z_tenor = inferred_model.graph.value_info.pop()
        z_shape = (z_tenor.type.tensor_type.shape.dim[0].dim_value, z_tenor.type.tensor_type.shape.dim[1].dim_value)
        # If the input is not updated by the initializer, the output shape will keep empty (0, 0)
        assert z_shape == (0, 0)

    def test_infer_initializer_input_mismatch(self):  # type: () -> None
        # Catch error if initializer and input mismatch
        initializer_shape = (8, 7)
        input_shape = (4, 3)
        original_model = self.prepare_input_initializer_tensors(initializer_shape, input_shape)
        # Inferred shape and existing shape differ in dimension 0
        self.assertRaises(RuntimeError, onnx.shape_inference.infer_shapes, original_model)

    def test_infer_initializer_input_consistency_all_none(self):  # type: () -> None
        initializer_shape = (8, 7)
        input_shape = (None, None)  # accepatble
        original_model = self.prepare_input_initializer_tensors(initializer_shape, input_shape)

        onnx.shape_inference.infer_shapes(original_model)

    def test_infer_initializer_input_consistency_single_none(self):  # type: () -> None
        initializer_shape = (8, 7)
        input_shape = (None, 7)  # accepatble
        original_model = self.prepare_input_initializer_tensors(initializer_shape, input_shape)

        onnx.shape_inference.infer_shapes(original_model)

    def test_infer_initializer_input_consistency_differnt_rank(self):  # type: () -> None
        initializer_shape = (8, 7, 9)
        input_shape = (None, 7)  # accepatble
        original_model = self.prepare_input_initializer_tensors(initializer_shape, input_shape)
        # Inferred shape and existing shape differ in rank: (3) vs (2)
        self.assertRaises(RuntimeError, onnx.shape_inference.infer_shapes, original_model)


if __name__ == '__main__':
    unittest.main()<|MERGE_RESOLUTION|>--- conflicted
+++ resolved
@@ -718,11 +718,7 @@
             [])
         self._assert_inferred(graph, [make_tensor_value_info('z', TensorProto.FLOAT, (30, 50, 7, 6, 4))])
 
-<<<<<<< HEAD
     def test_conv_auto_pads(self):  # type: () -> None
-=======
-    def test_conv_auto_pads_opset14(self):  # type: () -> None
->>>>>>> 5034a182
         graph = self._make_graph(
             [('x', TensorProto.FLOAT, (30, 4, 7, 6, 4)),
              ('y', TensorProto.FLOAT, (50, 4, 4, 3, 2))],
@@ -730,12 +726,7 @@
             [])
         self._assert_inferred(
             graph,
-<<<<<<< HEAD
             [make_tensor_value_info('z', TensorProto.FLOAT, (30, 50, 4, 3, 4))])
-=======
-            [make_tensor_value_info('z', TensorProto.FLOAT, (30, 50, 4, 3, 4))],
-            opset_imports=[make_opsetid(ONNX_DOMAIN, 14)])
->>>>>>> 5034a182
 
     def test_conv_auto_pad_dilation(self):  # type: () -> None
         graph = self._make_graph(
@@ -776,6 +767,15 @@
             [make_node('Conv', ['x', 'y'], 'z', pads=[1, 1, 2, 0, 1, 2])],
             [])
         self._assert_inferred(graph, [make_tensor_value_info('z', TensorProto.FLOAT, None)])
+
+    def test_average_pool_auto_pads(self):  # type: () -> None
+        graph = self._make_graph(
+            [('x', TensorProto.FLOAT, (30, 4, 7, 6, 4))],
+            [make_node('AveragePool', ['x'], 'z', auto_pad='SAME_UPPER', kernel_shape=[4, 3, 2], strides=[2, 2, 1])],
+            [])
+        self._assert_inferred(
+            graph,
+            [make_tensor_value_info('z', TensorProto.FLOAT, (30, 4, 4, 3, 4))])
 
     def test_relu(self):  # type: () -> None
         self._identity_prop('Relu')
@@ -1578,11 +1578,7 @@
             [])
         self.assertRaises(RuntimeError, onnx.shape_inference.infer_shapes, helper.make_model(graph))
 
-<<<<<<< HEAD
     def test_conv_transpose_auto_pads(self):  # type: () -> None
-=======
-    def test_conv_transpose_auto_pads_opset14(self):  # type: () -> None
->>>>>>> 5034a182
         graph = self._make_graph(
             [('X', TensorProto.FLOAT, (25, 48, 16, 16)),
              ('W', TensorProto.FLOAT, (48, 32, 3, 3))],
@@ -1590,12 +1586,7 @@
             [])
         self._assert_inferred(
             graph,
-<<<<<<< HEAD
             [make_tensor_value_info('Y', TensorProto.FLOAT, (25, 32, 32, 32))])
-=======
-            [make_tensor_value_info('Y', TensorProto.FLOAT, (25, 32, 32, 32))],
-            opset_imports=[make_opsetid(ONNX_DOMAIN, 14)])
->>>>>>> 5034a182
 
     def test_mvn_function_output_shape(self):  # type: () -> None
         graph = self._make_graph(
