--- conflicted
+++ resolved
@@ -2188,7 +2188,14 @@
             [])
         self._assert_inferred(graph, [make_tensor_value_info('z', TensorProto.FLOAT, (2, 3))])
 
-<<<<<<< HEAD
+    def test_nonmaxsuppression(self):  # type: () -> None
+        graph = self._make_graph(
+            [('boxes', TensorProto.FLOAT, (1, 3, 4)),
+             ('scores', TensorProto.FLOAT, (1, 5, 3))],
+            [make_node('NonMaxSuppression', ['boxes', 'scores'], ['y'])],
+            [])
+        self._assert_inferred(graph, [make_tensor_value_info('y', TensorProto.INT64, (None, 3))])  # type: ignore
+
     def test_pad(self):  # type: () -> None
         graph = self._make_graph(
             [('x', TensorProto.FLOAT, (1, None, 2)),
@@ -2197,15 +2204,6 @@
             [],
             initializer=[make_tensor('pads', TensorProto.INT64, (6,), (1, 3, 1, 1, 0, 1,))])
         self._assert_inferred(graph, [make_tensor_value_info('y', TensorProto.FLOAT, (3, None, 4))])  # type: ignore
-=======
-    def test_nonmaxsuppression(self):  # type: () -> None
-        graph = self._make_graph(
-            [('boxes', TensorProto.FLOAT, (1, 3, 4)),
-             ('scores', TensorProto.FLOAT, (1, 5, 3))],
-            [make_node('NonMaxSuppression', ['boxes', 'scores'], ['y'])],
-            [])
-        self._assert_inferred(graph, [make_tensor_value_info('y', TensorProto.INT64, (None, 3))])  # type: ignore
->>>>>>> 599f3da9
 
 
 if __name__ == '__main__':
