# Copyright (c) ONNX Project Contributors

# SPDX-License-Identifier: Apache-2.0

from __future__ import annotations

import unittest
from typing import Any, Sequence

import numpy as np

import onnx.shape_inference
from onnx import (
    ONNX_ML,
    GraphProto,
    ModelProto,
    NodeProto,
    OperatorSetIdProto,
    SparseTensorProto,
    TensorProto,
    TypeProto,
    ValueInfoProto,
    checker,
    helper,
    numpy_helper,
)
from onnx.defs import AI_ONNX_PREVIEW_TRAINING_DOMAIN, ONNX_DOMAIN, ONNX_ML_DOMAIN
from onnx.helper import (
    make_empty_tensor_value_info,
    make_node,
    make_opsetid,
    make_tensor,
    make_tensor_sequence_value_info,
    make_tensor_value_info,
)
from onnx.parser import parse_graph


class TestShapeInferenceHelper(unittest.TestCase):
    def _make_graph(
        self,
        seed_values: Sequence[str | tuple[str, TensorProto.DataType, Any]],
        nodes: list[NodeProto],
        value_info: list[ValueInfoProto],
        initializer: Sequence[TensorProto] | None = None,
    ) -> GraphProto:
        if initializer is None:
            initializer = []
        names_in_initializer = {x.name for x in initializer}
        input_value_infos = []
        # If the starting values are not also initializers,
        # introduce the starting values as the output of reshape,
        # so that the sizes are guaranteed to be unknown
        for seed_value in seed_values:
            if isinstance(seed_value, tuple):
                seed_name, proto_type = seed_value[:2]
                seed_value_info = make_tensor_value_info(*seed_value)
            else:
                seed_name, proto_type = seed_value, TensorProto.UNDEFINED
                seed_value_info = make_empty_tensor_value_info(seed_value)
            if seed_name in names_in_initializer:
                input_value_infos.append(seed_value_info)
            else:
                value_info.append(seed_value_info)
                input_value_infos.append(
                    make_tensor_value_info("SEED_" + seed_name, proto_type, ())
                )
                input_value_infos.append(
                    make_tensor_value_info(
                        "UNKNOWN_SHAPE_" + seed_name, TensorProto.INT64, ()
                    )
                )
                nodes[:0] = [
                    make_node(
                        "Reshape",
                        ["SEED_" + seed_name, "UNKNOWN_SHAPE_" + seed_name],
                        [seed_name],
                    )
                ]
        return helper.make_graph(
            nodes,
            "test",
            input_value_infos,
            [],
            initializer=initializer,
            value_info=value_info,
        )

    def _inferred(
        self, graph_or_model: GraphProto | ModelProto, **kwargs: Any
    ) -> ModelProto:
        data_prop = kwargs.pop("data_prop", False)
        if isinstance(graph_or_model, GraphProto):
            kwargs["producer_name"] = "onnx-test"
            orig_model = helper.make_model(graph_or_model, **kwargs)
        else:
            orig_model = graph_or_model
        inferred_model = onnx.shape_inference.infer_shapes(
            orig_model, strict_mode=True, data_prop=data_prop
        )
        checker.check_model(inferred_model)
        return inferred_model

    def _assert_inferred(
        self,
        graph_or_model: GraphProto | ModelProto,
        vis: list[ValueInfoProto],
        **kwargs: Any,
    ) -> None:
        graph = (
            graph_or_model
            if isinstance(graph_or_model, GraphProto)
            else graph_or_model.graph
        )
        names_in_vis = {x.name for x in vis}
        vis = [x for x in graph.value_info if x.name not in names_in_vis] + vis
        inferred_model = self._inferred(graph_or_model, **kwargs)
        inferred_vis = list(inferred_model.graph.value_info)
        vis = sorted(vis, key=lambda x: x.name)
        inferred_vis = sorted(inferred_vis, key=lambda x: x.name)  # type: ignore
        assert len(vis) == len(inferred_vis)
        for v, inferred_v in zip(vis, inferred_vis):
            self._compare_value_infos(v.type, inferred_v.type)

    def _compare_value_infos(
        self, vi_type: TypeProto, inferred_vi_type: TypeProto
    ) -> None:
        if vi_type.HasField("tensor_type"):
            assert inferred_vi_type.HasField("tensor_type")
            assert vi_type.tensor_type.HasField("elem_type")
            assert inferred_vi_type.tensor_type.HasField("elem_type")
            assert (
                vi_type.tensor_type.elem_type == inferred_vi_type.tensor_type.elem_type
            )
            assert vi_type.tensor_type.HasField(
                "shape"
            ) == inferred_vi_type.tensor_type.HasField("shape")
            if vi_type.tensor_type.HasField("shape"):
                assert len(vi_type.tensor_type.shape.dim) == len(
                    inferred_vi_type.tensor_type.shape.dim
                )
                for dim_i, dim in enumerate(vi_type.tensor_type.shape.dim):
                    inferred_dim = inferred_vi_type.tensor_type.shape.dim[dim_i]
                    # if it is a symbolic shape, make sure the inferred symbol has generated (dim_param)
                    if dim.dim_param:
                        assert (
                            dim.dim_param == inferred_dim.dim_param
                        ), f"\n{vi_type}\n{inferred_vi_type}\n"
                    else:
                        assert (
                            dim.dim_value == inferred_dim.dim_value
                        ), f"\n{vi_type}\n{inferred_vi_type}\n"
        elif vi_type.HasField("sequence_type"):
            assert inferred_vi_type.HasField("sequence_type")
            vi = vi_type.sequence_type.elem_type
            inferred_vi = inferred_vi_type.sequence_type.elem_type
            self._compare_value_infos(vi, inferred_vi)
        elif vi_type.HasField("optional_type"):
            assert inferred_vi_type.HasField("optional_type")
            vi = vi_type.optional_type.elem_type
            inferred_vi = inferred_vi_type.optional_type.elem_type
            self._compare_value_infos(vi, inferred_vi)
        elif vi_type.HasField("map_type"):
            assert inferred_vi_type.HasField("map_type")
            assert vi_type.map_type.key_type == vi_type.map_type.key_type
            self._compare_value_infos(
                vi_type.map_type.value_type, inferred_vi_type.map_type.value_type
            )
        elif vi_type == onnx.TypeProto():
            assert inferred_vi_type == onnx.TypeProto()
        else:
            raise NotImplementedError(
                "Unrecognized value info type in _compare_value_infos: ", str(vi_type)
            )


class TestShapeInference(TestShapeInferenceHelper):
    def test_empty_graph(self) -> None:
        graph = self._make_graph(["y"], [], [])
        self.assertRaises(onnx.shape_inference.InferenceError, self._inferred, graph)

    def _identity_prop(self, op: str, **kwargs: Any) -> None:
        graph = self._make_graph(
            [("x", TensorProto.FLOAT, (30, 4, 5))],
            [make_node(op, "x", "y", **kwargs)],
            [],
        )
        self._assert_inferred(
            graph, [make_tensor_value_info("y", TensorProto.FLOAT, (30, 4, 5))]
        )

    def test_transpose(self) -> None:
        graph = self._make_graph(
            [("X", TensorProto.FLOAT, (2, 3, 4))],
            [make_node("Transpose", ["X"], ["Y"], perm=[1, 0, 2])],
            [],
        )
        self._assert_inferred(
            graph, [make_tensor_value_info("Y", TensorProto.FLOAT, (3, 2, 4))]
        )

    def test_transpose_preexisting(self) -> None:
        graph = self._make_graph(
            [("X", TensorProto.FLOAT, (2, 3, 4))],
            [make_node("Transpose", ["X"], ["Y"], perm=[1, 0, 2])],
            [make_tensor_value_info("Y", TensorProto.FLOAT, None)],
        )
        self._assert_inferred(
            graph, [make_tensor_value_info("Y", TensorProto.FLOAT, (3, 2, 4))]
        )

    def test_transpose_scalar(self) -> None:
        graph = self._make_graph(
            [("X", TensorProto.FLOAT, ())],
            [make_node("Transpose", ["X"], ["Y"])],
            [],
        )

        self._assert_inferred(
            graph, [make_tensor_value_info("Y", TensorProto.FLOAT, ())]
        )

    def test_transpose_partial(self) -> None:
        graph = self._make_graph(
            [("X", TensorProto.FLOAT, (2, 3, 4))],
            [make_node("Transpose", ["X"], ["Y"], perm=[1, 0, 2])],
            [make_tensor_value_info("Y", TensorProto.UNDEFINED, (3, "a", "b"))],
        )  # type: ignore
        self._assert_inferred(
            graph, [make_tensor_value_info("Y", TensorProto.FLOAT, (3, 2, 4))]
        )

    def test_transpose_preexisting_incorrect_shape(self) -> None:
        graph = self._make_graph(
            [("X", TensorProto.FLOAT, (2, 3, 4))],
            [make_node("Transpose", ["X"], ["Y"], perm=[1, 0, 2])],
            [make_tensor_value_info("Y", TensorProto.FLOAT, (5, 5, 5))],
        )
        self.assertRaises(onnx.shape_inference.InferenceError, self._inferred, graph)

    def test_transpose_preexisting_incorrect_type(self) -> None:
        graph = self._make_graph(
            [("X", TensorProto.FLOAT, (2, 3, 4))],
            [make_node("Transpose", ["X"], ["Y"], perm=[1, 0, 2])],
            [make_tensor_value_info("Y", TensorProto.STRING, (3, 2, 4))],
        )
        self.assertRaises(onnx.shape_inference.InferenceError, self._inferred, graph)

    def test_transpose_incorrect_repeated_perm(self) -> None:
        graph = self._make_graph(
            [("X", TensorProto.FLOAT, (2, 3, 4))],
            [make_node("Transpose", ["X"], ["Y"], perm=[1, 0, 1])],
            [],
        )
        self.assertRaises(onnx.shape_inference.InferenceError, self._inferred, graph)

    def _make_matmul_test_all_dims_known(
        self, shape1: Sequence[int], shape2: Sequence[int]
    ) -> None:
        expected_out_shape = np.matmul(
            np.arange(np.product(shape1)).reshape(shape1),
            np.arange(np.product(shape2)).reshape(shape2),
        ).shape
        graph = self._make_graph(
            [("x", TensorProto.FLOAT, shape1), ("y", TensorProto.FLOAT, shape2)],
            [make_node("MatMul", ["x", "y"], ["z"])],
            [],
        )
        self._assert_inferred(
            graph, [make_tensor_value_info("z", TensorProto.FLOAT, expected_out_shape)]
        )

    def test_matmul_all_dims_known(self) -> None:
        self._make_matmul_test_all_dims_known((2,), (2,))

        self._make_matmul_test_all_dims_known((4, 2), (2, 4))
        self._make_matmul_test_all_dims_known((5, 2), (2, 4))
        self._make_matmul_test_all_dims_known((5, 2), (2, 1))
        self._make_matmul_test_all_dims_known((1, 2), (2, 3))
        self._make_matmul_test_all_dims_known((2,), (2, 3))
        self._make_matmul_test_all_dims_known((4, 2), (2,))
        self._make_matmul_test_all_dims_known((1, 4, 2), (3, 2, 3))
        self._make_matmul_test_all_dims_known((3, 4, 2), (3, 2, 3))
        self._make_matmul_test_all_dims_known((5, 1, 4, 2), (1, 3, 2, 3))
        self._make_matmul_test_all_dims_known((4, 2), (3, 2, 3))

    def _make_matmul_test_allow_unknown(
        self, shape1: Any, shape2: Any, expected_out_shape: Any
    ) -> None:
        graph = self._make_graph(
            [("x", TensorProto.FLOAT, shape1), ("y", TensorProto.FLOAT, shape2)],
            [make_node("MatMul", ["x", "y"], ["z"])],
            [],
        )
        self._assert_inferred(
            graph, [make_tensor_value_info("z", TensorProto.FLOAT, expected_out_shape)]
        )

    def test_matmul_allow_unknown(self) -> None:
        self._make_matmul_test_allow_unknown((None,), (None,), ())
        self._make_matmul_test_allow_unknown((3,), (None,), ())
        self._make_matmul_test_allow_unknown((2,), (2, "a"), ("a",))
        self._make_matmul_test_allow_unknown((4, 2), (2, "a"), (4, "a"))
        self._make_matmul_test_allow_unknown((4, None), (2, "a"), (4, "a"))
        self._make_matmul_test_allow_unknown((4, None), (None, "a"), (4, "a"))
        self._make_matmul_test_allow_unknown((1, 4, 2), ("a", 2, 5), ("a", 4, 5))
        self._make_matmul_test_allow_unknown((1, 3, 4, 2), ("a", 2, 5), (1, 3, 4, 5))
        self._make_matmul_test_allow_unknown((3,), None, None)
        self._make_matmul_test_allow_unknown(None, None, None)

    def test_cast(self) -> None:
        graph = self._make_graph(
            [("x", TensorProto.FLOAT, (2, 4, 3))],
            [make_node("Cast", ["x"], ["y"], to=TensorProto.UINT8)],
            [],
        )
        self._assert_inferred(
            graph, [make_tensor_value_info("y", TensorProto.UINT8, (2, 4, 3))]
        )

    def test_cast_like(self) -> None:
        graph = self._make_graph(
            [("x", TensorProto.FLOAT, (2, 4, 3)), ("t", TensorProto.FLOAT16, ("N",))],
            [make_node("CastLike", ["x", "t"], ["y"])],
            [],
        )
        self._assert_inferred(
            graph, [make_tensor_value_info("y", TensorProto.FLOAT16, (2, 4, 3))]
        )

    def test_col2im(self) -> None:
        graph = self._make_graph(
            [
                ("input", TensorProto.FLOAT, (1, 5, 5)),
                ("output_shape", TensorProto.INT64, (2,)),
                ("kernel_shape", TensorProto.INT64, (2,)),
            ],
            [
                make_node(
                    "Col2Im", ["input", "output_shape", "kernel_shape"], ["output"]
                )
            ],
            [],
            initializer=[
                make_tensor("output_shape", TensorProto.INT64, (2,), (5, 5)),
                make_tensor("kernel_shape", TensorProto.INT64, (2,), (1, 5)),
            ],
        )
        self._assert_inferred(
            graph, [make_tensor_value_info("output", TensorProto.FLOAT, (1, 1, 5, 5))]
        )

    def test_col2im_strides(self) -> None:
        graph = self._make_graph(
            [
                ("input", TensorProto.FLOAT, (1, 9, 4)),
                ("output_shape", TensorProto.INT64, (2,)),
                ("kernel_shape", TensorProto.INT64, (2,)),
            ],
            [
                make_node(
                    "Col2Im",
                    ["input", "output_shape", "kernel_shape"],
                    ["output"],
                    strides=[2, 2],
                )
            ],
            [],
            initializer=[
                make_tensor("output_shape", TensorProto.INT64, (2,), (5, 5)),
                make_tensor("kernel_shape", TensorProto.INT64, (2,), (3, 3)),
            ],
        )
        self._assert_inferred(
            graph, [make_tensor_value_info("output", TensorProto.FLOAT, (1, 1, 5, 5))]
        )

    def test_col2im_pads(self) -> None:
        graph = self._make_graph(
            [
                ("input", TensorProto.FLOAT, (1, 5, 15)),
                ("output_shape", TensorProto.INT64, (2,)),
                ("kernel_shape", TensorProto.INT64, (2,)),
            ],
            [
                make_node(
                    "Col2Im",
                    ["input", "output_shape", "kernel_shape"],
                    ["output"],
                    pads=[0, 1, 0, 1],
                )
            ],
            [],
            initializer=[
                make_tensor("output_shape", TensorProto.INT64, (2,), (5, 5)),
                make_tensor("kernel_shape", TensorProto.INT64, (2,), (1, 5)),
            ],
        )
        self._assert_inferred(
            graph, [make_tensor_value_info("output", TensorProto.FLOAT, (1, 1, 5, 5))]
        )

    def test_col2im_dilations(self) -> None:
        graph = self._make_graph(
            [
                ("input", TensorProto.FLOAT, (1, 4, 5)),
                ("output_shape", TensorProto.INT64, (2,)),
                ("kernel_shape", TensorProto.INT64, (2,)),
            ],
            [
                make_node(
                    "Col2Im",
                    ["input", "output_shape", "kernel_shape"],
                    ["output"],
                    dilations=[1, 5],
                )
            ],
            [],
            initializer=[
                make_tensor("output_shape", TensorProto.INT64, (2,), (6, 6)),
                make_tensor("kernel_shape", TensorProto.INT64, (2,), (2, 2)),
            ],
        )
        self._assert_inferred(
            graph, [make_tensor_value_info("output", TensorProto.FLOAT, (1, 1, 6, 6))]
        )

    def test_col2im_5d(self) -> None:
        graph = self._make_graph(
            [
                ("input", TensorProto.FLOAT, (1, 10, 12)),
                ("output_shape", TensorProto.INT64, (3,)),
                ("kernel_shape", TensorProto.INT64, (3,)),
            ],
            [
                make_node(
                    "Col2Im", ["input", "output_shape", "kernel_shape"], ["output"]
                )
            ],
            [],
            initializer=[
                make_tensor("output_shape", TensorProto.INT64, (3,), (3, 4, 5)),
                make_tensor("kernel_shape", TensorProto.INT64, (3,), (1, 1, 5)),
            ],
        )
        self._assert_inferred(
            graph,
            [make_tensor_value_info("output", TensorProto.FLOAT, (1, 2, 3, 4, 5))],
        )

    def test_concat(self) -> None:
        graph = self._make_graph(
            [("x", TensorProto.FLOAT, (2, 4, 3)), ("y", TensorProto.FLOAT, (7, 4, 3))],
            [make_node("Concat", ["x", "y"], ["z"], axis=0)],
            [],
        )
        self._assert_inferred(
            graph, [make_tensor_value_info("z", TensorProto.FLOAT, (9, 4, 3))]
        )

    def test_concat_missing_shape(self) -> None:
        graph = self._make_graph(
            [
                ("x", TensorProto.FLOAT, (2, 4, 3)),
                "y",
                ("z", TensorProto.FLOAT, (None, None, None)),
            ],
            [make_node("Concat", ["x", "y", "z"], ["out"], axis=0)],
            [],
        )
        self.assertRaises(onnx.shape_inference.InferenceError, self._inferred, graph)

    def test_concat_3d_axis_2(self) -> None:
        graph = self._make_graph(
            [("x", TensorProto.FLOAT, (2, 2, 2)), ("y", TensorProto.FLOAT, (2, 2, 2))],
            [make_node("Concat", ["x", "y"], ["z"], axis=2)],
            [],
        )
        self._assert_inferred(
            graph, [make_tensor_value_info("z", TensorProto.FLOAT, (2, 2, 4))]
        )

    def test_concat_param(self) -> None:
        graph = self._make_graph(
            [("x", TensorProto.FLOAT, ("a", 2)), ("y", TensorProto.FLOAT, ("a", 3))],
            [make_node("Concat", ["x", "y"], ["z"], axis=1)],
            [],
        )
        self._assert_inferred(
            graph, [make_tensor_value_info("z", TensorProto.FLOAT, ("a", 5))]
        )

    def test_concat_param_single_input(self) -> None:
        graph = self._make_graph(
            [("x", TensorProto.FLOAT, ("a", 2))],
            [make_node("Concat", ["x"], ["z"], axis=0)],
            [],
        )
        self._assert_inferred(
            graph, [make_tensor_value_info("z", TensorProto.FLOAT, ("a", 2))]
        )

    def test_reshape_dynamic_shape(self) -> None:
        graph = self._make_graph(
            [("x", TensorProto.UINT8, (2, 4, 3)), ("shape", TensorProto.INT64, (2,))],
            [make_node("Reshape", ["x", "shape"], ["y"])],
            [],
        )
        self._assert_inferred(
            graph, [make_tensor_value_info("y", TensorProto.UINT8, None)]
        )

    def test_reshape_static_shape(self) -> None:
        graph = self._make_graph(
            [("x", TensorProto.UINT8, (2, 4, 3)), ("shape", TensorProto.INT64, (2,))],
            [make_node("Reshape", ["x", "shape"], ["y"])],
            [],
            initializer=[make_tensor("shape", TensorProto.INT64, (2,), (3, 8))],
        )
        self._assert_inferred(
            graph, [make_tensor_value_info("y", TensorProto.UINT8, (3, 8))]
        )

    def test_reshape_static_shape_inferred(self) -> None:
        graph = self._make_graph(
            [("x", TensorProto.UINT8, (2, 4, 3)), ("shape", TensorProto.INT64, (3,))],
            [make_node("Reshape", ["x", "shape"], ["y"])],
            [],
            initializer=[make_tensor("shape", TensorProto.INT64, (3,), (0, 3, -1))],
        )
        self._assert_inferred(
            graph, [make_tensor_value_info("y", TensorProto.UINT8, (2, 3, 4))]
        )

    def test_reshape_static_shape_zero(self) -> None:
        graph = self._make_graph(
            [("x", TensorProto.UINT8, (1, 1, 1)), ("shape", TensorProto.INT64, (3,))],
            [make_node("Reshape", ["x", "shape"], ["y"])],
            [],
            initializer=[make_tensor("shape", TensorProto.INT64, (3,), (0, 1, 1))],
        )
        self._assert_inferred(
            graph, [make_tensor_value_info("y", TensorProto.UINT8, (1, 1, 1))]
        )

    def test_reshape_static_shape_allowzero(self) -> None:
        graph = self._make_graph(
            [("x", TensorProto.UINT8, (1, 0, 0)), ("shape", TensorProto.INT64, (3,))],
            [make_node("Reshape", ["x", "shape"], ["y"], allowzero=1)],
            [],
            initializer=[make_tensor("shape", TensorProto.INT64, (3,), (0, 1, 1))],
        )
        self._assert_inferred(
            graph, [make_tensor_value_info("y", TensorProto.UINT8, (0, 1, 1))]
        )

    def test_reshape_static_shape_constant(self) -> None:
        graph = self._make_graph(
            [("x", TensorProto.UINT8, (2, 4, 3))],
            [
                make_node(
                    "Constant",
                    [],
                    ["shape"],
                    value=make_tensor("shape", TensorProto.INT64, (2,), (3, 8)),
                ),
                make_node("Reshape", ["x", "shape"], ["y"]),
            ],
            [],
        )
        self._assert_inferred(
            graph,
            [
                make_tensor_value_info("shape", TensorProto.INT64, (2,)),
                make_tensor_value_info("y", TensorProto.UINT8, (3, 8)),
            ],
        )

    def test_upsample(self) -> None:
        graph = self._make_graph(
            [
                ("x", TensorProto.INT32, (2, 4, 3, 5)),
                ("scales", TensorProto.FLOAT, (4,)),
            ],
            [make_node("Upsample", ["x", "scales"], ["y"])],
            [],
            initializer=[
                make_tensor("scales", TensorProto.FLOAT, (4,), (1.0, 1.1, 1.3, 1.9))
            ],
        )
        self._assert_inferred(
            graph,
            [make_tensor_value_info("y", TensorProto.INT32, (2, 4, 3, 9))],
            opset_imports=[helper.make_opsetid(ONNX_DOMAIN, 9)],
        )

    def test_upsample_raw_data(self) -> None:
        graph = self._make_graph(
            [
                ("x", TensorProto.INT32, (2, 4, 3, 5)),
                ("scales", TensorProto.FLOAT, (4,)),
            ],
            [make_node("Upsample", ["x", "scales"], ["y"])],
            [],
            initializer=[
                make_tensor(
                    "scales",
                    TensorProto.FLOAT,
                    (4,),
                    vals=np.array([1.0, 1.1, 1.3, 1.9], dtype="<f4").tobytes(),
                    raw=True,
                )
            ],
        )  # Feed raw bytes (force little endian ordering like onnx standard) for test purpose
        self._assert_inferred(
            graph,
            [make_tensor_value_info("y", TensorProto.INT32, (2, 4, 3, 9))],
            opset_imports=[helper.make_opsetid(ONNX_DOMAIN, 9)],
        )

    def test_upsample_raw_data_v7(self) -> None:
        graph = self._make_graph(
            [("x", TensorProto.INT32, (1, 3, 4, 5))],
            [make_node("Upsample", ["x"], ["y"], scales=[2.0, 1.1, 2.3, 1.9])],
            [],
        )
        self._assert_inferred(
            graph,
            [make_tensor_value_info("y", TensorProto.INT32, (2, 3, 9, 9))],
            opset_imports=[helper.make_opsetid(ONNX_DOMAIN, 7)],
        )

    def test_expand(self) -> None:
        graph = self._make_graph(
            [("x", TensorProto.INT32, (3, 1)), ("shape", TensorProto.INT64, (3,))],
            [make_node("Expand", ["x", "shape"], ["y"])],
            [],
            initializer=[make_tensor("shape", TensorProto.INT64, (3,), (2, 1, 6))],
        )
        self._assert_inferred(
            graph, [make_tensor_value_info("y", TensorProto.INT32, (2, 3, 6))]
        )

    def test_expand_scalar_input(self) -> None:
        graph = self._make_graph(
            [("x", TensorProto.INT32, ()), ("shape", TensorProto.INT64, (2,))],
            [make_node("Expand", ["x", "shape"], ["y"])],
            [],
            initializer=[make_tensor("shape", TensorProto.INT64, (2,), (4, 8))],
        )
        self._assert_inferred(
            graph, [make_tensor_value_info("y", TensorProto.INT32, (4, 8))]
        )

    def test_expand_raw_data(self) -> None:
        graph = self._make_graph(
            [("x", TensorProto.INT32, (3, 1)), ("shape", TensorProto.INT64, (2,))],
            [make_node("Expand", ["x", "shape"], ["y"])],
            [],
            initializer=[
                make_tensor(
                    "shape",
                    TensorProto.INT64,
                    (2,),
                    vals=np.array([3, 4], dtype="<i8").tobytes(),
                    raw=True,
                )
            ],
        )  # Feed raw bytes (force little endian ordering like onnx standard) for test purpose
        self._assert_inferred(
            graph, [make_tensor_value_info("y", TensorProto.INT32, (3, 4))]
        )

    def test_expand_dynamic_shape(self) -> None:
        graph = self._make_graph(
            [
                ("x", TensorProto.INT32, (1, 2, None)),
                ("shape", TensorProto.INT64, (3,)),
            ],
            [make_node("Expand", ["x", "shape"], ["y"])],
            [],
            initializer=[],
        )
        self._assert_inferred(
            graph, [make_tensor_value_info("y", TensorProto.INT32, (None, 2, None))]
        )

    def test_expand_symbolic_shape(self) -> None:
        graph = self._make_graph(
            [
                ("x", TensorProto.INT32, (1, 2, None)),
                ("shape", TensorProto.INT64, ("unk__0",)),
            ],
            [make_node("Expand", ["x", "shape"], ["y"])],
            [],
            initializer=[],
        )
        # if giving a symbolic shape, Expand should not infer any shape or rank inference
        self._assert_inferred(
            graph, [make_tensor_value_info("y", TensorProto.INT32, None)]
        )

    def test_resize_size(self) -> None:
        graph = self._make_graph(
            [
                ("x", TensorProto.INT32, (2, 4, 3, 5)),
                ("roi", TensorProto.FLOAT, (8,)),
                ("sizes", TensorProto.INT64, (4,)),
            ],
            [make_node("Resize", ["x", "roi", "", "sizes"], ["y"])],
            [],
            initializer=[make_tensor("sizes", TensorProto.INT64, (4,), (3, 5, 6, 7))],
        )
        self._assert_inferred(
            graph, [make_tensor_value_info("y", TensorProto.INT32, (3, 5, 6, 7))]
        )

    def test_resize_size_axes_2_3(self) -> None:
        graph = self._make_graph(
            [
                ("x", TensorProto.INT32, (2, 4, 3, 5)),
                ("roi", TensorProto.FLOAT, (4,)),
                ("sizes", TensorProto.INT64, (2,)),
            ],
            [make_node("Resize", ["x", "roi", "", "sizes"], ["y"], axes=(2, 3))],
            [],
            initializer=[make_tensor("sizes", TensorProto.INT64, (2,), (6, 7))],
        )
        self._assert_inferred(
            graph, [make_tensor_value_info("y", TensorProto.INT32, (2, 4, 6, 7))]
        )

    def test_resize_size_axes_3_2(self) -> None:
        graph = self._make_graph(
            [
                ("x", TensorProto.INT32, (2, 4, 3, 5)),
                ("roi", TensorProto.FLOAT, (4,)),
                ("sizes", TensorProto.INT64, (2,)),
            ],
            [make_node("Resize", ["x", "roi", "", "sizes"], ["y"], axes=(3, 2))],
            [],
            initializer=[make_tensor("sizes", TensorProto.INT64, (2,), (6, 7))],
        )
        self._assert_inferred(
            graph, [make_tensor_value_info("y", TensorProto.INT32, (2, 4, 7, 6))]
        )

    def test_resize_size_not_larger(self) -> None:
        graph = self._make_graph(
            [
                ("x", TensorProto.INT32, (3, 5)),
                ("roi", TensorProto.FLOAT, (4,)),
                ("sizes", TensorProto.INT64, (2,)),
            ],
            [
                make_node(
                    "Resize",
                    ["x", "roi", "", "sizes"],
                    ["y"],
                    keep_aspect_ratio_policy="not_larger",
                )
            ],
            [],
            initializer=[make_tensor("sizes", TensorProto.INT64, (2,), (6, 6))],
        )
        self._assert_inferred(
            graph, [make_tensor_value_info("y", TensorProto.INT32, (4, 6))]
        )

    def test_resize_size_axes_2_3_not_larger(self) -> None:
        graph = self._make_graph(
            [
                ("x", TensorProto.INT32, (2, 4, 3, 5)),
                ("roi", TensorProto.FLOAT, (4,)),
                ("sizes", TensorProto.INT64, (2,)),
            ],
            [
                make_node(
                    "Resize",
                    ["x", "roi", "", "sizes"],
                    ["y"],
                    axes=(2, 3),
                    keep_aspect_ratio_policy="not_larger",
                )
            ],
            [],
            initializer=[make_tensor("sizes", TensorProto.INT64, (2,), (6, 6))],
        )
        self._assert_inferred(
            graph, [make_tensor_value_info("y", TensorProto.INT32, (2, 4, 4, 6))]
        )

    def test_resize_size_not_smaller(self) -> None:
        graph = self._make_graph(
            [
                ("x", TensorProto.INT32, (3, 5)),
                ("roi", TensorProto.FLOAT, (4,)),
                ("sizes", TensorProto.INT64, (2,)),
            ],
            [
                make_node(
                    "Resize",
                    ["x", "roi", "", "sizes"],
                    ["y"],
                    keep_aspect_ratio_policy="not_smaller",
                )
            ],
            [],
            initializer=[make_tensor("sizes", TensorProto.INT64, (2,), (6, 6))],
        )
        self._assert_inferred(
            graph, [make_tensor_value_info("y", TensorProto.INT32, (6, 10))]
        )

    def test_resize_size_axes_2_3_not_smaller(self) -> None:
        graph = self._make_graph(
            [
                ("x", TensorProto.INT32, (2, 4, 3, 5)),
                ("roi", TensorProto.FLOAT, (4,)),
                ("sizes", TensorProto.INT64, (2,)),
            ],
            [
                make_node(
                    "Resize",
                    ["x", "roi", "", "sizes"],
                    ["y"],
                    axes=(2, 3),
                    keep_aspect_ratio_policy="not_smaller",
                )
            ],
            [],
            initializer=[make_tensor("sizes", TensorProto.INT64, (2,), (6, 6))],
        )
        self._assert_inferred(
            graph, [make_tensor_value_info("y", TensorProto.INT32, (2, 4, 6, 10))]
        )

    def test_resize_scale(self) -> None:
        graph = self._make_graph(
            [
                ("x", TensorProto.INT32, (2, 4, 3, 5)),
                ("roi", TensorProto.FLOAT, (8,)),
                ("scales", TensorProto.FLOAT, (4,)),
            ],
            [make_node("Resize", ["x", "roi", "scales"], ["y"])],
            [],
            initializer=[
                make_tensor("scales", TensorProto.FLOAT, (4,), (1.0, 1.1, 1.3, 1.9))
            ],
        )
        self._assert_inferred(
            graph, [make_tensor_value_info("y", TensorProto.INT32, (2, 4, 3, 9))]
        )

    def test_resize_scale_axes_2_3(self) -> None:
        graph = self._make_graph(
            [
                ("x", TensorProto.INT32, (2, 4, 3, 5)),
                ("roi", TensorProto.FLOAT, (8,)),
                ("scales", TensorProto.FLOAT, (2,)),
            ],
            [make_node("Resize", ["x", "roi", "scales"], ["y"], axes=(2, 3))],
            [],
            initializer=[make_tensor("scales", TensorProto.FLOAT, (2,), (1.3, 1.9))],
        )
        self._assert_inferred(
            graph, [make_tensor_value_info("y", TensorProto.INT32, (2, 4, 3, 9))]
        )

    def test_resize_scale_axes_3_2(self) -> None:
        graph = self._make_graph(
            [
                ("x", TensorProto.INT32, (2, 4, 3, 5)),
                ("roi", TensorProto.FLOAT, (8,)),
                ("scales", TensorProto.FLOAT, (2,)),
            ],
            [make_node("Resize", ["x", "roi", "scales"], ["y"], axes=(3, 2))],
            [],
            initializer=[make_tensor("scales", TensorProto.FLOAT, (2,), (1.9, 1.3))],
        )
        self._assert_inferred(
            graph, [make_tensor_value_info("y", TensorProto.INT32, (2, 4, 3, 9))]
        )

    def test_resize_scale_raw_data(self) -> None:
        graph = self._make_graph(
            [
                ("x", TensorProto.INT32, (1, 3, 4, 5)),
                ("roi", TensorProto.FLOAT, (8,)),
                ("scales", TensorProto.FLOAT, (4,)),
            ],
            [make_node("Resize", ["x", "roi", "scales"], ["y"])],
            [],
            initializer=[
                make_tensor(
                    "scales",
                    TensorProto.FLOAT,
                    (4,),
                    vals=np.array([2.0, 1.1, 2.3, 1.9], dtype="<f4").tobytes(),
                    raw=True,
                )
            ],
        )
        self._assert_inferred(
            graph, [make_tensor_value_info("y", TensorProto.INT32, (2, 3, 9, 9))]
        )

    def test_resize_scale_and_size_but_one_is_empty(self) -> None:
        graph = self._make_graph(
            [
                ("x", TensorProto.INT32, (1, 3, 4, 5)),
                ("roi", TensorProto.FLOAT, (8,)),
                ("scales", TensorProto.FLOAT, (4,)),
                ("sizes", TensorProto.INT64, (0,)),
            ],
            [make_node("Resize", ["x", "roi", "scales", "sizes"], ["y"])],
            [],
            initializer=[
                make_tensor(
                    "scales",
                    TensorProto.FLOAT,
                    (4,),
                    vals=np.array([2.0, 1.1, 2.3, 1.9], dtype="<f4").tobytes(),
                    raw=True,
                ),
                make_tensor(
                    "sizes",
                    TensorProto.INT64,
                    (0,),
                    vals=np.array([], dtype="<i8").tobytes(),
                    raw=True,
                ),
            ],
        )
        self._assert_inferred(
            graph, [make_tensor_value_info("y", TensorProto.INT32, (2, 3, 9, 9))]
        )

    def test_resize_opset11_scales_is_empty(self) -> None:
        # "scales" input in Resize in opset11 is not optional. It must be an empty tensor
        # if sizes is needed. Shape inference for Resize shall handle this case.
        graph = self._make_graph(
            [
                ("x", TensorProto.INT32, (1, 3, 4, 5)),
                ("roi", TensorProto.FLOAT, (8,)),
                ("scales", TensorProto.FLOAT, (0,)),
                ("sizes", TensorProto.INT64, (4,)),
            ],
            [make_node("Resize", ["x", "roi", "scales", "sizes"], ["y"])],
            [],
            initializer=[
                make_tensor(
                    "sizes",
                    TensorProto.INT64,
                    (4,),
                    vals=np.array(
                        [2, 6, 8, 10], dtype="<i8"
                    ).tobytes(),  # double in all dimensions
                    raw=True,
                ),
            ],
        )

        self._assert_inferred(
            graph,
            [make_tensor_value_info("y", TensorProto.INT32, (2, 6, 8, 10))],
            opset_imports=[helper.make_opsetid("", 11)],
        )

    def test_shape(self) -> None:
        graph = self._make_graph(
            [("x", TensorProto.FLOAT, (2, 4, 3))],
            [make_node("Shape", ["x"], ["y"])],
            [],
        )
        self._assert_inferred(
            graph, [make_tensor_value_info("y", TensorProto.INT64, (3,))]
        )

    def test_shape_start_1(self) -> None:
        graph = self._make_graph(
            [("x", TensorProto.FLOAT, (2, 4, 3))],
            [make_node("Shape", ["x"], ["y"], start=1)],
            [],
        )
        self._assert_inferred(
            graph, [make_tensor_value_info("y", TensorProto.INT64, (2,))]
        )

    def test_shape_end_1(self) -> None:
        graph = self._make_graph(
            [("x", TensorProto.FLOAT, (2, 4, 3))],
            [make_node("Shape", ["x"], ["y"], end=1)],
            [],
        )
        self._assert_inferred(
            graph, [make_tensor_value_info("y", TensorProto.INT64, (1,))]
        )

    def test_shape_negative_start(self) -> None:
        graph = self._make_graph(
            [("x", TensorProto.FLOAT, (2, 4, 3))],
            [make_node("Shape", ["x"], ["y"], start=-1)],
            [],
        )
        self._assert_inferred(
            graph, [make_tensor_value_info("y", TensorProto.INT64, (1,))]
        )

    def test_shape_clip1(self) -> None:
        graph = self._make_graph(
            [("x", TensorProto.FLOAT, (2, 4, 3))],
            [make_node("Shape", ["x"], ["y"], start=-5)],
            [],
        )
        self._assert_inferred(
            graph, [make_tensor_value_info("y", TensorProto.INT64, (3,))]
        )

    def test_shape_clip2(self) -> None:
        graph = self._make_graph(
            [("x", TensorProto.FLOAT, (2, 4, 3))],
            [make_node("Shape", ["x"], ["y"], end=10)],
            [],
        )
        self._assert_inferred(
            graph, [make_tensor_value_info("y", TensorProto.INT64, (3,))]
        )

    def test_size(self) -> None:
        graph = self._make_graph(
            [("x", TensorProto.FLOAT, (2, 4, 3))], [make_node("Size", ["x"], ["y"])], []
        )
        self._assert_inferred(
            graph, [make_tensor_value_info("y", TensorProto.INT64, ())]
        )

    def test_gather(self) -> None:
        graph = self._make_graph(
            [("x", TensorProto.FLOAT, (4, 3)), ("i", TensorProto.INT64, (2,))],
            [make_node("Gather", ["x", "i"], ["y"])],
            [],
        )
        self._assert_inferred(graph, [make_tensor_value_info("y", TensorProto.FLOAT, (2, 3))])  # type: ignore

    def test_gather_axis1(self) -> None:
        graph = self._make_graph(
            [("x", TensorProto.FLOAT, (4, 3, 5)), ("i", TensorProto.INT64, (1, 2))],
            [make_node("Gather", ["x", "i"], ["y"], axis=1)],
            [],
        )
        self._assert_inferred(graph, [make_tensor_value_info("y", TensorProto.FLOAT, (4, 1, 2, 5))])  # type: ignore

    def test_gather_into_scalar(self) -> None:
        graph = self._make_graph(
            [("x", TensorProto.FLOAT, (3,)), ("i", TensorProto.INT64, ())],
            [make_node("Gather", ["x", "i"], ["y"])],
            [],
        )
        self._assert_inferred(
            graph, [make_tensor_value_info("y", TensorProto.FLOAT, ())]
        )

    def test_gather_elements(self) -> None:
        graph = self._make_graph(
            [("x", TensorProto.FLOAT, (2, 2)), ("i", TensorProto.INT64, (2, 2))],
            [make_node("GatherElements", ["x", "i"], ["y"], axis=1)],
            [],
        )
        self._assert_inferred(graph, [make_tensor_value_info("y", TensorProto.FLOAT, (2, 2))])  # type: ignore

    def test_gather_elements_axis0(self) -> None:
        graph = self._make_graph(
            [("x", TensorProto.FLOAT, (3, 3)), ("i", TensorProto.INT64, (2, 3))],
            [make_node("GatherElements", ["x", "i"], ["y"], axis=0)],
            [],
        )
        self._assert_inferred(graph, [make_tensor_value_info("y", TensorProto.FLOAT, (2, 3))])  # type: ignore

    def test_scatter(self) -> None:
        graph = self._make_graph(
            [
                ("x", TensorProto.FLOAT, (3, 3)),
                ("i", TensorProto.INT64, (2, 3)),
                ("u", TensorProto.FLOAT, (2, 3)),
            ],
            [make_node("Scatter", ["x", "i", "u"], ["y"])],
            [],
        )
        self._assert_inferred(
            graph,
            [make_tensor_value_info("y", TensorProto.FLOAT, (3, 3))],
            opset_imports=[helper.make_opsetid(ONNX_DOMAIN, 10)],
        )  # type: ignore

    def test_scatter_axis1(self) -> None:
        graph = self._make_graph(
            [
                ("x", TensorProto.FLOAT, (1, 5)),
                ("i", TensorProto.INT64, (1, 2)),
                ("u", TensorProto.FLOAT, (1, 2)),
            ],
            [make_node("Scatter", ["x", "i", "u"], ["y"], axis=1)],
            [],
        )
        self._assert_inferred(
            graph,
            [make_tensor_value_info("y", TensorProto.FLOAT, (1, 5))],
            opset_imports=[helper.make_opsetid(ONNX_DOMAIN, 10)],
        )  # type: ignore

    def test_scatter_elements(self) -> None:
        graph = self._make_graph(
            [
                ("x", TensorProto.FLOAT, (3, 3)),
                ("i", TensorProto.INT64, (2, 3)),
                ("u", TensorProto.FLOAT, (2, 3)),
            ],
            [make_node("ScatterElements", ["x", "i", "u"], ["y"])],
            [],
        )
        self._assert_inferred(graph, [make_tensor_value_info("y", TensorProto.FLOAT, (3, 3))])  # type: ignore

    def test_scatter_elements_axis1(self) -> None:
        graph = self._make_graph(
            [
                ("x", TensorProto.FLOAT, (1, 5)),
                ("i", TensorProto.INT64, (1, 2)),
                ("u", TensorProto.FLOAT, (1, 2)),
            ],
            [make_node("ScatterElements", ["x", "i", "u"], ["y"], axis=1)],
            [],
        )
        self._assert_inferred(graph, [make_tensor_value_info("y", TensorProto.FLOAT, (1, 5))])  # type: ignore

    def test_scatternd(self) -> None:
        graph = self._make_graph(
            [
                ("x", TensorProto.FLOAT, (4, 5, 6)),
                ("indices", TensorProto.INT64, (3, 3, 2)),
                ("updates", TensorProto.FLOAT, (3, 3, 6)),
            ],
            [make_node("ScatterND", ["x", "indices", "updates"], ["y"])],
            [],
        )
        self._assert_inferred(graph, [make_tensor_value_info("y", TensorProto.FLOAT, (4, 5, 6))])  # type: ignore

    def test_scatternd_noshape(self) -> None:
        # The shape of 'x_reshaped' cannot be inferred, since it is the output of a dynamic reshape.
        # Thus the shape of 'y' is also None.
        graph = self._make_graph(
            [
                ("x", TensorProto.FLOAT, (4, 5, 6)),
                ("indices", TensorProto.INT64, (3, 3, 2)),
                ("updates", TensorProto.FLOAT, (3, 3, 6)),
                ("shape", TensorProto.INT64, (2,)),
            ],
            [
                make_node("Reshape", ["x", "shape"], ["x_reshaped"]),
                make_node("ScatterND", ["x_reshaped", "indices", "updates"], ["y"]),
            ],
            [],
        )
        self._assert_inferred(
            graph,
            [
                make_tensor_value_info("x_reshaped", TensorProto.FLOAT, None),
                make_tensor_value_info("y", TensorProto.FLOAT, None),
            ],
        )  # type: ignore

    def test_squeeze(self) -> None:
        graph = self._make_graph(
            [
                ("x", TensorProto.FLOAT, (1, 3, 1, 1, 2, 1)),
                ("axes", TensorProto.INT64, (4,)),
            ],
            [make_node("Squeeze", ["x", "axes"], "y")],
            [],
            initializer=[make_tensor("axes", TensorProto.INT64, (4,), (0, 2, 3, 5))],
        )
        self._assert_inferred(
            graph, [make_tensor_value_info("y", TensorProto.FLOAT, (3, 2))]
        )

    def test_unsqueeze_regular(self) -> None:
        graph = self._make_graph(
            [("x", TensorProto.FLOAT, (3, 2)), ("axes", TensorProto.INT64, (4,))],
            [make_node("Unsqueeze", ["x", "axes"], "y")],
            [],
            initializer=[make_tensor("axes", TensorProto.INT64, (4,), (0, 1, 3, 5))],
        )
        self._assert_inferred(
            graph, [make_tensor_value_info("y", TensorProto.FLOAT, (1, 1, 3, 1, 2, 1))]
        )

    def test_unsqueeze_unsorted_axes(self) -> None:
        graph = self._make_graph(
            [("x", TensorProto.FLOAT, (3, 4, 5)), ("axes", TensorProto.INT64, (2,))],
            [make_node("Unsqueeze", ["x", "axes"], "y")],
            [],
            initializer=[make_tensor("axes", TensorProto.INT64, (2,), (4, 0))],
        )
        self._assert_inferred(
            graph, [make_tensor_value_info("y", TensorProto.FLOAT, (1, 3, 4, 5, 1))]
        )

    def test_unsqueeze_negative_axes(self) -> None:
        graph = self._make_graph(
            [("x", TensorProto.FLOAT, (3, 4, 5)), ("axes", TensorProto.INT64, (2,))],
            [make_node("Unsqueeze", ["x", "axes"], "y")],
            [],
            initializer=[make_tensor("axes", TensorProto.INT64, (2,), (0, -1))],
        )
        self._assert_inferred(
            graph, [make_tensor_value_info("y", TensorProto.FLOAT, (1, 3, 4, 5, 1))]
        )

    def test_unsqueeze_scalar(self) -> None:
        graph = self._make_graph(
            [("x", TensorProto.FLOAT, ()), ("axes", TensorProto.INT64, ())],
            [make_node("Unsqueeze", ["x", "axes"], "y")],
            [],
            initializer=[make_tensor("axes", TensorProto.INT64, (), (-1,))],
        )
        self._assert_inferred(
            graph, [make_tensor_value_info("y", TensorProto.FLOAT, (1,))]
        )

    def test_slice_without_input_shape(self) -> None:
        graph = self._make_graph(
            [
                ("x", TensorProto.FLOAT, (3, 2)),
                ("starts", TensorProto.INT64, (1,)),
                ("ends", TensorProto.INT64, (1,)),
            ],
            [make_node("Slice", ["x", "starts", "ends"], ["y"])],
            [],
        )
        self._assert_inferred(
            graph, [make_tensor_value_info("y", TensorProto.FLOAT, None)]
        )

    def test_slice_with_input_shape(self) -> None:
        graph = self._make_graph(
            [
                ("x", TensorProto.FLOAT, (3, 2)),
                ("starts", TensorProto.INT64, (2,)),
                ("ends", TensorProto.INT64, (2,)),
            ],
            [make_node("Slice", ["x", "starts", "ends"], ["y"])],
            [],
            initializer=[
                make_tensor(
                    "starts",
                    TensorProto.INT64,
                    (2,),
                    vals=np.array([1, 0], dtype="<i8").tobytes(),
                    raw=True,
                ),  # Feed raw bytes (force little endian ordering like onnx standard) for test purpose
                make_tensor("ends", TensorProto.INT64, (2,), (2, 2)),
            ],
        )
        self._assert_inferred(
            graph, [make_tensor_value_info("y", TensorProto.FLOAT, (1, 2))]
        )

    def test_slice_with_input_shape_containing_dim_params(self) -> None:
        graph = self._make_graph(
            [
                ("x", TensorProto.FLOAT, (1, "a", 1)),
                ("starts", TensorProto.INT64, (3,)),
                ("ends", TensorProto.INT64, (3,)),
            ],
            [make_node("Slice", ["x", "starts", "ends"], ["y"])],
            [],
            initializer=[
                make_tensor("starts", TensorProto.INT64, (3,), (0, 0, 0)),
                make_tensor("ends", TensorProto.INT64, (3,), (1, 1, 1)),
            ],
        )
        self._assert_inferred(graph, [make_tensor_value_info("y", TensorProto.FLOAT, (1, None, 1))])  # type: ignore

    def test_slice_with_input_shape_steps(self) -> None:
        graph = self._make_graph(
            [
                ("x", TensorProto.FLOAT, (5, 6, 7)),
                ("starts", TensorProto.INT64, (3,)),
                ("ends", TensorProto.INT64, (3,)),
                ("axes", TensorProto.INT64, (None)),
                ("steps", TensorProto.INT64, (3,)),
            ],
            [make_node("Slice", ["x", "starts", "ends", "axes", "steps"], ["y"])],
            [],
            initializer=[
                make_tensor("starts", TensorProto.INT64, (3,), (1, 0, 0)),
                make_tensor("ends", TensorProto.INT64, (3,), (2, 6, 6)),
                make_tensor("steps", TensorProto.INT64, (3,), (1, 4, 3)),
            ],
        )
        self._assert_inferred(
            graph, [make_tensor_value_info("y", TensorProto.FLOAT, (1, 2, 2))]
        )

    def test_slice_with_input_shape_axes(self) -> None:
        graph = self._make_graph(
            [
                ("x", TensorProto.FLOAT, (3, 6, 2)),
                ("starts", TensorProto.INT64, (2,)),
                ("ends", TensorProto.INT64, (2,)),
                ("axes", TensorProto.INT64, (2,)),
                ("steps", TensorProto.INT64, (None)),
            ],
            [make_node("Slice", ["x", "starts", "ends", "axes", "steps"], ["y"])],
            [],
            initializer=[
                make_tensor("starts", TensorProto.INT64, (2,), (1, 0)),
                make_tensor("ends", TensorProto.INT64, (2,), (2, 2)),
                make_tensor("axes", TensorProto.INT64, (2,), (0, 2)),
            ],
        )
        self._assert_inferred(
            graph, [make_tensor_value_info("y", TensorProto.FLOAT, (1, 6, 2))]
        )

    def test_slice_unsorted_axes(self) -> None:
        graph = self._make_graph(
            [
                ("x", TensorProto.FLOAT, (3, 2)),
                ("starts", TensorProto.INT64, (2,)),
                ("ends", TensorProto.INT64, (2,)),
                ("axes", TensorProto.INT64, (2,)),
            ],
            [make_node("Slice", ["x", "starts", "ends", "axes"], "y")],
            [],
            initializer=[
                make_tensor("starts", TensorProto.INT64, (2,), (1, 0)),
                make_tensor("ends", TensorProto.INT64, (2,), (2, 2)),
                make_tensor("axes", TensorProto.INT64, (2,), (1, 0)),
            ],
        )
        self._assert_inferred(
            graph, [make_tensor_value_info("y", TensorProto.FLOAT, (2, 1))]
        )  # can handle unsorted axes

    def test_slice_giant_number(self) -> None:
        graph = self._make_graph(
            [
                ("x", TensorProto.FLOAT, (3, 2)),
                ("starts", TensorProto.INT64, (2,)),
                ("ends", TensorProto.INT64, (2,)),
                ("axes", TensorProto.INT64, (2,)),
            ],
            [make_node("Slice", ["x", "starts", "ends", "axes"], "y")],
            [],
            initializer=[
                make_tensor("starts", TensorProto.INT64, (2,), (1, 0)),
                make_tensor("ends", TensorProto.INT64, (2,), (200, 22000)),
                make_tensor("axes", TensorProto.INT64, (2,), (0, 1)),
            ],
        )
        self._assert_inferred(
            graph, [make_tensor_value_info("y", TensorProto.FLOAT, (2, 2))]
        )

    def test_slice_giant_step(self) -> None:
        graph = self._make_graph(
            [
                ("x", TensorProto.FLOAT, (3, 2)),
                ("starts", TensorProto.INT64, (2,)),
                ("ends", TensorProto.INT64, (2,)),
                ("axes", TensorProto.INT64, (2,)),
                ("steps", TensorProto.INT64, (2,)),
            ],
            [make_node("Slice", ["x", "starts", "ends", "axes", "steps"], "y")],
            [],
            initializer=[
                make_tensor("starts", TensorProto.INT64, (2,), (1, 0)),
                make_tensor("ends", TensorProto.INT64, (2,), (200, 200)),
                make_tensor("axes", TensorProto.INT64, (2,), (0, 1)),
                make_tensor("steps", TensorProto.INT64, (2,), (1, 200)),
            ],
        )
        self._assert_inferred(
            graph, [make_tensor_value_info("y", TensorProto.FLOAT, (2, 1))]
        )

    def test_slice_negative_end(self) -> None:
        graph = self._make_graph(
            [
                ("x", TensorProto.FLOAT, (3, 2)),
                ("starts", TensorProto.INT64, (2,)),
                ("ends", TensorProto.INT64, (2,)),
                ("axes", TensorProto.INT64, (2,)),
            ],
            [make_node("Slice", ["x", "starts", "ends", "axes"], "y")],
            [],
            initializer=[
                make_tensor("starts", TensorProto.INT64, (2,), (1, 0)),
                make_tensor(
                    "ends", TensorProto.INT64, (2,), (200, -1)
                ),  # negative end means begin from end of a dimension (here end = 2 - 1 = 1)
                make_tensor("axes", TensorProto.INT64, (2,), (0, 1)),
            ],
        )
        self._assert_inferred(graph, [make_tensor_value_info("y", TensorProto.FLOAT, (2, 1))])  # type: ignore

    def test_slice_negative_start(self) -> None:
        graph = self._make_graph(
            [
                ("x", TensorProto.FLOAT, (3, 2)),
                ("starts", TensorProto.INT64, (2,)),
                ("ends", TensorProto.INT64, (2,)),
                ("axes", TensorProto.INT64, (2,)),
            ],
            [make_node("Slice", ["x", "starts", "ends", "axes"], "y")],
            [],
            initializer=[
                make_tensor(
                    "starts", TensorProto.INT64, (2,), (1, -2)
                ),  # negative start means begin from end of a dimension (here end = 2 - 2 = 0)
                make_tensor("ends", TensorProto.INT64, (2,), (200, 3)),
                make_tensor("axes", TensorProto.INT64, (2,), (0, 1)),
            ],
        )
        self._assert_inferred(graph, [make_tensor_value_info("y", TensorProto.FLOAT, (2, 2))])  # type: ignore

    def test_slice_negative_step(self) -> None:
        graph = self._make_graph(
            [
                ("x", TensorProto.FLOAT, (3, 4)),
                ("starts", TensorProto.INT64, (2,)),
                ("ends", TensorProto.INT64, (2,)),
                ("axes", TensorProto.INT64, (2,)),
                ("steps", TensorProto.INT64, (2,)),
            ],
            [make_node("Slice", ["x", "starts", "ends", "axes", "steps"], "y")],
            [],
            initializer=[
                make_tensor(
                    "starts", TensorProto.INT64, (2,), (1, 4)
                ),  # 4 will be clamped to 3 since we are negative stepping
                make_tensor("ends", TensorProto.INT64, (2,), (200, 0)),
                make_tensor("axes", TensorProto.INT64, (2,), (0, 1)),
                make_tensor("steps", TensorProto.INT64, (2,), (1, -1)),
            ],
        )
        self._assert_inferred(graph, [make_tensor_value_info("y", TensorProto.FLOAT, (2, 3))])  # type: ignore

    def test_slice_variable_copy(self) -> None:
        graph = self._make_graph(
            [
                ("x", TensorProto.FLOAT, ("a", 2)),
                ("starts", TensorProto.INT64, (1,)),
                ("ends", TensorProto.INT64, (1,)),
                ("axes", TensorProto.INT64, (1,)),
            ],
            [make_node("Slice", ["x", "starts", "ends", "axes"], "y")],
            [],
            initializer=[
                make_tensor("starts", TensorProto.INT64, (1,), (1,)),
                make_tensor("ends", TensorProto.INT64, (1,), (200,)),
                make_tensor("axes", TensorProto.INT64, (1,), (1,)),
            ],
        )
        self._assert_inferred(graph, [make_tensor_value_info("y", TensorProto.FLOAT, ("a", 1))])  # type: ignore

    def test_slice_variable_input_types(self) -> None:
        graph = self._make_graph(
            [
                ("x", TensorProto.DOUBLE, (3, 2)),
                ("starts", TensorProto.INT32, (2,)),
                ("ends", TensorProto.INT32, (2,)),
                ("axes", TensorProto.INT32, (2,)),
            ],
            [make_node("Slice", ["x", "starts", "ends", "axes"], "y")],
            [],
            initializer=[
                make_tensor("starts", TensorProto.INT32, (2,), (1, 0)),
                make_tensor("ends", TensorProto.INT32, (2,), (200, 22000)),
                make_tensor("axes", TensorProto.INT32, (2,), (0, 1)),
            ],
        )
        self._assert_inferred(
            graph, [make_tensor_value_info("y", TensorProto.DOUBLE, (2, 2))]
        )

    def test_conv(self) -> None:
        graph = self._make_graph(
            [
                ("x", TensorProto.FLOAT, (3, 4, 5, 6, 7)),
                ("y", TensorProto.FLOAT, (5, 4, 2, 4, 3)),
            ],
            [
                make_node(
                    "Conv",
                    ["x", "y"],
                    "z",
                    pads=[0, 1, 1, 0, 0, 1],
                    dilations=[1, 2, 2],
                    strides=[1, 1, 2],
                )
            ],
            [],
        )
        self._assert_inferred(
            graph, [make_tensor_value_info("z", TensorProto.FLOAT, (3, 5, 4, 1, 3))]
        )

    def test_conv_1d_simple(self) -> None:
        graph = self._make_graph(
            [
                ("x", TensorProto.FLOAT, (30, 4, 5)),
                ("y", TensorProto.FLOAT, (50, 4, 2)),
            ],
            [make_node("Conv", ["x", "y"], "z", dilations=[1])],
            [],
        )
        self._assert_inferred(
            graph, [make_tensor_value_info("z", TensorProto.FLOAT, (30, 50, 4))]
        )

    def test_conv_dilations(self) -> None:
        graph = self._make_graph(
            [
                ("x", TensorProto.FLOAT, (30, 4, 8, 8, 8)),
                ("y", TensorProto.FLOAT, (50, 4, 3, 3, 3)),
            ],
            [make_node("Conv", ["x", "y"], "z", dilations=[1, 2, 3])],
            [],
        )
        self._assert_inferred(
            graph, [make_tensor_value_info("z", TensorProto.FLOAT, (30, 50, 6, 4, 2))]
        )

    def test_conv_strides(self) -> None:
        graph = self._make_graph(
            [
                ("x", TensorProto.FLOAT, (30, 4, 8, 8, 8)),
                ("y", TensorProto.FLOAT, (50, 4, 3, 3, 3)),
            ],
            [make_node("Conv", ["x", "y"], "z", strides=[1, 2, 3])],
            [],
        )
        self._assert_inferred(
            graph, [make_tensor_value_info("z", TensorProto.FLOAT, (30, 50, 6, 3, 2))]
        )

    def test_conv_pads(self) -> None:
        graph = self._make_graph(
            [
                ("x", TensorProto.FLOAT, (30, 4, 7, 6, 4)),
                ("y", TensorProto.FLOAT, (50, 4, 3, 3, 3)),
            ],
            [make_node("Conv", ["x", "y"], "z", pads=[1, 1, 2, 0, 1, 2])],
            [],
        )
        self._assert_inferred(
            graph, [make_tensor_value_info("z", TensorProto.FLOAT, (30, 50, 6, 6, 6))]
        )

    def test_conv_auto_pad(self) -> None:
        graph = self._make_graph(
            [
                ("x", TensorProto.FLOAT, (30, 4, 7, 6, 4)),
                ("y", TensorProto.FLOAT, (50, 4, 4, 3, 2)),
            ],
            [make_node("Conv", ["x", "y"], "z", auto_pad="SAME_UPPER")],
            [],
        )
        self._assert_inferred(
            graph, [make_tensor_value_info("z", TensorProto.FLOAT, (30, 50, 7, 6, 4))]
        )

    def test_conv_auto_pads(self) -> None:
        graph = self._make_graph(
            [
                ("x", TensorProto.FLOAT, (30, 4, 7, 6, 4)),
                ("y", TensorProto.FLOAT, (50, 4, 4, 3, 2)),
            ],
            [
                make_node(
                    "Conv", ["x", "y"], "z", auto_pad="SAME_UPPER", strides=[2, 2, 1]
                )
            ],
            [],
        )
        self._assert_inferred(
            graph, [make_tensor_value_info("z", TensorProto.FLOAT, (30, 50, 4, 3, 4))]
        )

    def test_conv_auto_pad_dilation(self) -> None:
        graph = self._make_graph(
            [
                ("x", TensorProto.FLOAT, (30, 4, 65, 64, 63)),
                ("y", TensorProto.FLOAT, (50, 4, 4, 3, 2)),
            ],
            [
                make_node(
                    "Conv", ["x", "y"], "z", auto_pad="SAME_UPPER", dilations=[2, 3, 4]
                )
            ],
            [],
        )
        self._assert_inferred(
            graph,
            [make_tensor_value_info("z", TensorProto.FLOAT, (30, 50, 65, 64, 63))],
        )

    def test_conv_group(self) -> None:
        graph = self._make_graph(
            [
                ("x", TensorProto.FLOAT, (30, 4, 8, 8, 8)),
                ("y", TensorProto.FLOAT, (4, 1, 8, 8, 8)),
            ],
            [make_node("Conv", ["x", "y"], "z", group=4)],
            [],
        )
        self._assert_inferred(
            graph, [make_tensor_value_info("z", TensorProto.FLOAT, (30, 4, 1, 1, 1))]
        )

    def test_conv_only_one_pos(self) -> None:
        graph = self._make_graph(
            [
                ("x", TensorProto.FLOAT, (30, 4, 5)),
                ("y", TensorProto.FLOAT, (50, 4, 5)),
            ],
            [make_node("Conv", ["x", "y"], "z", strides=[2])],
            [],
        )
        self._assert_inferred(
            graph, [make_tensor_value_info("z", TensorProto.FLOAT, (30, 50, 1))]
        )

    def test_conv_partial_missing_shape(self) -> None:
        graph = self._make_graph(
            [
                ("x", TensorProto.FLOAT, (30, 4, None, 6, 4)),
                ("y", TensorProto.FLOAT, (50, 4, 3, 3, 3)),
            ],
            [make_node("Conv", ["x", "y"], "z", pads=[1, 1, 2, 0, 1, 2])],
            [],
        )
        self._assert_inferred(graph, [make_tensor_value_info("z", TensorProto.FLOAT, (30, 50, None, 6, 6))])  # type: ignore

    def test_conv_partial_missing_weight_shape(self) -> None:
        graph = self._make_graph(
            [
                ("x", TensorProto.FLOAT, (30, 4, 7, 6, 4)),
                ("y", TensorProto.FLOAT, (50, 4, None, 3, 3)),
            ],
            [make_node("Conv", ["x", "y"], "z", pads=[1, 1, 2, 0, 1, 2])],
            [],
        )
        self._assert_inferred(
            graph, [make_tensor_value_info("z", TensorProto.FLOAT, None)]
        )

    def test_average_pool_auto_pads(self) -> None:
        graph = self._make_graph(
            [("x", TensorProto.FLOAT, (30, 4, 7, 6, 4))],
            [
                make_node(
                    "AveragePool",
                    ["x"],
                    "z",
                    auto_pad="SAME_UPPER",
                    kernel_shape=[4, 3, 2],
                    strides=[2, 2, 1],
                )
            ],
            [],
        )
        self._assert_inferred(
            graph, [make_tensor_value_info("z", TensorProto.FLOAT, (30, 4, 4, 3, 4))]
        )

    def test_average_pool_with_dilations(self) -> None:
        graph = self._make_graph(
            [("X", TensorProto.FLOAT, (5, 3, 4, 4))],
            [
                make_node(
                    "AveragePool", ["X"], ["Y"], kernel_shape=[2, 2], dilations=[2, 2]
                )
            ],
            [],
        )
        self._assert_inferred(
            graph, [make_tensor_value_info("Y", TensorProto.FLOAT, (5, 3, 2, 2))]
        )

    def test_average_pool_with_same_upper_padding_and_stride_and_dilation(self) -> None:
        graph = self._make_graph(
            [("X", TensorProto.FLOAT, (5, 3, 4, 4))],
            [
                make_node(
                    "AveragePool",
                    ["X"],
                    ["Y"],
                    auto_pad="SAME_UPPER",
                    kernel_shape=[2, 2],
                    strides=[2, 2],
                    dilations=[2, 3],
                )
            ],
            [],
        )
        self._assert_inferred(
            graph, [make_tensor_value_info("Y", TensorProto.FLOAT, (5, 3, 2, 2))]
        )

    def test_relu(self) -> None:
        self._identity_prop("Relu")

    def test_identity(self) -> None:
        self._identity_prop("Identity")

    def test_identity_sequence(self) -> None:
        graph = self._make_graph(
            [
                ("input1", TensorProto.FLOAT, (2, 3, 4)),
                ("input2", TensorProto.FLOAT, (2, 3, 4)),
                ("input3", TensorProto.FLOAT, (2, 5, 4)),
            ],
            [
                make_node(
                    "SequenceConstruct", ["input1", "input2", "input3"], ["in_sequence"]
                ),
                make_node("Identity", ["in_sequence"], ["output_sequence"]),
            ],
            [],
        )
        self._assert_inferred(
            graph,
            [
                make_tensor_sequence_value_info("in_sequence", TensorProto.FLOAT, (2, None, 4)),  # type: ignore
                make_tensor_sequence_value_info(
                    "output_sequence", TensorProto.FLOAT, (2, None, 4)
                ),
            ],
        )  # type: ignore

    def test_identity_optional(self) -> None:
        graph = self._make_graph(
            [("in_tensor", TensorProto.FLOAT, (2, 3, 4))],
            [
                make_node("Optional", ["in_tensor"], ["in_optional"]),
                make_node("Identity", ["in_optional"], ["output_optional"]),
            ],
            [],
        )
        tensor_type_proto = helper.make_tensor_type_proto(TensorProto.FLOAT, (2, 3, 4))
        optional_type_proto = helper.make_optional_type_proto(tensor_type_proto)
        self._assert_inferred(
            graph,
            [
                helper.make_value_info("in_optional", optional_type_proto),  # type: ignore
                helper.make_value_info("output_optional", optional_type_proto),
            ],
        )  # type: ignore

    def test_identity_optional_sequence(self) -> None:
        graph = self._make_graph(
            [
                ("input1", TensorProto.FLOAT, (2, 3, 4)),
                ("input2", TensorProto.FLOAT, (2, 3, 4)),
                ("input3", TensorProto.FLOAT, (2, 5, 4)),
            ],
            [
                make_node(
                    "SequenceConstruct", ["input1", "input2", "input3"], ["in_sequence"]
                ),
                make_node("Optional", ["in_sequence"], ["in_optional"]),
                make_node("Identity", ["in_optional"], ["output_optional"]),
            ],
            [],
        )
        tensor_type_proto = helper.make_tensor_type_proto(
            TensorProto.FLOAT, (2, None, 4)
        )
        sequence_type_proto = helper.make_sequence_type_proto(tensor_type_proto)
        optional_type_proto = helper.make_optional_type_proto(sequence_type_proto)
        self._assert_inferred(
            graph,
            [
                helper.make_value_info("in_sequence", sequence_type_proto),  # type: ignore
                helper.make_value_info("in_optional", optional_type_proto),  # type: ignore
                helper.make_value_info("output_optional", optional_type_proto),
            ],
        )  # type: ignore

    def test_add(self) -> None:
        graph = self._make_graph(
            [
                ("x", TensorProto.FLOAT, (30, 4, 5)),
                ("y", TensorProto.FLOAT, (30, 4, 5)),
            ],
            [make_node("Add", ["x", "y"], "z")],
            [],
        )
        self._assert_inferred(
            graph, [make_tensor_value_info("z", TensorProto.FLOAT, (30, 4, 5))]
        )

    def test_pow(self) -> None:
        graph = self._make_graph(
            [
                ("x", TensorProto.FLOAT, (30, 4, 5)),
                ("y", TensorProto.FLOAT, (30, 4, 5)),
            ],
            [make_node("Pow", ["x", "y"], "z")],
            [],
        )
        self._assert_inferred(
            graph, [make_tensor_value_info("z", TensorProto.FLOAT, (30, 4, 5))]
        )

    def test_bitshift(self) -> None:
        graph = self._make_graph(
            [
                ("x", TensorProto.UINT32, (2, 3, 1)),
                ("y", TensorProto.UINT32, (2, 3, 1)),
            ],
            [make_node("BitShift", ["x", "y"], "z", direction="RIGHT")],
            [],
        )
        self._assert_inferred(
            graph, [make_tensor_value_info("z", TensorProto.UINT32, (2, 3, 1))]
        )

    def test_bitshift_broadcast_to_first(self) -> None:
        graph = self._make_graph(
            [("x", TensorProto.UINT32, (16, 4, 1)), ("y", TensorProto.UINT32, (1,))],
            [make_node("BitShift", ["x", "y"], "z", direction="RIGHT")],
            [],
        )
        self._assert_inferred(
            graph, [make_tensor_value_info("z", TensorProto.UINT32, (16, 4, 1))]
        )

    def test_bitshift_broadcast_to_second(self) -> None:
        graph = self._make_graph(
            [("x", TensorProto.UINT32, (1,)), ("y", TensorProto.UINT32, (2, 3, 1))],
            [make_node("BitShift", ["x", "y"], "z", direction="RIGHT")],
            [],
        )
        self._assert_inferred(
            graph, [make_tensor_value_info("z", TensorProto.UINT32, (2, 3, 1))]
        )

    def test_sum_single(self) -> None:
        self._identity_prop("Sum")

    def test_sum_multi(self) -> None:
        graph = self._make_graph(
            [
                ("x", TensorProto.FLOAT, (30, 4, 5)),
                ("y", TensorProto.FLOAT, (30, 4, 5)),
                ("z", TensorProto.FLOAT, (30, 4, 5)),
            ],
            [make_node("Sum", ["x", "y", "z"], ["out"])],
            [],
        )
        self._assert_inferred(
            graph, [make_tensor_value_info("out", TensorProto.FLOAT, (30, 4, 5))]
        )

    def test_sum_multi_broadcasting(self) -> None:
        graph = self._make_graph(
            [
                ("x", TensorProto.FLOAT, (30, 1, 5)),
                ("y", TensorProto.FLOAT, ("a", 4, 1)),
                ("z", TensorProto.FLOAT, (4, "b")),
            ],
            [make_node("Sum", ["x", "y", "z"], ["out"])],
            [],
        )
        self._assert_inferred(
            graph, [make_tensor_value_info("out", TensorProto.FLOAT, (30, 4, 5))]
        )

    def test_sum_broadcasting_param(self) -> None:
        graph = self._make_graph(
            [
                ("x", TensorProto.FLOAT, ("a", 1, 5)),
                ("y", TensorProto.FLOAT, ("a", 4, 1)),
            ],
            [make_node("Sum", ["x", "y"], ["out"])],
            [],
        )
        self._assert_inferred(
            graph, [make_tensor_value_info("out", TensorProto.FLOAT, ("a", 4, 5))]
        )

    def test_random_normal(self) -> None:
        graph = self._make_graph(
            [],
            [
                make_node(
                    "RandomNormal",
                    [],
                    ["out"],
                    dtype=TensorProto.DOUBLE,
                    shape=(3, 4, 5),
                )
            ],
            [],
        )
        self._assert_inferred(
            graph, [make_tensor_value_info("out", TensorProto.DOUBLE, (3, 4, 5))]
        )

    def test_random_normal_like(self) -> None:
        graph = self._make_graph(
            [("X", TensorProto.FLOAT, (2, 3, 4))],
            [make_node("RandomNormalLike", ["X"], ["out"])],
            [],
        )
        self._assert_inferred(
            graph, [make_tensor_value_info("out", TensorProto.FLOAT, (2, 3, 4))]
        )

    def test_random_normal_like_with_dtype(self) -> None:
        graph = self._make_graph(
            [("X", TensorProto.FLOAT, (2, 3, 4))],
            [
                make_node(
                    "RandomNormalLike",
                    ["X"],
                    ["out"],
                    dtype=TensorProto.DOUBLE,
                )
            ],
            [],
        )
        self._assert_inferred(
            graph, [make_tensor_value_info("out", TensorProto.DOUBLE, (2, 3, 4))]
        )

    def test_bernoulli(self) -> None:
        graph = self._make_graph(
            [("x", TensorProto.FLOAT, (3, 4))],
            [make_node("Bernoulli", ["x"], ["out"])],
            [],
        )
        self._assert_inferred(graph, [make_tensor_value_info("out", TensorProto.FLOAT, (3, 4))])  # type: ignore

    def test_bernoulli_with_dtype(self) -> None:
        graph = self._make_graph(
            [("x", TensorProto.FLOAT, (2, 3, 4))],
            [
                make_node(
                    "Bernoulli",
                    ["x"],
                    ["out"],
                    dtype=TensorProto.DOUBLE,
                )
            ],
            [],
        )
        self._assert_inferred(graph, [make_tensor_value_info("out", TensorProto.DOUBLE, (2, 3, 4))])  # type: ignore

    def _logical_binary_op(self, op: str, input_type: TensorProto.DataType) -> None:
        graph = self._make_graph(
            [("x", input_type, (30, 4, 5)), ("y", input_type, (30, 4, 5))],
            [make_node(op, ["x", "y"], "z")],
            [],
        )
        self._assert_inferred(
            graph, [make_tensor_value_info("z", TensorProto.BOOL, (30, 4, 5))]
        )

    def _logical_binary_op_with_broadcasting(
        self, op: str, input_type: TensorProto.DataType
    ) -> None:
        graph = self._make_graph(
            [("x", input_type, (1, 5)), ("y", input_type, (30, 4, 5))],
            [make_node(op, ["x", "y"], "z")],
            [],
        )
        self._assert_inferred(
            graph, [make_tensor_value_info("z", TensorProto.BOOL, (30, 4, 5))]
        )

    def test_logical_and(self) -> None:
        self._logical_binary_op("And", TensorProto.BOOL)
        self._logical_binary_op_with_broadcasting("And", TensorProto.BOOL)

    def test_logical_or(self) -> None:
        self._logical_binary_op("Or", TensorProto.BOOL)
        self._logical_binary_op_with_broadcasting("Or", TensorProto.BOOL)

    def test_logical_xor(self) -> None:
        self._logical_binary_op("Xor", TensorProto.BOOL)
        self._logical_binary_op_with_broadcasting("Xor", TensorProto.BOOL)

    def test_greater(self) -> None:
        self._logical_binary_op("Greater", TensorProto.BOOL)
        self._logical_binary_op_with_broadcasting("Greater", TensorProto.BOOL)

    def test_less(self) -> None:
        self._logical_binary_op("Less", TensorProto.BOOL)
        self._logical_binary_op_with_broadcasting("Less", TensorProto.BOOL)

    def test_equal(self) -> None:
        self._logical_binary_op("Equal", TensorProto.BOOL)
        self._logical_binary_op_with_broadcasting("Equal", TensorProto.BOOL)

    def test_equal_string(self) -> None:
        self._logical_binary_op("Equal", TensorProto.STRING)
        self._logical_binary_op_with_broadcasting("Equal", TensorProto.STRING)

    def test_logical_not(self) -> None:
        graph = self._make_graph(
            [("x", TensorProto.BOOL, (30, 4, 5))], [make_node("Not", ["x"], "z")], []
        )
        self._assert_inferred(
            graph, [make_tensor_value_info("z", TensorProto.BOOL, (30, 4, 5))]
        )

    def test_less_or_equal(self) -> None:
        self._logical_binary_op("LessOrEqual", TensorProto.BOOL)
        self._logical_binary_op_with_broadcasting("LessOrEqual", TensorProto.BOOL)

    def test_greater_or_equal(self) -> None:
        self._logical_binary_op("GreaterOrEqual", TensorProto.BOOL)
        self._logical_binary_op_with_broadcasting("GreaterOrEqual", TensorProto.BOOL)

    def test_flatten(self) -> None:
        graph = self._make_graph(
            [("x", TensorProto.FLOAT, (2, 3, 4, 5))],
            [make_node("Flatten", ["x"], ["z"], axis=2)],
            [],
        )
        self._assert_inferred(
            graph, [make_tensor_value_info("z", TensorProto.FLOAT, (6, 20))]
        )

    def test_flatten_default_axis(self) -> None:
        graph = self._make_graph(
            [("x", TensorProto.FLOAT, (2, 3, 4, 5))],
            [make_node("Flatten", ["x"], ["z"])],
            [],
        )
        self._assert_inferred(
            graph, [make_tensor_value_info("z", TensorProto.FLOAT, (2, 60))]
        )

    def test_flatten_zero_axis(self) -> None:
        graph = self._make_graph(
            [("x", TensorProto.FLOAT, (2, 3, 4, 5))],
            [make_node("Flatten", ["x"], ["z"], axis=0)],
            [],
        )
        self._assert_inferred(
            graph, [make_tensor_value_info("z", TensorProto.FLOAT, (1, 120))]
        )

    def test_flatten_unknown_dim(self) -> None:
        graph = self._make_graph(
            [("x", TensorProto.FLOAT, (2, "N", 4, 5))],
            [make_node("Flatten", ["x"], ["z"], axis=2)],
            [],
        )
        self._assert_inferred(graph, [make_tensor_value_info("z", TensorProto.FLOAT, (None, 20))])  # type: ignore

    def test_space_to_depth(self) -> None:
        b = 10
        graph = self._make_graph(
            [("x", TensorProto.FLOAT, (2, 3, 100, 100))],
            [make_node("SpaceToDepth", ["x"], ["z"], blocksize=b)],
            [],
        )
        self._assert_inferred(
            graph, [make_tensor_value_info("z", TensorProto.FLOAT, (2, 300, 10, 10))]
        )

    def test_space_to_depth_unknown_dim(self) -> None:
        b = 10
        graph = self._make_graph(
            [("x", TensorProto.FLOAT, (2, "N", 100, 100))],
            [make_node("SpaceToDepth", ["x"], ["z"], blocksize=b)],
            [],
        )
        self._assert_inferred(graph, [make_tensor_value_info("z", TensorProto.FLOAT, (2, None, 10, 10))])  # type: ignore

    def test_depth_to_space(self) -> None:
        b = 10
        graph = self._make_graph(
            [("x", TensorProto.FLOAT, (2, 300, 10, 10))],
            [make_node("DepthToSpace", ["x"], ["z"], blocksize=b, mode="DCR")],
            [],
        )
        self._assert_inferred(
            graph, [make_tensor_value_info("z", TensorProto.FLOAT, (2, 3, 100, 100))]
        )

    def _rnn_forward(
        self, seqlen: int, batchsize: int, inpsize: int, hiddensize: int
    ) -> None:
        graph = self._make_graph(
            [
                ("x", TensorProto.FLOAT, (seqlen, batchsize, inpsize)),
                ("w", TensorProto.FLOAT, (1, hiddensize, inpsize)),
                ("r", TensorProto.FLOAT, (1, hiddensize, hiddensize)),
            ],
            [
                make_node(
                    "RNN", ["x", "w", "r"], ["all", "last"], hidden_size=hiddensize
                )
            ],
            [],
        )
        self._assert_inferred(
            graph,
            [
                make_tensor_value_info(
                    "all", TensorProto.FLOAT, (seqlen, 1, batchsize, hiddensize)
                ),
                make_tensor_value_info(
                    "last", TensorProto.FLOAT, (1, batchsize, hiddensize)
                ),
            ],
        )

    def test_rnn_forward(self) -> None:
        self._rnn_forward(64, 32, 10, 4)

    def _rnn_bidirectional(
        self, seqlen: int, batchsize: int, inpsize: int, hiddensize: int
    ) -> None:
        graph = self._make_graph(
            [
                ("x", TensorProto.FLOAT, (seqlen, batchsize, inpsize)),
                ("w", TensorProto.FLOAT, (2, hiddensize, inpsize)),
                ("r", TensorProto.FLOAT, (2, hiddensize, hiddensize)),
            ],
            [
                make_node(
                    "RNN",
                    ["x", "w", "r"],
                    ["all", "last"],
                    hidden_size=hiddensize,
                    direction="bidirectional",
                )
            ],
            [],
        )
        self._assert_inferred(
            graph,
            [
                make_tensor_value_info(
                    "all", TensorProto.FLOAT, (seqlen, 2, batchsize, hiddensize)
                ),
                make_tensor_value_info(
                    "last", TensorProto.FLOAT, (2, batchsize, hiddensize)
                ),
            ],
        )

    def test_rnn_layout(self) -> None:
        self._rnn_layout(64, 32, 10, 4)
        self._rnn_layout(64, 32, 10, 4, "bidirectional")

    def _rnn_layout(
        self,
        seqlen: int,
        batchsize: int,
        inpsize: int,
        hiddensize: int,
        direction: str = "forward",
    ) -> None:
        graph = self._make_graph(
            [
                ("x", TensorProto.FLOAT, (batchsize, seqlen, inpsize)),
                ("w", TensorProto.FLOAT, (1, hiddensize, inpsize)),
                ("r", TensorProto.FLOAT, (1, hiddensize, hiddensize)),
            ],
            [
                make_node(
                    "RNN",
                    ["x", "w", "r"],
                    ["all", "last"],
                    hidden_size=hiddensize,
                    layout=1,
                    direction=direction,
                )
            ],
            [],
        )
        if direction == "bidirectional":
            num_directions = 2
        else:
            num_directions = 1
        self._assert_inferred(
            graph,
            [
                make_tensor_value_info(
                    "all",
                    TensorProto.FLOAT,
                    (batchsize, seqlen, num_directions, hiddensize),
                ),
                make_tensor_value_info(
                    "last", TensorProto.FLOAT, (batchsize, num_directions, hiddensize)
                ),
            ],
        )

    def test_rnn_bidirectional(self) -> None:
        self._rnn_bidirectional(64, 32, 10, 4)

    def _lstm_forward(
        self, seqlen: int, batchsize: int, inpsize: int, hiddensize: int
    ) -> None:
        graph = self._make_graph(
            [
                ("x", TensorProto.FLOAT, (seqlen, batchsize, inpsize)),
                ("w", TensorProto.FLOAT, (1, 4 * hiddensize, inpsize)),
                ("r", TensorProto.FLOAT, (1, 4 * hiddensize, hiddensize)),
            ],
            [
                make_node(
                    "LSTM",
                    ["x", "w", "r"],
                    ["all", "hidden", "last"],
                    hidden_size=hiddensize,
                )
            ],
            [],
        )
        self._assert_inferred(
            graph,
            [
                make_tensor_value_info(
                    "all", TensorProto.FLOAT, (seqlen, 1, batchsize, hiddensize)
                ),
                make_tensor_value_info(
                    "hidden", TensorProto.FLOAT, (1, batchsize, hiddensize)
                ),
                make_tensor_value_info(
                    "last", TensorProto.FLOAT, (1, batchsize, hiddensize)
                ),
            ],
        )

    def test_lstm_forward(self) -> None:
        self._lstm_forward(64, 32, 10, 4)

    def test_topk_default_axis(self) -> None:
        graph = self._make_graph(
            [("x", TensorProto.FLOAT, (3, 4, 5, 10))],
            [make_node("TopK", ["x", "k"], ["y", "z"])],
            [],
            initializer=[make_tensor("k", TensorProto.INT64, (1,), (2,))],
        )
        self._assert_inferred(
            graph,
            [
                make_tensor_value_info("y", TensorProto.FLOAT, (3, 4, 5, 2)),
                make_tensor_value_info("z", TensorProto.INT64, (3, 4, 5, 2)),
            ],
        )

    def test_topk(self) -> None:
        graph = self._make_graph(
            [("x", TensorProto.FLOAT, (3, 4, 5, 10))],
            [make_node("TopK", ["x", "k"], ["y", "z"], axis=2)],
            [],
            initializer=[make_tensor("k", TensorProto.INT64, (1,), (2,))],
        )
        self._assert_inferred(
            graph,
            [
                make_tensor_value_info("y", TensorProto.FLOAT, (3, 4, 2, 10)),
                make_tensor_value_info("z", TensorProto.INT64, (3, 4, 2, 10)),
            ],
        )

    def test_topk_raw_data(self) -> None:
        graph = self._make_graph(
            [("x", TensorProto.FLOAT, (3, 4, 5, 10))],
            [make_node("TopK", ["x", "k"], ["y", "z"], axis=2)],
            [],
            initializer=[
                make_tensor(
                    "k",
                    TensorProto.INT64,
                    (1,),
                    vals=np.array([3], dtype="<i8").tobytes(),
                    raw=True,
                )
            ],
        )  # Feed raw bytes (force little endian ordering like onnx standard) for test purpose
        self._assert_inferred(
            graph,
            [
                make_tensor_value_info("y", TensorProto.FLOAT, (3, 4, 3, 10)),
                make_tensor_value_info("z", TensorProto.INT64, (3, 4, 3, 10)),
            ],
        )

    def test_topk_missing_k_value_output_rank_check(self) -> None:
        graph = self._make_graph(
            [("x", TensorProto.FLOAT, (3, 4, 5, 10)), ("k", TensorProto.INT64, (1,))],
            [make_node("TopK", ["x", "k"], ["y", "z"], axis=2)],
            [],
        )
        self._assert_inferred(
            graph,
            [
                make_tensor_value_info("y", TensorProto.FLOAT, (None, None, None, None)),  # type: ignore
                make_tensor_value_info(
                    "z", TensorProto.INT64, (None, None, None, None)
                ),
            ],
        )  # type: ignore

    def test_gemm(self) -> None:
        graph = self._make_graph(
            [
                ("x", TensorProto.FLOAT, (7, 5)),
                ("y", TensorProto.FLOAT, (5, 11)),
                ("z", TensorProto.FLOAT, None),
            ],
            [make_node("Gemm", ["x", "y", "z"], ["out"])],
            [],
        )
        self._assert_inferred(
            graph, [make_tensor_value_info("out", TensorProto.FLOAT, (7, 11))]
        )

    def test_gemm_transA(self) -> None:
        graph = self._make_graph(
            [
                ("x", TensorProto.FLOAT, (5, 7)),
                ("y", TensorProto.FLOAT, (5, 11)),
                ("z", TensorProto.FLOAT, None),
            ],
            [make_node("Gemm", ["x", "y", "z"], ["out"], transA=1)],
            [],
        )
        self._assert_inferred(
            graph, [make_tensor_value_info("out", TensorProto.FLOAT, (7, 11))]
        )

    def test_gemm_transB(self) -> None:
        graph = self._make_graph(
            [
                ("x", TensorProto.FLOAT, (7, 5)),
                ("y", TensorProto.FLOAT, (11, 5)),
                ("z", TensorProto.FLOAT, None),
            ],
            [make_node("Gemm", ["x", "y", "z"], ["out"], transB=1)],
            [],
        )
        self._assert_inferred(
            graph, [make_tensor_value_info("out", TensorProto.FLOAT, (7, 11))]
        )

    def test_gemm_transA_and_transB(self) -> None:
        graph = self._make_graph(
            [
                ("x", TensorProto.FLOAT, (5, 7)),
                ("y", TensorProto.FLOAT, (11, 5)),
                ("z", TensorProto.FLOAT, None),
            ],
            [make_node("Gemm", ["x", "y", "z"], ["out"], transA=1, transB=1)],
            [],
        )
        self._assert_inferred(
            graph, [make_tensor_value_info("out", TensorProto.FLOAT, (7, 11))]
        )

    def test_gemm_no_bias(self) -> None:
        graph = self._make_graph(
            [("x", TensorProto.FLOAT, (13, 7)), ("y", TensorProto.FLOAT, (7, 17))],
            [make_node("Gemm", ["x", "y"], ["out"])],
            [],
        )
        self._assert_inferred(
            graph, [make_tensor_value_info("out", TensorProto.FLOAT, (13, 17))]
        )

    def test_reduce_op_shape_2_axis_opset13(self) -> None:
        graph = self._make_graph(
            [("x", TensorProto.FLOAT, (24, 4, 11))],
            [make_node("ReduceL1", "x", "y", axes=(1, 2), keepdims=0)],
            [],
            initializer=[make_tensor("axes", TensorProto.INT64, (2,), (1, 2))],
        )
        operatorsetid = OperatorSetIdProto()
        operatorsetid.domain = ""
        operatorsetid.version = 13

        self._assert_inferred(
            graph,
            [make_tensor_value_info("y", TensorProto.FLOAT, (24,))],
            opset_imports=[operatorsetid],
        )

    def test_reduce_op_shape_2_axis_opset18(self) -> None:
        graph = self._make_graph(
            [("x", TensorProto.FLOAT, (24, 4, 11)), ("axes", TensorProto.INT64, (2,))],
            [make_node("ReduceL1", ["x", "axes"], "y", keepdims=0)],
            [],
            initializer=[make_tensor("axes", TensorProto.INT64, (2,), (1, 2))],
        )
        operatorsetid = OperatorSetIdProto()
        operatorsetid.domain = ""
        operatorsetid.version = 18

        self._assert_inferred(
            graph,
            [make_tensor_value_info("y", TensorProto.FLOAT, (24,))],
            opset_imports=[operatorsetid],
        )

    def test_reduce_op_shape_keep_dims_opset13(self) -> None:
        graph = self._make_graph(
            [("x", TensorProto.FLOAT, (24, 4, 11))],
            [make_node("ReduceL1", "x", "y", axes=(1, 2), keepdims=1)],
            [],
            initializer=[make_tensor("axes", TensorProto.INT64, (2,), (1, 2))],
        )
        operatorsetid = OperatorSetIdProto()
        operatorsetid.domain = ""
        operatorsetid.version = 13
        self._assert_inferred(
            graph,
            [make_tensor_value_info("y", TensorProto.FLOAT, (24, 1, 1))],
            opset_imports=[operatorsetid],
        )

    def test_reduce_op_shape_keep_dims_opset18(self) -> None:
        graph = self._make_graph(
            [("x", TensorProto.FLOAT, (24, 4, 11)), ("axes", TensorProto.INT64, (2,))],
            [make_node("ReduceL1", ["x", "axes"], "y", keepdims=1)],
            [],
            initializer=[make_tensor("axes", TensorProto.INT64, (2,), (1, 2))],
        )
        operatorsetid = OperatorSetIdProto()
        operatorsetid.domain = ""
        operatorsetid.version = 18
        self._assert_inferred(
            graph,
            [make_tensor_value_info("y", TensorProto.FLOAT, (24, 1, 1))],
            opset_imports=[operatorsetid],
        )

    def test_reduce_op_shape_default_value(self) -> None:
        graph = self._make_graph(
            [("x", TensorProto.FLOAT, (24, 4, 11))],
            [make_node("ReduceL1", "x", "y")],
            [],
        )
        self._assert_inferred(
            graph, [make_tensor_value_info("y", TensorProto.FLOAT, (1, 1, 1))]
        )

    def test_reduce_op_shape_no_axes_do_not_keep_dims(self) -> None:
        graph = self._make_graph(
            [("x", TensorProto.FLOAT, (24, 4, 11))],
            [make_node("ReduceL1", "x", "y", keepdims=0)],
            [],
        )
        self._assert_inferred(
            graph, [make_tensor_value_info("y", TensorProto.FLOAT, ())]
        )

    def test_reduce_op_shape_negative_axis(self) -> None:
        graph = self._make_graph(
            [("x", TensorProto.FLOAT, (24, 4, 11)), ("axes", TensorProto.INT64, (2,))],
            [make_node("ReduceL1", ["x", "axes"], "y")],
            [],
            initializer=[make_tensor("axes", TensorProto.INT64, (2,), (-1, -2))],
        )
        self._assert_inferred(
            graph, [make_tensor_value_info("y", TensorProto.FLOAT, (24, 1, 1))]
        )

    def test_argmax_shape(self) -> None:
        graph = self._make_graph(
            [("x", TensorProto.FLOAT, (24, 4, 11))],
            [make_node("ArgMax", "x", "y", axis=1, keepdims=1)],
            [],
        )
        self._assert_inferred(
            graph, [make_tensor_value_info("y", TensorProto.INT64, (24, 1, 11))]
        )

    def test_argmax_shape_keepdims(self) -> None:
        graph = self._make_graph(
            [("x", TensorProto.FLOAT, (24, 4, 11))],
            [make_node("ArgMax", "x", "y", axis=0, keepdims=0)],
            [],
        )
        self._assert_inferred(
            graph, [make_tensor_value_info("y", TensorProto.INT64, (4, 11))]
        )

    def test_argmax_shape_default_value(self) -> None:
        graph = self._make_graph(
            [("x", TensorProto.FLOAT, (24, 4, 11))], [make_node("ArgMax", "x", "y")], []
        )
        self._assert_inferred(
            graph, [make_tensor_value_info("y", TensorProto.INT64, (1, 4, 11))]
        )

    def test_argmax_shape_negative_axis(self) -> None:
        graph = self._make_graph(
            [("x", TensorProto.FLOAT, (24, 4, 11))],
            [make_node("ArgMax", "x", "y", axis=-2)],
            [],
        )
        self._assert_inferred(
            graph, [make_tensor_value_info("y", TensorProto.INT64, (24, 1, 11))]
        )

    def test_dropout(self) -> None:
        graph = self._make_graph(
            [
                (
                    "data",
                    TensorProto.FLOAT,
                    (
                        3,
                        4,
                        5,
                    ),
                ),
                ("ratio", TensorProto.FLOAT, ()),
            ],
            [make_node("Dropout", ["data", "ratio"], ["out"])],
            [],
        )
        self._assert_inferred(
            graph,
            [
                make_tensor_value_info(
                    "out",
                    TensorProto.FLOAT,
                    (
                        3,
                        4,
                        5,
                    ),
                )
            ],
        )

    def test_LRN(self) -> None:
        self._identity_prop("LRN", alpha=0.5, beta=0.5, size=1)

    def test_batch_norm(self) -> None:
        graph = self._make_graph(
            [
                ("x", TensorProto.FLOAT, (3, 4, 5, 6, 7)),
                ("scale", TensorProto.FLOAT, (4,)),
                ("b", TensorProto.FLOAT, (4,)),
                ("mean", TensorProto.FLOAT, (4,)),
                ("var", TensorProto.FLOAT, (4,)),
            ],
            [
                make_node(
                    "BatchNormalization", ["x", "scale", "b", "mean", "var"], ["out"]
                )
            ],
            [],
        )
        self._assert_inferred(
            graph, [make_tensor_value_info("out", TensorProto.FLOAT, (3, 4, 5, 6, 7))]
        )

    def test_batch_norm_rank1(self) -> None:
        graph = self._make_graph(
            [
                ("x", TensorProto.FLOAT, (128,)),  # 1-dimensional permitted
                ("scale", TensorProto.FLOAT, (1,)),
                ("b", TensorProto.FLOAT, (1,)),
                ("mean", TensorProto.FLOAT, (1,)),
                ("var", TensorProto.FLOAT, (1,)),
            ],
            [
                make_node(
                    "BatchNormalization", ["x", "scale", "b", "mean", "var"], ["out"]
                )
            ],
            [],
        )
        self._assert_inferred(
            graph, [make_tensor_value_info("out", TensorProto.FLOAT, (128,))]
        )

    def test_batch_norm_invalid(self) -> None:
        graph = self._make_graph(
            [
                ("x", TensorProto.FLOAT, (128,)),
                ("scale", TensorProto.FLOAT, (1, 2)),  # invalid rank
                ("b", TensorProto.FLOAT, (1,)),
                ("mean", TensorProto.FLOAT, (1,)),
                ("var", TensorProto.FLOAT, (1,)),
            ],
            [
                make_node(
                    "BatchNormalization", ["x", "scale", "b", "mean", "var"], ["out"]
                )
            ],
            [],
        )
        self.assertRaises(onnx.shape_inference.InferenceError, self._inferred, graph)

    def test_split_negative_axis(self) -> None:
        graph = self._make_graph(
            [("x", TensorProto.FLOAT, (2, 4))],
            [make_node("Split", ["x"], ["y", "z"], axis=-1, num_outputs=2)],
            [],
        )
        self._assert_inferred(
            graph,
            [
                make_tensor_value_info("y", TensorProto.FLOAT, (2, 2)),
                make_tensor_value_info("z", TensorProto.FLOAT, (2, 2)),
            ],
        )

    def test_split_with_split_attribute(self) -> None:
        graph = self._make_graph(
            [("x", TensorProto.FLOAT, (2, 4)), ("split", TensorProto.INT64, (2,))],
            [make_node("Split", ["x", "split"], ["y", "z"], axis=1)],
            [],
            initializer=[make_tensor("split", TensorProto.INT64, (2,), (3, 1))],
        )
        self._assert_inferred(
            graph,
            [
                make_tensor_value_info("y", TensorProto.FLOAT, (2, 3)),
                make_tensor_value_info("z", TensorProto.FLOAT, (2, 1)),
            ],
        )

    def test_split_with_split_attribute_unknown_split_dim(self) -> None:
        graph = self._make_graph(
            [
                ("x", TensorProto.FLOAT, (2, "a", "b")),
                ("split", TensorProto.INT64, (2,)),
            ],
            [make_node("Split", ["x", "split"], ["y", "z"], axis=1)],
            [],
            initializer=[make_tensor("split", TensorProto.INT64, (2,), (3, 1))],
        )
        self._assert_inferred(
            graph,
            [
                make_tensor_value_info("y", TensorProto.FLOAT, (2, None, "b")),  # type: ignore
                make_tensor_value_info("z", TensorProto.FLOAT, (2, None, "b")),
            ],
        )  # type: ignore

    def test_split_from_GLU(self) -> None:
        graph = self._make_graph(
            [("x", TensorProto.FLOAT, (5, 6, 7))],
            [make_node("Split", ["x"], ["y", "z"], axis=1, num_outputs=2)],
            [],
        )
        self._assert_inferred(
            graph,
            [
                make_tensor_value_info("y", TensorProto.FLOAT, (5, 3, 7)),
                make_tensor_value_info("z", TensorProto.FLOAT, (5, 3, 7)),
            ],
        )

    def test_split_uneven_split_2d(self) -> None:
        graph = self._make_graph(
            [("x", TensorProto.FLOAT, (8, 2))],
            [make_node("Split", ["x"], ["y", "z", "a"], axis=0, num_outputs=3)],
            [],
        )
        self._assert_inferred(
            graph,
            [
                make_tensor_value_info("y", TensorProto.FLOAT, (3, 2)),
                make_tensor_value_info("z", TensorProto.FLOAT, (3, 2)),
                make_tensor_value_info("a", TensorProto.FLOAT, (2, 2)),
            ],
        )

    def test_split_uneven_split_3d(self) -> None:
        graph = self._make_graph(
            [("x", TensorProto.FLOAT, (2, 7, 3))],
            [make_node("Split", ["x"], ["y", "z", "a"], axis=1, num_outputs=3)],
            [],
        )
        self._assert_inferred(
            graph,
            [
                make_tensor_value_info("y", TensorProto.FLOAT, (2, 3, 3)),
                make_tensor_value_info("z", TensorProto.FLOAT, (2, 3, 3)),
                make_tensor_value_info("a", TensorProto.FLOAT, (2, 1, 3)),
            ],
        )

    def test_GLU_partial(self) -> None:
        graph = self._make_graph(
            [("x", TensorProto.FLOAT, (5, 6, 7))],
            [
                make_node("Split", ["x"], ["y", "z"], axis=1, num_outputs=2),
                make_node("Sigmoid", ["z"], ["a"]),
            ],
            [],
        )
        self._assert_inferred(
            graph,
            [
                make_tensor_value_info("y", TensorProto.FLOAT, (5, 3, 7)),
                make_tensor_value_info("z", TensorProto.FLOAT, (5, 3, 7)),
                make_tensor_value_info("a", TensorProto.FLOAT, (5, 3, 7)),
            ],
        )

    def test_GLU(self) -> None:
        graph = self._make_graph(
            [("x", TensorProto.FLOAT, (5, 6, 7))],
            [
                make_node("Split", ["x"], ["y", "z"], axis=1, num_outputs=2),
                make_node("Sigmoid", ["z"], ["a"]),
                make_node("Mul", ["y", "a"], ["b"]),
            ],
            [],
        )
        self._assert_inferred(
            graph,
            [
                make_tensor_value_info("y", TensorProto.FLOAT, (5, 3, 7)),
                make_tensor_value_info("z", TensorProto.FLOAT, (5, 3, 7)),
                make_tensor_value_info("a", TensorProto.FLOAT, (5, 3, 7)),
                make_tensor_value_info("b", TensorProto.FLOAT, (5, 3, 7)),
            ],
        )

    def test_softmax_2d(self) -> None:
        graph = self._make_graph(
            [("x", TensorProto.FLOAT, (4, 5))], [make_node("Softmax", ["x"], "z")], []
        )
        self._assert_inferred(
            graph, [make_tensor_value_info("z", TensorProto.FLOAT, (4, 5))]
        )

    def test_softmax_3d(self) -> None:
        graph = self._make_graph(
            [("x", TensorProto.FLOAT, (4, 5, 6))],
            [make_node("Softmax", ["x"], "z")],
            [],
        )
        self._assert_inferred(
            graph, [make_tensor_value_info("z", TensorProto.FLOAT, (4, 5, 6))]
        )

    def test_hardmax_2d(self) -> None:
        graph = self._make_graph(
            [("x", TensorProto.FLOAT, (4, 5))], [make_node("Hardmax", ["x"], "z")], []
        )
        self._assert_inferred(
            graph, [make_tensor_value_info("z", TensorProto.FLOAT, (4, 5))]
        )

    def test_hardmax_3d(self) -> None:
        graph = self._make_graph(
            [("x", TensorProto.FLOAT, (4, 5, 6))],
            [make_node("Hardmax", ["x"], "z")],
            [],
        )
        self._assert_inferred(
            graph, [make_tensor_value_info("z", TensorProto.FLOAT, (4, 5, 6))]
        )

    def test_logsoftmax_2d(self) -> None:
        graph = self._make_graph(
            [("x", TensorProto.FLOAT, (4, 5))],
            [make_node("LogSoftmax", ["x"], "z")],
            [],
        )
        self._assert_inferred(
            graph, [make_tensor_value_info("z", TensorProto.FLOAT, (4, 5))]
        )

    def test_logsoftmax_3d(self) -> None:
        graph = self._make_graph(
            [("x", TensorProto.FLOAT, (4, 5, 6))],
            [make_node("LogSoftmax", ["x"], "z")],
            [],
        )
        self._assert_inferred(
            graph, [make_tensor_value_info("z", TensorProto.FLOAT, (4, 5, 6))]
        )

    def test_logsoftmax_3d_negative_axis(self) -> None:
        graph = self._make_graph(
            [("x", TensorProto.FLOAT, (4, 5, 6))],
            [make_node("LogSoftmax", ["x"], "z", axis=-1)],
            [],
        )
        self._assert_inferred(
            graph, [make_tensor_value_info("z", TensorProto.FLOAT, (4, 5, 6))]
        )

    def test_maxpool(self) -> None:
        graph = self._make_graph(
            [("X", TensorProto.FLOAT, (5, 3, 4, 4))],
            [make_node("MaxPool", ["X"], ["Y"], kernel_shape=[2, 2])],
            [],
        )
        self._assert_inferred(
            graph, [make_tensor_value_info("Y", TensorProto.FLOAT, (5, 3, 3, 3))]
        )

    def test_maxpool_with_indices(self) -> None:
        graph = self._make_graph(
            [("X", TensorProto.FLOAT, (5, 3, 4, 4))],
            [make_node("MaxPool", ["X"], ["Y", "Z"], kernel_shape=[2, 2])],
            [],
        )
        self._assert_inferred(
            graph,
            [
                make_tensor_value_info("Y", TensorProto.FLOAT, (5, 3, 3, 3)),
                make_tensor_value_info("Z", TensorProto.INT64, (5, 3, 3, 3)),
            ],
        )

    def test_maxpool_3D(self) -> None:
        graph = self._make_graph(
            [("X", TensorProto.FLOAT, (5, 3, 4, 4, 4))],
            [make_node("MaxPool", ["X"], ["Y"], kernel_shape=[2, 2, 2])],
            [],
        )
        self._assert_inferred(
            graph, [make_tensor_value_info("Y", TensorProto.FLOAT, (5, 3, 3, 3, 3))]
        )

    def test_maxpool_with_padding(self) -> None:
        graph = self._make_graph(
            [("X", TensorProto.FLOAT, (5, 3, 4, 4))],
            [
                make_node(
                    "MaxPool", ["X"], ["Y"], kernel_shape=[2, 2], pads=[1, 1, 2, 2]
                )
            ],
            [],
        )
        self._assert_inferred(
            graph, [make_tensor_value_info("Y", TensorProto.FLOAT, (5, 3, 6, 6))]
        )

    def test_maxpool_with_padding_and_stride(self) -> None:
        graph = self._make_graph(
            [("X", TensorProto.FLOAT, (5, 3, 4, 4))],
            [
                make_node(
                    "MaxPool",
                    ["X"],
                    ["Y"],
                    kernel_shape=[2, 2],
                    pads=[1, 1, 2, 2],
                    strides=[2, 2],
                )
            ],
            [],
        )
        self._assert_inferred(
            graph, [make_tensor_value_info("Y", TensorProto.FLOAT, (5, 3, 3, 3))]
        )

    def test_maxpool_with_floor_mode(self) -> None:
        graph = self._make_graph(
            [("X", TensorProto.FLOAT, (32, 288, 35, 35))],
            [
                make_node(
                    "MaxPool",
                    ["X"],
                    ["Y"],
                    kernel_shape=[2, 2],
                    strides=[2, 2],
                    ceil_mode=False,
                )
            ],
            [],
        )
        self._assert_inferred(
            graph, [make_tensor_value_info("Y", TensorProto.FLOAT, (32, 288, 17, 17))]
        )

    def test_maxpool_with_ceil_mode(self) -> None:
        graph = self._make_graph(
            [("X", TensorProto.FLOAT, (32, 288, 35, 35))],
            [
                make_node(
                    "MaxPool",
                    ["X"],
                    ["Y"],
                    kernel_shape=[2, 2],
                    strides=[2, 2],
                    ceil_mode=True,
                )
            ],
            [],
        )
        self._assert_inferred(
            graph, [make_tensor_value_info("Y", TensorProto.FLOAT, (32, 288, 18, 18))]
        )

    def test_maxpool_ceil(self) -> None:
        graph = self._make_graph(
            [("X", TensorProto.FLOAT, (1, 1, 4, 4))],
            [
                make_node(
                    "MaxPool",
                    ["X"],
                    ["Y"],
                    kernel_shape=[3, 3],
                    strides=[2, 2],
                    ceil_mode=True,
                )
            ],
            [],
        )
        self._assert_inferred(
            graph, [make_tensor_value_info("Y", TensorProto.FLOAT, (1, 1, 2, 2))]
        )

    def test_maxpool_with_dilations(self) -> None:
        graph = self._make_graph(
            [("X", TensorProto.FLOAT, (5, 3, 4, 4))],
            [make_node("MaxPool", ["X"], ["Y"], kernel_shape=[2, 2], dilations=[2, 2])],
            [],
        )
        self._assert_inferred(
            graph, [make_tensor_value_info("Y", TensorProto.FLOAT, (5, 3, 2, 2))]
        )

    def test_maxpool_with_same_upper_padding_and_stride(self) -> None:
        graph = self._make_graph(
            [("X", TensorProto.FLOAT, (5, 3, 4, 4))],
            [
                make_node(
                    "MaxPool",
                    ["X"],
                    ["Y"],
                    auto_pad="SAME_UPPER",
                    kernel_shape=[2, 2],
                    strides=[2, 2],
                )
            ],
            [],
        )
        self._assert_inferred(
            graph, [make_tensor_value_info("Y", TensorProto.FLOAT, (5, 3, 2, 2))]
        )

    def test_maxpool_with_same_upper_padding_and_stride_and_dilation(self) -> None:
        graph = self._make_graph(
            [("X", TensorProto.FLOAT, (5, 3, 4, 4))],
            [
                make_node(
                    "MaxPool",
                    ["X"],
                    ["Y"],
                    auto_pad="SAME_UPPER",
                    kernel_shape=[2, 2],
                    strides=[2, 2],
                    dilations=[2, 3],
                )
            ],
            [],
        )
        self._assert_inferred(
            graph, [make_tensor_value_info("Y", TensorProto.FLOAT, (5, 3, 2, 2))]
        )

    def test_maxpool_with_same_upper_padding_and_stride_one(self) -> None:
        graph = self._make_graph(
            [("X", TensorProto.FLOAT, (5, 3, 4, 4))],
            [
                make_node(
                    "MaxPool",
                    ["X"],
                    ["Y"],
                    auto_pad="SAME_UPPER",
                    kernel_shape=[2, 2],
                    strides=[1, 1],
                )
            ],
            [],
        )
        self._assert_inferred(
            graph, [make_tensor_value_info("Y", TensorProto.FLOAT, (5, 3, 4, 4))]
        )

    def test_maxpool_with_same_lower_padding_and_stride(self) -> None:
        graph = self._make_graph(
            [("X", TensorProto.FLOAT, (5, 3, 9, 9))],
            [
                make_node(
                    "MaxPool",
                    ["X"],
                    ["Y"],
                    auto_pad="SAME_LOWER",
                    kernel_shape=[2, 2],
                    strides=[2, 2],
                )
            ],
            [],
        )
        self._assert_inferred(
            graph, [make_tensor_value_info("Y", TensorProto.FLOAT, (5, 3, 5, 5))]
        )

    def test_maxpool_with_same_lower_padding_and_stride_and_dilation(self) -> None:
        graph = self._make_graph(
            [("X", TensorProto.FLOAT, (5, 3, 9, 9))],
            [
                make_node(
                    "MaxPool",
                    ["X"],
                    ["Y"],
                    auto_pad="SAME_LOWER",
                    kernel_shape=[2, 2],
                    strides=[2, 2],
                    dilations=[2, 3],
                )
            ],
            [],
        )
        self._assert_inferred(
            graph, [make_tensor_value_info("Y", TensorProto.FLOAT, (5, 3, 5, 5))]
        )

    def test_maxpool_with_same_lower_padding_and_big_stride(self) -> None:
        graph = self._make_graph(
            [("X", TensorProto.FLOAT, (5, 3, 4, 4))],
            [
                make_node(
                    "MaxPool",
                    ["X"],
                    ["Y"],
                    auto_pad="SAME_LOWER",
                    kernel_shape=[2, 2],
                    strides=[4, 4],
                )
            ],
            [],
        )
        self._assert_inferred(
            graph, [make_tensor_value_info("Y", TensorProto.FLOAT, (5, 3, 1, 1))]
        )

    def test_averagepool(self) -> None:
        graph = self._make_graph(
            [("X", TensorProto.FLOAT, (5, 3, 4, 4))],
            [make_node("AveragePool", ["X"], ["Y"], kernel_shape=[2, 2])],
            [],
        )
        self._assert_inferred(
            graph, [make_tensor_value_info("Y", TensorProto.FLOAT, (5, 3, 3, 3))]
        )

    def test_averagepool_3D(self) -> None:
        graph = self._make_graph(
            [("X", TensorProto.FLOAT, (5, 3, 4, 4, 4))],
            [make_node("AveragePool", ["X"], ["Y"], kernel_shape=[2, 2, 2])],
            [],
        )
        self._assert_inferred(
            graph, [make_tensor_value_info("Y", TensorProto.FLOAT, (5, 3, 3, 3, 3))]
        )

    def test_averagepool_with_padding(self) -> None:
        graph = self._make_graph(
            [("X", TensorProto.FLOAT, (5, 3, 4, 4))],
            [
                make_node(
                    "AveragePool", ["X"], ["Y"], kernel_shape=[2, 2], pads=[1, 1, 2, 2]
                )
            ],
            [],
        )
        self._assert_inferred(
            graph, [make_tensor_value_info("Y", TensorProto.FLOAT, (5, 3, 6, 6))]
        )

    def test_averagepool_with_padding_and_stride(self) -> None:
        graph = self._make_graph(
            [("X", TensorProto.FLOAT, (5, 3, 4, 4))],
            [
                make_node(
                    "AveragePool",
                    ["X"],
                    ["Y"],
                    kernel_shape=[2, 2],
                    pads=[1, 1, 2, 2],
                    strides=[2, 2],
                )
            ],
            [],
        )
        self._assert_inferred(
            graph, [make_tensor_value_info("Y", TensorProto.FLOAT, (5, 3, 3, 3))]
        )

    def test_averagepool_ceil(self) -> None:
        graph = self._make_graph(
            [("X", TensorProto.FLOAT, (1, 1, 4, 4))],
            [
                make_node(
                    "AveragePool",
                    ["X"],
                    ["Y"],
                    kernel_shape=[3, 3],
                    strides=[2, 2],
                    ceil_mode=True,
                )
            ],
            [],
        )
        self._assert_inferred(
            graph, [make_tensor_value_info("Y", TensorProto.FLOAT, (1, 1, 2, 2))]
        )

    def test_lppool(self) -> None:
        graph = self._make_graph(
            [("X", TensorProto.FLOAT, (5, 3, 4, 4))],
            [make_node("LpPool", ["X"], ["Y"], kernel_shape=[2, 2])],
            [],
        )
        self._assert_inferred(
            graph, [make_tensor_value_info("Y", TensorProto.FLOAT, (5, 3, 3, 3))]
        )

    def test_lppool_3D(self) -> None:
        graph = self._make_graph(
            [("X", TensorProto.FLOAT, (5, 3, 4, 4, 4))],
            [make_node("LpPool", ["X"], ["Y"], kernel_shape=[2, 2, 2])],
            [],
        )
        self._assert_inferred(
            graph, [make_tensor_value_info("Y", TensorProto.FLOAT, (5, 3, 3, 3, 3))]
        )

    def test_lppool_with_padding(self) -> None:
        graph = self._make_graph(
            [("X", TensorProto.FLOAT, (5, 3, 4, 4))],
            [make_node("LpPool", ["X"], ["Y"], kernel_shape=[2, 2], pads=[1, 1, 2, 2])],
            [],
        )
        self._assert_inferred(
            graph, [make_tensor_value_info("Y", TensorProto.FLOAT, (5, 3, 6, 6))]
        )

    def test_lppool_with_padding_and_stride(self) -> None:
        graph = self._make_graph(
            [("X", TensorProto.FLOAT, (5, 3, 4, 4))],
            [
                make_node(
                    "LpPool",
                    ["X"],
                    ["Y"],
                    kernel_shape=[2, 2],
                    pads=[1, 1, 2, 2],
                    strides=[2, 2],
                )
            ],
            [],
        )
        self._assert_inferred(
            graph, [make_tensor_value_info("Y", TensorProto.FLOAT, (5, 3, 3, 3))]
        )

    def test_lppool_with_dilations(self) -> None:
        graph = self._make_graph(
            [("X", TensorProto.FLOAT, (5, 3, 4, 4))],
            [make_node("LpPool", ["X"], ["Y"], kernel_shape=[2, 2], dilations=[2, 2])],
            [],
        )
        self._assert_inferred(
            graph, [make_tensor_value_info("Y", TensorProto.FLOAT, (5, 3, 2, 2))]
        )

    def test_lppool_with_same_upper_padding_and_stride_and_dilation(self) -> None:
        graph = self._make_graph(
            [("X", TensorProto.FLOAT, (5, 3, 4, 4))],
            [
                make_node(
                    "LpPool",
                    ["X"],
                    ["Y"],
                    auto_pad="SAME_UPPER",
                    kernel_shape=[2, 2],
                    strides=[2, 2],
                    dilations=[2, 3],
                )
            ],
            [],
        )
        self._assert_inferred(
            graph, [make_tensor_value_info("Y", TensorProto.FLOAT, (5, 3, 2, 2))]
        )

    def test_roipool(self) -> None:
        graph = self._make_graph(
            [
                ("X", TensorProto.FLOAT, (5, 3, 4, 4)),
                ("rois", TensorProto.INT64, (2, 5)),
            ],
            [make_node("MaxRoiPool", ["X", "rois"], ["Y"], pooled_shape=[2, 2])],
            [],
        )
        self._assert_inferred(
            graph, [make_tensor_value_info("Y", TensorProto.FLOAT, (2, 3, 2, 2))]
        )

    def test_lp_norm(self) -> None:
        graph = self._make_graph(
            [("x", TensorProto.FLOAT, (3, 4, 5, 6, 7))],
            [make_node("LpNormalization", ["x"], ["out"])],
            [],
        )
        self._assert_inferred(
            graph, [make_tensor_value_info("out", TensorProto.FLOAT, (3, 4, 5, 6, 7))]
        )

    def test_instance_norm(self) -> None:
        graph = self._make_graph(
            [
                ("x", TensorProto.FLOAT, (3, 4, 5, 6, 7)),
                ("scale", TensorProto.FLOAT, (4,)),
                ("b", TensorProto.FLOAT, (4,)),
            ],
            [make_node("InstanceNormalization", ["x", "scale", "b"], ["out"])],
            [],
        )
        self._assert_inferred(
            graph, [make_tensor_value_info("out", TensorProto.FLOAT, (3, 4, 5, 6, 7))]
        )

    def test_global_maxpool(self) -> None:
        graph = self._make_graph(
            [("X", TensorProto.FLOAT, (5, 3, 4, 4))],
            [make_node("GlobalMaxPool", ["X"], ["Y"])],
            [],
        )
        self._assert_inferred(
            graph, [make_tensor_value_info("Y", TensorProto.FLOAT, (5, 3, 1, 1))]
        )

    def test_global_averagepool(self) -> None:
        graph = self._make_graph(
            [("X", TensorProto.FLOAT, (5, 3, 4, 4))],
            [make_node("GlobalAveragePool", ["X"], ["Y"])],
            [],
        )
        self._assert_inferred(
            graph, [make_tensor_value_info("Y", TensorProto.FLOAT, (5, 3, 1, 1))]
        )

    def test_global_lppool(self) -> None:
        graph = self._make_graph(
            [("X", TensorProto.FLOAT, (5, 3, 4, 4))],
            [make_node("GlobalLpPool", ["X"], ["Y"])],
            [],
        )
        self._assert_inferred(
            graph, [make_tensor_value_info("Y", TensorProto.FLOAT, (5, 3, 1, 1))]
        )

    def test_conv_transpose(self) -> None:
        graph = self._make_graph(
            [
                ("X", TensorProto.FLOAT, (25, 48, 16, 16)),
                ("W", TensorProto.FLOAT, (48, 32, 3, 3)),
            ],
            [make_node("ConvTranspose", ["X", "W"], "Y", strides=[2, 2])],
            [],
        )
        self._assert_inferred(
            graph, [make_tensor_value_info("Y", TensorProto.FLOAT, (25, 32, 33, 33))]
        )

    def test_conv_transpose_with_pads(self) -> None:
        graph = self._make_graph(
            [
                ("X", TensorProto.FLOAT, (25, 48, 16, 16)),
                ("W", TensorProto.FLOAT, (48, 32, 3, 3)),
            ],
            [
                make_node(
                    "ConvTranspose", ["X", "W"], "Y", strides=[2, 2], pads=[1, 1, 2, 2]
                )
            ],
            [],
        )
        self._assert_inferred(
            graph, [make_tensor_value_info("Y", TensorProto.FLOAT, (25, 32, 30, 30))]
        )

    def test_conv_transpose_with_output_shape(self) -> None:
        graph = self._make_graph(
            [
                ("X", TensorProto.FLOAT, (25, 48, 16, 16)),
                ("W", TensorProto.FLOAT, (48, 32, 3, 3)),
            ],
            [
                make_node(
                    "ConvTranspose",
                    ["X", "W"],
                    "Y",
                    strides=[2, 2],
                    pads=[1, 1, 2, 2],
                    output_shape=[36, 36],
                )
            ],
            [],
        )
        self._assert_inferred(
            graph, [make_tensor_value_info("Y", TensorProto.FLOAT, (25, 32, 36, 36))]
        )

    def test_conv_transpose_with_kernel_shape(self) -> None:
        graph = self._make_graph(
            [
                ("X", TensorProto.FLOAT, (25, 48, 16, 16)),
                ("W", TensorProto.FLOAT, (48, 32, None, None)),
            ],
            [
                make_node(
                    "ConvTranspose",
                    ["X", "W"],
                    "Y",
                    kernel_shape=[3, 3],
                    strides=[2, 2],
                    pads=[1, 1, 2, 2],
                )
            ],
            [],
        )
        self._assert_inferred(
            graph, [make_tensor_value_info("Y", TensorProto.FLOAT, (25, 32, 30, 30))]
        )

    def test_conv_transpose_with_dilations(self) -> None:
        graph = self._make_graph(
            [
                ("X", TensorProto.FLOAT, (25, 48, 16, 16)),
                ("W", TensorProto.FLOAT, (48, 32, 3, 3)),
            ],
            [
                make_node(
                    "ConvTranspose",
                    ["X", "W"],
                    "Y",
                    strides=[2, 2],
                    pads=[1, 1, 2, 2],
                    dilations=[3, 3],
                )
            ],
            [],
        )
        self._assert_inferred(
            graph, [make_tensor_value_info("Y", TensorProto.FLOAT, (25, 32, 34, 34))]
        )

    def test_conv_transpose_with_group(self) -> None:
        graph = self._make_graph(
            [
                ("X", TensorProto.FLOAT, (25, 48, 16, 16)),
                ("W", TensorProto.FLOAT, (48, 32, 3, 3)),
            ],
            [
                make_node(
                    "ConvTranspose",
                    ["X", "W"],
                    "Y",
                    strides=[2, 2],
                    pads=[1, 1, 2, 2],
                    group=2,
                )
            ],
            [],
        )
        self._assert_inferred(
            graph, [make_tensor_value_info("Y", TensorProto.FLOAT, (25, 64, 30, 30))]
        )

    def test_conv_transpose_with_group_and_output_shape(self) -> None:
        graph = self._make_graph(
            [
                ("X", TensorProto.FLOAT, (25, 48, 16, 16)),
                ("W", TensorProto.FLOAT, (48, 32, 3, 3)),
            ],
            [
                make_node(
                    "ConvTranspose",
                    ["X", "W"],
                    "Y",
                    strides=[2, 2],
                    pads=[1, 1, 2, 2],
                    group=2,
                    output_shape=[36, 36],
                )
            ],
            [],
        )
        self._assert_inferred(
            graph, [make_tensor_value_info("Y", TensorProto.FLOAT, (25, 64, 36, 36))]
        )

    def test_conv_transpose_with_pads_and_auto_pads(self) -> None:
        # This test should fail because pads cannot be used simultaneously with auto_pad
        graph = self._make_graph(
            [
                ("X", TensorProto.FLOAT, (1, 1, 2, 2)),
                ("W", TensorProto.FLOAT, (1, 1, 3, 3)),
                ("B", TensorProto.FLOAT, (1,)),
            ],
            [
                make_node(
                    "ConvTranspose",
                    ["X", "W", "B"],
                    "Y",
                    auto_pad="SAME_UPPER",
                    strides=[1, 1],
                    pads=[0, 1, 1, 0],
                )
            ],
            [],
        )
        self.assertRaises(
            onnx.shape_inference.InferenceError,
            onnx.shape_inference.infer_shapes,
            helper.make_model(graph),
            strict_mode=True,
        )

    def test_conv_transpose_auto_pads(self) -> None:
        graph = self._make_graph(
            [
                ("X", TensorProto.FLOAT, (25, 48, 16, 16)),
                ("W", TensorProto.FLOAT, (48, 32, 3, 3)),
            ],
            [
                make_node(
                    "ConvTranspose",
                    ["X", "W"],
                    "Y",
                    auto_pad="SAME_UPPER",
                    strides=[2, 2],
                )
            ],
            [],
        )
        self._assert_inferred(
            graph, [make_tensor_value_info("Y", TensorProto.FLOAT, (25, 32, 32, 32))]
        )

    def test_mvn_function_output_shape(self) -> None:
        graph = self._make_graph(
            [("X", TensorProto.FLOAT, (25, 48, 16, 16))],
            [make_node("MeanVarianceNormalization", "X", "Y", axes=[0, 2, 3])],
            [],
        )
        self._assert_inferred(
            graph, [make_tensor_value_info("Y", TensorProto.FLOAT, (25, 48, 16, 16))]
        )

    def test_scan(self) -> None:
        batch_size = 1
        seq_len = "sequence"
        input_size = 2
        loop_state_size = 3

        # can't use self._make_graph for the subgraph as it add more inputs for the Reshape operations it inserts.
        # this breaks the subgraph inferencing as it expects the number of inputs passed from Scan to match
        # the GraphProto, but Scan knows nothing about the additional inputs.
        input_value_infos = [
            make_tensor_value_info("loop_state_in", TensorProto.UNDEFINED, None),
            make_tensor_value_info("input", TensorProto.UNDEFINED, None),
        ]
        output_value_infos = [
            make_tensor_value_info("loop_state_out", TensorProto.UNDEFINED, None),
            make_tensor_value_info("output", TensorProto.UNDEFINED, None),
        ]

        subgraph = helper.make_graph(
            [
                make_node("Identity", ["loop_state_in"], ["loop_state_out"]),
                make_node("Identity", ["input"], ["output"]),
            ],
            "subgraph",
            input_value_infos,
            output_value_infos,
        )

        graph = self._make_graph(
            [
                ("loop_state_orig", TensorProto.FLOAT, (batch_size, loop_state_size)),
                ("scan_input", TensorProto.FLOAT, (batch_size, seq_len, input_size)),
            ],
            [
                make_node(
                    "Scan",
                    ["", "loop_state_orig", "scan_input"],
                    ["loop_state_final", "scan_output"],
                    num_scan_inputs=1,
                    body=subgraph,
                )
            ],
            [],
        )

        self._assert_inferred(
            graph,
            [
                make_tensor_value_info(
                    "loop_state_final", TensorProto.FLOAT, (batch_size, loop_state_size)
                ),
                make_tensor_value_info(
                    "scan_output", TensorProto.FLOAT, (batch_size, seq_len, input_size)
                ),
            ],
            opset_imports=[helper.make_opsetid(ONNX_DOMAIN, 8)],
        )

    def test_scan_opset9(self) -> None:
        seq_len = "sequence"
        input_size = 2
        loop_state_size = 3

        # can't use self._make_graph for the subgraph as it add more inputs for the Reshape operations it inserts.
        # this breaks the subgraph inferencing as it expects the number of inputs passed from Scan to match
        # the GraphProto, but Scan knows nothing about the additional inputs.
        input_value_infos = [
            make_tensor_value_info("loop_state_in", TensorProto.UNDEFINED, None),
            make_tensor_value_info("input", TensorProto.UNDEFINED, None),
        ]
        output_value_infos = [
            make_tensor_value_info("loop_state_out", TensorProto.UNDEFINED, None),
            make_tensor_value_info("output", TensorProto.UNDEFINED, None),
        ]

        subgraph = helper.make_graph(
            [
                make_node("Identity", ["loop_state_in"], ["loop_state_out"]),
                make_node("Identity", ["input"], ["output"]),
            ],
            "subgraph",
            input_value_infos,
            output_value_infos,
        )

        graph = self._make_graph(
            [
                ("loop_state_orig", TensorProto.FLOAT, (loop_state_size,)),
                ("scan_input", TensorProto.FLOAT, (seq_len, input_size)),
            ],
            [
                make_node(
                    "Scan",
                    ["loop_state_orig", "scan_input"],
                    ["loop_state_final", "scan_output"],
                    num_scan_inputs=1,
                    body=subgraph,
                )
            ],
            [],
        )

        self._assert_inferred(
            graph,
            [
                make_tensor_value_info(
                    "loop_state_final", TensorProto.FLOAT, (loop_state_size,)
                ),
                make_tensor_value_info(
                    "scan_output", TensorProto.FLOAT, (seq_len, input_size)
                ),
            ],
            opset_imports=[helper.make_opsetid(ONNX_DOMAIN, 9)],
        )

    def test_scan_opset9_axes(self) -> None:
        axis_0_len = "axis0"
        seq_len = "sequence"
        input_size = 2
        loop_state_size = 3

        # can't use self._make_graph for the subgraph as it add more inputs for the Reshape operations it inserts.
        # this breaks the subgraph inferencing as it expects the number of inputs passed from Scan to match
        # the GraphProto, but Scan knows nothing about the additional inputs.
        input_value_infos = [
            make_tensor_value_info("loop_state_in", TensorProto.UNDEFINED, None),
            make_tensor_value_info("input", TensorProto.UNDEFINED, None),
        ]
        output_value_infos = [
            make_tensor_value_info("loop_state_out", TensorProto.UNDEFINED, None),
            make_tensor_value_info("output", TensorProto.UNDEFINED, None),
        ]

        subgraph = helper.make_graph(
            [
                make_node("Identity", ["loop_state_in"], ["loop_state_out"]),
                make_node("Identity", ["input"], ["output"]),
            ],
            "subgraph",
            input_value_infos,
            output_value_infos,
        )

        graph = self._make_graph(
            [
                ("loop_state_orig", TensorProto.FLOAT, (loop_state_size,)),
                ("scan_input", TensorProto.FLOAT, (axis_0_len, seq_len, input_size)),
            ],
            [
                make_node(
                    "Scan",
                    ["loop_state_orig", "scan_input"],
                    ["loop_state_final", "scan_output"],
                    num_scan_inputs=1,
                    body=subgraph,
                    scan_input_axes=[1],
                )
            ],
            [],
        )

        self._assert_inferred(
            graph,
            [
                make_tensor_value_info(
                    "loop_state_final", TensorProto.FLOAT, (loop_state_size,)
                ),
                make_tensor_value_info(
                    "scan_output", TensorProto.FLOAT, (seq_len, axis_0_len, input_size)
                ),
            ],
            opset_imports=[helper.make_opsetid(ONNX_DOMAIN, 9)],
        )

    def test_scan_opset9_output_axes(self) -> None:
        axis_0_len = "axis0"
        seq_len = "sequence"
        input_size = 2
        loop_state_size = 3

        input_value_infos = [
            make_tensor_value_info("loop_state_in", TensorProto.UNDEFINED, None),
            make_tensor_value_info("input", TensorProto.UNDEFINED, None),
        ]
        output_value_infos = [
            make_tensor_value_info("loop_state_out", TensorProto.UNDEFINED, None),
            make_tensor_value_info("output", TensorProto.UNDEFINED, None),
        ]

        subgraph = helper.make_graph(
            [
                make_node("Identity", ["loop_state_in"], ["loop_state_out"]),
                make_node("Identity", ["input"], ["output"]),
            ],
            "subgraph",
            input_value_infos,
            output_value_infos,
        )

        graph = self._make_graph(
            [
                ("loop_state_orig", TensorProto.FLOAT, (loop_state_size,)),
                ("scan_input", TensorProto.FLOAT, (axis_0_len, seq_len, input_size)),
            ],
            [
                make_node(
                    "Scan",
                    ["loop_state_orig", "scan_input"],
                    ["loop_state_final", "scan_output"],
                    num_scan_inputs=1,
                    body=subgraph,
                    scan_input_axes=[1],
                    scan_output_axes=[1],
                )
            ],
            [],
        )

        self._assert_inferred(
            graph,
            [
                make_tensor_value_info(
                    "loop_state_final", TensorProto.FLOAT, (loop_state_size,)
                ),
                make_tensor_value_info(
                    "scan_output", TensorProto.FLOAT, (axis_0_len, seq_len, input_size)
                ),
            ],
            opset_imports=[helper.make_opsetid(ONNX_DOMAIN, 9)],
        )

    def test_scan_opset9_negative_axes(self) -> None:
        axis_0_len = "axis0"
        seq_len = "sequence"
        input_size = 2
        loop_state_size = 3

        input_value_infos = [
            make_tensor_value_info("loop_state_in", TensorProto.UNDEFINED, None),
            make_tensor_value_info("input", TensorProto.UNDEFINED, None),
        ]
        output_value_infos = [
            make_tensor_value_info("loop_state_out", TensorProto.UNDEFINED, None),
            make_tensor_value_info("output", TensorProto.UNDEFINED, None),
        ]

        subgraph = helper.make_graph(
            [
                make_node("Identity", ["loop_state_in"], ["loop_state_out"]),
                make_node("Identity", ["input"], ["output"]),
            ],
            "subgraph",
            input_value_infos,
            output_value_infos,
        )

        graph = self._make_graph(
            [
                ("loop_state_orig", TensorProto.FLOAT, (loop_state_size,)),
                ("scan_input", TensorProto.FLOAT, (axis_0_len, seq_len, input_size)),
            ],
            [
                make_node(
                    "Scan",
                    ["loop_state_orig", "scan_input"],
                    ["loop_state_final", "scan_output"],
                    num_scan_inputs=1,
                    body=subgraph,
                    scan_input_axes=[-2],
                    scan_output_axes=[-2],
                )
            ],
            [],
        )

        self._assert_inferred(
            graph,
            [
                make_tensor_value_info(
                    "loop_state_final", TensorProto.FLOAT, (loop_state_size,)
                ),
                make_tensor_value_info(
                    "scan_output", TensorProto.FLOAT, (axis_0_len, seq_len, input_size)
                ),
            ],
            opset_imports=[helper.make_opsetid(ONNX_DOMAIN, 9)],
        )

    def test_if_ver1(self) -> None:
        # Create a simple If node where the 'then' subgraph adds to the current value, and the 'else' subgraph
        # subtracts.
        # can't use self._make_graph for the subgraphs as that add more inputs for the Reshape operations it inserts.
        # this breaks the subgraph inferencing as it expects the subgraphs to have zero inputs
        then_subgraph = helper.make_graph(
            [make_node("Add", ["current_value", "add_value"], ["then_output"])],
            "then_subgraph",
            [],  # no inputs
            [make_tensor_value_info("then_output", TensorProto.UNDEFINED, None)],
        )

        else_subgraph = helper.make_graph(
            [make_node("Sub", ["current_value", "sub_value"], ["else_output"])],
            "else_subgraph",
            [],  # no inputs
            [make_tensor_value_info("else_output", TensorProto.UNDEFINED, None)],
        )

        graph = self._make_graph(
            [
                ("cond", TensorProto.BOOL, (1,)),
                ("current_value", TensorProto.FLOAT, (1,)),
                ("add_value", TensorProto.FLOAT, (1,)),
                ("sub_value", TensorProto.FLOAT, (1,)),
            ],
            [
                make_node(
                    "If",
                    ["cond"],
                    ["if_output"],
                    then_branch=then_subgraph,
                    else_branch=else_subgraph,
                )
            ],
            [],
        )

        self._assert_inferred(
            graph,
            [make_tensor_value_info("if_output", TensorProto.FLOAT, (1,))],
            opset_imports=[make_opsetid(ONNX_DOMAIN, 10)],
        )

    def test_if(self) -> None:
        # Create a simple If node where the 'then' subgraph adds to the current value, and the 'else' subgraph
        # subtracts.
        # can't use self._make_graph for the subgraphs as that add more inputs for the Reshape operations it inserts.
        # this breaks the subgraph inferencing as it expects the subgraphs to have zero inputs
        then_subgraph = helper.make_graph(
            [make_node("Add", ["current_value", "add_value"], ["then_output"])],
            "then_subgraph",
            [],  # no inputs
            [make_tensor_value_info("then_output", TensorProto.UNDEFINED, None)],
        )

        else_subgraph = helper.make_graph(
            [make_node("Sub", ["current_value", "sub_value"], ["else_output"])],
            "else_subgraph",
            [],  # no inputs
            [make_tensor_value_info("else_output", TensorProto.UNDEFINED, None)],
        )

        graph = self._make_graph(
            [
                ("cond", TensorProto.BOOL, (1,)),
                ("current_value", TensorProto.FLOAT, (1,)),
                ("add_value", TensorProto.FLOAT, (1,)),
                ("sub_value", TensorProto.FLOAT, (1,)),
            ],
            [
                make_node(
                    "If",
                    ["cond"],
                    ["if_output"],
                    then_branch=then_subgraph,
                    else_branch=else_subgraph,
                )
            ],
            [],
        )

        self._assert_inferred(
            graph, [make_tensor_value_info("if_output", TensorProto.FLOAT, (1,))]
        )

    def test_if_with_different_shapes_in_then_else_branches(self) -> None:
        # Create a simple If node where the 'then' subgraph adds to the current value, and the 'else' subgraph
        # subtracts.
        # can't use self._make_graph for the subgraphs as that add more inputs for the Reshape operations it inserts.
        # this breaks the subgraph inferencing as it expects the subgraphs to have zero inputs
        then_subgraph = helper.make_graph(
            [make_node("Add", ["current_value", "add_value"], ["then_output"])],
            "then_subgraph",
            [],  # no inputs
            [make_tensor_value_info("then_output", TensorProto.UNDEFINED, (1,))],
        )

        else_subgraph = helper.make_graph(
            [make_node("Sub", ["current_value", "sub_value"], ["else_output"])],
            "else_subgraph",
            [],  # no inputs
            [make_tensor_value_info("else_output", TensorProto.UNDEFINED, (5,))],
        )

        graph = self._make_graph(
            [
                ("cond", TensorProto.BOOL, (1,)),
                ("current_value", TensorProto.FLOAT, (1,)),
                ("add_value", TensorProto.FLOAT, (1,)),
                ("sub_value", TensorProto.FLOAT, (5,)),
            ],
            [
                make_node(
                    "If",
                    ["cond"],
                    ["if_output"],
                    then_branch=then_subgraph,
                    else_branch=else_subgraph,
                )
            ],
            [],
        )

        self._assert_inferred(graph, [make_tensor_value_info("if_output", TensorProto.FLOAT, (None,))])  # type: ignore

    def test_if_no_shape_in_then_branch(self) -> None:
        then_graph = parse_graph(
            "then_graph () => (then_output) { then_output = ReduceSum <keepdims=0> (X, axes) }"
        )
        else_graph = parse_graph(
            "else_graph () => (else_output) { else_output = ReduceSum <keepdims=0> (X) }"
        )
        graph = self._make_graph(
            [
                ("cond", TensorProto.BOOL, (1,)),
                ("X", TensorProto.FLOAT, (4, 8, 16)),
                ("axes", TensorProto.INT64, (1,)),
            ],
            [
                make_node(
                    "If",
                    ["cond"],
                    ["if_output"],
                    then_branch=then_graph,
                    else_branch=else_graph,
                )
            ],
            [],
        )
        self._assert_inferred(graph, [make_tensor_value_info("if_output", TensorProto.FLOAT, None)])  # type: ignore

    def test_if_no_shape_in_else_branch(self) -> None:
        then_graph = parse_graph(
            "then_graph () => (then_output) { then_output = ReduceSum <keepdims=0> (X) }"
        )
        else_graph = parse_graph(
            "else_graph () => (else_output) { else_output = ReduceSum <keepdims=0> (X, axes) }"
        )
        graph = self._make_graph(
            [
                ("cond", TensorProto.BOOL, (1,)),
                ("X", TensorProto.FLOAT, (4, 8, 16)),
                ("axes", TensorProto.INT64, (1,)),
            ],
            [
                make_node(
                    "If",
                    ["cond"],
                    ["if_output"],
                    then_branch=then_graph,
                    else_branch=else_graph,
                )
            ],
            [],
        )
        self._assert_inferred(graph, [make_tensor_value_info("if_output", TensorProto.FLOAT, None)])  # type: ignore

    def test_if_with_different_optional_shapes_in_then_else_branches(self) -> None:
        # Create a simple If node where the 'then' subgraph adds to the current value, and the 'else' subgraph
        # subtracts.
        # can't use self._make_graph for the subgraphs as that add more inputs for the Reshape operations it inserts.
        # this breaks the subgraph inferencing as it expects the subgraphs to have zero inputs
        then_tensor_proto = helper.make_tensor_type_proto(
            elem_type=TensorProto.UNDEFINED,
            shape=[
                1,
            ],
        )
        then_optional_type_proto = helper.make_optional_type_proto(then_tensor_proto)
        then_optional_vi = helper.make_value_info(
            "then_optional_output", then_optional_type_proto
        )
        then_subgraph = helper.make_graph(
            [make_node("Optional", ["then_tensor_value"], ["then_optional_output"])],
            "then_subgraph",
            [],  # no inputs
            [then_optional_vi],
        )

        else_tensor_proto = helper.make_tensor_type_proto(
            elem_type=TensorProto.UNDEFINED,
            shape=[
                5,
            ],
        )
        else_optional_type_proto = helper.make_optional_type_proto(else_tensor_proto)
        else_optional_vi = helper.make_value_info(
            "else_optional_output", else_optional_type_proto
        )
        else_subgraph = helper.make_graph(
            [make_node("Optional", ["else_tensor_value"], ["else_optional_output"])],
            "else_subgraph",
            [],  # no inputs
            [else_optional_vi],
        )

        graph = self._make_graph(
            [
                ("cond", TensorProto.BOOL, (1,)),
                ("then_tensor_value", TensorProto.FLOAT, (1,)),
                ("else_tensor_value", TensorProto.FLOAT, (5,)),
            ],
            [
                make_node(
                    "If",
                    ["cond"],
                    ["if_output"],
                    then_branch=then_subgraph,
                    else_branch=else_subgraph,
                )
            ],
            [],
        )

        output_tensor_proto = helper.make_tensor_type_proto(
            elem_type=TensorProto.FLOAT, shape=(None,)
        )
        output_optional_type_proto = helper.make_optional_type_proto(
            output_tensor_proto
        )
        output_optional_vi = helper.make_value_info(
            "if_output", output_optional_type_proto
        )
        self._assert_inferred(graph, [output_optional_vi])  # type: ignore

    def test_maxunpool_shape_without_output_shape(self) -> None:
        graph = self._make_graph(
            [
                ("xT", TensorProto.FLOAT, (1, 1, 2, 2)),
                ("xI", TensorProto.FLOAT, (1, 1, 2, 2)),
            ],
            [
                make_node(
                    "MaxUnpool", ["xT", "xI"], "Y", kernel_shape=[2, 2], strides=[2, 2]
                )
            ],
            [],
        )
        self._assert_inferred(
            graph, [make_tensor_value_info("Y", TensorProto.FLOAT, (1, 1, 4, 4))]
        )

    def test_maxunpool_shape_with_output_shape(self) -> None:
        graph = self._make_graph(
            [
                ("xT", TensorProto.FLOAT, (1, 1, 2, 2)),
                ("xI", TensorProto.FLOAT, (1, 1, 2, 2)),
                ("output_shape", TensorProto.FLOAT, (4,)),
            ],
            [
                make_node(
                    "MaxUnpool",
                    ["xT", "xI", "output_shape"],
                    "Y",
                    kernel_shape=[2, 2],
                    strides=[2, 2],
                )
            ],
            [make_tensor_value_info("Y", TensorProto.FLOAT, None)],
        )
        self._assert_inferred(
            graph, [make_tensor_value_info("Y", TensorProto.FLOAT, None)]
        )

    def test_onehot_without_axis(self) -> None:
        graph = self._make_graph(
            [
                ("indices", TensorProto.INT64, (2, 2)),
                ("depth", TensorProto.INT64, ()),
                ("values", TensorProto.FLOAT, (2,)),
            ],
            [make_node("OneHot", ["indices", "depth", "values"], "Y")],
            [],
        )
        self._assert_inferred(graph, [make_tensor_value_info("Y", TensorProto.FLOAT, (2, 2, None))])  # type: ignore

    def test_onehot_with_axis(self) -> None:
        graph = self._make_graph(
            [
                ("indices", TensorProto.INT64, (2, 3, 5)),
                ("depth", TensorProto.INT64, (1,)),
                ("values", TensorProto.FLOAT, (2,)),
            ],
            [make_node("OneHot", ["indices", "depth", "values"], "Y", axis=1)],
            [],
        )
        self._assert_inferred(graph, [make_tensor_value_info("Y", TensorProto.FLOAT, (2, None, 3, 5))])  # type: ignore

    def test_loop(self) -> None:
        # can't use self._make_graph for the subgraph as it add more inputs for the Reshape operations it inserts.
        # this breaks the subgraph inferencing as it expects the number of inputs passed from Loop to match
        # the GraphProto, but Loop knows nothing about the additional inputs.
        input_value_infos = [
            make_tensor_value_info("iter_num_in", TensorProto.INT64, (1,)),
            make_tensor_value_info("cond_in", TensorProto.UNDEFINED, None),
            make_tensor_value_info("loop_state_in", TensorProto.UNDEFINED, ()),
        ]
        output_value_infos = [
            make_tensor_value_info("cond_out", TensorProto.UNDEFINED, None),
            make_tensor_value_info("loop_state_out", TensorProto.UNDEFINED, None),
            make_tensor_value_info("output", TensorProto.FLOAT, (3,)),
        ]

        subgraph = helper.make_graph(
            [
                make_node("Identity", ["cond_in"], ["cond_out"]),
                make_node("Identity", ["loop_state_in"], ["loop_state_out"]),
                make_node("Identity", ["outer_scope_input"], ["output"]),
            ],
            "subgraph",
            input_value_infos,
            output_value_infos,
        )

        graph = self._make_graph(
            [
                ("max_trip_count", TensorProto.INT64, (1,)),
                ("cond_orig", TensorProto.FLOAT, (1,)),
                ("loop_state_orig", TensorProto.FLOAT, (2,)),
                ("outer_scope_input", TensorProto.FLOAT, (3,)),
            ],
            [
                make_node(
                    "Loop",
                    ["max_trip_count", "cond_orig", "loop_state_orig"],
                    ["loop_state_final", "loop_output"],
                    body=subgraph,
                )
            ],
            [],
        )

        self._assert_inferred(
            graph,
            [
                make_tensor_value_info(
                    "loop_state_final", TensorProto.FLOAT, None
                ),  # shape may change between iterations
                make_tensor_value_info("loop_output", TensorProto.FLOAT, (None, 3)),
            ],
        )  # type: ignore

    def test_loop_no_state(self) -> None:
        input_value_infos = [
            make_tensor_value_info("iter_num_in", TensorProto.INT64, (1,)),
            make_tensor_value_info("cond_in", TensorProto.UNDEFINED, None),
        ]
        output_value_infos = [
            make_tensor_value_info("cond_out", TensorProto.UNDEFINED, None),
            make_tensor_value_info("output", TensorProto.FLOAT, (3,)),
        ]

        subgraph = helper.make_graph(
            [
                make_node("Identity", ["cond_in"], ["cond_out"]),
                make_node("Identity", ["outer_scope_input"], ["output"]),
            ],
            "subgraph",
            input_value_infos,
            output_value_infos,
        )

        graph = self._make_graph(
            [
                ("max_trip_count", TensorProto.INT64, (1,)),
                ("cond_orig", TensorProto.FLOAT, (1,)),
                ("outer_scope_input", TensorProto.FLOAT, (3,)),
            ],
            [
                make_node(
                    "Loop",
                    ["max_trip_count", "cond_orig"],
                    ["loop_output"],
                    body=subgraph,
                )
            ],
            [],
        )

        self._assert_inferred(
            graph, [make_tensor_value_info("loop_output", TensorProto.FLOAT, (None, 3))]
        )  # type: ignore

    def test_constantofshape_with_input_shape(self) -> None:
        graph = self._make_graph(
            [],
            [
                make_node(
                    "Constant",
                    [],
                    ["shape"],
                    value=make_tensor("shape", TensorProto.INT64, (3,), (3, 4, 5)),
                ),
                make_node(
                    "ConstantOfShape",
                    ["shape"],
                    ["y"],
                    value=make_tensor("value", TensorProto.INT32, (1,), (2,)),
                ),
            ],
            [],
        )
        self._assert_inferred(
            graph,
            [
                make_tensor_value_info("shape", TensorProto.INT64, (3,)),
                make_tensor_value_info("y", TensorProto.INT32, (3, 4, 5)),
            ],
        )  # type: ignore

    def test_constantofshape_without_input_shape(self) -> None:
        graph = self._make_graph(
            [("shape", TensorProto.INT64, (3,))],
            [
                make_node(
                    "ConstantOfShape",
                    ["shape"],
                    ["y"],
                    value=make_tensor("value", TensorProto.UINT8, (1,), (2,)),
                )
            ],
            [],
        )
        self._assert_inferred(
            graph, [make_tensor_value_info("y", TensorProto.UINT8, (None, None, None))]
        )  # type: ignore

    def test_constantofshape_without_input_shape_scalar(self) -> None:
        graph = self._make_graph(
            [("shape", TensorProto.INT64, (0,))],
            [
                make_node(
                    "ConstantOfShape",
                    ["shape"],
                    ["y"],
                    value=make_tensor("value", TensorProto.UINT8, (1,), (2,)),
                )
            ],
            [],
        )
        self._assert_inferred(
            graph, [make_tensor_value_info("y", TensorProto.UINT8, ())]
        )  # type: ignore

    def test_constantofshape_with_shape_zero(self) -> None:
        graph = self._make_graph(
            [],
            [
                make_node(
                    "Constant",
                    [],
                    ["shape"],
                    value=make_tensor("shape", TensorProto.INT64, (1,), (0,)),
                ),
                make_node(
                    "ConstantOfShape",
                    ["shape"],
                    ["y"],
                    value=make_tensor("value", TensorProto.INT32, (1,), (2,)),
                ),
            ],
            [],
        )
        self._assert_inferred(
            graph,
            [
                make_tensor_value_info("shape", TensorProto.INT64, (1,)),
                make_tensor_value_info("y", TensorProto.INT32, (0,)),
            ],
        )  # type: ignore

    def test_convinteger(self) -> None:
        graph = self._make_graph(
            [
                ("x", TensorProto.UINT8, (3, 4, 5, 6, 7)),
                ("y", TensorProto.UINT8, (5, 4, 2, 4, 3)),
            ],
            [
                make_node(
                    "ConvInteger",
                    ["x", "y"],
                    "z",
                    pads=[0, 1, 1, 0, 0, 1],
                    dilations=[1, 2, 2],
                    strides=[1, 1, 2],
                )
            ],
            [],
        )
        self._assert_inferred(
            graph, [make_tensor_value_info("z", TensorProto.INT32, (3, 5, 4, 1, 3))]
        )

    def test_convinetger_dilations(self) -> None:
        graph = self._make_graph(
            [
                ("x", TensorProto.UINT8, (30, 4, 8, 8, 8)),
                ("y", TensorProto.INT8, (50, 4, 3, 3, 3)),
                ("x_zero_point", TensorProto.UINT8, ()),
                ("y_zero_point", TensorProto.UINT8, ()),
            ],
            [
                make_node(
                    "ConvInteger",
                    ["x", "y", "x_zero_point", "y_zero_point"],
                    "z",
                    dilations=[1, 2, 3],
                )
            ],
            [],
        )
        self._assert_inferred(
            graph, [make_tensor_value_info("z", TensorProto.INT32, (30, 50, 6, 4, 2))]
        )

    def test_convinteger_strides(self) -> None:
        graph = self._make_graph(
            [
                ("x", TensorProto.INT8, (30, 4, 8, 8, 8)),
                ("y", TensorProto.INT8, (50, 4, 3, 3, 3)),
                ("x_zero_point", TensorProto.UINT8, ()),
                ("y_zero_point", TensorProto.UINT8, ()),
            ],
            [
                make_node(
                    "ConvInteger",
                    ["x", "y", "x_zero_point", "y_zero_point"],
                    "z",
                    strides=[1, 2, 3],
                )
            ],
            [],
        )
        self._assert_inferred(
            graph, [make_tensor_value_info("z", TensorProto.INT32, (30, 50, 6, 3, 2))]
        )

    def test_convineteger_pads(self) -> None:
        graph = self._make_graph(
            [
                ("x", TensorProto.UINT8, (30, 4, 7, 6, 4)),
                ("y", TensorProto.INT8, (50, 4, 3, 3, 3)),
            ],
            [make_node("ConvInteger", ["x", "y"], "z", pads=[1, 1, 2, 0, 1, 2])],
            [],
        )
        self._assert_inferred(
            graph, [make_tensor_value_info("z", TensorProto.INT32, (30, 50, 6, 6, 6))]
        )

    def test_convineteger_group(self) -> None:
        graph = self._make_graph(
            [
                ("x", TensorProto.INT8, (30, 4, 8, 8, 8)),
                ("y", TensorProto.INT8, (4, 1, 8, 8, 8)),
            ],
            [make_node("ConvInteger", ["x", "y"], "z", group=4)],
            [],
        )
        self._assert_inferred(
            graph, [make_tensor_value_info("z", TensorProto.INT32, (30, 4, 1, 1, 1))]
        )

    def test_convineteger_partial_missing_shape(self) -> None:
        graph = self._make_graph(
            [
                ("x", TensorProto.UINT8, (30, 4, None, 6, 4)),
                ("y", TensorProto.UINT8, (50, 4, 3, 3, 3)),
                ("x_zero_point", TensorProto.UINT8, ()),
                ("y_zero_point", TensorProto.UINT8, ()),
            ],
            [
                make_node(
                    "ConvInteger",
                    ["x", "y", "x_zero_point", "y_zero_point"],
                    "z",
                    pads=[1, 1, 2, 0, 1, 2],
                )
            ],
            [],
        )
        self._assert_inferred(graph, [make_tensor_value_info("z", TensorProto.INT32, (30, 50, None, 6, 6))])  # type: ignore

    def test_convineteger_partial_missing_weight_shape(self) -> None:
        graph = self._make_graph(
            [
                ("x", TensorProto.UINT8, (30, 4, 7, 6, 4)),
                ("y", TensorProto.UINT8, (50, 4, None, 3, 3)),
            ],
            [make_node("ConvInteger", ["x", "y"], "z", pads=[1, 1, 2, 0, 1, 2])],
            [],
        )
        self._assert_inferred(
            graph, [make_tensor_value_info("z", TensorProto.INT32, None)]
        )

    def test_qlinearconv(self) -> None:
        graph = self._make_graph(
            [
                ("x", TensorProto.UINT8, (3, 4, 5, 6, 7)),
                ("x_scale", TensorProto.FLOAT, ()),
                ("x_zero_point", TensorProto.UINT8, ()),
                ("w", TensorProto.UINT8, (5, 4, 2, 4, 3)),
                ("w_scale", TensorProto.FLOAT, ()),
                ("w_zero_point", TensorProto.UINT8, ()),
                ("y_scale", TensorProto.FLOAT, ()),
                ("y_zero_point", TensorProto.UINT8, ()),
            ],
            [
                make_node(
                    "QLinearConv",
                    [
                        "x",
                        "x_scale",
                        "x_zero_point",
                        "w",
                        "w_scale",
                        "w_zero_point",
                        "y_scale",
                        "y_zero_point",
                    ],
                    "y",
                    pads=[0, 1, 1, 0, 0, 1],
                    dilations=[1, 2, 2],
                    strides=[1, 1, 2],
                )
            ],
            [],
        )
        self._assert_inferred(
            graph, [make_tensor_value_info("y", TensorProto.UINT8, (3, 5, 4, 1, 3))]
        )

    def test_qlinearconv_dilations(self) -> None:
        graph = self._make_graph(
            [
                ("x", TensorProto.UINT8, (30, 4, 8, 8, 8)),
                ("x_scale", TensorProto.FLOAT, ()),
                ("x_zero_point", TensorProto.UINT8, ()),
                ("w", TensorProto.UINT8, (50, 4, 3, 3, 3)),
                ("w_scale", TensorProto.FLOAT, ()),
                ("w_zero_point", TensorProto.UINT8, ()),
                ("y_scale", TensorProto.FLOAT, ()),
                ("y_zero_point", TensorProto.UINT8, ()),
            ],
            [
                make_node(
                    "QLinearConv",
                    [
                        "x",
                        "x_scale",
                        "x_zero_point",
                        "w",
                        "w_scale",
                        "w_zero_point",
                        "y_scale",
                        "y_zero_point",
                    ],
                    "y",
                    dilations=[1, 2, 3],
                )
            ],
            [],
        )
        self._assert_inferred(
            graph, [make_tensor_value_info("y", TensorProto.UINT8, (30, 50, 6, 4, 2))]
        )

    def test_qlinearconv_strides(self) -> None:
        graph = self._make_graph(
            [
                ("x", TensorProto.INT8, (30, 4, 8, 8, 8)),
                ("x_scale", TensorProto.FLOAT, ()),
                ("x_zero_point", TensorProto.INT8, ()),
                ("w", TensorProto.INT8, (50, 4, 3, 3, 3)),
                ("w_scale", TensorProto.FLOAT, ()),
                ("w_zero_point", TensorProto.INT8, ()),
                ("y_scale", TensorProto.FLOAT, ()),
                ("y_zero_point", TensorProto.INT8, ()),
            ],
            [
                make_node(
                    "QLinearConv",
                    [
                        "x",
                        "x_scale",
                        "x_zero_point",
                        "w",
                        "w_scale",
                        "w_zero_point",
                        "y_scale",
                        "y_zero_point",
                    ],
                    "y",
                    strides=[1, 2, 3],
                )
            ],
            [],
        )
        self._assert_inferred(
            graph, [make_tensor_value_info("y", TensorProto.INT8, (30, 50, 6, 3, 2))]
        )

    def test_qlinearconv_pads(self) -> None:
        graph = self._make_graph(
            [
                ("x", TensorProto.UINT8, (30, 4, 7, 6, 4)),
                ("x_scale", TensorProto.FLOAT, ()),
                ("x_zero_point", TensorProto.UINT8, ()),
                ("w", TensorProto.INT8, (50, 4, 3, 3, 3)),
                ("w_scale", TensorProto.FLOAT, ()),
                ("w_zero_point", TensorProto.INT8, ()),
                ("y_scale", TensorProto.FLOAT, ()),
                ("y_zero_point", TensorProto.UINT8, ()),
            ],
            [
                make_node(
                    "QLinearConv",
                    [
                        "x",
                        "x_scale",
                        "x_zero_point",
                        "w",
                        "w_scale",
                        "w_zero_point",
                        "y_scale",
                        "y_zero_point",
                    ],
                    "y",
                    pads=[1, 1, 2, 0, 1, 2],
                )
            ],
            [],
        )
        self._assert_inferred(
            graph, [make_tensor_value_info("y", TensorProto.UINT8, (30, 50, 6, 6, 6))]
        )

    def test_qlinearconv_group(self) -> None:
        graph = self._make_graph(
            [
                ("x", TensorProto.INT8, (30, 4, 8, 8, 8)),
                ("x_scale", TensorProto.FLOAT, ()),
                ("x_zero_point", TensorProto.INT8, ()),
                ("w", TensorProto.INT8, (4, 1, 8, 8, 8)),
                ("w_scale", TensorProto.FLOAT, ()),
                ("w_zero_point", TensorProto.INT8, ()),
                ("y_scale", TensorProto.FLOAT, ()),
                ("y_zero_point", TensorProto.INT8, ()),
            ],
            [
                make_node(
                    "QLinearConv",
                    [
                        "x",
                        "x_scale",
                        "x_zero_point",
                        "w",
                        "w_scale",
                        "w_zero_point",
                        "y_scale",
                        "y_zero_point",
                    ],
                    "y",
                    group=4,
                )
            ],
            [],
        )
        self._assert_inferred(
            graph, [make_tensor_value_info("y", TensorProto.INT8, (30, 4, 1, 1, 1))]
        )

    def test_qlinearconv_partial_missing_shape(self) -> None:
        graph = self._make_graph(
            [
                ("x", TensorProto.UINT8, (30, 4, None, 6, 4)),
                ("x_scale", TensorProto.FLOAT, ()),
                ("x_zero_point", TensorProto.UINT8, ()),
                ("w", TensorProto.UINT8, (50, 4, 3, 3, 3)),
                ("w_scale", TensorProto.FLOAT, ()),
                ("w_zero_point", TensorProto.UINT8, ()),
                ("y_scale", TensorProto.FLOAT, ()),
                ("y_zero_point", TensorProto.UINT8, ()),
            ],
            [
                make_node(
                    "QLinearConv",
                    [
                        "x",
                        "x_scale",
                        "x_zero_point",
                        "w",
                        "w_scale",
                        "w_zero_point",
                        "y_scale",
                        "y_zero_point",
                    ],
                    "y",
                    pads=[1, 1, 2, 0, 1, 2],
                )
            ],
            [],
        )
        self._assert_inferred(graph, [make_tensor_value_info("y", TensorProto.UINT8, (30, 50, None, 6, 6))])  # type: ignore

    def test_qlinearconv_partial_missing_weight_shape(self) -> None:
        graph = self._make_graph(
            [
                ("x", TensorProto.UINT8, (30, 4, 7, 6, 4)),
                ("x_scale", TensorProto.FLOAT, ()),
                ("x_zero_point", TensorProto.UINT8, ()),
                ("w", TensorProto.UINT8, (50, 4, None, 3, 3)),
                ("w_scale", TensorProto.FLOAT, ()),
                ("w_zero_point", TensorProto.UINT8, ()),
                ("y_scale", TensorProto.FLOAT, ()),
                ("y_zero_point", TensorProto.UINT8, ()),
            ],
            [
                make_node(
                    "QLinearConv",
                    [
                        "x",
                        "x_scale",
                        "x_zero_point",
                        "w",
                        "w_scale",
                        "w_zero_point",
                        "y_scale",
                        "y_zero_point",
                    ],
                    "y",
                    pads=[1, 1, 2, 0, 1, 2],
                )
            ],
            [],
        )
        self._assert_inferred(
            graph, [make_tensor_value_info("y", TensorProto.UINT8, None)]
        )

    def _make_qlinearmatmul_test(
        self, shape1: Sequence[int], shape2: Sequence[int]
    ) -> None:
        expected_out_shape = np.matmul(
            np.arange(np.product(shape1)).reshape(shape1),
            np.arange(np.product(shape2)).reshape(shape2),
        ).shape
        graph = self._make_graph(
            [
                ("a", TensorProto.UINT8, shape1),
                ("a_scale", TensorProto.FLOAT, ()),
                ("a_zero_point", TensorProto.UINT8, ()),
                ("b", TensorProto.UINT8, shape2),
                ("b_scale", TensorProto.FLOAT, ()),
                ("b_zero_point", TensorProto.UINT8, ()),
                ("y_scale", TensorProto.FLOAT, ()),
                ("y_zero_point", TensorProto.UINT8, ()),
            ],
            [
                make_node(
                    "QLinearMatMul",
                    [
                        "a",
                        "a_scale",
                        "a_zero_point",
                        "b",
                        "b_scale",
                        "b_zero_point",
                        "y_scale",
                        "y_zero_point",
                    ],
                    ["y"],
                )
            ],
            [],
        )
        self._assert_inferred(
            graph, [make_tensor_value_info("y", TensorProto.UINT8, expected_out_shape)]
        )

    def test_qlinearmatmul(self) -> None:
        self._make_qlinearmatmul_test((3,), (3,))
        self._make_qlinearmatmul_test((4, 2), (2, 4))
        self._make_qlinearmatmul_test((2,), (2, 3))
        self._make_qlinearmatmul_test((4, 2), (2,))
        self._make_qlinearmatmul_test((5, 1, 4, 2), (1, 3, 2, 3))
        self._make_qlinearmatmul_test((4, 2), (3, 2, 3))

    def _make_qlinearmatmul_test_allow_unknown(
        self, shape1: Any, shape2: Any, expected_out_shape: Any
    ) -> None:
        graph = self._make_graph(
            [
                ("a", TensorProto.UINT8, shape1),
                ("a_scale", TensorProto.FLOAT, ()),
                ("a_zero_point", TensorProto.UINT8, ()),
                ("b", TensorProto.UINT8, shape2),
                ("b_scale", TensorProto.FLOAT, ()),
                ("b_zero_point", TensorProto.UINT8, ()),
                ("y_scale", TensorProto.FLOAT, ()),
                ("y_zero_point", TensorProto.UINT8, ()),
            ],
            [
                make_node(
                    "QLinearMatMul",
                    [
                        "a",
                        "a_scale",
                        "a_zero_point",
                        "b",
                        "b_scale",
                        "b_zero_point",
                        "y_scale",
                        "y_zero_point",
                    ],
                    ["y"],
                )
            ],
            [],
        )
        self._assert_inferred(
            graph, [make_tensor_value_info("y", TensorProto.UINT8, expected_out_shape)]
        )

    def test_qlinearmatmul_allow_unknown(self) -> None:
        self._make_qlinearmatmul_test_allow_unknown((None,), (None,), ())
        self._make_qlinearmatmul_test_allow_unknown((3,), (None,), ())
        self._make_qlinearmatmul_test_allow_unknown((2,), (2, "a"), ("a",))
        self._make_qlinearmatmul_test_allow_unknown((4, 2), (2, "a"), (4, "a"))
        self._make_qlinearmatmul_test_allow_unknown((4, None), (2, "a"), (4, "a"))
        self._make_qlinearmatmul_test_allow_unknown((4, None), (None, "a"), (4, "a"))
        self._make_qlinearmatmul_test_allow_unknown((1, 4, 2), ("a", 2, 5), ("a", 4, 5))
        self._make_qlinearmatmul_test_allow_unknown(
            (1, 3, 4, 2), ("a", 2, 5), (1, 3, 4, 5)
        )
        self._make_qlinearmatmul_test_allow_unknown(None, ("a", 2, 5), None)
        self._make_qlinearmatmul_test_allow_unknown(None, None, None)

    def _make_matmulinteger_test(
        self, shape1: Sequence[int], shape2: Sequence[int]
    ) -> None:
        expected_out_shape = np.matmul(
            np.arange(np.product(shape1)).reshape(shape1),
            np.arange(np.product(shape2)).reshape(shape2),
        ).shape
        graph = self._make_graph(
            [
                ("A", TensorProto.UINT8, shape1),
                ("B", TensorProto.UINT8, shape2),
                ("a_zero_point", TensorProto.UINT8, ()),
                ("b_zero_point", TensorProto.UINT8, ()),
            ],
            [
                make_node(
                    "MatMulInteger", ["A", "B", "a_zero_point", "b_zero_point"], ["Y"]
                )
            ],
            [],
        )
        self._assert_inferred(
            graph, [make_tensor_value_info("Y", TensorProto.INT32, expected_out_shape)]
        )

    def test_matmulinteger(self) -> None:
        self._make_matmulinteger_test((2,), (2,))
        self._make_matmulinteger_test((1, 2), (2, 3))
        self._make_matmulinteger_test((2,), (2, 3))
        self._make_matmulinteger_test((4, 2), (2,))
        self._make_matmulinteger_test((5, 1, 4, 2), (1, 3, 2, 3))
        self._make_matmulinteger_test((4, 2), (3, 2, 3))

    def test_quantizelinear(self) -> None:
        graph = self._make_graph(
            [
                ("x", TensorProto.FLOAT, (30, 4, 5)),
                ("y_scale", TensorProto.FLOAT, ()),
                ("y_zero_point", TensorProto.UINT8, ()),
            ],
            [make_node("QuantizeLinear", ["x", "y_scale", "y_zero_point"], ["y"])],
            [],
        )
        self._assert_inferred(
            graph, [make_tensor_value_info("y", TensorProto.UINT8, (30, 4, 5))]
        )

    def test_quantizelinear_default_zp(self) -> None:
        graph = self._make_graph(
            [("x", TensorProto.FLOAT, (30, 4, 5)), ("y_scale", TensorProto.FLOAT, ())],
            [make_node("QuantizeLinear", ["x", "y_scale"], ["y"])],
            [],
        )
        self._assert_inferred(
            graph, [make_tensor_value_info("y", TensorProto.UINT8, (30, 4, 5))]
        )

    def test_quantizelinear_optional_input(self) -> None:
        graph = self._make_graph(
            [("x", TensorProto.FLOAT, (30, 4, 5)), ("y_scale", TensorProto.FLOAT, ())],
            [make_node("QuantizeLinear", ["x", "y_scale", ""], ["y"])],
            [],
        )
        self._assert_inferred(
            graph, [make_tensor_value_info("y", TensorProto.UINT8, (30, 4, 5))]
        )

    def test_dequantizelinear(self) -> None:
        graph = self._make_graph(
            [
                ("x", TensorProto.UINT8, (30, 4, 5)),
                ("x_scale", TensorProto.FLOAT, ()),
                ("x_zero_point", TensorProto.UINT8, ()),
            ],
            [make_node("DequantizeLinear", ["x", "x_scale", "x_zero_point"], ["y"])],
            [],
        )
        self._assert_inferred(
            graph, [make_tensor_value_info("y", TensorProto.FLOAT, (30, 4, 5))]
        )

    def test_dynamicquantizelinear(self) -> None:
        graph = self._make_graph(
            [("x", TensorProto.FLOAT, (30, 4, 5))],
            [
                make_node(
                    "DynamicQuantizeLinear", ["x"], ["y", "y_scale", "y_zero_point"]
                )
            ],
            [],
        )
        self._assert_inferred(
            graph,
            [
                make_tensor_value_info("y", TensorProto.UINT8, (30, 4, 5)),
                make_tensor_value_info("y_scale", TensorProto.FLOAT, ()),
                make_tensor_value_info("y_zero_point", TensorProto.UINT8, ()),
            ],
        )

    def test_reversesequence(self) -> None:
        graph = self._make_graph(
            [
                ("x", TensorProto.FLOAT, (4, 5, 6)),
                ("sequence_lens", TensorProto.INT64, (5,)),
            ],
            [make_node("ReverseSequence", ["x", "sequence_lens"], ["y"])],
            [],
        )
        self._assert_inferred(
            graph, [make_tensor_value_info("y", TensorProto.FLOAT, (4, 5, 6))]
        )

    def test_unique_without_axis(self) -> None:
        graph = self._make_graph(
            [("X", TensorProto.FLOAT, (2, 4, 2))],
            [make_node("Unique", ["X"], ["Y", "indices", "inverse_indices", "counts"])],
            [],
        )
        self._assert_inferred(
            graph,
            [
                make_tensor_value_info("Y", TensorProto.FLOAT, (None,)),  # type: ignore
                make_tensor_value_info("indices", TensorProto.INT64, (None,)),  # type: ignore
                make_tensor_value_info("inverse_indices", TensorProto.INT64, (None,)),  # type: ignore
                make_tensor_value_info("counts", TensorProto.INT64, (None,)),
            ],
        )  # type: ignore

    def test_unique_with_axis(self) -> None:
        graph = self._make_graph(
            [("X", TensorProto.FLOAT, (2, 4, 2))],
            [
                make_node(
                    "Unique",
                    ["X"],
                    ["Y", "indices", "inverse_indices", "counts"],
                    axis=1,
                )
            ],
            [],
        )
        self._assert_inferred(
            graph,
            [
                make_tensor_value_info("Y", TensorProto.FLOAT, (2, None, 2)),  # type: ignore
                make_tensor_value_info("indices", TensorProto.INT64, (None,)),  # type: ignore
                make_tensor_value_info("inverse_indices", TensorProto.INT64, (None,)),  # type: ignore
                make_tensor_value_info("counts", TensorProto.INT64, (None,)),
            ],
        )  # type: ignore

    def test_det(self) -> None:
        graph = self._make_graph(
            [("X", TensorProto.FLOAT, (3, 3))], [make_node("Det", ["X"], ["Y"])], []
        )
        self._assert_inferred(
            graph, [make_tensor_value_info("Y", TensorProto.FLOAT, ())]
        )

        graph = self._make_graph(
            [("X", TensorProto.FLOAT, (4, 5, 6, 7, 7))],
            [make_node("Det", ["X"], ["Y"])],
            [],
        )
        self._assert_inferred(
            graph, [make_tensor_value_info("Y", TensorProto.FLOAT, (4, 5, 6))]
        )

    def test_tile(self) -> None:
        graph = self._make_graph(
            [("x", TensorProto.FLOAT, (4, 5, 6)), ("repeats", TensorProto.INT64, (3,))],
            [make_node("Tile", ["x", "repeats"], ["y"])],
            [],
            initializer=[make_tensor("repeats", TensorProto.INT64, (3,), (1, 2, 3))],
        )
        self._assert_inferred(
            graph, [make_tensor_value_info("y", TensorProto.FLOAT, (4, 10, 18))]
        )

    def test_tile_raw_input_data(self) -> None:
        graph = self._make_graph(
            [("x", TensorProto.FLOAT, (4, 5, 6)), ("repeats", TensorProto.INT64, (3,))],
            [make_node("Tile", ["x", "repeats"], ["y"])],
            [],
            initializer=[
                make_tensor(
                    "repeats",
                    TensorProto.INT64,
                    (3,),
                    vals=np.array([1, 2, 3], dtype="<i8").tobytes(),
                    raw=True,
                )
            ],
        )  # Feed raw bytes (force little endian ordering like onnx standard) for test purpose
        self._assert_inferred(
            graph, [make_tensor_value_info("y", TensorProto.FLOAT, (4, 10, 18))]
        )

    def test_tile_rank_inference(self) -> None:
        graph = self._make_graph(
            [("x", TensorProto.FLOAT, (4, 5, 6)), ("repeats", TensorProto.INT64, (3,))],
            [make_node("Tile", ["x", "repeats"], ["y"])],
            [],
        )
        self._assert_inferred(graph, [make_tensor_value_info("y", TensorProto.FLOAT, (None, None, None))])  # type: ignore

    @unittest.skipUnless(ONNX_ML, "ONNX_ML required to test ai.onnx.ml operators")
    def test_linearclassifier_1D_input(self) -> None:
        graph = self._make_graph(
            [("x", TensorProto.FLOAT, (5,))],
            [
                make_node(
                    "LinearClassifier",
                    ["x"],
                    ["y", "z"],
                    domain=ONNX_ML_DOMAIN,
                    coefficients=[0.0008, -0.0008],
                    intercepts=[2.0, 2.0],
                    classlabels_ints=[1, 2],
                )
            ],
            [],
        )
        self._assert_inferred(
            graph,
            [
                make_tensor_value_info("y", TensorProto.INT64, (1,)),
                make_tensor_value_info("z", TensorProto.FLOAT, (1, 2)),
            ],
            opset_imports=[
                make_opsetid(ONNX_ML_DOMAIN, 1),
                make_opsetid(ONNX_DOMAIN, 11),
            ],
        )

    @unittest.skipUnless(ONNX_ML, "ONNX_ML required to test ai.onnx.ml operators")
    def test_linearclassifier_2D_input(self) -> None:
        graph = self._make_graph(
            [("x", TensorProto.FLOAT, (4, 5))],
            [
                make_node(
                    "LinearClassifier",
                    ["x"],
                    ["y", "z"],
                    domain=ONNX_ML_DOMAIN,
                    coefficients=[0.1, 0.2, 0.3, 0.4, 0.5, 0.6],
                    intercepts=[2.0, 2.0, 3.0],
                    classlabels_ints=[1, 2, 3],
                )
            ],
            [],
        )
        self._assert_inferred(
            graph,
            [
                make_tensor_value_info("y", TensorProto.INT64, (4,)),
                make_tensor_value_info("z", TensorProto.FLOAT, (4, 3)),
            ],
            opset_imports=[
                make_opsetid(ONNX_ML_DOMAIN, 1),
                make_opsetid(ONNX_DOMAIN, 11),
            ],
        )

    def test_roialign_symbolic(self) -> None:
        graph = self._make_graph(
            [
                ("x", TensorProto.FLOAT, ("N", "C", "H", "W")),
                ("rois", TensorProto.FLOAT, ("num_rois", 4)),
                ("batch_indices", TensorProto.INT64, ("num_rois",)),
            ],
            [
                make_node(
                    "RoiAlign",
                    ["x", "rois", "batch_indices"],
                    ["y"],
                    output_height=10,
                    output_width=5,
                )
            ],
            [],
        )
        self._assert_inferred(graph, [make_tensor_value_info("y", TensorProto.FLOAT, ("num_rois", "C", 10, 5))])  # type: ignore

    def test_roialign_symbolic_defaults(self) -> None:
        graph = self._make_graph(
            [
                ("x", TensorProto.FLOAT, ("N", "C", "H", "W")),
                ("rois", TensorProto.FLOAT, ("num_rois", 4)),
                ("batch_indices", TensorProto.INT64, ("num_rois",)),
            ],
            [make_node("RoiAlign", ["x", "rois", "batch_indices"], ["y"])],
            [],
        )
        self._assert_inferred(graph, [make_tensor_value_info("y", TensorProto.FLOAT, ("num_rois", "C", 1, 1))])  # type: ignore

    def test_roialign_num_rois(self) -> None:
        graph = self._make_graph(
            [
                ("x", TensorProto.FLOAT, ("N", "C", "H", "W")),
                ("rois", TensorProto.FLOAT, ("num_rois", 4)),
                ("batch_indices", TensorProto.INT64, (15,)),
            ],
            [make_node("RoiAlign", ["x", "rois", "batch_indices"], ["y"])],
            [],
        )
        self._assert_inferred(graph, [make_tensor_value_info("y", TensorProto.FLOAT, (15, "C", 1, 1))])  # type: ignore

    @unittest.skipUnless(ONNX_ML, "ONNX_ML required to test ai.onnx.ml operators")
    def test_label_encoder_string_int64(self) -> None:
        string_list = ["A", "m", "y"]
        float_list = [94.17, 36.00]
        int64_list = [12, 28, 86]
        graph = self._make_graph(
            [("x", TensorProto.STRING, (6, 1))],
            [
                make_node(
                    "LabelEncoder",
                    ["x"],
                    ["y"],
                    domain=ONNX_ML_DOMAIN,
                    keys_strings=string_list,
                    values_int64s=int64_list,
                )
            ],
            [],
        )
        self._assert_inferred(
            graph,
            [make_tensor_value_info("y", TensorProto.INT64, (6, 1))],
            opset_imports=[
                make_opsetid(ONNX_ML_DOMAIN, 2),
                make_opsetid(ONNX_DOMAIN, 11),
            ],
        )

        graph = self._make_graph(
            [("x", TensorProto.INT64, (2, 3))],
            [
                make_node(
                    "LabelEncoder",
                    ["x"],
                    ["y"],
                    domain=ONNX_ML_DOMAIN,
                    keys_int64s=int64_list,
                    values_strings=string_list,
                )
            ],
            [],
        )
        self._assert_inferred(
            graph,
            [make_tensor_value_info("y", TensorProto.STRING, (2, 3))],
            opset_imports=[
                make_opsetid(ONNX_ML_DOMAIN, 2),
                make_opsetid(ONNX_DOMAIN, 11),
            ],
        )

        graph = self._make_graph(
            [("x", TensorProto.FLOAT, (2,))],
            [
                make_node(
                    "LabelEncoder",
                    ["x"],
                    ["y"],
                    domain=ONNX_ML_DOMAIN,
                    keys_floats=float_list,
                    values_int64s=int64_list,
                )
            ],
            [],
        )
        self._assert_inferred(
            graph,
            [make_tensor_value_info("y", TensorProto.INT64, (2,))],
            opset_imports=[
                make_opsetid(ONNX_ML_DOMAIN, 2),
                make_opsetid(ONNX_DOMAIN, 11),
            ],
        )

        graph = self._make_graph(
            [("x", TensorProto.INT64, (8,))],
            [
                make_node(
                    "LabelEncoder",
                    ["x"],
                    ["y"],
                    domain=ONNX_ML_DOMAIN,
                    keys_int64s=int64_list,
                    values_floats=float_list,
                )
            ],
            [],
        )
        self._assert_inferred(
            graph,
            [make_tensor_value_info("y", TensorProto.FLOAT, (8,))],
            opset_imports=[
                make_opsetid(ONNX_ML_DOMAIN, 2),
                make_opsetid(ONNX_DOMAIN, 11),
            ],
        )

        graph = self._make_graph(
            [("x", TensorProto.FLOAT, ())],
            [
                make_node(
                    "LabelEncoder",
                    ["x"],
                    ["y"],
                    domain=ONNX_ML_DOMAIN,
                    keys_floats=float_list,
                    values_strings=string_list,
                )
            ],
            [],
        )
        self._assert_inferred(
            graph,
            [make_tensor_value_info("y", TensorProto.STRING, ())],
            opset_imports=[
                make_opsetid(ONNX_ML_DOMAIN, 2),
                make_opsetid(ONNX_DOMAIN, 11),
            ],
        )

        graph = self._make_graph(
            [("x", TensorProto.STRING, (1, 2))],
            [
                make_node(
                    "LabelEncoder",
                    ["x"],
                    ["y"],
                    domain=ONNX_ML_DOMAIN,
                    keys_strings=string_list,
                    values_floats=float_list,
                )
            ],
            [],
        )
        self._assert_inferred(
            graph,
            [make_tensor_value_info("y", TensorProto.FLOAT, (1, 2))],
            opset_imports=[
                make_opsetid(ONNX_ML_DOMAIN, 2),
                make_opsetid(ONNX_DOMAIN, 11),
            ],
        )

    def make_sparse(
        self,
        shape: Sequence[int],
        values: Sequence[int],
        indices_shape: Sequence[int],
        indices: Sequence[int],
    ) -> SparseTensorProto:
        sparse = SparseTensorProto()
        sparse.dims.extend(shape)
        nnz = len(values)
        sparse.values.CopyFrom(
            helper.make_tensor("spval", TensorProto.INT64, (nnz,), values)
        )
        sparse.indices.CopyFrom(
            helper.make_tensor("spind", TensorProto.INT64, indices_shape, indices)
        )
        return sparse

    def test_constant_sparse(self) -> None:
        y_shape = [100]
        y_value = self.make_sparse(y_shape, [13, 17, 19], [3], [9, 27, 81])
        graph = self._make_graph(
            [], [make_node("Constant", [], ["y"], sparse_value=y_value)], []
        )
        self._assert_inferred(graph, [make_tensor_value_info("y", TensorProto.INT64, y_shape)])  # type: ignore

    def test_constant_value_int(self) -> None:
        graph = self._make_graph(
            [], [make_node("Constant", [], ["y"], value_int=42)], []
        )
        self._assert_inferred(
            graph, [make_tensor_value_info("y", TensorProto.INT64, [])]
        )

    def test_constant_value_ints(self) -> None:
        value_ints = [1, 2, 3]
        graph = self._make_graph(
            [], [make_node("Constant", [], ["y"], value_ints=value_ints)], []
        )
        self._assert_inferred(
            graph, [make_tensor_value_info("y", TensorProto.INT64, [len(value_ints)])]
        )

    def test_constant_value_float(self) -> None:
        graph = self._make_graph(
            [], [make_node("Constant", [], ["y"], value_float=1.42)], []
        )
        self._assert_inferred(
            graph, [make_tensor_value_info("y", TensorProto.FLOAT, [])]
        )

    def test_constant_value_floats(self) -> None:
        value_floats = [1.0, 1.1, 1.2]
        graph = self._make_graph(
            [], [make_node("Constant", [], ["y"], value_floats=value_floats)], []
        )
        self._assert_inferred(
            graph, [make_tensor_value_info("y", TensorProto.FLOAT, [len(value_floats)])]
        )

    def test_constant_value_string(self) -> None:
        graph = self._make_graph(
            [], [make_node("Constant", [], ["y"], value_string="String value")], []
        )
        self._assert_inferred(
            graph, [make_tensor_value_info("y", TensorProto.STRING, [])]
        )

    def test_constant_value_strings(self) -> None:
        value_strings = ["o", "n", "n", "x"]
        graph = self._make_graph(
            [], [make_node("Constant", [], ["y"], value_strings=value_strings)], []
        )
        self._assert_inferred(
            graph,
            [make_tensor_value_info("y", TensorProto.STRING, [len(value_strings)])],
        )

    def test_range(self) -> None:
        graph = self._make_graph(
            [
                ("start", TensorProto.FLOAT, ()),
                ("limit", TensorProto.FLOAT, ()),
                ("delta", TensorProto.FLOAT, ()),
            ],
            [make_node("Range", ["start", "limit", "delta"], ["output"])],
            [],
            initializer=[
                make_tensor("start", TensorProto.FLOAT, (), (1,)),
                make_tensor("limit", TensorProto.FLOAT, (), (5,)),
                make_tensor("delta", TensorProto.FLOAT, (), (2,)),
            ],
        )
        self._assert_inferred(
            graph, [make_tensor_value_info("output", TensorProto.FLOAT, (2,))]
        )

    def test_range_rank_inference(self) -> None:
        graph = self._make_graph(
            [
                ("start", TensorProto.INT32, ()),
                ("limit", TensorProto.INT32, ()),
                ("delta", TensorProto.INT32, ()),
            ],
            [make_node("Range", ["start", "limit", "delta"], ["output"])],
            [],
            initializer=[
                make_tensor("start", TensorProto.INT32, (), (1,)),
                make_tensor("limit", TensorProto.INT32, (), (5,)),
            ],
        )  # Missing 'delta' initializer
        self._assert_inferred(graph, [make_tensor_value_info("output", TensorProto.INT32, (None,))])  # type: ignore

    def test_gathernd(self) -> None:
        graph = self._make_graph(
            [("x", TensorProto.FLOAT, (4, 5, 6)), ("indices", TensorProto.INT64, (2,))],
            [make_node("GatherND", ["x", "indices"], ["y"])],
            [],
        )
        self._assert_inferred(
            graph, [make_tensor_value_info("y", TensorProto.FLOAT, (6,))]
        )

    def test_gathernd_batchdim_1(self) -> None:
        graph = self._make_graph(
            [
                ("x", TensorProto.FLOAT, (2, 2, 2)),
                ("indices", TensorProto.INT64, (2, 1)),
            ],
            [make_node("GatherND", ["x", "indices"], ["y"], batch_dims=1)],
            [],
        )
        self._assert_inferred(
            graph, [make_tensor_value_info("y", TensorProto.FLOAT, (2, 2))]
        )

    def test_cumsum(self) -> None:
        graph = self._make_graph(
            [("x", TensorProto.FLOAT, (2, 3)), ("axis", TensorProto.FLOAT, (1,))],
            [make_node("CumSum", ["x", "axis"], "z")],
            [],
        )
        self._assert_inferred(
            graph, [make_tensor_value_info("z", TensorProto.FLOAT, (2, 3))]
        )

    def test_nonmaxsuppression(self) -> None:
        graph = self._make_graph(
            [
                ("boxes", TensorProto.FLOAT, (1, 3, 4)),
                ("scores", TensorProto.FLOAT, (1, 5, 3)),
            ],
            [make_node("NonMaxSuppression", ["boxes", "scores"], ["y"])],
            [],
        )
        self._assert_inferred(graph, [make_tensor_value_info("y", TensorProto.INT64, (None, 3))])  # type: ignore

    def test_sequence_empty(self) -> None:
        graph = self._make_graph([], [make_node("SequenceEmpty", [], ["output"])], [])
        self._assert_inferred(graph, [make_tensor_sequence_value_info("output", TensorProto.FLOAT, None)])  # type: ignore

    def test_sequence_construct(self) -> None:
        graph = self._make_graph(
            [
                ("input1", TensorProto.FLOAT, (2, 3, 4)),
                ("input2", TensorProto.FLOAT, (2, 3, 4)),
                ("input3", TensorProto.FLOAT, (2, 3, 4)),
            ],
            [
                make_node(
                    "SequenceConstruct",
                    ["input1", "input2", "input3"],
                    ["output_sequence"],
                )
            ],
            [],
        )
        self._assert_inferred(
            graph,
            [
                make_tensor_sequence_value_info(
                    "output_sequence", TensorProto.FLOAT, (2, 3, 4)
                )
            ],
        )  # type: ignore

    def test_sequence_construct_one_input(self) -> None:
        graph = self._make_graph(
            [("input1", TensorProto.FLOAT, (2, 3, 4))],
            [make_node("SequenceConstruct", ["input1"], ["output_sequence"])],
            [],
        )
        self._assert_inferred(
            graph,
            [
                make_tensor_sequence_value_info(
                    "output_sequence", TensorProto.FLOAT, (2, 3, 4)
                )
            ],
        )  # type: ignore

    def test_sequence_construct_diff_rank(self) -> None:
        graph = self._make_graph(
            [
                ("input1", TensorProto.FLOAT, (2, 3, 4)),
                ("input2", TensorProto.FLOAT, (2, 3)),
                ("input3", TensorProto.FLOAT, (2, 3)),
            ],
            [
                make_node(
                    "SequenceConstruct",
                    ["input1", "input2", "input3"],
                    ["output_sequence"],
                )
            ],
            [],
        )
        self._assert_inferred(
            graph,
            [
                make_tensor_sequence_value_info(
                    "output_sequence", TensorProto.FLOAT, None
                )
            ],
        )  # type: ignore

    def test_sequence_construct_diff_dim_size(self) -> None:
        graph = self._make_graph(
            [
                ("input1", TensorProto.FLOAT, (2, 3, 4)),
                ("input2", TensorProto.FLOAT, (2, 3, 5)),
                ("input3", TensorProto.FLOAT, (2, 3, 6)),
            ],
            [
                make_node(
                    "SequenceConstruct",
                    ["input1", "input2", "input3"],
                    ["output_sequence"],
                )
            ],
            [],
        )
        self._assert_inferred(
            graph,
            [
                make_tensor_sequence_value_info(
                    "output_sequence", TensorProto.FLOAT, (2, 3, None)
                )
            ],
        )  # type: ignore

    def test_sequence_insert(self) -> None:
        graph = self._make_graph(
            [
                ("input1", TensorProto.FLOAT, (2, 3, 4)),
                ("input2", TensorProto.FLOAT, (2, 3, 4)),
                ("input3", TensorProto.FLOAT, (2, 3, 4)),
                ("input4", TensorProto.FLOAT, (2, 3, 4)),
            ],
            [
                make_node(
                    "SequenceConstruct", ["input1", "input2", "input3"], ["in_sequence"]
                ),
                make_node(
                    "SequenceInsert", ["in_sequence", "input4"], ["output_sequence"]
                ),
            ],
            [],
        )
        self._assert_inferred(
            graph,
            [
                make_tensor_sequence_value_info(
                    "in_sequence", TensorProto.FLOAT, (2, 3, 4)
                ),
                make_tensor_sequence_value_info(
                    "output_sequence", TensorProto.FLOAT, (2, 3, 4)
                ),
            ],
        )  # type: ignore

    def test_sequence_insert_diff_rank(self) -> None:
        graph = self._make_graph(
            [
                ("input1", TensorProto.FLOAT, (2, 3, 4)),
                ("input2", TensorProto.FLOAT, (2, 3, 4)),
                ("input3", TensorProto.FLOAT, (2, 3, 4)),
                ("input4", TensorProto.FLOAT, (2, 3)),
            ],
            [
                make_node(
                    "SequenceConstruct", ["input1", "input2", "input3"], ["in_sequence"]
                ),
                make_node(
                    "SequenceInsert", ["in_sequence", "input4"], ["output_sequence"]
                ),
            ],
            [],
        )
        self._assert_inferred(
            graph,
            [
                make_tensor_sequence_value_info(
                    "in_sequence", TensorProto.FLOAT, (2, 3, 4)
                ),
                make_tensor_sequence_value_info(
                    "output_sequence", TensorProto.FLOAT, None
                ),
            ],
        )  # type: ignore

    def test_sequence_insert_diff_shape(self) -> None:
        graph = self._make_graph(
            [
                ("input1", TensorProto.FLOAT, (2, 3, 4)),
                ("input2", TensorProto.FLOAT, (2, 3, 4)),
                ("input3", TensorProto.FLOAT, (2, 5, 4)),
                ("input4", TensorProto.FLOAT, (2, 5, 2)),
            ],
            [
                make_node(
                    "SequenceConstruct", ["input1", "input2", "input3"], ["in_sequence"]
                ),
                make_node(
                    "SequenceInsert", ["in_sequence", "input4"], ["output_sequence"]
                ),
            ],
            [],
        )
        self._assert_inferred(
            graph,
            [
                make_tensor_sequence_value_info("in_sequence", TensorProto.FLOAT, (2, None, 4)),  # type: ignore
                make_tensor_sequence_value_info(
                    "output_sequence", TensorProto.FLOAT, (2, None, None)
                ),
            ],
        )  # type: ignore

    def test_sequence_at(self) -> None:
        graph = self._make_graph(
            [
                ("input1", TensorProto.FLOAT, (2, 3, 4)),
                ("input2", TensorProto.FLOAT, (2, 3, 4)),
                ("input3", TensorProto.FLOAT, (2, 3, 4)),
                ("ind", TensorProto.INT64, ()),
            ],
            [
                make_node(
                    "SequenceConstruct", ["input1", "input2", "input3"], ["in_sequence"]
                ),
                make_node("SequenceAt", ["in_sequence", "ind"], ["output"]),
            ],
            [],
        )
        self._assert_inferred(
            graph,
            [
                make_tensor_sequence_value_info(
                    "in_sequence", TensorProto.FLOAT, (2, 3, 4)
                ),
                make_tensor_value_info("output", TensorProto.FLOAT, (2, 3, 4)),
            ],
        )  # type: ignore

    def test_sequence_at_unknown_shape(self) -> None:
        graph = self._make_graph(
            [
                ("input1", TensorProto.FLOAT, (2, 3, 4)),
                ("input2", TensorProto.FLOAT, (2, 3)),
                ("input3", TensorProto.FLOAT, (2, 3, 4)),
                ("ind", TensorProto.INT64, ()),
            ],
            [
                make_node(
                    "SequenceConstruct", ["input1", "input2", "input3"], ["in_sequence"]
                ),
                make_node("SequenceAt", ["in_sequence", "ind"], ["output"]),
            ],
            [],
        )
        self._assert_inferred(
            graph,
            [
                make_tensor_sequence_value_info("in_sequence", TensorProto.FLOAT, None),
                make_tensor_value_info("output", TensorProto.FLOAT, None),
            ],
        )  # type: ignore

    def test_sequence_at_unknown_dim_size(self) -> None:
        graph = self._make_graph(
            [
                ("input1", TensorProto.FLOAT, (2, 3, 4)),
                ("input2", TensorProto.FLOAT, (2, 3, 5)),
                ("input3", TensorProto.FLOAT, (2, 3, 4)),
                ("ind", TensorProto.INT64, ()),
            ],
            [
                make_node(
                    "SequenceConstruct", ["input1", "input2", "input3"], ["in_sequence"]
                ),
                make_node("SequenceAt", ["in_sequence", "ind"], ["output"]),
            ],
            [],
        )
        self._assert_inferred(
            graph,
            [
                make_tensor_sequence_value_info("in_sequence", TensorProto.FLOAT, (2, 3, None)),  # type: ignore
                make_tensor_value_info("output", TensorProto.FLOAT, (2, 3, None)),
            ],
        )  # type: ignore

    def test_sequence_erase(self) -> None:
        graph = self._make_graph(
            [
                ("input1", TensorProto.FLOAT, (2, 3, 4)),
                ("input2", TensorProto.FLOAT, (2, 3, 4)),
                ("input3", TensorProto.FLOAT, (2, 3, 4)),
                ("ind", TensorProto.INT64, ()),
            ],
            [
                make_node(
                    "SequenceConstruct", ["input1", "input2", "input3"], ["in_sequence"]
                ),
                make_node("SequenceErase", ["in_sequence", "ind"], ["output_sequence"]),
            ],
            [],
        )
        self._assert_inferred(
            graph,
            [
                make_tensor_sequence_value_info(
                    "in_sequence", TensorProto.FLOAT, (2, 3, 4)
                ),
                make_tensor_sequence_value_info(
                    "output_sequence", TensorProto.FLOAT, (2, 3, 4)
                ),
            ],
        )  # type: ignore

    def test_sequence_erase_diff_dim_size(self) -> None:
        graph = self._make_graph(
            [
                ("input1", TensorProto.FLOAT, (2, 3, "x")),
                ("input2", TensorProto.FLOAT, (2, 3, "x")),
                ("input3", TensorProto.FLOAT, (2, 5, "x")),
                ("ind", TensorProto.INT64, ()),
            ],
            [
                make_node(
                    "SequenceConstruct", ["input1", "input2", "input3"], ["in_sequence"]
                ),
                make_node("SequenceErase", ["in_sequence", "ind"], ["output_sequence"]),
            ],
            [],
        )
        self._assert_inferred(
            graph,
            [
                make_tensor_sequence_value_info("in_sequence", TensorProto.FLOAT, (2, None, "x")),  # type: ignore
                make_tensor_sequence_value_info(
                    "output_sequence", TensorProto.FLOAT, (2, None, "x")
                ),
            ],
        )  # type: ignore

    def test_sequence_length(self) -> None:
        graph = self._make_graph(
            [
                ("input1", TensorProto.FLOAT, (2, 3, "x")),
                ("input2", TensorProto.FLOAT, (2, 3, "x")),
                ("input3", TensorProto.FLOAT, (2, 3, "x")),
            ],
            [
                make_node(
                    "SequenceConstruct", ["input1", "input2", "input3"], ["in_sequence"]
                ),
                make_node("SequenceLength", ["in_sequence"], ["len"]),
            ],
            [],
        )
        self._assert_inferred(
            graph,
            [
                make_tensor_sequence_value_info(
                    "in_sequence", TensorProto.FLOAT, (2, 3, "x")
                ),
                make_tensor_value_info("len", TensorProto.INT64, ()),
            ],
        )  # type: ignore

    def test_split_to_sequence(self) -> None:
        graph = self._make_graph(
            [("input", TensorProto.FLOAT, (6, 4)), ("split", TensorProto.INT32, (2,))],
            [make_node("SplitToSequence", ["input", "split"], ["output_sequence"])],
            [],
            initializer=[make_tensor("split", TensorProto.INT32, (2,), (3, 3))],
        )
        self._assert_inferred(
            graph,
            [
                make_tensor_sequence_value_info(
                    "output_sequence", TensorProto.FLOAT, (3, 4)
                )
            ],
        )  # type: ignore

    def test_split_to_sequence_scalar(self) -> None:
        graph = self._make_graph(
            [("input", TensorProto.FLOAT, (6, 4)), ("split", TensorProto.INT32, ())],
            [make_node("SplitToSequence", ["input", "split"], ["output_sequence"])],
            [],
            initializer=[make_tensor("split", TensorProto.INT32, (), (2,))],
        )
        self._assert_inferred(
            graph,
            [
                make_tensor_sequence_value_info(
                    "output_sequence", TensorProto.FLOAT, (2, 4)
                )
            ],
        )  # type: ignore

    def test_split_to_sequence_keepdims(self) -> None:
        graph = self._make_graph(
            [("input", TensorProto.FLOAT, (6, 4))],
            [make_node("SplitToSequence", ["input"], ["output_sequence"], keepdims=1)],
            [],
        )
        self._assert_inferred(
            graph,
            [
                make_tensor_sequence_value_info(
                    "output_sequence", TensorProto.FLOAT, (1, 4)
                )
            ],
        )  # type: ignore

    def test_split_to_sequence_not_keepdims(self) -> None:
        graph = self._make_graph(
            [("input", TensorProto.FLOAT, (6, 4))],
            [make_node("SplitToSequence", ["input"], ["output_sequence"], keepdims=0)],
            [],
        )
        self._assert_inferred(
            graph,
            [
                make_tensor_sequence_value_info(
                    "output_sequence", TensorProto.FLOAT, (4,)
                )
            ],
        )  # type: ignore

    def test_split_to_sequence_ignore_keepdims(self) -> None:
        graph = self._make_graph(
            [("input", TensorProto.FLOAT, (6, 4)), ("split", TensorProto.INT32, (2,))],
            [
                make_node(
                    "SplitToSequence",
                    ["input", "split"],
                    ["output_sequence"],
                    keepdims=0,
                )
            ],
            [],
            initializer=[make_tensor("split", TensorProto.INT32, (2,), (3, 3))],
        )
        self._assert_inferred(
            graph,
            [
                make_tensor_sequence_value_info(
                    "output_sequence", TensorProto.FLOAT, (3, 4)
                )
            ],
        )  # type: ignore

    def test_split_to_sequence_axis(self) -> None:
        graph = self._make_graph(
            [("input", TensorProto.FLOAT, (6, 4))],
            [make_node("SplitToSequence", ["input"], ["output_sequence"], axis=1)],
            [],
        )
        self._assert_inferred(
            graph,
            [
                make_tensor_sequence_value_info(
                    "output_sequence", TensorProto.FLOAT, (6, 1)
                )
            ],
        )  # type: ignore

    def test_split_to_sequence_neg_axis(self) -> None:
        graph = self._make_graph(
            [("input", TensorProto.FLOAT, (6, 4))],
            [make_node("SplitToSequence", ["input"], ["output_sequence"], axis=-2)],
            [],
        )
        self._assert_inferred(
            graph,
            [
                make_tensor_sequence_value_info(
                    "output_sequence", TensorProto.FLOAT, (1, 4)
                )
            ],
        )  # type: ignore

    def test_split_to_sequence_split_sizes(self) -> None:
        graph = self._make_graph(
            [("input", TensorProto.FLOAT, (6, 4)), ("split", TensorProto.INT32, (3,))],
            [make_node("SplitToSequence", ["input", "split"], ["output_sequence"])],
            [],
            initializer=[make_tensor("split", TensorProto.INT32, (3,), (2, 1, 3))],
        )
        self._assert_inferred(
            graph,
            [
                make_tensor_sequence_value_info(
                    "output_sequence", TensorProto.FLOAT, (None, 4)
                )
            ],
        )  # type: ignore

    def test_split_to_sequence_non_divisible(self) -> None:
        graph = self._make_graph(
            [("input", TensorProto.FLOAT, (6, 4)), ("split", TensorProto.INT32, ())],
            [make_node("SplitToSequence", ["input", "split"], ["output_sequence"])],
            [],
            initializer=[make_tensor("split", TensorProto.INT32, (), (4,))],
        )
        self._assert_inferred(
            graph,
            [
                make_tensor_sequence_value_info(
                    "output_sequence", TensorProto.FLOAT, (None, 4)
                )
            ],
        )  # type: ignore

    def test_concat_from_sequence(self) -> None:
        graph = self._make_graph(
            [
                ("input1", TensorProto.FLOAT, (2, 3, "x")),
                ("input2", TensorProto.FLOAT, (2, 3, "x")),
                ("input3", TensorProto.FLOAT, (2, 3, "x")),
            ],
            [
                make_node(
                    "SequenceConstruct", ["input1", "input2", "input3"], ["in_sequence"]
                ),
                make_node("ConcatFromSequence", ["in_sequence"], ["out"], axis=0),
            ],
            [],
        )
        self._assert_inferred(
            graph,
            [
                make_tensor_sequence_value_info(
                    "in_sequence", TensorProto.FLOAT, (2, 3, "x")
                ),
                make_tensor_value_info("out", TensorProto.FLOAT, (None, 3, "x")),
            ],
        )  # type: ignore

    def test_concat_from_sequence_unknown_shape(self) -> None:
        graph = self._make_graph(
            [
                ("input1", TensorProto.FLOAT, (2, 3, "x")),
                ("input2", TensorProto.FLOAT, (2, 3)),
                ("input3", TensorProto.FLOAT, (2, 3, "x")),
            ],
            [
                make_node(
                    "SequenceConstruct", ["input1", "input2", "input3"], ["in_sequence"]
                ),
                make_node("ConcatFromSequence", ["in_sequence"], ["out"], axis=0),
            ],
            [],
        )
        self._assert_inferred(
            graph,
            [
                make_tensor_sequence_value_info("in_sequence", TensorProto.FLOAT, None),
                make_tensor_value_info("out", TensorProto.FLOAT, None),
            ],
        )  # type: ignore

    def test_concat_from_sequence_unknown_dim_size(self) -> None:
        graph = self._make_graph(
            [
                ("input1", TensorProto.FLOAT, (2, 3, "x")),
                ("input2", TensorProto.FLOAT, (2, 4, "x")),
                ("input3", TensorProto.FLOAT, (2, 3, "x")),
            ],
            [
                make_node(
                    "SequenceConstruct", ["input1", "input2", "input3"], ["in_sequence"]
                ),
                make_node("ConcatFromSequence", ["in_sequence"], ["out"], axis=0),
            ],
            [],
        )
        self._assert_inferred(
            graph,
            [
                make_tensor_sequence_value_info("in_sequence", TensorProto.FLOAT, (2, None, "x")),  # type: ignore
                make_tensor_value_info("out", TensorProto.FLOAT, (None, None, "x")),
            ],
        )  # type: ignore

    def test_concat_from_sequence_axis(self) -> None:
        graph = self._make_graph(
            [
                ("input1", TensorProto.FLOAT, (2, 3, "x")),
                ("input2", TensorProto.FLOAT, (2, 4, "x")),
                ("input3", TensorProto.FLOAT, (2, 3, "x")),
            ],
            [
                make_node(
                    "SequenceConstruct", ["input1", "input2", "input3"], ["in_sequence"]
                ),
                make_node("ConcatFromSequence", ["in_sequence"], ["out"], axis=2),
            ],
            [],
        )
        self._assert_inferred(
            graph,
            [
                make_tensor_sequence_value_info("in_sequence", TensorProto.FLOAT, (2, None, "x")),  # type: ignore
                make_tensor_value_info("out", TensorProto.FLOAT, (2, None, None)),
            ],
        )  # type: ignore

    def test_concat_from_sequence_neg_axis(self) -> None:
        graph = self._make_graph(
            [
                ("input1", TensorProto.FLOAT, (2, 3, "x")),
                ("input2", TensorProto.FLOAT, (2, 4, "x")),
                ("input3", TensorProto.FLOAT, (2, 3, "x")),
            ],
            [
                make_node(
                    "SequenceConstruct", ["input1", "input2", "input3"], ["in_sequence"]
                ),
                make_node("ConcatFromSequence", ["in_sequence"], ["out"], axis=-3),
            ],
            [],
        )
        self._assert_inferred(
            graph,
            [
                make_tensor_sequence_value_info("in_sequence", TensorProto.FLOAT, (2, None, "x")),  # type: ignore
                make_tensor_value_info("out", TensorProto.FLOAT, (None, None, "x")),
            ],
        )  # type: ignore

    def test_concat_from_sequence_new_axis(self) -> None:
        graph = self._make_graph(
            [
                ("input1", TensorProto.FLOAT, (2, 3, "x")),
                ("input2", TensorProto.FLOAT, (2, 3, "x")),
                ("input3", TensorProto.FLOAT, (2, 3, "x")),
            ],
            [
                make_node(
                    "SequenceConstruct", ["input1", "input2", "input3"], ["in_sequence"]
                ),
                make_node(
                    "ConcatFromSequence", ["in_sequence"], ["out"], axis=2, new_axis=1
                ),
            ],
            [],
        )
        self._assert_inferred(
            graph,
            [
                make_tensor_sequence_value_info(
                    "in_sequence", TensorProto.FLOAT, (2, 3, "x")
                ),
                make_tensor_value_info("out", TensorProto.FLOAT, (2, 3, None, "x")),
            ],
        )  # type: ignore

    def test_concat_from_sequence_neg_new_axis(self) -> None:
        graph = self._make_graph(
            [
                ("input1", TensorProto.FLOAT, (2, 3, "x")),
                ("input2", TensorProto.FLOAT, (2, 3, "x")),
                ("input3", TensorProto.FLOAT, (2, 3, "x")),
            ],
            [
                make_node(
                    "SequenceConstruct", ["input1", "input2", "input3"], ["in_sequence"]
                ),
                make_node(
                    "ConcatFromSequence", ["in_sequence"], ["out"], axis=-1, new_axis=1
                ),
            ],
            [],
        )
        self._assert_inferred(
            graph,
            [
                make_tensor_sequence_value_info(
                    "in_sequence", TensorProto.FLOAT, (2, 3, "x")
                ),
                make_tensor_value_info("out", TensorProto.FLOAT, (2, 3, "x", None)),
            ],
        )  # type: ignore

    def test_adagrad(self) -> None:
        graph = self._make_graph(
            [
                ("R", TensorProto.FLOAT, ()),  # scalar's shape is ()
                ("T", TensorProto.INT64, ()),  # scalar's shape is ()
                ("X", TensorProto.FLOAT, (1, 2)),
                ("G", TensorProto.FLOAT, (1, 2)),
                ("H", TensorProto.FLOAT, (1, 2)),
            ],
            [
                make_node(
                    "Adagrad",
                    ["R", "T", "X", "G", "H"],
                    ["X_new", "H_new"],
                    domain=AI_ONNX_PREVIEW_TRAINING_DOMAIN,
                )
            ],
            [],
        )

        self._assert_inferred(
            graph,
            [
                make_tensor_value_info("X_new", TensorProto.FLOAT, (1, 2)),
                make_tensor_value_info("H_new", TensorProto.FLOAT, (1, 2)),
            ],
            opset_imports=[
                helper.make_opsetid(ONNX_DOMAIN, 12),
                helper.make_opsetid(AI_ONNX_PREVIEW_TRAINING_DOMAIN, 1),
            ],
        )

    def test_adagrad_multiple(self) -> None:
        graph = self._make_graph(
            [
                ("R", TensorProto.FLOAT, ()),  # scalar's shape is ()
                ("T", TensorProto.INT64, ()),  # scalar's shape is ()
                ("X1", TensorProto.FLOAT, (1, 2)),
                ("X2", TensorProto.FLOAT, (3, 4)),
                ("G1", TensorProto.FLOAT, (1, 2)),
                ("G2", TensorProto.FLOAT, (3, 4)),
                ("H1", TensorProto.FLOAT, (1, 2)),
                ("H2", TensorProto.FLOAT, (3, 4)),
            ],
            [
                make_node(
                    "Adagrad",
                    ["R", "T", "X1", "X2", "G1", "G2", "H1", "H2"],
                    ["X1_new", "X2_new", "H1_new", "H2_new"],
                    domain=AI_ONNX_PREVIEW_TRAINING_DOMAIN,
                )
            ],
            [],
        )

        self._assert_inferred(
            graph,
            [
                make_tensor_value_info("X1_new", TensorProto.FLOAT, (1, 2)),
                make_tensor_value_info("X2_new", TensorProto.FLOAT, (3, 4)),
                make_tensor_value_info("H1_new", TensorProto.FLOAT, (1, 2)),
                make_tensor_value_info("H2_new", TensorProto.FLOAT, (3, 4)),
            ],
            opset_imports=[
                helper.make_opsetid(ONNX_DOMAIN, 12),
                helper.make_opsetid(AI_ONNX_PREVIEW_TRAINING_DOMAIN, 1),
            ],
        )

    def test_momentum(self) -> None:
        graph = self._make_graph(
            [
                ("R", TensorProto.FLOAT, ()),  # scalar's shape is ()
                ("T", TensorProto.INT64, ()),  # scalar's shape is ()
                ("X", TensorProto.FLOAT, (1, 2)),
                ("G", TensorProto.FLOAT, (1, 2)),
                ("V", TensorProto.FLOAT, (1, 2)),
            ],
            [
                make_node(
                    "Momentum",
                    ["R", "T", "X", "G", "V"],
                    ["X_new", "V_new"],
                    alpha=0.9,
                    beta=1.0,
                    norm_coefficient=0.02,
                    mode="standard",
                    domain=AI_ONNX_PREVIEW_TRAINING_DOMAIN,
                )
            ],
            [],
        )
        self._assert_inferred(
            graph,
            [
                make_tensor_value_info("X_new", TensorProto.FLOAT, (1, 2)),
                make_tensor_value_info("V_new", TensorProto.FLOAT, (1, 2)),
            ],
            opset_imports=[
                helper.make_opsetid(ONNX_DOMAIN, 12),
                helper.make_opsetid(AI_ONNX_PREVIEW_TRAINING_DOMAIN, 1),
            ],
        )

    def test_momentum_multiple(self) -> None:
        graph = self._make_graph(
            [
                ("R", TensorProto.FLOAT, ()),  # scalar's shape is ()
                ("T", TensorProto.INT64, ()),  # scalar's shape is ()
                ("X1", TensorProto.FLOAT, (1, 2)),
                ("X2", TensorProto.FLOAT, (3, 4)),
                ("G1", TensorProto.FLOAT, (1, 2)),
                ("G2", TensorProto.FLOAT, (3, 4)),
                ("V1", TensorProto.FLOAT, (1, 2)),
                ("V2", TensorProto.FLOAT, (3, 4)),
            ],
            [
                make_node(
                    "Momentum",
                    ["R", "T", "X1", "X2", "G1", "G2", "V1", "V2"],
                    ["X1_new", "X2_new", "V1_new", "V2_new"],
                    alpha=0.9,
                    beta=1.0,
                    norm_coefficient=0.02,
                    mode="nesterov",
                    domain=AI_ONNX_PREVIEW_TRAINING_DOMAIN,
                )
            ],
            [],
        )

        self._assert_inferred(
            graph,
            [
                make_tensor_value_info("X1_new", TensorProto.FLOAT, (1, 2)),
                make_tensor_value_info("X2_new", TensorProto.FLOAT, (3, 4)),
                make_tensor_value_info("V1_new", TensorProto.FLOAT, (1, 2)),
                make_tensor_value_info("V2_new", TensorProto.FLOAT, (3, 4)),
            ],
            opset_imports=[
                helper.make_opsetid(ONNX_DOMAIN, 12),
                helper.make_opsetid(AI_ONNX_PREVIEW_TRAINING_DOMAIN, 1),
            ],
        )

    def test_adam(self) -> None:
        graph = self._make_graph(
            [
                ("R", TensorProto.FLOAT, ()),  # scalar's shape is ()
                ("T", TensorProto.INT64, ()),  # scalar's shape is ()
                ("X", TensorProto.FLOAT, (1, 2)),
                ("G", TensorProto.FLOAT, (1, 2)),
                ("V", TensorProto.FLOAT, (1, 2)),
                ("H", TensorProto.FLOAT, (1, 2)),
            ],
            [
                make_node(
                    "Adam",
                    ["R", "T", "X", "G", "V", "H"],
                    ["X_new", "V_new", "H_new"],
                    domain=AI_ONNX_PREVIEW_TRAINING_DOMAIN,
                    alpha=0.9,
                    beta=1.0,
                    norm_coefficient=0.02,
                )
            ],
            [],
        )

        infos = [
            make_tensor_value_info("X_new", TensorProto.FLOAT, (1, 2)),
            make_tensor_value_info("V_new", TensorProto.FLOAT, (1, 2)),
            make_tensor_value_info("H_new", TensorProto.FLOAT, (1, 2)),
        ]

        self._assert_inferred(
            graph,
            infos,
            opset_imports=[
                make_opsetid(AI_ONNX_PREVIEW_TRAINING_DOMAIN, 1),
                make_opsetid(ONNX_DOMAIN, 12),
            ],
        )

    def test_adam_multiple(self) -> None:
        graph = self._make_graph(
            [
                ("R", TensorProto.FLOAT, ()),  # scalar's shape is ()
                ("T", TensorProto.INT64, ()),  # scalar's shape is ()
                ("X1", TensorProto.FLOAT, (1, 2)),
                ("X2", TensorProto.FLOAT, (3, 4)),
                ("G1", TensorProto.FLOAT, (1, 2)),
                ("G2", TensorProto.FLOAT, (3, 4)),
                ("V1", TensorProto.FLOAT, (1, 2)),
                ("V2", TensorProto.FLOAT, (3, 4)),
                ("H1", TensorProto.FLOAT, (1, 2)),
                ("H2", TensorProto.FLOAT, (3, 4)),
            ],
            [
                make_node(
                    "Adam",
                    ["R", "T", "X1", "X2", "G1", "G2", "V1", "V2", "H1", "H2"],
                    ["X1_new", "X2_new", "V1_new", "V2_new", "H1_new", "H2_new"],
                    domain=AI_ONNX_PREVIEW_TRAINING_DOMAIN,
                    alpha=0.9,
                    beta=1.0,
                    norm_coefficient=0.02,
                )
            ],
            [],
        )

        infos = [
            make_tensor_value_info("X1_new", TensorProto.FLOAT, (1, 2)),
            make_tensor_value_info("X2_new", TensorProto.FLOAT, (3, 4)),
            make_tensor_value_info("V1_new", TensorProto.FLOAT, (1, 2)),
            make_tensor_value_info("V2_new", TensorProto.FLOAT, (3, 4)),
            make_tensor_value_info("H1_new", TensorProto.FLOAT, (1, 2)),
            make_tensor_value_info("H2_new", TensorProto.FLOAT, (3, 4)),
        ]

        self._assert_inferred(
            graph,
            infos,
            opset_imports=[
                make_opsetid(AI_ONNX_PREVIEW_TRAINING_DOMAIN, 1),
                make_opsetid(ONNX_DOMAIN, 12),
            ],
        )

    def test_pad_opset10(self) -> None:
        graph = self._make_graph(
            [("x", TensorProto.FLOAT, (1, None, 2))],
            [make_node("Pad", "x", "y", pads=[1, 3, 1, 1, 0, 1])],
            [],
        )
        self._assert_inferred(
            graph,
            [make_tensor_value_info("y", TensorProto.FLOAT, (3, None, 4))],
            opset_imports=[helper.make_opsetid(ONNX_DOMAIN, 10)],
        )  # type: ignore

    def test_constant_pad_2d_opset10(self) -> None:
        graph = self._make_graph(
            [("x", TensorProto.FLOAT, (2, 3, 4, 4))],
            [
                make_node(
                    "Pad",
                    "x",
                    "y",
                    pads=[0, 0, 3, 1, 0, 0, 4, 2],
                    mode="constant",
                    value=2.0,
                )
            ],
            [],
        )
        self._assert_inferred(
            graph,
            [make_tensor_value_info("y", TensorProto.FLOAT, (2, 3, 11, 7))],
            opset_imports=[helper.make_opsetid(ONNX_DOMAIN, 10)],
        )

    def test_pad(self) -> None:
        graph = self._make_graph(
            [("x", TensorProto.FLOAT, (1, None, 2)), ("pads", TensorProto.INT64, (6,))],
            [make_node("Pad", ["x", "pads"], "y")],
            [],
            initializer=[
                make_tensor(
                    "pads",
                    TensorProto.INT64,
                    (6,),
                    (
                        1,
                        3,
                        1,
                        1,
                        0,
                        1,
                    ),
                )
            ],
        )
        self._assert_inferred(graph, [make_tensor_value_info("y", TensorProto.FLOAT, (3, None, 4))])  # type: ignore

    def test_gatherelements_basic(self) -> None:
        graph = self._make_graph(
            [("x", TensorProto.FLOAT, (6,)), ("indices", TensorProto.INT64, (2,))],
            [make_node("GatherElements", ["x", "indices"], ["y"])],
            [],
        )
        self._assert_inferred(
            graph, [make_tensor_value_info("y", TensorProto.FLOAT, (2,))]
        )

    def test_gatherelements_indices_missing_shape(self) -> None:
        graph = self._make_graph(
            [
                ("x", TensorProto.FLOAT, (6,)),
                ("indices", TensorProto.INT64, None),
            ],  # type: ignore
            [make_node("GatherElements", ["x", "indices"], ["y"])],
            [],
        )
        self._assert_inferred(graph, [make_tensor_value_info("y", TensorProto.FLOAT, None)])  # type: ignore

    def test_einsum_transpose(self) -> None:
        graph = self._make_graph(
            [("x", TensorProto.FLOAT, (3, 4))],
            [make_node("Einsum", ["x"], ["y"], equation="ij->ji")],
            [],
        )
        self._assert_inferred(graph, [make_tensor_value_info("y", TensorProto.FLOAT, (None, None))])  # type: ignore

    def test_einsum_dot(self) -> None:
        graph = self._make_graph(
            [("x", TensorProto.FLOAT, (1,)), ("y", TensorProto.FLOAT, (1,))],
            [make_node("Einsum", ["x", "y"], ["z"], equation="i,i->")],
            [],
        )
        self._assert_inferred(graph, [make_tensor_value_info("z", TensorProto.FLOAT, ())])  # type: ignore

    def test_einsum_scalar(self) -> None:
        graph = self._make_graph(
            [("x", TensorProto.FLOAT, ()), ("y", TensorProto.FLOAT, ())],
            [make_node("Einsum", ["x", "y"], ["z"], equation=",->")],
            [],
        )
        self._assert_inferred(graph, [make_tensor_value_info("z", TensorProto.FLOAT, ())])  # type: ignore

    def test_einsum_outer_prod(self) -> None:
        graph = self._make_graph(
            [("x", TensorProto.FLOAT, (3, 5)), ("y", TensorProto.FLOAT, (7, 9))],
            [make_node("Einsum", ["x", "y"], ["z"], equation="ij,ab->ijab")],
            [],
        )
        self._assert_inferred(graph, [make_tensor_value_info("z", TensorProto.FLOAT, (None, None, None, None))])  # type: ignore

    def test_einsum_sum_along_dim(self) -> None:
        graph = self._make_graph(
            [("x", TensorProto.FLOAT, (3, 4))],
            [make_node("Einsum", ["x"], ["y"], equation="i j->i ")],
            [],
        )
        self._assert_inferred(graph, [make_tensor_value_info("y", TensorProto.FLOAT, (None,))])  # type: ignore

    def test_einsum_ellipsis(self) -> None:
        graph = self._make_graph(
            [("x", TensorProto.FLOAT, (3, 4, 4))],
            [make_node("Einsum", ["x"], ["y"], equation="... ii ->... i")],
            [],
        )
        self._assert_inferred(graph, [make_tensor_value_info("y", TensorProto.FLOAT, (None, None))])  # type: ignore

    def test_einsum_ellipsis_2(self) -> None:
        graph = self._make_graph(
            [("x", TensorProto.FLOAT, (2, 2, 2)), ("y", TensorProto.FLOAT, (2, 2, 2))],
            [make_node("Einsum", ["x", "y"], ["z"], equation="...ij,...jk->...ik")],
            [],
        )
        self._assert_inferred(
            graph, [make_tensor_value_info("z", TensorProto.FLOAT, (None, None, None))]
        )  # type: ignore

    def test_einsum_ellipsis_3(self) -> None:
        graph = self._make_graph(
            [("x", TensorProto.FLOAT, (2, 2, 2)), ("y", TensorProto.FLOAT, (2, 2, 2))],
            [make_node("Einsum", ["x", "y"], ["z"], equation="...ij,...jk")],
            [],
        )
        self._assert_inferred(
            graph, [make_tensor_value_info("z", TensorProto.FLOAT, (None, None, None))]
        )  # type: ignore

    def test_einsum_contraction(self) -> None:
        graph = self._make_graph(
            [
                ("x", TensorProto.FLOAT, (5, 6, 7, 8)),
                ("y", TensorProto.FLOAT, (8, 9, 10)),
            ],
            [make_node("Einsum", ["x", "y"], ["z"], equation="abcd,dfg->abcfg")],
            [],
        )
        self._assert_inferred(
            graph,
            [
                make_tensor_value_info(
                    "z", TensorProto.FLOAT, (None, None, None, None, None)
                )
            ],
        )  # type: ignore

    def test_einsum_contraction_2(self) -> None:
        graph = self._make_graph(
            [("x", TensorProto.FLOAT, (3, 4, 5)), ("y", TensorProto.FLOAT, (3, 5))],
            [make_node("Einsum", ["x", "y"], ["z"], equation="ijk,ik->jk")],
            [],
        )
        self._assert_inferred(
            graph, [make_tensor_value_info("z", TensorProto.FLOAT, (None, None))]
        )  # type: ignore

    def test_einsum_batch_matmul(self) -> None:
        graph = self._make_graph(
            [("x", TensorProto.FLOAT, (5, 2, 3)), ("y", TensorProto.FLOAT, (5, 3, 4))],
            [make_node("Einsum", ["x", "y"], ["z"], equation="bij , b jk-> bik")],
            [],
        )
        self._assert_inferred(graph, [make_tensor_value_info("z", TensorProto.FLOAT, (None, None, None))])  # type: ignore

    def test_einsum_left_hand_eqn(self) -> None:
        graph = self._make_graph(
            [("x", TensorProto.FLOAT, (2, 3)), ("y", TensorProto.FLOAT, (3, 4))],
            [make_node("Einsum", ["x", "y"], ["z"], equation="ij,kl")],
            [],
        )
        self._assert_inferred(graph, [make_tensor_value_info("z", TensorProto.FLOAT, (None, None, None, None))])  # type: ignore

    def test_einsum_incorrect_num_inputs(self) -> None:
        graph = self._make_graph(
            [
                ("x", TensorProto.FLOAT, (2, 3)),
                ("y", TensorProto.FLOAT, (2, 3)),
                ("z", TensorProto.FLOAT, (2, 3)),
            ],
            [make_node("Einsum", ["x", "y"], ["z"], equation="i,...j, k, l-> i")],
            [],
        )
        self.assertRaises(onnx.shape_inference.InferenceError, self._inferred, graph)

    def test_negative_log_likehood_shape_is_NCdd(self) -> None:
        N, C = 3, 4
        graph = self._make_graph(
            [("input", TensorProto.FLOAT, (N, C)), ("target", TensorProto.INT64, (N,))],
            [
                make_node(
                    "NegativeLogLikelihoodLoss",
                    ["input", "target"],
                    ["loss"],
                    reduction="none",
                )
            ],
            [],
        )
        self._assert_inferred(graph, [make_tensor_value_info("loss", TensorProto.FLOAT, (N,))])  # type: ignore

    def test_negative_log_likehood_shape_is_NC_with_weight(self) -> None:
        N, C = 3, 4
        graph = self._make_graph(
            [
                ("input", TensorProto.FLOAT, (N, C)),
                ("target", TensorProto.INT64, (N,)),
                ("weight", TensorProto.FLOAT, (C,)),
            ],
            [
                make_node(
                    "NegativeLogLikelihoodLoss",
                    ["input", "target", "weight"],
                    ["loss"],
                    reduction="none",
                )
            ],
            [],
        )
        self._assert_inferred(graph, [make_tensor_value_info("loss", TensorProto.FLOAT, (N,))])  # type: ignore

    def test_negative_log_likehood_shape_is_NC_reduction_mean(self) -> None:
        N, C = 3, 4
        graph = self._make_graph(
            [("input", TensorProto.FLOAT, (N, C)), ("target", TensorProto.INT64, (N,))],
            [
                make_node(
                    "NegativeLogLikelihoodLoss",
                    ["input", "target"],
                    ["loss"],
                    reduction="mean",
                )
            ],
            [],
        )
        self._assert_inferred(graph, [make_tensor_value_info("loss", TensorProto.FLOAT, ())])  # type: ignore

    def test_negative_log_likehood_shape_is_NC_with_weight_reduction_mean(self) -> None:
        N, C = 3, 4
        graph = self._make_graph(
            [
                ("input", TensorProto.FLOAT, (N, C)),
                ("target", TensorProto.INT64, (N,)),
                ("weight", TensorProto.FLOAT, (C,)),
            ],
            [
                make_node(
                    "NegativeLogLikelihoodLoss",
                    ["input", "target", "weight"],
                    ["loss"],
                    reduction="mean",
                )
            ],
            [],
        )
        self._assert_inferred(graph, [make_tensor_value_info("loss", TensorProto.FLOAT, ())])  # type: ignore

    def test_negative_log_likehood_shape_is_NCd1d2(self) -> None:
        N, C, d1, d2 = 3, 4, 5, 6
        graph = self._make_graph(
            [
                ("input", TensorProto.FLOAT, (N, C, d1, d2)),
                ("target", TensorProto.INT64, (N, d1, d2)),
            ],
            [
                make_node(
                    "NegativeLogLikelihoodLoss",
                    ["input", "target"],
                    ["loss"],
                    reduction="none",
                )
            ],
            [],
        )
        self._assert_inferred(graph, [make_tensor_value_info("loss", TensorProto.FLOAT, (N, d1, d2))])  # type: ignore

    def test_negative_log_likehood_shape_is_NCd1d2_with_weight(self) -> None:
        N, C, d1, d2 = 3, 4, 5, 6
        graph = self._make_graph(
            [
                ("input", TensorProto.FLOAT, (N, C, d1, d2)),
                ("target", TensorProto.INT64, (N, d1, d2)),
                ("weight", TensorProto.FLOAT, (C,)),
            ],
            [
                make_node(
                    "NegativeLogLikelihoodLoss",
                    ["input", "target", "weight"],
                    ["loss"],
                    reduction="none",
                )
            ],
            [],
        )
        self._assert_inferred(graph, [make_tensor_value_info("loss", TensorProto.FLOAT, (N, d1, d2))])  # type: ignore

    def test_negative_log_likehood_shape_is_NCd1d2_reduction_sum(self) -> None:
        N, C, d1, d2 = 3, 4, 5, 6
        graph = self._make_graph(
            [
                ("input", TensorProto.FLOAT, (N, C, d1, d2)),
                ("target", TensorProto.INT64, (N, d1, d2)),
            ],
            [
                make_node(
                    "NegativeLogLikelihoodLoss",
                    ["input", "target"],
                    ["loss"],
                    reduction="sum",
                )
            ],
            [],
        )
        self._assert_inferred(graph, [make_tensor_value_info("loss", TensorProto.FLOAT, ())])  # type: ignore

    def test_negative_log_likehood_shape_is_NCd1d2_with_weight_reduction_mean(
        self,
    ) -> None:
        N, C, d1, d2 = 3, 4, 5, 6
        graph = self._make_graph(
            [
                ("input", TensorProto.FLOAT, (N, C, d1, d2)),
                ("target", TensorProto.INT64, (N, d1, d2)),
                ("weight", TensorProto.FLOAT, (C,)),
            ],
            [
                make_node(
                    "NegativeLogLikelihoodLoss",
                    ["input", "target", "weight"],
                    ["loss"],
                    reduction="mean",
                )
            ],
            [],
        )
        self._assert_inferred(graph, [make_tensor_value_info("loss", TensorProto.FLOAT, ())])  # type: ignore

    def test_negative_log_likehood_input_target_shape_mismatch(self) -> None:
        N, C, d1, d2 = 3, 4, 5, 6
        graph = self._make_graph(
            [
                ("input", TensorProto.FLOAT, (N, d1, d2)),
                ("target", TensorProto.INT64, (N, d1 + 1, d2)),
                ("weight", TensorProto.FLOAT, (C,)),
                ("loss", TensorProto.FLOAT, ()),
            ],
            [
                make_node(
                    "NegativeLogLikelihoodLoss",
                    ["input", "target", "weight"],
                    ["loss"],
                    reduction="mean",
                )
            ],
            [],
        )
        self.assertRaises(onnx.shape_inference.InferenceError, self._inferred, graph)

    def test_negative_log_likehood_input_weight_shape_mismatch(self) -> None:
        N, C, d1, d2 = 3, 4, 5, 6
        graph = self._make_graph(
            [
                ("input", TensorProto.FLOAT, (N, C, d1, d2)),
                ("target", TensorProto.INT64, (N, d1, d2)),
                ("weight", TensorProto.FLOAT, (C + 1,)),
                ("loss", TensorProto.FLOAT, (N, d1, d2)),
            ],
            [
                make_node(
                    "NegativeLogLikelihoodLoss",
                    ["input", "target", "weight"],
                    ["loss"],
                    reduction="none",
                )
            ],
            [],
        )
        self.assertRaises(checker.ValidationError, self._inferred, graph)

    def test_softmax_cross_entropy_none(self) -> None:
        graph = self._make_graph(
            [("x", TensorProto.FLOAT, (2, 3)), ("y", TensorProto.FLOAT, (2,))],
            [make_node("SoftmaxCrossEntropyLoss", ["x", "y"], ["z"], reduction="none")],
            [],
        )
        self._assert_inferred(graph, [make_tensor_value_info("z", TensorProto.FLOAT, (2,))])  # type: ignore

    def test_softmax_cross_entropy_mean(self) -> None:
        graph = self._make_graph(
            [("x", TensorProto.FLOAT, (2, 3)), ("y", TensorProto.FLOAT, (2,))],
            [make_node("SoftmaxCrossEntropyLoss", ["x", "y"], ["z"], reduction="mean")],
            [],
        )
        self._assert_inferred(graph, [make_tensor_value_info("z", TensorProto.FLOAT, ())])  # type: ignore

    def test_softmax_cross_entropy_none_NCD1D2(self) -> None:
        graph = self._make_graph(
            [
                ("x", TensorProto.FLOAT, (2, 3, 5, 8)),
                ("y", TensorProto.FLOAT, (2, 5, 8)),
            ],
            [make_node("SoftmaxCrossEntropyLoss", ["x", "y"], ["z"], reduction="none")],
            [],
        )
        self._assert_inferred(graph, [make_tensor_value_info("z", TensorProto.FLOAT, (2, 5, 8))])  # type: ignore

    def test_softmax_cross_entropy_mean_NCD1D2(self) -> None:
        graph = self._make_graph(
            [
                ("x", TensorProto.FLOAT, (2, 3, 4, 5)),
                ("y", TensorProto.FLOAT, (2, 4, 5)),
            ],
            [make_node("SoftmaxCrossEntropyLoss", ["x", "y"], ["z"], reduction="mean")],
            [],
        )
        self._assert_inferred(graph, [make_tensor_value_info("z", TensorProto.FLOAT, ())])  # type: ignore

    def test_celu_function_output_shape(self) -> None:
        graph = self._make_graph(
            [("X", TensorProto.FLOAT, (25, 48, 16, 16))],
            [make_node("Celu", ["X"], ["Y"], alpha=2.0)],
            [],
        )
        self._assert_inferred(
            graph, [make_tensor_value_info("Y", TensorProto.FLOAT, (25, 48, 16, 16))]
        )

    def prepare_input_initializer_tensors(self, initializer_shape, input_shape):  # type: ignore
        nodes = [make_node("Add", ["x", "y"], "z")]
        if initializer_shape is None:
            initializer = []  # type: ignore
        else:
            size = 1
            for d in initializer_shape:
                size = size * d
            vals = [0.0 for i in range(size)]
            initializer = [
                make_tensor("x", TensorProto.FLOAT, initializer_shape, vals),  # type: ignore
                make_tensor("y", TensorProto.FLOAT, initializer_shape, vals),
            ]
        if input_shape is None:
            inputs = []  # type: ignore
        else:
            inputs = [
                helper.make_tensor_value_info("x", TensorProto.FLOAT, input_shape),  # type: ignore
                helper.make_tensor_value_info("y", TensorProto.FLOAT, input_shape),
            ]

        graph = helper.make_graph(
            nodes,
            "test",
            inputs=inputs,
            outputs=[],
            initializer=initializer,
            value_info=[],
        )
        return helper.make_model(graph)

    def test_infer_with_initializer_without_input_above_ir4(self) -> None:
        # This is for testing IR>=4: some tensors can only exist in initializer and not in input
        # So shape_inference should make use of initializer shapes
        initializer_shape = (8, 7)
        original_model = self.prepare_input_initializer_tensors(initializer_shape, None)
        inferred_model = onnx.shape_inference.infer_shapes(
            original_model, strict_mode=True
        )

        # If shape inference fails, it will throw IndexError
        z_tenor = inferred_model.graph.value_info.pop()
        z_shape = (
            z_tenor.type.tensor_type.shape.dim[0].dim_value,
            z_tenor.type.tensor_type.shape.dim[1].dim_value,
        )
        assert z_shape == initializer_shape

    def test_infer_with_initializer_without_input_below_ir4(self) -> None:
        # This is for testing IR<4: tensors must exist both in initializer and input
        # So shape_inference should not make use of initializer shapes
        # Use (None, None) as empty input
        initializer_shape = (8, 7)
        input_shape = (None, None)
        original_model = self.prepare_input_initializer_tensors(
            initializer_shape, input_shape
        )
        original_model.ir_version = 3  # test ir_version < 4

        inferred_model = onnx.shape_inference.infer_shapes(
            original_model, strict_mode=True
        )
        z_tenor = inferred_model.graph.value_info.pop()
        z_shape = (
            z_tenor.type.tensor_type.shape.dim[0].dim_value,
            z_tenor.type.tensor_type.shape.dim[1].dim_value,
        )
        # If the input is not updated by the initializer, the output shape will keep empty (0, 0)
        assert z_shape == (0, 0)

    def test_infer_initializer_input_mismatch(self) -> None:
        # Catch error if initializer and input mismatch
        initializer_shape = (8, 7)
        input_shape = (4, 3)
        original_model = self.prepare_input_initializer_tensors(
            initializer_shape, input_shape
        )
        # Inferred shape and existing shape differ in dimension 0
        self.assertRaises(
            onnx.shape_inference.InferenceError,
            onnx.shape_inference.infer_shapes,
            original_model,
            strict_mode=True,
        )

    def test_infer_initializer_input_consistency_all_none(self) -> None:
        initializer_shape = (8, 7)
        input_shape = (None, None)  # accepatble
        original_model = self.prepare_input_initializer_tensors(
            initializer_shape, input_shape
        )

        onnx.shape_inference.infer_shapes(original_model, strict_mode=True)

    def test_infer_initializer_input_consistency_single_none(self) -> None:
        initializer_shape = (8, 7)
        input_shape = (None, 7)  # accepatble
        original_model = self.prepare_input_initializer_tensors(
            initializer_shape, input_shape
        )

        onnx.shape_inference.infer_shapes(original_model, strict_mode=True)

    def test_infer_initializer_input_consistency_differnt_rank(self) -> None:
        initializer_shape = (8, 7, 9)
        input_shape = (None, 7)  # accepatble
        original_model = self.prepare_input_initializer_tensors(
            initializer_shape, input_shape
        )
        # Inferred shape and existing shape differ in rank: (3) vs (2)
        self.assertRaises(
            onnx.shape_inference.InferenceError,
            onnx.shape_inference.infer_shapes,
            original_model,
            strict_mode=True,
        )

    def test_infer_initializer_input_consistency_all_none_serialized(self) -> None:
        # Reuse test_infer_initializer_input_consistency_all_none test case and check with
        # Serialized model
        initializer_shape = (8, 7)
        input_shape = (None, None)  # accepatble
        original_model = self.prepare_input_initializer_tensors(
            initializer_shape, input_shape
        )

        onnx.shape_inference.infer_shapes(
            original_model.SerializeToString(), strict_mode=True
        )

    def test_trilu_upper(self) -> None:
        graph = self._make_graph(
            [("x", TensorProto.FLOAT, (3, 4, 5)), ("k", TensorProto.INT64, ())],
            [make_node("Trilu", ["x", "k"], ["y"])],
            [],
            initializer=[make_tensor("k", TensorProto.INT64, (), (2,))],
        )
        self._assert_inferred(graph, [make_tensor_value_info("y", TensorProto.FLOAT, (3, 4, 5))])  # type: ignore

    def test_trilu_lower(self) -> None:
        graph = self._make_graph(
            [("x", TensorProto.FLOAT, (3, 4, 5)), ("k", TensorProto.INT64, ())],
            [make_node("Trilu", ["x", "k"], ["y"], upper=0)],
            [],
            initializer=[make_tensor("k", TensorProto.INT64, (), (10,))],
        )
        self._assert_inferred(graph, [make_tensor_value_info("y", TensorProto.FLOAT, (3, 4, 5))])  # type: ignore

    def test_trilu_upper_zero(self) -> None:
        graph = self._make_graph(
            [("x", TensorProto.INT64, (0, 5)), ("k", TensorProto.INT64, ())],
            [make_node("Trilu", ["x", "k"], ["y"], upper=1)],
            [],
            initializer=[make_tensor("k", TensorProto.INT64, (), (5,))],
        )
        self._assert_inferred(graph, [make_tensor_value_info("y", TensorProto.INT64, (0, 5))])  # type: ignore

    def test_trilu_lower_one(self) -> None:
        graph = self._make_graph(
            [("x", TensorProto.INT32, (3, 1, 5))],
            [make_node("Trilu", ["x"], ["y"], upper=0)],
            [],
        )
        self._assert_inferred(graph, [make_tensor_value_info("y", TensorProto.INT32, (3, 1, 5))])  # type: ignore

    def test_batch_norm_train(self) -> None:
        graph = self._make_graph(
            [
                ("x", TensorProto.FLOAT, (3, 4, 5, 6, 7)),
                ("scale", TensorProto.FLOAT, (4,)),
                ("b", TensorProto.FLOAT, (4,)),
                ("input_mean", TensorProto.FLOAT, (4,)),
                ("input_var", TensorProto.FLOAT, (4,)),
            ],
            [
                make_node(
                    "BatchNormalization",
                    ["x", "scale", "b", "input_mean", "input_var"],
                    ["out", "output_mean", "output_var"],
                    training_mode=1,
                )
            ],
            [],
        )
        self._assert_inferred(
            graph,
            [
                make_tensor_value_info("out", TensorProto.FLOAT, (3, 4, 5, 6, 7)),  # type: ignore
                make_tensor_value_info("output_mean", TensorProto.FLOAT, (4,)),  # type: ignore
                make_tensor_value_info("output_var", TensorProto.FLOAT, (4,)),  # type: ignore
            ],
        )

    def test_batch_norm_train_dim_param(self) -> None:
        graph = self._make_graph(
            [
                ("x", TensorProto.FLOAT, (3, "C", 5, 6, 7)),
                ("scale", TensorProto.FLOAT, ("C",)),
                ("b", TensorProto.FLOAT, ("C",)),
                ("input_mean", TensorProto.FLOAT, ("C",)),
                ("input_var", TensorProto.FLOAT, ("C",)),
            ],
            [
                make_node(
                    "BatchNormalization",
                    ["x", "scale", "b", "input_mean", "input_var"],
                    ["out", "output_mean", "output_var"],
                    training_mode=1,
                )
            ],
            [],
        )
        self._assert_inferred(
            graph,
            [
                make_tensor_value_info("out", TensorProto.FLOAT, (3, "C", 5, 6, 7)),  # type: ignore
                make_tensor_value_info("output_mean", TensorProto.FLOAT, ("C",)),  # type: ignore
                make_tensor_value_info("output_var", TensorProto.FLOAT, ("C",)),  # type: ignore
            ],
        )

    def test_batch_norm_train_with_diff_type(self) -> None:
        graph = self._make_graph(
            [
                ("x", TensorProto.FLOAT16, (3, 4, 5, 6, 7)),
                ("scale", TensorProto.FLOAT16, (4,)),
                ("b", TensorProto.FLOAT16, (4,)),
                ("input_mean", TensorProto.FLOAT, (4,)),
                ("input_var", TensorProto.FLOAT, (4,)),
            ],
            [
                make_node(
                    "BatchNormalization",
                    ["x", "scale", "b", "input_mean", "input_var"],
                    ["out", "output_mean", "output_var"],
                    training_mode=1,
                )
            ],
            [],
        )
        self._assert_inferred(
            graph,
            [
                make_tensor_value_info("out", TensorProto.FLOAT16, (3, 4, 5, 6, 7)),  # type: ignore
                make_tensor_value_info("output_mean", TensorProto.FLOAT, (4,)),  # type: ignore
                make_tensor_value_info("output_var", TensorProto.FLOAT, (4,)),  # type: ignore
            ],
        )

    def test_batch_norm_test(self) -> None:
        graph = self._make_graph(
            [
                ("x", TensorProto.FLOAT, (3, 4, 5, 6, 7)),
                ("scale", TensorProto.FLOAT, (4,)),
                ("b", TensorProto.FLOAT, (4,)),
                ("input_mean", TensorProto.FLOAT, (4,)),
                ("input_var", TensorProto.FLOAT, (4,)),
            ],
            [
                make_node(
                    "BatchNormalization",
                    ["x", "scale", "b", "input_mean", "input_var"],
                    ["out"],
                    training_mode=0,
                )
            ],
            [],
        )
        self._assert_inferred(graph, [make_tensor_value_info("out", TensorProto.FLOAT, (3, 4, 5, 6, 7))])  # type: ignore

    def test_batch_norm_test_no_dim(self) -> None:
        graph = self._make_graph(
            [
                ("x", TensorProto.FLOAT, (3, 4, None, None, None)),
                ("scale", TensorProto.FLOAT, (4,)),
                ("b", TensorProto.FLOAT, (4,)),
                ("input_mean", TensorProto.FLOAT, (None,)),
                ("input_var", TensorProto.FLOAT, (4,)),
            ],
            [
                make_node(
                    "BatchNormalization",
                    ["x", "scale", "b", "input_mean", "input_var"],
                    ["out"],
                    training_mode=0,
                )
            ],
            [],
        )
        self._assert_inferred(graph, [make_tensor_value_info("out", TensorProto.FLOAT, (3, 4, None, None, None))])  # type: ignore

    def test_batch_norm_train_no_shape(self) -> None:
        graph = self._make_graph(
            [
                ("x", TensorProto.FLOAT, None),
                ("scale", TensorProto.FLOAT, None),
                ("b", TensorProto.FLOAT, None),
                ("input_mean", TensorProto.FLOAT, ("C",)),
                ("input_var", TensorProto.FLOAT, ("C",)),
            ],
            [
                make_node(
                    "BatchNormalization",
                    ["x", "scale", "b", "input_mean", "input_var"],
                    ["out", "running_mean", "running_var"],
                    training_mode=1,
                )
            ],
            [],
        )
        self._assert_inferred(
            graph,
            [
                make_tensor_value_info("out", TensorProto.FLOAT, None),  # type: ignore
                make_tensor_value_info("running_mean", TensorProto.FLOAT, ("C",)),  # type: ignore
                make_tensor_value_info("running_var", TensorProto.FLOAT, ("C",)),  # type: ignore
            ],
        )

    def test_nonzero(self) -> None:
        graph = self._make_graph(
            [("x", TensorProto.FLOAT, (None,))],
            [make_node("NonZero", ["x"], ["out"])],
            [],
        )
        self._assert_inferred(graph, [make_tensor_value_info("out", TensorProto.INT64, (1, None))])  # type: ignore

    def test_nonzero_no_shape(self) -> None:
        graph = self._make_graph(
            [("x", TensorProto.FLOAT, None)], [make_node("NonZero", ["x"], ["out"])], []
        )
        self._assert_inferred(graph, [make_tensor_value_info("out", TensorProto.INT64, (None, None))])  # type: ignore

    def test_nonzero_existing_dim_param(self) -> None:
        graph = self._make_graph(
            [("x", TensorProto.FLOAT, (3,))],
            [make_node("NonZero", ["x"], ["y"])],
            [make_tensor_value_info("y", TensorProto.INT64, (None, "NZ"))],
        )
        self._assert_inferred(graph, [make_tensor_value_info("y", TensorProto.INT64, (1, "NZ"))])  # type: ignore

    def test_nonzero_scalar(self) -> None:
        graph = self._make_graph(
            [("x", TensorProto.FLOAT, ())], [make_node("NonZero", ["x"], ["out"])], []
        )
        self._assert_inferred(graph, [make_tensor_value_info("out", TensorProto.INT64, (0, None))])  # type: ignore

    def test_optional_construct_empty_tensor(self) -> None:
        tensor_type_proto = helper.make_tensor_type_proto(
            elem_type=TensorProto.FLOAT, shape=[1, 2, 3]
        )
        optional_type_proto = helper.make_optional_type_proto(tensor_type_proto)
        optional_val_info = helper.make_value_info(
            name="output", type_proto=optional_type_proto
        )
        graph = self._make_graph(
            [], [make_node("Optional", [], ["output"], type=tensor_type_proto)], []
        )
        self._assert_inferred(graph, [optional_val_info])  # type: ignore

    def test_optional_construct_empty_sequence(self) -> None:
        tensor_type_proto = helper.make_tensor_type_proto(
            elem_type=TensorProto.INT32, shape=[1, 2, 3]
        )
        sequence_type_proto = helper.make_sequence_type_proto(tensor_type_proto)
        optional_type_proto = helper.make_optional_type_proto(sequence_type_proto)
        optional_val_info = helper.make_value_info(
            name="output_sequence", type_proto=optional_type_proto
        )
        graph = self._make_graph(
            [],
            [make_node("Optional", [], ["output_sequence"], type=sequence_type_proto)],
            [],
        )
        self._assert_inferred(graph, [optional_val_info])  # type: ignore

    def test_optional_construct_tensor(self) -> None:
        tensor_type_proto = helper.make_tensor_type_proto(
            elem_type=TensorProto.FLOAT, shape=[2, 3, 4]
        )
        optional_type_proto = helper.make_optional_type_proto(tensor_type_proto)
        optional_val_info = helper.make_value_info(
            name="output", type_proto=optional_type_proto
        )
        graph = self._make_graph(
            [("input1", TensorProto.FLOAT, (2, 3, 4))],
            [make_node("Optional", ["input1"], ["output"])],
            [],
        )
        self._assert_inferred(graph, [optional_val_info])  # type: ignore

    def test_optional_construct_sequence(self) -> None:
        tensor_type_proto = helper.make_tensor_type_proto(
            elem_type=TensorProto.INT64, shape=[2, 3, 0]
        )
        sequence_type_proto = helper.make_sequence_type_proto(tensor_type_proto)
        sequence_val_info = helper.make_value_info(
            name="input_sequence", type_proto=sequence_type_proto
        )
        optional_type_proto = helper.make_optional_type_proto(sequence_type_proto)
        optional_val_info = helper.make_value_info(
            name="output_sequence", type_proto=optional_type_proto
        )
        graph = self._make_graph(
            [("input1", TensorProto.INT64, (2, 3, 0))],
            [
                make_node("SequenceConstruct", ["input1"], ["input_sequence"]),
                make_node("Optional", ["input_sequence"], ["output_sequence"]),
            ],
            [],
        )
        self._assert_inferred(graph, [sequence_val_info, optional_val_info])  # type: ignore

    def test_optional_tensor_has_element(self) -> None:
        tensor_type_proto = helper.make_tensor_type_proto(
            elem_type=TensorProto.FLOAT, shape=[2, 3, 4]
        )
        optional_type_proto = helper.make_optional_type_proto(tensor_type_proto)
        optional_val_info = helper.make_value_info(
            name="sequence", type_proto=optional_type_proto
        )
        graph = self._make_graph(
            [("input1", TensorProto.FLOAT, (2, 3, 4))],
            [
                make_node("Optional", ["input1"], ["sequence"]),
                make_node("OptionalHasElement", ["sequence"], ["output"]),
            ],
            [],
        )
        self._assert_inferred(
            graph,
            [optional_val_info, make_tensor_value_info("output", TensorProto.BOOL, ())],
        )  # type: ignore

    def test_optional_sequence_has_element(self) -> None:
        tensor_type_proto = helper.make_tensor_type_proto(
            elem_type=TensorProto.FLOAT, shape=[0, 3, 4]
        )
        sequence_type_proto = helper.make_sequence_type_proto(tensor_type_proto)
        sequence_val_info = helper.make_value_info(
            name="sequence", type_proto=sequence_type_proto
        )
        optional_type_proto = helper.make_optional_type_proto(sequence_type_proto)
        optional_val_info = helper.make_value_info(
            name="optional", type_proto=optional_type_proto
        )
        graph = self._make_graph(
            [("input1", TensorProto.FLOAT, (0, 3, 4))],
            [
                make_node("SequenceConstruct", ["input1"], ["sequence"]),
                make_node("Optional", ["sequence"], ["optional"]),
                make_node("OptionalHasElement", ["optional"], ["output"]),
            ],
            [],
        )
        self._assert_inferred(
            graph,
            [
                sequence_val_info,
                optional_val_info,
                make_tensor_value_info("output", TensorProto.BOOL, ()),
            ],
        )  # type: ignore

    def test_tensor_get_element(self) -> None:
        tensor_type_proto = helper.make_tensor_type_proto(
            elem_type=TensorProto.DOUBLE, shape=[2, 1, 4]
        )
        output_tensor_val_info = helper.make_value_info(
            name="output", type_proto=tensor_type_proto
        )
        graph = self._make_graph(
            [("input", TensorProto.DOUBLE, (2, 1, 4))],
            [
                make_node("OptionalGetElement", ["input"], ["output"]),
            ],
            [],
        )
        self._assert_inferred(graph, [output_tensor_val_info])  # type: ignore

    def test_optional_tensor_get_element(self) -> None:
        tensor_type_proto = helper.make_tensor_type_proto(
            elem_type=TensorProto.DOUBLE, shape=[2, 1, 4]
        )
        tensor_val_into = helper.make_value_info(
            name="output", type_proto=tensor_type_proto
        )
        optional_type_proto = helper.make_optional_type_proto(tensor_type_proto)
        optional_val_info = helper.make_value_info(
            name="optional", type_proto=optional_type_proto
        )
        graph = self._make_graph(
            [("input1", TensorProto.DOUBLE, (2, 1, 4))],
            [
                make_node("Optional", ["input1"], ["optional"]),
                make_node("OptionalGetElement", ["optional"], ["output"]),
            ],
            [],
        )
        self._assert_inferred(graph, [optional_val_info, tensor_val_into])  # type: ignore

    def test_optional_sequence_get_element(self) -> None:
        tensor_type_proto = helper.make_tensor_type_proto(
            elem_type=TensorProto.INT32, shape=[2, 0, 4]
        )
        sequence_type_proto = helper.make_sequence_type_proto(tensor_type_proto)
        sequence_val_into = helper.make_value_info(
            name="sequence", type_proto=sequence_type_proto
        )
        optional_type_proto = helper.make_optional_type_proto(sequence_type_proto)
        optional_val_info = helper.make_value_info(
            name="optional", type_proto=optional_type_proto
        )
        output_val_into = helper.make_value_info(
            name="output", type_proto=sequence_type_proto
        )
        graph = self._make_graph(
            [("input1", TensorProto.INT32, (2, 0, 4))],
            [
                make_node("SequenceConstruct", ["input1"], ["sequence"]),
                make_node("Optional", ["sequence"], ["optional"]),
                make_node("OptionalGetElement", ["optional"], ["output"]),
            ],
            [],
        )
        self._assert_inferred(graph, [optional_val_info, sequence_val_into, output_val_into])  # type: ignore

    def test_where_bfloat(self) -> None:
        graph = self._make_graph(
            [
                ("cond", TensorProto.BOOL, (10,)),
                ("x", TensorProto.BFLOAT16, (10,)),
                ("y", TensorProto.BFLOAT16, (10,)),
            ],
            [make_node("Where", ["cond", "x", "y"], ["out"])],
            [],
        )
        self._assert_inferred(graph, [make_tensor_value_info("out", TensorProto.BFLOAT16, (10,))])  # type: ignore

    def test_parse_data_with_unsupported_tensor_type(self) -> None:
        model = helper.make_model(
            graph=helper.make_graph(
                name="graph_with_unsupported_type",
                inputs=[],
                outputs=[
                    helper.make_tensor_value_info("y", TensorProto.FLOAT, shape=None)
                ],
                nodes=[make_node("ConstantOfShape", ["x"], ["y"])],
                # ConstantOfShape only accepts np.int64 instead of np.int32
                initializer=[
                    numpy_helper.from_array(np.array([4, 3], dtype=np.int32), name="x")
                ],
            )
        )
        # Strict shape inference should catch this invalid type error (int32 is not supported)
        self.assertRaises(
            onnx.shape_inference.InferenceError,
            onnx.shape_inference.infer_shapes,
            model,
            strict_mode=True,
        )
        # Even nornmal shape inference should not produce any invalid shape due to wrong type for ParseData
        inferred_model = onnx.shape_inference.infer_shapes(model)
        self.assertFalse(
            inferred_model.graph.output[0].type.tensor_type.HasField("shape")
        )

    def test_parse_data_with_undefined_tensor_type(self) -> None:
        model = helper.make_model(
            graph=helper.make_graph(
                name="graph_with_undefined_type",
                inputs=[],
                outputs=[
                    helper.make_tensor_value_info("y", TensorProto.FLOAT, shape=None)
                ],
                nodes=[make_node("ConstantOfShape", ["x"], ["y"])],
                initializer=[
                    numpy_helper.from_array(np.array([4, 3], dtype=np.int64), name="x")
                ],
            )
        )
        # Hardcode the tensor type as UNDEFINED to test catching undefined type error
        model.graph.initializer[0].data_type = TensorProto.UNDEFINED
        # Strict shape inference should catch this undefined type error
        self.assertRaises(
            onnx.shape_inference.InferenceError,
            onnx.shape_inference.infer_shapes,
            model,
            strict_mode=True,
        )
        # Even nornmal shape inference should not produce any invalid shape due to undefined type for ParseData
        inferred_model = onnx.shape_inference.infer_shapes(model)
        self.assertFalse(
            inferred_model.graph.output[0].type.tensor_type.HasField("shape")
        )

<<<<<<< HEAD
        graph = self._make_graph(
            [("x", TensorProto.UINT8, (1, 0, 0)), ("shape", TensorProto.INT64, (3,))],
            [make_node("Reshape", ["x", "shape"], ["y"], allowzero=1)],
            [],
            initializer=[make_tensor("shape", TensorProto.INT64, (3,), (0, 1, 1))],
        )
        self._assert_inferred(
            graph, [make_tensor_value_info("y", TensorProto.UINT8, (0, 1, 1))]
        )

    def test_affinegrid_2d(self) -> None:
        N, C, H, W = 2, 3, 4, 5
        graph = self._make_graph(
            [
                ("theta", TensorProto.FLOAT, (N, 2, 3)),
                ("size", TensorProto.INT64, (4,)),
            ],
            [
                make_node(
                    "AffineGrid",
                    ["theta", "size"],
                    ["grid"],
                    align_corners=1,
                )
            ],
            [],
            initializer=[make_tensor("size", TensorProto.INT64, (4,), (N, C, H, W))],
        )
        self._assert_inferred(
            graph, [make_tensor_value_info("grid", TensorProto.FLOAT, (N, H, W, 2))]
        )  # type: ignore

    def test_affinegrid_3d(self) -> None:
        N, C, D, H, W = 2, 3, 4, 5, 6
        graph = self._make_graph(
            [
                ("theta", TensorProto.FLOAT, (N, 3, 4)),
                ("size", TensorProto.INT64, (5,)),
            ],
            [
                make_node(
                    "AffineGrid",
                    ["theta", "size"],
                    ["grid"],
                    align_corners=1,
                )
            ],
            [],
            initializer=[make_tensor("size", TensorProto.INT64, (5,), (N, C, D, H, W))],
        )
        self._assert_inferred(
            graph, [make_tensor_value_info("grid", TensorProto.FLOAT, (N, D, H, W, 3))]
        )  # type: ignore

    def test_affinegrid_2d_symbolic(self) -> None:
        N, C, H, W = "N", "C", "H", "W"
        graph = self._make_graph(
            [
                ("theta", TensorProto.FLOAT, (N, 2, 3)),
                ("size", TensorProto.INT64, (4,)),
            ],
            [
                make_node(
                    "AffineGrid",
                    ["theta", "size"],
                    ["grid"],
                    align_corners=1,
                )
            ],
            [],
        )
        self._assert_inferred(
            graph, [make_tensor_value_info("grid", TensorProto.FLOAT, None)]
        )  # type: ignore

    def test_affinegrid_3d_symbolic(self) -> None:
        N, C, D, H, W = "N", "C", "D", "H", "W"
        graph = self._make_graph(
            [
                ("theta", TensorProto.FLOAT, (N, 3, 4)),
                ("size", TensorProto.INT64, (5,)),
            ],
            [
                make_node(
                    "AffineGrid",
                    ["theta", "size"],
                    ["grid"],
                    align_corners=1,
                )
            ],
            [],
        )
        self._assert_inferred(
            graph, [make_tensor_value_info("grid", TensorProto.FLOAT, None)]
        )  # type: ignore

    def test_gridsample(self) -> None:
=======
    def test_gridsample_2d(self) -> None:
>>>>>>> 9184c298
        graph = self._make_graph(
            [
                ("x", TensorProto.FLOAT, (1, 1, 3, 3)),
                ("grid", TensorProto.INT64, (1, 3, 3, 2)),
            ],
            [
                make_node(
                    "GridSample",
                    ["x", "grid"],
                    ["y"],
                    mode="nearest",
                    padding_mode="border",
                    align_corners=1,
                )
            ],
            [],
        )
        self._assert_inferred(
            graph, [make_tensor_value_info("y", TensorProto.FLOAT, (1, 1, 3, 3))]
        )  # type: ignore

    def test_gridsample_3d(self) -> None:
        graph = self._make_graph(
            [
                ("x", TensorProto.FLOAT, (1, 1, 3, 3, 3)),
                ("grid", TensorProto.INT64, (1, 3, 2, 3, 3)),
            ],
            [
                make_node(
                    "GridSample",
                    ["x", "grid"],
                    ["y"],
                    mode="nearest",
                    padding_mode="border",
                    align_corners=1,
                )
            ],
            [],
        )
        self._assert_inferred(
            graph, [make_tensor_value_info("y", TensorProto.FLOAT, (1, 1, 3, 2, 3))]
        )  # type: ignore

    def test_gridsample_2d_defaults(self) -> None:
        graph = self._make_graph(
            [
                ("x", TensorProto.FLOAT, ("N", "C", "H", "W")),
                ("grid", TensorProto.FLOAT, ("N", "H_out", "W_out", 2)),
            ],
            [make_node("GridSample", ["x", "grid"], ["y"])],
            [],
        )
        self._assert_inferred(
            graph,
            [
                make_tensor_value_info(
                    "y", TensorProto.FLOAT, ("N", "C", "H_out", "W_out")
                )
            ],
        )  # type: ignore

    def test_gridsample_3d_defaults(self) -> None:
        graph = self._make_graph(
            [
                ("x", TensorProto.FLOAT, ("N", "C", "D", "H", "W")),
                ("grid", TensorProto.FLOAT, ("N", "D_out", "H_out", "W_out", 3)),
            ],
            [make_node("GridSample", ["x", "grid"], ["y"])],
            [],
        )
        self._assert_inferred(
            graph,
            [
                make_tensor_value_info(
                    "y", TensorProto.FLOAT, ("N", "C", "D_out", "H_out", "W_out")
                )
            ],
        )  # type: ignore

    def test_gridsample_2d_no_dim(self) -> None:
        graph = self._make_graph(
            [
                ("x", TensorProto.FLOAT, ("N", "C", None, None)),
                ("grid", TensorProto.FLOAT, ("N", None, None, 2)),
            ],
            [
                make_node(
                    "GridSample",
                    ["x", "grid"],
                    ["y"],
                    mode="linear",
                    padding_mode="border",
                )
            ],
            [],
        )
        self._assert_inferred(
            graph,
            [make_tensor_value_info("y", TensorProto.FLOAT, ("N", "C", None, None))],
        )  # type: ignore

    def test_gridsample_3d_no_dim(self) -> None:
        graph = self._make_graph(
            [
                ("x", TensorProto.FLOAT, ("N", "C", None, None, None)),
                ("grid", TensorProto.FLOAT, ("N", None, None, None, 3)),
            ],
            [
                make_node(
                    "GridSample",
                    ["x", "grid"],
                    ["y"],
                    mode="linear",
                    padding_mode="border",
                )
            ],
            [],
        )
        self._assert_inferred(
            graph,
            [
                make_tensor_value_info(
                    "y", TensorProto.FLOAT, ("N", "C", None, None, None)
                )
            ],
        )  # type: ignore

    def test_sequence_map_identity_known_dims(self):  # type: () -> None
        input_value_infos = [
            make_tensor_value_info("input", TensorProto.FLOAT, (220, 220, 3))
        ]
        output_value_infos = [
            make_tensor_value_info("output", TensorProto.FLOAT, (220, 220, 3))
        ]
        body_graph = helper.make_graph(
            [make_node("Identity", ["input"], ["output"])],
            "body_graph",
            input_value_infos,
            output_value_infos,
        )
        graph = self._make_graph(
            [
                ("input1", TensorProto.FLOAT, (220, 220, 3)),
                ("input2", TensorProto.FLOAT, (220, 220, 3)),
                ("input3", TensorProto.FLOAT, (220, 220, 3)),
            ],
            [
                make_node(
                    "SequenceConstruct", ["input1", "input2", "input3"], ["in_sequence"]
                ),
                make_node(
                    "SequenceMap", ["in_sequence"], ["out_sequence"], body=body_graph
                ),
            ],
            [],
        )
        self._assert_inferred(
            graph,
            [
                make_tensor_sequence_value_info(
                    "in_sequence", TensorProto.FLOAT, (220, 220, 3)
                ),
                make_tensor_sequence_value_info(
                    "out_sequence", TensorProto.FLOAT, (220, 220, 3)
                ),
            ],
        )  # type: ignore

    def test_sequence_map_identity_unknown_dims(self):  # type: () -> None
        input_value_infos = [
            make_tensor_value_info("input", TensorProto.FLOAT, ("H", "W", 3))
        ]
        output_value_infos = [
            make_tensor_value_info("output", TensorProto.FLOAT, ("H", "W", 3))
        ]
        body_graph = helper.make_graph(
            [make_node("Identity", ["input"], ["output"])],
            "body_graph",
            input_value_infos,
            output_value_infos,
        )
        graph = self._make_graph(
            [
                ("input1", TensorProto.FLOAT, (200, 300, 3)),
                ("input2", TensorProto.FLOAT, (100, 200, 3)),
                ("input3", TensorProto.FLOAT, (5, 1, 3)),
            ],
            [
                make_node(
                    "SequenceConstruct", ["input1", "input2", "input3"], ["in_sequence"]
                ),
                make_node(
                    "SequenceMap", ["in_sequence"], ["out_sequence"], body=body_graph
                ),
            ],
            [],
        )
        self._assert_inferred(
            graph,
            [
                make_tensor_sequence_value_info(
                    "in_sequence", TensorProto.FLOAT, (None, None, 3)
                ),
                make_tensor_sequence_value_info(
                    "out_sequence", TensorProto.FLOAT, (None, None, 3)
                ),
            ],
        )  # type: ignore

    def test_sequence_map_slice_outs_known_dims(self):  # type: () -> None
        body_graph = helper.make_graph(
            nodes=[
                make_node("Slice", ["x", "starts1", "ends1", "axes", ""], ["y1"]),
                make_node("Slice", ["x", "starts2", "ends2", "axes", ""], ["y2"]),
            ],
            name="body_graph",
            inputs=[
                onnx.helper.make_tensor_value_info(
                    "x", onnx.TensorProto.FLOAT, ("H", "W", 3)
                )
            ],
            outputs=[
                onnx.helper.make_tensor_value_info(
                    "y1", onnx.TensorProto.FLOAT, (10, 20, 3)
                ),
                onnx.helper.make_tensor_value_info(
                    "y2", onnx.TensorProto.FLOAT, (30, 40, 3)
                ),
            ],
            initializer=[
                make_tensor("axes", TensorProto.INT64, (2,), (0, 1)),
                make_tensor("starts1", TensorProto.INT64, (2,), (0, 0)),
                make_tensor("ends1", TensorProto.INT64, (2,), (10, 20)),
                make_tensor("starts2", TensorProto.INT64, (2,), (0, 0)),
                make_tensor("ends2", TensorProto.INT64, (2,), (30, 40)),
            ],
        )  # type: ignore

        graph = self._make_graph(
            [
                ("input1", TensorProto.FLOAT, (220, 310, 3)),
                ("input2", TensorProto.FLOAT, (110, 210, 3)),
                ("input3", TensorProto.FLOAT, (90, 110, 3)),
            ],
            [
                make_node(
                    "SequenceConstruct", ["input1", "input2", "input3"], ["in_sequence"]
                ),
                make_node(
                    "SequenceMap",
                    ["in_sequence"],
                    ["out_sequence1", "out_sequence2"],
                    body=body_graph,
                ),
            ],
            [],
        )
        self._assert_inferred(
            graph,
            [
                make_tensor_sequence_value_info(
                    "in_sequence", TensorProto.FLOAT, (None, None, 3)
                ),
                make_tensor_sequence_value_info(
                    "out_sequence1", TensorProto.FLOAT, (10, 20, 3)
                ),
                make_tensor_sequence_value_info(
                    "out_sequence2", TensorProto.FLOAT, (30, 40, 3)
                ),
            ],
        )  # type: ignore

    def test_sequence_map_slice_outs_unknown_dims(self):  # type: () -> None
        body_graph = helper.make_graph(
            nodes=[
                make_node("Slice", ["x", "starts1", "ends1", "axes", ""], ["y1"]),
                make_node("Slice", ["x", "starts2", "ends2", "axes", ""], ["y2"]),
            ],
            name="body_graph",
            inputs=[
                onnx.helper.make_tensor_value_info(
                    "x", onnx.TensorProto.FLOAT, ("H", "W", 3)
                )
            ],
            outputs=[
                onnx.helper.make_tensor_value_info(
                    "y1", onnx.TensorProto.FLOAT, ("H1", "W1", 3)
                ),
                onnx.helper.make_tensor_value_info(
                    "y2", onnx.TensorProto.FLOAT, ("H2", "W2", 3)
                ),
            ],
            initializer=[
                make_tensor("axes", TensorProto.INT64, (2,), (0, 1)),
                make_tensor("starts1", TensorProto.INT64, (2,), (0, 0)),
                make_tensor("ends1", TensorProto.INT64, (2,), (10, 20)),
                make_tensor("starts2", TensorProto.INT64, (2,), (0, 0)),
                make_tensor("ends2", TensorProto.INT64, (2,), (30, 40)),
            ],
        )  # type: ignore

        graph = self._make_graph(
            [
                ("input1", TensorProto.FLOAT, (220, 310, 3)),
                ("input2", TensorProto.FLOAT, (110, 210, 3)),
                ("input3", TensorProto.FLOAT, (90, 110, 3)),
            ],
            [
                make_node(
                    "SequenceConstruct", ["input1", "input2", "input3"], ["in_sequence"]
                ),
                make_node(
                    "SequenceMap",
                    ["in_sequence"],
                    ["out_sequence1", "out_sequence2"],
                    body=body_graph,
                ),
            ],
            [],
        )
        self._assert_inferred(
            graph,
            [
                make_tensor_sequence_value_info(
                    "in_sequence", TensorProto.FLOAT, (None, None, 3)
                ),
                make_tensor_sequence_value_info(
                    "out_sequence1", TensorProto.FLOAT, (None, None, 3)
                ),
                make_tensor_sequence_value_info(
                    "out_sequence2", TensorProto.FLOAT, (None, None, 3)
                ),
            ],
        )  # type: ignore

    def test_sequence_map_different_tensor_type(self):  # type: () -> None
        body_graph = helper.make_graph(
            nodes=[make_node("Shape", ["x"], ["shape"])],
            name="body_graph",
            inputs=[
                onnx.helper.make_tensor_value_info(
                    "x", onnx.TensorProto.FLOAT, ("H", "W", "C")
                )
            ],
            outputs=[
                onnx.helper.make_tensor_value_info(
                    "shape", onnx.TensorProto.INT64, (3,)
                )
            ],
        )  # type: ignore

        graph = self._make_graph(
            [
                ("input1", TensorProto.FLOAT, (220, 310, 3)),
                ("input2", TensorProto.FLOAT, (110, 210, 3)),
                ("input3", TensorProto.FLOAT, (90, 110, 3)),
            ],
            [
                make_node(
                    "SequenceConstruct", ["input1", "input2", "input3"], ["in_sequence"]
                ),
                make_node("SequenceMap", ["in_sequence"], ["shapes"], body=body_graph),
            ],
            [],
        )
        self._assert_inferred(
            graph,
            [
                make_tensor_sequence_value_info(
                    "in_sequence", TensorProto.FLOAT, (None, None, 3)
                ),
                make_tensor_sequence_value_info("shapes", TensorProto.INT64, (3,)),
            ],
        )  # type: ignore

    def test_hammingwindow(self):  # type: () -> None
        graph = self._make_graph(
            [],
            [
                make_node(
                    "Constant",
                    [],
                    ["shape"],
                    value=make_tensor("shape", TensorProto.INT64, (), (10,)),
                ),
                make_node("HammingWindow", ["shape"], ["y"]),
            ],
            [],
        )
        self._assert_inferred(
            graph,
            [
                make_tensor_value_info("shape", TensorProto.INT64, ()),
                make_tensor_value_info("y", TensorProto.FLOAT, (10,)),
            ],
        )  # type: ignore

        graph = self._make_graph(
            [],
            [
                make_node(
                    "Constant",
                    [],
                    ["shape"],
                    value=make_tensor("shape", TensorProto.INT64, (), (10,)),
                ),
                make_node("HammingWindow", ["shape"], ["y"], periodic=0),
            ],
            [],
        )
        self._assert_inferred(
            graph,
            [
                make_tensor_value_info("shape", TensorProto.INT64, ()),
                make_tensor_value_info("y", TensorProto.FLOAT, (10,)),
            ],
        )  # type: ignore

    def test_hannwindow(self):  # type: () -> None
        graph = self._make_graph(
            [],
            [
                make_node(
                    "Constant",
                    [],
                    ["shape"],
                    value=make_tensor("shape", TensorProto.INT64, (), (10,)),
                ),
                make_node("HannWindow", ["shape"], ["y"]),
            ],
            [],
        )
        self._assert_inferred(
            graph,
            [
                make_tensor_value_info("shape", TensorProto.INT64, ()),
                make_tensor_value_info("y", TensorProto.FLOAT, (10,)),
            ],
        )  # type: ignore

        graph = self._make_graph(
            [],
            [
                make_node(
                    "Constant",
                    [],
                    ["shape"],
                    value=make_tensor("shape", TensorProto.INT64, (), (10,)),
                ),
                make_node("HannWindow", ["shape"], ["y"], periodic=0),
            ],
            [],
        )
        self._assert_inferred(
            graph,
            [
                make_tensor_value_info("shape", TensorProto.INT64, ()),
                make_tensor_value_info("y", TensorProto.FLOAT, (10,)),
            ],
        )  # type: ignore

    def test_blackmanwindow(self):  # type: () -> None
        graph = self._make_graph(
            [],
            [
                make_node(
                    "Constant",
                    [],
                    ["shape"],
                    value=make_tensor("shape", TensorProto.INT64, (), (10,)),
                ),
                make_node("BlackmanWindow", ["shape"], ["y"]),
            ],
            [],
        )
        self._assert_inferred(
            graph,
            [
                make_tensor_value_info("shape", TensorProto.INT64, ()),
                make_tensor_value_info("y", TensorProto.FLOAT, (10,)),
            ],
        )  # type: ignore

        graph = self._make_graph(
            [],
            [
                make_node(
                    "Constant",
                    [],
                    ["shape"],
                    value=make_tensor("shape", TensorProto.INT64, (), (10,)),
                ),
                make_node("BlackmanWindow", ["shape"], ["y"], periodic=0),
            ],
            [],
        )
        self._assert_inferred(
            graph,
            [
                make_tensor_value_info("shape", TensorProto.INT64, ()),
                make_tensor_value_info("y", TensorProto.FLOAT, (10,)),
            ],
        )  # type: ignore

    def test_dft_reals(self):  # type: () -> None
        graph = self._make_graph(
            [],
            [
                make_node(
                    "Constant",
                    [],
                    ["input"],
                    value=make_tensor(
                        "input",
                        TensorProto.FLOAT,
                        (2, 5, 1),
                        (
                            0,
                            0,
                            0,
                            0,
                            0,
                            1,
                            1,
                            1,
                            1,
                            1,
                        ),
                    ),
                ),
                make_node("DFT", ["input", ""], ["output"]),
            ],
            [],
        )
        self._assert_inferred(
            graph,
            [
                make_tensor_value_info("shape", TensorProto.FLOAT, (2, 5, 1)),
                make_tensor_value_info("y", TensorProto.FLOAT, (2, 5, 2)),
            ],
        )  # type: ignore

    def test_dft_reals2(self):  # type: () -> None
        graph = self._make_graph(
            [],
            [
                make_node(
                    "Constant",
                    [],
                    ["input"],
                    value=make_tensor(
                        "input",
                        TensorProto.FLOAT,
                        (
                            1,
                            5,
                            10,
                            1,
                        ),
                        (
                            0,
                            0,
                            0,
                            0,
                            0,
                            1,
                            1,
                            1,
                            1,
                            1,
                            2,
                            2,
                            2,
                            2,
                            2,
                            3,
                            3,
                            3,
                            3,
                            3,
                            4,
                            4,
                            4,
                            4,
                            4,
                            0,
                            0,
                            0,
                            0,
                            0,
                            1,
                            1,
                            1,
                            1,
                            1,
                            2,
                            2,
                            2,
                            2,
                            2,
                            3,
                            3,
                            3,
                            3,
                            3,
                            4,
                            4,
                            4,
                            4,
                            4,
                        ),
                    ),
                ),
                make_node("DFT", ["input", ""], ["output"], axis=1, onesided=1),
            ],
            [],
        )
        self._assert_inferred(
            graph,
            [
                make_tensor_value_info("shape", TensorProto.FLOAT, (1, 5, 10, 1)),
                make_tensor_value_info("y", TensorProto.FLOAT, (1, 3, 10, 2)),
            ],
        )  # type: ignore

        graph = self._make_graph(
            [],
            [
                make_node(
                    "Constant",
                    [],
                    ["input"],
                    value=make_tensor(
                        "input",
                        TensorProto.FLOAT,
                        (
                            1,
                            5,
                            10,
                            1,
                        ),
                        (
                            0,
                            0,
                            0,
                            0,
                            0,
                            1,
                            1,
                            1,
                            1,
                            1,
                            2,
                            2,
                            2,
                            2,
                            2,
                            3,
                            3,
                            3,
                            3,
                            3,
                            4,
                            4,
                            4,
                            4,
                            4,
                            0,
                            0,
                            0,
                            0,
                            0,
                            1,
                            1,
                            1,
                            1,
                            1,
                            2,
                            2,
                            2,
                            2,
                            2,
                            3,
                            3,
                            3,
                            3,
                            3,
                            4,
                            4,
                            4,
                            4,
                            4,
                        ),
                    ),
                ),
                make_node("DFT", ["input", ""], ["output"], axis=2, onesided=1),
            ],
            [],
        )
        self._assert_inferred(
            graph,
            [
                make_tensor_value_info("shape", TensorProto.FLOAT, (1, 5, 10, 1)),
                make_tensor_value_info("y", TensorProto.FLOAT, (1, 5, 6, 2)),
            ],
        )  # type: ignore

        graph = self._make_graph(
            [],
            [
                make_node(
                    "Constant",
                    [],
                    ["input"],
                    value=make_tensor(
                        "input",
                        TensorProto.FLOAT,
                        (
                            1,
                            5,
                            10,
                            1,
                        ),
                        (
                            0,
                            0,
                            0,
                            0,
                            0,
                            1,
                            1,
                            1,
                            1,
                            1,
                            2,
                            2,
                            2,
                            2,
                            2,
                            3,
                            3,
                            3,
                            3,
                            3,
                            4,
                            4,
                            4,
                            4,
                            4,
                            0,
                            0,
                            0,
                            0,
                            0,
                            1,
                            1,
                            1,
                            1,
                            1,
                            2,
                            2,
                            2,
                            2,
                            2,
                            3,
                            3,
                            3,
                            3,
                            3,
                            4,
                            4,
                            4,
                            4,
                            4,
                        ),
                    ),
                ),
                make_node("DFT", ["input", ""], ["output"], axis=1, onesided=0),
            ],
            [],
        )
        self._assert_inferred(
            graph,
            [
                make_tensor_value_info("shape", TensorProto.FLOAT, (1, 5, 10, 1)),
                make_tensor_value_info("y", TensorProto.FLOAT, (1, 5, 10, 2)),
            ],
        )  # type: ignore

        graph = self._make_graph(
            [],
            [
                make_node(
                    "Constant",
                    [],
                    ["input"],
                    value=make_tensor(
                        "input",
                        TensorProto.FLOAT,
                        (
                            1,
                            5,
                            10,
                            1,
                        ),
                        (
                            0,
                            0,
                            0,
                            0,
                            0,
                            1,
                            1,
                            1,
                            1,
                            1,
                            2,
                            2,
                            2,
                            2,
                            2,
                            3,
                            3,
                            3,
                            3,
                            3,
                            4,
                            4,
                            4,
                            4,
                            4,
                            0,
                            0,
                            0,
                            0,
                            0,
                            1,
                            1,
                            1,
                            1,
                            1,
                            2,
                            2,
                            2,
                            2,
                            2,
                            3,
                            3,
                            3,
                            3,
                            3,
                            4,
                            4,
                            4,
                            4,
                            4,
                        ),
                    ),
                ),
                make_node("DFT", ["input", ""], ["output"], axis=2, onesided=0),
            ],
            [],
        )
        self._assert_inferred(
            graph,
            [
                make_tensor_value_info("shape", TensorProto.FLOAT, (1, 5, 10, 1)),
                make_tensor_value_info("y", TensorProto.FLOAT, (1, 5, 10, 2)),
            ],
        )  # type: ignore

    def test_dft_complex(self):  # type: () -> None
        graph = self._make_graph(
            [],
            [
                make_node(
                    "Constant",
                    [],
                    ["input"],
                    value=make_tensor(
                        "input",
                        TensorProto.FLOAT,
                        (2, 5, 2),
                        (
                            0,
                            0,
                            0,
                            0,
                            0,
                            1,
                            1,
                            1,
                            1,
                            1,
                            0,
                            0,
                            0,
                            0,
                            0,
                            1,
                            1,
                            1,
                            1,
                            1,
                        ),
                    ),
                ),
                make_node("DFT", ["input", ""], ["output"]),
            ],
            [],
        )
        self._assert_inferred(
            graph,
            [
                make_tensor_value_info("shape", TensorProto.FLOAT, (2, 5, 2)),
                make_tensor_value_info("y", TensorProto.FLOAT, (2, 5, 2)),
            ],
        )  # type: ignore

    def test_dft_reals_onesided(self):  # type: () -> None
        graph = self._make_graph(
            [],
            [
                make_node(
                    "Constant",
                    [],
                    ["input"],
                    value=make_tensor(
                        "input",
                        TensorProto.FLOAT,
                        (2, 5, 1),
                        (
                            0,
                            0,
                            0,
                            0,
                            0,
                            1,
                            1,
                            1,
                            1,
                            1,
                        ),
                    ),
                ),
                make_node("DFT", ["input", ""], ["output"], onesided=1),
            ],
            [],
        )
        self._assert_inferred(
            graph,
            [
                make_tensor_value_info("shape", TensorProto.FLOAT, (2, 5, 1)),
                make_tensor_value_info("y", TensorProto.FLOAT, (2, 3, 2)),
            ],
        )  # type: ignore

    def test_dft_complex_onesided(self):  # type: () -> None
        graph = self._make_graph(
            [],
            [
                make_node(
                    "Constant",
                    [],
                    ["input"],
                    value=make_tensor(
                        "input",
                        TensorProto.FLOAT,
                        (2, 5, 2),
                        (
                            0,
                            0,
                            0,
                            0,
                            0,
                            1,
                            1,
                            1,
                            1,
                            1,
                            0,
                            0,
                            0,
                            0,
                            0,
                            1,
                            1,
                            1,
                            1,
                            1,
                        ),
                    ),
                ),
                make_node("DFT", ["input", ""], ["output"], onesided=1),
            ],
            [],
        )
        self._assert_inferred(
            graph,
            [
                make_tensor_value_info("shape", TensorProto.FLOAT, (2, 5, 2)),
                make_tensor_value_info("y", TensorProto.FLOAT, (2, 3, 2)),
            ],
        )  # type: ignore

    def test_dft_reals_inverse(self):  # type: () -> None
        graph = self._make_graph(
            [],
            [
                make_node(
                    "Constant",
                    [],
                    ["input"],
                    value=make_tensor(
                        "input",
                        TensorProto.FLOAT,
                        (2, 5, 1),
                        (
                            0,
                            0,
                            0,
                            0,
                            0,
                            1,
                            1,
                            1,
                            1,
                            1,
                        ),
                    ),
                ),
                make_node("DFT", ["input", ""], ["output"], inverse=1),
            ],
            [],
        )
        self._assert_inferred(
            graph,
            [
                make_tensor_value_info("shape", TensorProto.FLOAT, (2, 5, 1)),
                make_tensor_value_info("y", TensorProto.FLOAT, (2, 5, 2)),
            ],
        )  # type: ignore

    def test_dft_complex_inverse(self):  # type: () -> None
        graph = self._make_graph(
            [],
            [
                make_node(
                    "Constant",
                    [],
                    ["input"],
                    value=make_tensor(
                        "input",
                        TensorProto.FLOAT,
                        (2, 5, 2),
                        (
                            0,
                            0,
                            0,
                            0,
                            0,
                            1,
                            1,
                            1,
                            1,
                            1,
                            0,
                            0,
                            0,
                            0,
                            0,
                            1,
                            1,
                            1,
                            1,
                            1,
                        ),
                    ),
                ),
                make_node("DFT", ["input", ""], ["output"], inverse=1),
            ],
            [],
        )
        self._assert_inferred(
            graph,
            [
                make_tensor_value_info("shape", TensorProto.FLOAT, (2, 5, 2)),
                make_tensor_value_info("y", TensorProto.FLOAT, (2, 5, 2)),
            ],
        )  # type: ignore

    def test_stft_reals(self):  # type: () -> None
        graph = self._make_graph(
            [],
            [
                make_node(
                    "Constant",
                    [],
                    ["signal"],
                    value=make_tensor(
                        "signal",
                        TensorProto.FLOAT,
                        (2, 10, 1),
                        (0, 0, 0, 0, 0, 1, 1, 1, 1, 1, 2, 2, 2, 2, 2, 3, 3, 3, 3, 3),
                    ),
                ),
                make_node(
                    "Constant",
                    [],
                    ["frame_step"],
                    value=make_tensor("frame_step", TensorProto.INT64, (), (2,)),
                ),
                make_node(
                    "Constant",
                    [],
                    ["window"],
                    value=make_tensor(
                        "window", TensorProto.INT64, (5,), (1, 2, 3, 4, 5)
                    ),
                ),
                make_node("STFT", ["signal", "frame_step", "window"], ["output"]),
            ],
            [],
        )

        self._assert_inferred(
            graph,
            [
                make_tensor_value_info("signal", TensorProto.FLOAT, (2, 10, 1)),
                make_tensor_value_info("frame_step", TensorProto.INT64, ()),
                make_tensor_value_info("window", TensorProto.INT64, (5,)),
                make_tensor_value_info("output", TensorProto.FLOAT, (2, 3, 5, 2)),
            ],
        )  # type: ignore

        graph = self._make_graph(
            [],
            [
                make_node(
                    "Constant",
                    [],
                    ["signal"],
                    value=make_tensor(
                        "signal",
                        TensorProto.FLOAT,
                        (2, 10, 1),
                        (0, 0, 0, 0, 0, 1, 1, 1, 1, 1, 2, 2, 2, 2, 2, 3, 3, 3, 3, 3),
                    ),
                ),
                make_node(
                    "Constant",
                    [],
                    ["frame_step"],
                    value=make_tensor("frame_step", TensorProto.INT64, (), (2,)),
                ),
                make_node(
                    "Constant",
                    [],
                    ["window"],
                    value=make_tensor(
                        "window", TensorProto.INT64, (5,), (1, 2, 3, 4, 5)
                    ),
                ),
                make_node(
                    "Constant",
                    [],
                    ["frame_length"],
                    value=make_tensor("frame_length", TensorProto.INT64, (), (5,)),
                ),
                make_node("STFT", ["signal", "frame_step", "window"], ["output"]),
            ],
            [],
        )

        self._assert_inferred(
            graph,
            [
                make_tensor_value_info("signal", TensorProto.FLOAT, (2, 10, 1)),
                make_tensor_value_info("frame_step", TensorProto.INT64, ()),
                make_tensor_value_info("window", TensorProto.INT64, (5,)),
                make_tensor_value_info("frame_length", TensorProto.INT64, ()),
                make_tensor_value_info("output", TensorProto.FLOAT, (2, 3, 5, 2)),
            ],
        )  # type: ignore

        graph = self._make_graph(
            [],
            [
                make_node(
                    "Constant",
                    [],
                    ["signal"],
                    value=make_tensor(
                        "signal",
                        TensorProto.FLOAT,
                        (2, 10, 1),
                        (0, 0, 0, 0, 0, 1, 1, 1, 1, 1, 2, 2, 2, 2, 2, 3, 3, 3, 3, 3),
                    ),
                ),
                make_node(
                    "Constant",
                    [],
                    ["frame_step"],
                    value=make_tensor("frame_step", TensorProto.INT64, (), (2,)),
                ),
                make_node(
                    "Constant",
                    [],
                    ["frame_length"],
                    value=make_tensor("frame_length", TensorProto.INT64, (), (5,)),
                ),
                make_node(
                    "STFT", ["signal", "frame_step", "", "frame_length"], ["output"]
                ),
            ],
            [],
        )

        self._assert_inferred(
            graph,
            [
                make_tensor_value_info("signal", TensorProto.FLOAT, (2, 10, 1)),
                make_tensor_value_info("frame_step", TensorProto.INT64, ()),
                make_tensor_value_info("frame_length", TensorProto.INT64, ()),
                make_tensor_value_info("output", TensorProto.FLOAT, (2, 3, 5, 2)),
            ],
        )  # type: ignore

    def test_melweightmatrix(self):  # type: () -> None
        graph = self._make_graph(
            [],
            [
                make_node(
                    "Constant",
                    [],
                    ["num_mel_bins"],
                    value=make_tensor("num_mel_bins", TensorProto.INT64, (), (10,)),
                ),
                make_node(
                    "Constant",
                    [],
                    ["dft_length"],
                    value=make_tensor("dft_length", TensorProto.INT64, (), (128,)),
                ),
                make_node(
                    "Constant",
                    [],
                    ["sample_rate"],
                    value=make_tensor("sample_rate", TensorProto.INT64, (), (10,)),
                ),
                make_node(
                    "Constant",
                    [],
                    ["lower_edge_hertz"],
                    value=make_tensor(
                        "lower_edge_hertz", TensorProto.FLOAT, (), (10.0,)
                    ),
                ),
                make_node(
                    "Constant",
                    [],
                    ["upper_edge_hertz"],
                    value=make_tensor(
                        "upper_edge_hertz", TensorProto.FLOAT, (), (100.0,)
                    ),
                ),
                make_node(
                    "MelWeightMatrix",
                    [
                        "num_mel_bins",
                        "dft_length",
                        "sample_rate",
                        "lower_edge_hertz",
                        "upper_edge_hertz",
                    ],
                    ["output"],
                ),
            ],
            [],
        )
        self._assert_inferred(
            graph,
            [
                make_tensor_value_info("num_mel_bins", TensorProto.INT64, ()),
                make_tensor_value_info("dft_length", TensorProto.INT64, ()),
                make_tensor_value_info("sample_rate", TensorProto.INT64, ()),
                make_tensor_value_info("lower_edge_hertz", TensorProto.FLOAT, ()),
                make_tensor_value_info("upper_edge_hertz", TensorProto.FLOAT, ()),
                make_tensor_value_info("output", TensorProto.FLOAT, (65, 10)),
            ],
        )  # type: ignore

    def test_melweightmatrix_with_output_datatype(self):  # type: () -> None
        graph = self._make_graph(
            [],
            [
                make_node(
                    "Constant",
                    [],
                    ["num_mel_bins"],
                    value=make_tensor("num_mel_bins", TensorProto.INT64, (), (10,)),
                ),
                make_node(
                    "Constant",
                    [],
                    ["dft_length"],
                    value=make_tensor("dft_length", TensorProto.INT64, (), (128,)),
                ),
                make_node(
                    "Constant",
                    [],
                    ["sample_rate"],
                    value=make_tensor("sample_rate", TensorProto.INT64, (), (10,)),
                ),
                make_node(
                    "Constant",
                    [],
                    ["lower_edge_hertz"],
                    value=make_tensor(
                        "lower_edge_hertz", TensorProto.FLOAT, (), (10.0,)
                    ),
                ),
                make_node(
                    "Constant",
                    [],
                    ["upper_edge_hertz"],
                    value=make_tensor(
                        "upper_edge_hertz", TensorProto.FLOAT, (), (100.0,)
                    ),
                ),
                make_node(
                    "MelWeightMatrix",
                    [
                        "num_mel_bins",
                        "dft_length",
                        "sample_rate",
                        "lower_edge_hertz",
                        "upper_edge_hertz",
                    ],
                    ["output"],
                    output_datatype=TensorProto.DOUBLE,
                ),
            ],
            [],
        )
        self._assert_inferred(
            graph,
            [
                make_tensor_value_info("num_mel_bins", TensorProto.INT64, ()),
                make_tensor_value_info("dft_length", TensorProto.INT64, ()),
                make_tensor_value_info("sample_rate", TensorProto.INT64, ()),
                make_tensor_value_info("lower_edge_hertz", TensorProto.FLOAT, ()),
                make_tensor_value_info("upper_edge_hertz", TensorProto.FLOAT, ()),
                make_tensor_value_info("output", TensorProto.DOUBLE, (65, 10)),
            ],
        )  # type: ignore

    def test_center_crop_pad_hwc_crop(self):  # type: () -> None
        graph = self._make_graph(
            [
                ("input_data", TensorProto.FLOAT, (20, 10, 3)),
                ("shape", TensorProto.INT64, (2,)),
            ],
            [make_node("CenterCropPad", ["input_data", "shape"], ["y"], axes=[0, 1])],
            [],
            initializer=[make_tensor("shape", TensorProto.INT64, (2,), (10, 8))],
        )
        self._assert_inferred(
            graph,
            [make_tensor_value_info("y", TensorProto.FLOAT, (10, 8, 3))],
            opset_imports=[helper.make_opsetid(ONNX_DOMAIN, 18)],
        )

    def test_center_crop_pad_chw_crop(self):  # type: () -> None
        graph = self._make_graph(
            [
                ("input_data", TensorProto.FLOAT, (3, 20, 10)),
                ("shape", TensorProto.INT64, (2,)),
            ],
            [make_node("CenterCropPad", ["input_data", "shape"], ["y"], axes=[1, 2])],
            [],
            initializer=[make_tensor("shape", TensorProto.INT64, (2,), (10, 8))],
        )
        self._assert_inferred(
            graph,
            [make_tensor_value_info("y", TensorProto.FLOAT, (3, 10, 8))],
            opset_imports=[helper.make_opsetid(ONNX_DOMAIN, 18)],
        )

    def test_center_crop_pad_hwc_croppad(self):  # type: () -> None
        graph = self._make_graph(
            [
                ("input_data", TensorProto.FLOAT, (10, 10, 3)),
                ("shape", TensorProto.INT64, (2,)),
            ],
            [make_node("CenterCropPad", ["input_data", "shape"], ["y"], axes=[0, 1])],
            [],
            initializer=[make_tensor("shape", TensorProto.INT64, (2,), (20, 8))],
        )
        self._assert_inferred(
            graph,
            [make_tensor_value_info("y", TensorProto.FLOAT, (20, 8, 3))],
            opset_imports=[helper.make_opsetid(ONNX_DOMAIN, 18)],
        )

    def test_center_crop_pad_chw_croppad(self):  # type: () -> None
        graph = self._make_graph(
            [
                ("input_data", TensorProto.FLOAT, (3, 10, 10)),
                ("shape", TensorProto.INT64, (2,)),
            ],
            [make_node("CenterCropPad", ["input_data", "shape"], ["y"], axes=[1, 2])],
            [],
            initializer=[make_tensor("shape", TensorProto.INT64, (2,), (20, 8))],
        )
        self._assert_inferred(
            graph,
            [make_tensor_value_info("y", TensorProto.FLOAT, (3, 20, 8))],
            opset_imports=[helper.make_opsetid(ONNX_DOMAIN, 18)],
        )

    def test_center_crop_pad_without_input_shape(self):  # type: () -> None
        graph = self._make_graph(
            [
                ("input_data", TensorProto.FLOAT, (3, 2)),
                ("shape", TensorProto.INT64, (2,)),
            ],
            [make_node("CenterCropPad", ["input_data", "shape"], ["y"])],
            [],
        )
        self._assert_inferred(
            graph,
            [make_tensor_value_info("y", TensorProto.FLOAT, None)],
            opset_imports=[helper.make_opsetid(ONNX_DOMAIN, 18)],
        )

    def test_center_crop_pad_with_input_shape_containing_dim_params(
        self,
    ):  # type: () -> None
        graph = self._make_graph(
            [
                ("input_data", TensorProto.FLOAT, (20, "W", 3)),
                ("shape", TensorProto.INT64, (2,)),
            ],
            [make_node("CenterCropPad", ["input_data", "shape"], ["y"], axes=[0, 1])],
            [],
            initializer=[make_tensor("shape", TensorProto.INT64, (2,), (10, 8))],
        )
        self._assert_inferred(
            graph,
            [make_tensor_value_info("y", TensorProto.FLOAT, (10, 8, 3))],
            opset_imports=[helper.make_opsetid(ONNX_DOMAIN, 18)],
        )

    @unittest.skipUnless(ONNX_ML, "ONNX_ML required to test ai.onnx.ml operators")
    def test_category_mapper(self) -> None:
        cat = make_node(
            "CategoryMapper",
            ["x"],
            ["y"],
            domain=ONNX_ML_DOMAIN,
        )
        graph_int = self._make_graph(
            [("x", TensorProto.INT64, (30, 4, 5))],
            [cat],
            [],
        )
        self._assert_inferred(
            graph_int,
            [make_tensor_value_info("y", TensorProto.STRING, (30, 4, 5))],
            opset_imports=[
                make_opsetid(ONNX_ML_DOMAIN, 1),
                make_opsetid(ONNX_DOMAIN, 11),
            ],
        )
        graph_str = self._make_graph(
            [("x", TensorProto.STRING, (30, 5, 4))],
            [cat],
            [],
        )
        self._assert_inferred(
            graph_str,
            [make_tensor_value_info("y", TensorProto.INT64, (30, 5, 4))],
            opset_imports=[
                make_opsetid(ONNX_ML_DOMAIN, 1),
                make_opsetid(ONNX_DOMAIN, 11),
            ],
        )

    @unittest.skipUnless(ONNX_ML, "ONNX_ML required to test ai.onnx.ml operators")
    def test_tree_ensemble_regressor(self) -> None:
        tree = make_node(
            "TreeEnsembleRegressor",
            ["x"],
            ["y"],
            domain=ONNX_ML_DOMAIN,
            n_targets=5,
        )
        graph = self._make_graph(
            [("x", TensorProto.DOUBLE, (30, 3))],
            [tree],
            [],
        )
        self._assert_inferred(
            graph,
            [make_tensor_value_info("y", TensorProto.FLOAT, (30, 5))],
            opset_imports=[
                make_opsetid(ONNX_ML_DOMAIN, 3),
                make_opsetid(ONNX_DOMAIN, 11),
            ],
        )

    @unittest.skipUnless(ONNX_ML, "ONNX_ML required to test ai.onnx.ml operators")
    def test_tree_ensemble_classifier(self) -> None:
        tree = make_node(
            "TreeEnsembleClassifier",
            ["x"],
            ["y", "z"],
            classlabels_int64s=[0, 1, 2, 3, 4],
            domain=ONNX_ML_DOMAIN,
        )
        graph = self._make_graph(
            [("x", TensorProto.DOUBLE, (30, 3))],
            [tree],
            [],
        )
        self._assert_inferred(
            graph,
            [
                make_tensor_value_info("y", TensorProto.INT64, (30,)),
                make_tensor_value_info("z", TensorProto.FLOAT, (30, 5)),
            ],
            opset_imports=[
                make_opsetid(ONNX_ML_DOMAIN, 3),
                make_opsetid(ONNX_DOMAIN, 11),
            ],
        )

    @unittest.skipUnless(ONNX_ML, "ONNX_ML required to test ai.onnx.ml operators")
    def test_array_feature_extractor(self) -> None:
        node = make_node(
            "ArrayFeatureExtractor",
            ["x", "y"],
            ["z"],
            domain=ONNX_ML_DOMAIN,
        )
        for axes_shape, expected in [
            ((2,), 2),
            ((), "unk__0"),
            (("N",), "N"),
        ]:
            graph = self._make_graph(
                [
                    ("x", TensorProto.INT64, (3, 4, 5)),
                    ("y", TensorProto.INT64, axes_shape),
                ],
                [node],
                [],
            )
            self._assert_inferred(
                graph,
                [make_tensor_value_info("z", TensorProto.INT64, (3, 4, expected))],  # type: ignore
                opset_imports=[
                    make_opsetid(ONNX_ML_DOMAIN, 3),
                    make_opsetid(ONNX_DOMAIN, 18),
                ],
            )

    @unittest.skipUnless(ONNX_ML, "ONNX_ML required to test ai.onnx.ml operators")
    def test_binarizer(self) -> None:
        node = make_node(
            "Binarizer",
            ["x"],
            ["y"],
            domain=ONNX_ML_DOMAIN,
        )
        graph = self._make_graph(
            [
                ("x", TensorProto.INT64, (3, 4, 5)),
            ],
            [node],
            [],
        )
        self._assert_inferred(
            graph,
            [make_tensor_value_info("y", TensorProto.INT64, (3, 4, 5))],  # type: ignore
            opset_imports=[
                make_opsetid(ONNX_ML_DOMAIN, 3),
                make_opsetid(ONNX_DOMAIN, 18),
            ],
        )

    @unittest.skipUnless(ONNX_ML, "ONNX_ML required to test ai.onnx.ml operators")
    def test_one_hot_encoder(self) -> None:
        graph = self._make_graph(
            [("input", TensorProto.INT64, (2, "N", 3))],
            [
                make_node(
                    "OneHotEncoder",
                    ["input"],
                    ["output"],
                    cats_int64s=[1, 2, 3, 4],
                    domain="ai.onnx.ml",
                )
            ],
            [],
        )
        self._assert_inferred(
            graph,
            [make_tensor_value_info("output", TensorProto.FLOAT, (2, "N", 3, 4))],
            opset_imports=[
                make_opsetid(ONNX_ML_DOMAIN, 1),
                make_opsetid(ONNX_DOMAIN, 18),
            ],
        )

    @unittest.skipUnless(ONNX_ML, "ONNX_ML required to test ai.onnx.ml operators")
    def test_zip_map(self) -> None:
        params = (
            ({"classlabels_int64s": [1, 2, 3]}, onnx.TensorProto.INT64),
            ({"classlabels_strings": ["a", "b", "c"]}, onnx.TensorProto.STRING),
        )
        for attrs, input_type in params:
            with self.subTest(attrs=attrs, input_type=input_type):
                self.zip_map_test_case(attrs, input_type)

    def zip_map_test_case(self, attrs, input_type) -> None:
        graph = self._make_graph(
            [("input", TensorProto.FLOAT, ("N", 3))],
            [
                make_node(
                    "ZipMap",
                    ["input"],
                    ["output"],
                    **attrs,
                    domain="ai.onnx.ml",
                )
            ],
            [],
        )
        typ = onnx.helper.make_map_type_proto(
            input_type, onnx.helper.make_tensor_type_proto(TensorProto.FLOAT, ())
        )
        self._assert_inferred(
            graph,
            [
                onnx.helper.make_value_info(
                    "output", onnx.helper.make_sequence_type_proto(typ)
                )
            ],
            opset_imports=[
                make_opsetid(ONNX_ML_DOMAIN, 1),
                make_opsetid(ONNX_DOMAIN, 18),
            ],
        )

    def test_compress_without_axis(self) -> None:
        graph = self._make_graph(
            [
                ("input", TensorProto.INT64, (2, "N", 3, 4)),
                ("condition", TensorProto.BOOL, (None,)),
            ],
            [make_node("Compress", ["input", "condition"], ["output"])],
            [],
        )
        self._assert_inferred(graph, [make_tensor_value_info("output", TensorProto.INT64, (None,))])  # type: ignore

    def test_compress_with_axis(self) -> None:
        graph = self._make_graph(
            [
                ("input", TensorProto.INT64, (2, "N", 3, 4)),
                ("condition", TensorProto.BOOL, (None,)),
            ],
            [make_node("Compress", ["input", "condition"], ["output"], axis=-1)],
            [],
        )
        self._assert_inferred(graph, [make_tensor_value_info("output", TensorProto.INT64, (2, "N", 3, None))])  # type: ignore


if __name__ == "__main__":
    unittest.main()<|MERGE_RESOLUTION|>--- conflicted
+++ resolved
@@ -7251,7 +7251,6 @@
             inferred_model.graph.output[0].type.tensor_type.HasField("shape")
         )
 
-<<<<<<< HEAD
         graph = self._make_graph(
             [("x", TensorProto.UINT8, (1, 0, 0)), ("shape", TensorProto.INT64, (3,))],
             [make_node("Reshape", ["x", "shape"], ["y"], allowzero=1)],
@@ -7348,10 +7347,7 @@
             graph, [make_tensor_value_info("grid", TensorProto.FLOAT, None)]
         )  # type: ignore
 
-    def test_gridsample(self) -> None:
-=======
     def test_gridsample_2d(self) -> None:
->>>>>>> 9184c298
         graph = self._make_graph(
             [
                 ("x", TensorProto.FLOAT, (1, 1, 3, 3)),
