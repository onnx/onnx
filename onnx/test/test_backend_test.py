# Copyright (c) ONNX Project Contributors

# SPDX-License-Identifier: Apache-2.0

import itertools
import os
import platform
import unittest
from typing import Any, Optional, Sequence, Tuple

import numpy

import onnx.backend.base
import onnx.backend.test
import onnx.shape_inference
import onnx.version_converter
from onnx import ModelProto, NodeProto, TensorProto
from onnx.backend.base import Device, DeviceType
from onnx.backend.test.runner import BackendIsNotSupposedToImplementIt

# The following just executes the fake backend through the backend test
# infrastructure. Since we don't have full reference implementation of all ops
# in ONNX repo, it's impossible to produce the proper results. However, we can
# run 'checker' (that's what base Backend class does) to verify that all tests
# fed are actually well-formed ONNX models.
#
# If everything is fine, all the tests would be marked as "skipped".
#
# We don't enable report in this test because the report collection logic itself
# fails when models are mal-formed.


class DummyBackend(onnx.backend.base.Backend):
    @classmethod
    def prepare(
        cls, model: ModelProto, device: str = "CPU", **kwargs: Any
    ) -> Optional[onnx.backend.base.BackendRep]:
        super().prepare(model, device, **kwargs)

        onnx.checker.check_model(model)

        # by default test strict shape inference
        kwargs = {"check_type": True, "strict_mode": True, **kwargs}
        model = onnx.shape_inference.infer_shapes(model, **kwargs)

        value_infos = {
            vi.name: vi
            for vi in itertools.chain(model.graph.value_info, model.graph.output)
        }

        if do_enforce_test_coverage_safelist(model):
            for node in model.graph.node:
                for i, output in enumerate(node.output):
                    if node.op_type == "Dropout" and i != 0:
                        continue
                    assert output in value_infos
                    tt = value_infos[output].type.tensor_type
                    assert tt.elem_type != TensorProto.UNDEFINED
                    for dim in tt.shape.dim:
                        assert dim.WhichOneof("value") == "dim_value"

        raise BackendIsNotSupposedToImplementIt(
            "This is the dummy backend test that doesn't verify the results but does run the checker"
        )

    @classmethod
    def run_node(
        cls,
        node: NodeProto,
        inputs: Any,
        device: str = "CPU",
        outputs_info: Optional[Sequence[Tuple[numpy.dtype, Tuple[int, ...]]]] = None,
        **kwargs: Any,
    ) -> Optional[Tuple[Any, ...]]:
        super().run_node(node, inputs, device=device, outputs_info=outputs_info)
        raise BackendIsNotSupposedToImplementIt(
            "This is the dummy backend test that doesn't verify the results but does run the checker"
        )

    @classmethod
    def supports_device(cls, device: str) -> bool:
        d = Device(device)
        if d.type == DeviceType.CPU:
            return True
        return False


test_coverage_safelist = {
    "bvlc_alexnet",
    "densenet121",
    "inception_v1",
    "inception_v2",
    "resnet50",
    "shufflenet",
    "SingleRelu",
    "squeezenet_old",
    "vgg19",
    "zfnet",
}


def do_enforce_test_coverage_safelist(model: ModelProto) -> bool:
    if model.graph.name not in test_coverage_safelist:
        return False
    return all(node.op_type not in {"RNN", "LSTM", "GRU"} for node in model.graph.node)


test_kwargs = {
<<<<<<< HEAD
=======
    # affine_grid tests will be fixed by https://github.com/onnx/onnx/pull/5501
>>>>>>> 1679c4ac
    "test_affine_grid_2d_align_corners_expanded": {"strict_mode": False},
    "test_affine_grid_2d_expanded": {"strict_mode": False},
    "test_affine_grid_3d_align_corners_expanded": {"strict_mode": False},
    "test_affine_grid_3d_expanded": {"strict_mode": False},
<<<<<<< HEAD
=======
    # https://github.com/onnx/onnx/issues/5510 (test_mvn fails with test_backend_test.py)
    "test_mvn": {"strict_mode": False},
>>>>>>> 1679c4ac
}

backend_test = onnx.backend.test.BackendTest(
    DummyBackend, __name__, test_kwargs=test_kwargs
)
if os.getenv("APPVEYOR"):
    backend_test.exclude(r"(test_vgg19|test_zfnet)")
if platform.architecture()[0] == "32bit":
    backend_test.exclude(r"(test_vgg19|test_zfnet|test_bvlc_alexnet)")

# Needs investigation on onnxruntime.
backend_test.exclude("test_dequantizelinear_e4m3fn_float16")

# import all test cases at global scope to make them visible to python.unittest
globals().update(backend_test.test_cases)

if __name__ == "__main__":
    unittest.main()<|MERGE_RESOLUTION|>--- conflicted
+++ resolved
@@ -106,19 +106,13 @@
 
 
 test_kwargs = {
-<<<<<<< HEAD
-=======
     # affine_grid tests will be fixed by https://github.com/onnx/onnx/pull/5501
->>>>>>> 1679c4ac
     "test_affine_grid_2d_align_corners_expanded": {"strict_mode": False},
     "test_affine_grid_2d_expanded": {"strict_mode": False},
     "test_affine_grid_3d_align_corners_expanded": {"strict_mode": False},
     "test_affine_grid_3d_expanded": {"strict_mode": False},
-<<<<<<< HEAD
-=======
     # https://github.com/onnx/onnx/issues/5510 (test_mvn fails with test_backend_test.py)
     "test_mvn": {"strict_mode": False},
->>>>>>> 1679c4ac
 }
 
 backend_test = onnx.backend.test.BackendTest(
