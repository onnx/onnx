# SPDX-License-Identifier: Apache-2.0

from __future__ import absolute_import
from __future__ import division
from __future__ import print_function
from __future__ import unicode_literals

import random

import numpy as np  # type: ignore

from onnx import helper, defs, numpy_helper, checker
from onnx import AttributeProto, TensorProto, GraphProto, ModelProto, OptionalProto, TypeProto, SequenceProto
from typing import Text, Any, List, Tuple

import unittest


class TestHelperAttributeFunctions(unittest.TestCase):

    def test_attr_float(self):  # type: () -> None
        # float
        attr = helper.make_attribute("float", 1.)
        self.assertEqual(attr.name, "float")
        self.assertEqual(attr.f, 1.)
        checker.check_attribute(attr)
        # float with scientific
        attr = helper.make_attribute("float", 1e10)
        self.assertEqual(attr.name, "float")
        self.assertEqual(attr.f, 1e10)
        checker.check_attribute(attr)

    def test_attr_int(self):  # type: () -> None
        # integer
        attr = helper.make_attribute("int", 3)
        self.assertEqual(attr.name, "int")
        self.assertEqual(attr.i, 3)
        checker.check_attribute(attr)
        # long integer
        attr = helper.make_attribute("int", 5)
        self.assertEqual(attr.name, "int")
        self.assertEqual(attr.i, 5)
        checker.check_attribute(attr)
        # octinteger
        attr = helper.make_attribute("int", 0o1701)
        self.assertEqual(attr.name, "int")
        self.assertEqual(attr.i, 0o1701)
        checker.check_attribute(attr)
        # hexinteger
        attr = helper.make_attribute("int", 0x1701)
        self.assertEqual(attr.name, "int")
        self.assertEqual(attr.i, 0x1701)
        checker.check_attribute(attr)

    def test_attr_doc_string(self):  # type: () -> None
        attr = helper.make_attribute("a", "value")
        self.assertEqual(attr.name, "a")
        self.assertEqual(attr.doc_string, "")
        attr = helper.make_attribute("a", "value", "doc")
        self.assertEqual(attr.name, "a")
        self.assertEqual(attr.doc_string, "doc")

    def test_attr_string(self):  # type: () -> None
        # bytes
        attr = helper.make_attribute("str", b"test")
        self.assertEqual(attr.name, "str")
        self.assertEqual(attr.s, b"test")
        checker.check_attribute(attr)
        # unspecified
        attr = helper.make_attribute("str", "test")
        self.assertEqual(attr.name, "str")
        self.assertEqual(attr.s, b"test")
        checker.check_attribute(attr)
        # unicode
        attr = helper.make_attribute("str", u"test")
        self.assertEqual(attr.name, "str")
        self.assertEqual(attr.s, b"test")
        checker.check_attribute(attr)
        # empty str
        attr = helper.make_attribute("str", "")
        self.assertEqual(attr.name, "str")
        self.assertEqual(helper.get_attribute_value(attr), b"")
        checker.check_attribute(attr)

    def test_attr_repeated_float(self):  # type: () -> None
        attr = helper.make_attribute("floats", [1.0, 2.0])
        self.assertEqual(attr.name, "floats")
        self.assertEqual(list(attr.floats), [1.0, 2.0])
        checker.check_attribute(attr)

    def test_attr_repeated_int(self):  # type: () -> None
        attr = helper.make_attribute("ints", [1, 2])
        self.assertEqual(attr.name, "ints")
        self.assertEqual(list(attr.ints), [1, 2])
        checker.check_attribute(attr)

    def test_attr_repeated_mixed_floats_and_ints(self):  # type: () -> None
        attr = helper.make_attribute("mixed", [1, 2, 3.0, 4.5])
        self.assertEqual(attr.name, "mixed")
        self.assertEqual(list(attr.floats), [1.0, 2.0, 3.0, 4.5])
        checker.check_attribute(attr)

    def test_attr_repeated_str(self):  # type: () -> None
        attr = helper.make_attribute("strings", ["str1", "str2"])
        self.assertEqual(attr.name, "strings")
        self.assertEqual(list(attr.strings), [b"str1", b"str2"])
        checker.check_attribute(attr)

    def test_attr_repeated_tensor_proto(self):  # type: () -> None
        tensors = [
            helper.make_tensor(
                name='a',
                data_type=TensorProto.FLOAT,
                dims=(1,),
                vals=np.ones(1).tolist()
            ),
            helper.make_tensor(
                name='b',
                data_type=TensorProto.FLOAT,
                dims=(1,),
                vals=np.ones(1).tolist()
            )]
        attr = helper.make_attribute("tensors", tensors)
        self.assertEqual(attr.name, "tensors")
        self.assertEqual(list(attr.tensors), tensors)
        checker.check_attribute(attr)

    def test_attr_sparse_tensor_proto(self):  # type: () -> None
        dense_shape = [3, 3]
        sparse_values = [1.764052391052246, 0.40015721321105957, 0.978738009929657]
        values_tensor = helper.make_tensor(name='sparse_values', data_type=TensorProto.FLOAT,
                                        dims=[len(sparse_values)],
                                        vals=np.array(sparse_values).astype(np.float32), raw=False)

        linear_indicies = [2, 3, 5]
        indicies_tensor = helper.make_tensor(name='indicies', data_type=TensorProto.INT64,
                                        dims=[len(linear_indicies)],
                                        vals=np.array(linear_indicies).astype(np.int64), raw=False)
        sparse_tensor = helper.make_sparse_tensor(values_tensor, indicies_tensor, dense_shape)

        attr = helper.make_attribute("sparse_attr", sparse_tensor)
        self.assertEqual(attr.name, "sparse_attr")
        checker.check_sparse_tensor(helper.get_attribute_value(attr))
        checker.check_attribute(attr)

    def test_attr_sparse_tensor_repeated_protos(self):  # type: () -> None
        dense_shape = [3, 3]
        sparse_values = [1.764052391052246, 0.40015721321105957, 0.978738009929657]
        values_tensor = helper.make_tensor(name='sparse_values', data_type=TensorProto.FLOAT,
                                        dims=[len(sparse_values)],
                                        vals=np.array(sparse_values).astype(np.float32), raw=False)

        linear_indicies = [2, 3, 5]
        indicies_tensor = helper.make_tensor(name='indicies', data_type=TensorProto.INT64,
                                        dims=[len(linear_indicies)],
                                        vals=np.array(linear_indicies).astype(np.int64), raw=False)
        sparse_tensor = helper.make_sparse_tensor(values_tensor, indicies_tensor, dense_shape)

        repeated_sparse = [sparse_tensor, sparse_tensor]
        attr = helper.make_attribute("sparse_attrs", repeated_sparse)
        self.assertEqual(attr.name, "sparse_attrs")
        checker.check_attribute(attr)
        for s in helper.get_attribute_value(attr):
            checker.check_sparse_tensor(s)

    def test_attr_repeated_graph_proto(self):  # type: () -> None
        graphs = [GraphProto(), GraphProto()]
        graphs[0].name = "a"
        graphs[1].name = "b"
        attr = helper.make_attribute("graphs", graphs)
        self.assertEqual(attr.name, "graphs")
        self.assertEqual(list(attr.graphs), graphs)
        checker.check_attribute(attr)

    def test_attr_type_proto(self):  # type: () -> None
        # type_proto
        type = TypeProto()
        attr = helper.make_attribute("type_proto", type)
        self.assertEqual(attr.name, "type_proto")
        self.assertEqual(attr.tp, type)
        self.assertEqual(attr.type, AttributeProto.TYPE_PROTO)
        # type_protos
        types = [TypeProto(), TypeProto()]
        attr = helper.make_attribute("type_protos", types)

        self.assertEqual(attr.name, "type_protos")
        self.assertEqual(list(attr.type_protos), types)
        self.assertEqual(attr.type, AttributeProto.TYPE_PROTOS)

    def test_is_attr_legal(self):  # type: () -> None
        # no name, no field
        attr = AttributeProto()
        self.assertRaises(checker.ValidationError, checker.check_attribute, attr)
        # name, but no field
        attr = AttributeProto()
        attr.name = "test"
        self.assertRaises(checker.ValidationError, checker.check_attribute, attr)
        # name, with two fields
        attr = AttributeProto()
        attr.name = "test"
        attr.f = 1.0
        attr.i = 2
        self.assertRaises(checker.ValidationError, checker.check_attribute, attr)

    def test_is_attr_legal_verbose(self):  # type: () -> None

        def _set(attr, type, var, value):  # type: (AttributeProto, AttributeProto.AttributeType, Text, Any) -> None
            setattr(attr, var, value)
            setattr(attr, 'type', type)

        def _extend(attr, type, var, value):  # type: (AttributeProto, AttributeProto.AttributeType, List[Any], Any) -> None
            var.extend(value)
            setattr(attr, 'type', type)

        SET_ATTR = [
            (lambda attr: _set(attr, AttributeProto.FLOAT, "f", 1.0)),
            (lambda attr: _set(attr, AttributeProto.INT, "i", 1)),
            (lambda attr: _set(attr, AttributeProto.STRING, "s", b"str")),
            (lambda attr: _extend(attr, AttributeProto.FLOATS, attr.floats, [1.0, 2.0])),
            (lambda attr: _extend(attr, AttributeProto.INTS, attr.ints, [1, 2])),
            (lambda attr: _extend(attr, AttributeProto.STRINGS, attr.strings, [b"a", b"b"])),
        ]
        # Randomly set one field, and the result should be legal.
        for _i in range(100):
            attr = AttributeProto()
            attr.name = "test"
            random.choice(SET_ATTR)(attr)
            checker.check_attribute(attr)
        # Randomly set two fields, and then ensure helper function catches it.
        for _i in range(100):
            attr = AttributeProto()
            attr.name = "test"
            for func in random.sample(SET_ATTR, 2):
                func(attr)
            self.assertRaises(checker.ValidationError,
                              checker.check_attribute,
                              attr)


class TestHelperNodeFunctions(unittest.TestCase):

    def test_node_no_arg(self):  # type: () -> None
        self.assertTrue(defs.has("Relu"))
        node_def = helper.make_node(
            "Relu", ["X"], ["Y"], name="test")
        self.assertEqual(node_def.op_type, "Relu")
        self.assertEqual(node_def.name, "test")
        self.assertEqual(list(node_def.input), ["X"])
        self.assertEqual(list(node_def.output), ["Y"])

    def test_attr_doc_string(self):  # type: () -> None
        node_def = helper.make_node(
            "Relu", ["X"], ["Y"], name="test", doc_string="doc")
        self.assertEqual(node_def.doc_string, "doc")

    def test_node_with_arg(self):  # type: () -> None
        self.assertTrue(defs.has("Relu"))
        # Note: Relu actually does not need an arg, but let's
        # test it.
        node_def = helper.make_node(
            "Relu", ["X"], ["Y"],
            arg_value=1)
        self.assertEqual(node_def.op_type, "Relu")
        self.assertEqual(list(node_def.input), ["X"])
        self.assertEqual(list(node_def.output), ["Y"])
        self.assertEqual(len(node_def.attribute), 1)
        self.assertEqual(
            node_def.attribute[0],
            helper.make_attribute("arg_value", 1))

    def test_node_domain(self):  # type: () -> None
        node_def = helper.make_node(
            "Relu", ["X"], ["Y"], name="test", doc_string="doc", domain="test.domain")
        self.assertEqual(node_def.domain, "test.domain")

    def test_graph(self):  # type: () -> None
        node_def1 = helper.make_node(
            "Relu", ["X"], ["Y"])
        node_def2 = helper.make_node(
            "Add", ["X", "Y"], ["Z"])
        value_info = [helper.make_tensor_value_info("Y", TensorProto.FLOAT, [1, 2])]
        graph = helper.make_graph(
            [node_def1, node_def2],
            "test",
            [helper.make_tensor_value_info("X", TensorProto.FLOAT, [1, 2])],
            [helper.make_tensor_value_info("Z", TensorProto.FLOAT, [1, 2])],
            doc_string=None,
            value_info=value_info,
        )
        self.assertEqual(graph.name, "test")
        self.assertEqual(len(graph.node), 2)
        self.assertEqual(graph.node[0], node_def1)
        self.assertEqual(graph.node[1], node_def2)
        self.assertEqual(graph.doc_string, "")
        self.assertEqual(graph.value_info[0], value_info[0])

    def test_graph_docstring(self):  # type: () -> None
        graph = helper.make_graph([], "my graph", [], [], None, "my docs")
        self.assertEqual(graph.name, "my graph")
        self.assertEqual(graph.doc_string, "my docs")

    def test_model(self):  # type: () -> None
        node_def = helper.make_node(
            "Relu", ["X"], ["Y"])
        graph_def = helper.make_graph(
            [node_def],
            "test",
            [helper.make_tensor_value_info("X", TensorProto.FLOAT, [1, 2])],
            [helper.make_tensor_value_info("Y", TensorProto.FLOAT, [1, 2])])
        self.assertRaises(AttributeError, helper.make_model, graph_def, xxx=1)
        model_def = helper.make_model(graph_def, producer_name='test')
        self.assertEqual(model_def.producer_name, 'test')

    def test_model_docstring(self):  # type: () -> None
        graph = helper.make_graph([], "my graph", [], [])
        model_def = helper.make_model(graph, doc_string='test')
        # models may have their own documentation, but don't have a name
        # their name is the domain-qualified name of the underlying graph.
        self.assertFalse(hasattr(model_def, "name"))
        self.assertEqual(model_def.doc_string, 'test')

    def test_model_metadata_props(self):  # type: () -> None
        graph = helper.make_graph([], "my graph", [], [])
        model_def = helper.make_model(graph, doc_string='test')
        helper.set_model_props(model_def, {'Title': 'my graph', 'Keywords': 'test;graph'})
        checker.check_model(model_def)
        helper.set_model_props(model_def, {'Title': 'my graph', 'Keywords': 'test;graph'})
        checker.check_model(model_def)  # helper replaces, so no dupe

        dupe = model_def.metadata_props.add()
        dupe.key = 'Title'
        dupe.value = 'Other'
        self.assertRaises(checker.ValidationError, checker.check_model, model_def)

    def test_model_irversion(self):  # type: () -> None
        def mk_model(opset_versions):  # type: (List[Tuple[Text, int]]) -> ModelProto
            graph = helper.make_graph([], "my graph", [], [])
            return helper.make_model_gen_version(graph, opset_imports=[helper.make_opsetid(*pair) for pair in opset_versions])

        def test(opset_versions, ir_version):  # type: (List[Tuple[Text, int]], int) -> None
            model = mk_model(opset_versions)
            self.assertEqual(model.ir_version, ir_version)
        # opset version 9 requires minimum ir_version 4
        test([("", 9)], 4)
        test([("", 10)], 5)
        test([("", 11)], 6)
        test([("", 12)], 7)
        test([("", 13)], 7)
        test([("", 14)], 7)
        # standard opset can be referred to using empty-string or "ai.onnx"
        test([("ai.onnx", 9)], 4)
        test([("ai.onnx.ml", 2)], 6)
        test([("ai.onnx.training", 1)], 7)
        # helper should pick *max* IR version required from all opsets specified.
        test([("", 10), ("ai.onnx.ml", 2)], 6)
        self.assertRaises(ValueError, mk_model, [("", 100)])


class TestHelperTensorFunctions(unittest.TestCase):

    def test_make_tensor(self):  # type: () -> None
        np_array = np.random.randn(2, 3).astype(np.float32)

        tensor = helper.make_tensor(
            name='test',
            data_type=TensorProto.FLOAT,
            dims=(2, 3),
            vals=np_array.reshape(6).tolist()
        )
        self.assertEqual(tensor.name, 'test')
        np.testing.assert_equal(np_array, numpy_helper.to_array(tensor))

        # use raw_data field to store the data
        tensor = helper.make_tensor(
            name='test',
            data_type=TensorProto.FLOAT,
            dims=(2, 3),
            vals=np_array.reshape(6).tobytes(),
            raw=True,
        )
        np.testing.assert_equal(np_array, numpy_helper.to_array(tensor))

        string_list = list(s.encode('utf-8') for s in ['Amy', 'Billy', 'Cindy', 'David'])
        tensor = helper.make_tensor(
            name='test',
            data_type=TensorProto.STRING,
            dims=(2, 2),
            vals=string_list,
            raw=False
        )
        self.assertEqual(string_list, list(tensor.string_data))

    def test_make_sparse_tensor(self):  # type: () -> None
        values = [1.1, 2.2, 3.3, 4.4, 5.5]
        values_tensor = helper.make_tensor(
            name='test',
            data_type=TensorProto.FLOAT,
            dims=(5, ),
            vals=values
        )
        indices = [1, 3, 5, 7, 9]
        indices_tensor = helper.make_tensor(
            name='test_indices',
            data_type=TensorProto.INT64,
            dims=(5, ),
            vals=indices
        )
        dense_shape = [10]
        sparse = helper.make_sparse_tensor(values_tensor, indices_tensor, dense_shape)
        self.assertEqual(sparse.values, values_tensor)
        self.assertEqual(sparse.indices, indices_tensor)
        self.assertEqual(sparse.dims, dense_shape)

    def test_make_tensor_value_info(self):  # type: () -> None
        vi = helper.make_tensor_value_info('X', TensorProto.FLOAT, (2, 4))
        checker.check_value_info(vi)

        # scalar value
        vi = helper.make_tensor_value_info('Y', TensorProto.FLOAT, ())
        checker.check_value_info(vi)

    def test_make_sparse_tensor_value_info(self):  # type: () -> None
        vi = helper.make_sparse_tensor_value_info('X', TensorProto.FLOAT, (2, 3))
        checker.check_value_info(vi)

        # scalar value
        vi = helper.make_sparse_tensor_value_info('Y', TensorProto.FLOAT, ())
        checker.check_value_info(vi)

<<<<<<< HEAD

class TestHelperOptionalAndSequenceFunctions(unittest.TestCase):
    def test_make_optional(self):  # type: () -> None
        values = [1.1, 2.2, 3.3, 4.4, 5.5]
        values_tensor = helper.make_tensor(
            name='test',
            data_type=TensorProto.FLOAT,
            dims=(5,),
            vals=values
        )
        optional = helper.make_optional(
            name='test',
            elem_type=OptionalProto.TENSOR,
            value=values_tensor
        )
        self.assertEqual(optional.name, 'test')
        self.assertEqual(optional.elem_type, OptionalProto.TENSOR)
        self.assertEqual(optional.tensor_value, values_tensor)

        # Test Sequence
        values_sequence = helper.make_sequence(
            name='test',
            elem_type=SequenceProto.TENSOR,
            values=[values_tensor, values_tensor]
        )
        optional = helper.make_optional(
            name='test',
            elem_type=OptionalProto.SEQUENCE,
            value=values_sequence
        )
        self.assertEqual(optional.name, 'test')
        self.assertEqual(optional.elem_type, OptionalProto.SEQUENCE)
        self.assertEqual(optional.sequence_value, values_sequence)

        # Test None
        optional_none = helper.make_optional(
            name='test',
            elem_type=OptionalProto.UNDEFINED,
            value=None
        )
        self.assertEqual(optional_none.name, 'test')
        self.assertEqual(optional_none.elem_type, OptionalProto.UNDEFINED)
        self.assertFalse(optional_none.HasField('tensor_value'))

    def test_make_optional_value_info(self):  # type: () -> None
        tensor_type_proto = helper.make_tensor_type_proto(elem_type=2, shape=[5])
        tensor_val_into = helper.make_value_info(
            name='test',
            type_proto=tensor_type_proto)
        optional_type_proto = helper.make_optional_type_proto(tensor_type_proto)
        optional_val_info = helper.make_value_info(
            name='test',
            type_proto=optional_type_proto)

        self.assertEqual(optional_val_info.name, 'test')
        self.assertTrue(optional_val_info.type.optional_type)
        self.assertEqual(optional_val_info.type.optional_type.elem_type, tensor_val_into.type)

        # Test Sequence
        sequence_type_proto = helper.make_sequence_type_proto(tensor_type_proto)
        optional_type_proto = helper.make_optional_type_proto(sequence_type_proto)
        optional_val_info = helper.make_value_info(
            name='test',
            type_proto=optional_type_proto)

        self.assertEqual(optional_val_info.name, 'test')
        self.assertTrue(optional_val_info.type.optional_type)
        sequence_value_info = helper.make_value_info(
            name='test',
            type_proto=tensor_type_proto)
        self.assertEqual(optional_val_info.type.optional_type.elem_type.sequence_type.elem_type, sequence_value_info.type)

    def test_make_seuence_value_info(self):  # type: () -> None
        tensor_type_proto = helper.make_tensor_type_proto(elem_type=2, shape=None)
        sequence_type_proto = helper.make_sequence_type_proto(tensor_type_proto)
        sequence_val_info = helper.make_value_info(
            name='test',
            type_proto=sequence_type_proto
        )
        sequence_val_info_prim = helper.make_tensor_sequence_value_info(
            name='test',
            elem_type=2,
            shape=None)

        self.assertEqual(sequence_val_info, sequence_val_info_prim)

=======
>>>>>>> 5043596c

class TestPrintableGraph(unittest.TestCase):

    def test_initializer_with_matching_graph_input(self):  # type: () -> None
        add = helper.make_node("Add", ["X", "Y_Initializer"], ["Z"])
        value_info = [helper.make_tensor_value_info("Y", TensorProto.FLOAT, [1])]

        graph = helper.make_graph(
            [add],
            "test",
            [helper.make_tensor_value_info("X", TensorProto.FLOAT, [1]),
             helper.make_tensor_value_info("Y_Initializer", TensorProto.FLOAT, [1])],  # inputs
            [helper.make_tensor_value_info("Z", TensorProto.FLOAT, [1])],  # outputs
            [helper.make_tensor("Y_Initializer", TensorProto.FLOAT, [1], [1])],  # initializers
            doc_string=None,
            value_info=value_info
        )

        graph_str = helper.printable_graph(graph)
        self.assertTrue(''') optional inputs with matching initializers (
  %Y_Initializer[FLOAT, 1]''' in graph_str, graph_str)

    def test_initializer_no_matching_graph_input(self):  # type: () -> None
        add = helper.make_node("Add", ["X", "Y_Initializer"], ["Z"])
        value_info = [helper.make_tensor_value_info("Y", TensorProto.FLOAT, [1])]

        graph = helper.make_graph(
            [add],
            "test",
            [helper.make_tensor_value_info("X", TensorProto.FLOAT, [1])],  # inputs
            [helper.make_tensor_value_info("Z", TensorProto.FLOAT, [1])],  # outputs
            [helper.make_tensor("Y_Initializer", TensorProto.FLOAT, [1], [1])],  # initializers
            doc_string=None,
            value_info=value_info
        )

        graph_str = helper.printable_graph(graph)
        self.assertTrue(''') initializers (
  %Y_Initializer[FLOAT, 1]''' in graph_str, graph_str)


if __name__ == '__main__':
    unittest.main()<|MERGE_RESOLUTION|>--- conflicted
+++ resolved
@@ -427,8 +427,6 @@
         vi = helper.make_sparse_tensor_value_info('Y', TensorProto.FLOAT, ())
         checker.check_value_info(vi)
 
-<<<<<<< HEAD
-
 class TestHelperOptionalAndSequenceFunctions(unittest.TestCase):
     def test_make_optional(self):  # type: () -> None
         values = [1.1, 2.2, 3.3, 4.4, 5.5]
@@ -514,8 +512,6 @@
 
         self.assertEqual(sequence_val_info, sequence_val_info_prim)
 
-=======
->>>>>>> 5043596c
 
 class TestPrintableGraph(unittest.TestCase):
 
