--- conflicted
+++ resolved
@@ -249,7 +249,6 @@
         dupe.value = 'Other'
         self.assertRaises(checker.ValidationError, checker.check_model, model_def)
 
-<<<<<<< HEAD
     def test_shape_denotation(self):
         shape_denotation = [TensorShapeProto().DATA_BATCH,
                             TensorShapeProto().DATA_CHANNEL,
@@ -262,8 +261,7 @@
 
         for i, d in enumerate(tensor.type.tensor_type.shape.dim):
             self.assertEqual(d.standard_denotation, shape_denotation[i])
-=======
->>>>>>> 1a067bac
+
 
 class TestHelperTensorFunctions(unittest.TestCase):
 
