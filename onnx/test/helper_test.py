# SPDX-License-Identifier: Apache-2.0

import random
import struct

import numpy as np  # type: ignore

from onnx import helper, defs, numpy_helper, checker
from onnx import AttributeProto, TensorProto, GraphProto, ModelProto, OptionalProto, TypeProto, SequenceProto
from onnx.mapping import to_np_type, to_string, TENSOR_TYPE_MAP
import pytest  # type: ignore
from typing import Any, List, Tuple

import unittest


class TestHelperAttributeFunctions(unittest.TestCase):

    def test_attr_float(self) -> None:
        # float
        attr = helper.make_attribute("float", 1.)
        self.assertEqual(attr.name, "float")
        self.assertEqual(attr.f, 1.)
        checker.check_attribute(attr)
        # float with scientific
        attr = helper.make_attribute("float", 1e10)
        self.assertEqual(attr.name, "float")
        self.assertEqual(attr.f, 1e10)
        checker.check_attribute(attr)

    def test_attr_int(self) -> None:
        # integer
        attr = helper.make_attribute("int", 3)
        self.assertEqual(attr.name, "int")
        self.assertEqual(attr.i, 3)
        checker.check_attribute(attr)
        # long integer
        attr = helper.make_attribute("int", 5)
        self.assertEqual(attr.name, "int")
        self.assertEqual(attr.i, 5)
        checker.check_attribute(attr)
        # octinteger
        attr = helper.make_attribute("int", 0o1701)
        self.assertEqual(attr.name, "int")
        self.assertEqual(attr.i, 0o1701)
        checker.check_attribute(attr)
        # hexinteger
        attr = helper.make_attribute("int", 0x1701)
        self.assertEqual(attr.name, "int")
        self.assertEqual(attr.i, 0x1701)
        checker.check_attribute(attr)

    def test_attr_doc_string(self) -> None:
        attr = helper.make_attribute("a", "value")
        self.assertEqual(attr.name, "a")
        self.assertEqual(attr.doc_string, "")
        attr = helper.make_attribute("a", "value", "doc")
        self.assertEqual(attr.name, "a")
        self.assertEqual(attr.doc_string, "doc")

    def test_attr_string(self) -> None:
        # bytes
        attr = helper.make_attribute("str", b"test")
        self.assertEqual(attr.name, "str")
        self.assertEqual(attr.s, b"test")
        checker.check_attribute(attr)
        # unspecified
        attr = helper.make_attribute("str", "test")
        self.assertEqual(attr.name, "str")
        self.assertEqual(attr.s, b"test")
        checker.check_attribute(attr)
        # unicode
        attr = helper.make_attribute("str", "test")
        self.assertEqual(attr.name, "str")
        self.assertEqual(attr.s, b"test")
        checker.check_attribute(attr)
        # empty str
        attr = helper.make_attribute("str", "")
        self.assertEqual(attr.name, "str")
        self.assertEqual(helper.get_attribute_value(attr), b"")
        checker.check_attribute(attr)

    def test_attr_repeated_float(self) -> None:
        attr = helper.make_attribute("floats", [1.0, 2.0])
        self.assertEqual(attr.name, "floats")
        self.assertEqual(list(attr.floats), [1.0, 2.0])
        checker.check_attribute(attr)

    def test_attr_repeated_int(self) -> None:
        attr = helper.make_attribute("ints", [1, 2])
        self.assertEqual(attr.name, "ints")
        self.assertEqual(list(attr.ints), [1, 2])
        checker.check_attribute(attr)

    def test_attr_repeated_mixed_floats_and_ints(self) -> None:
        attr = helper.make_attribute("mixed", [1, 2, 3.0, 4.5])
        self.assertEqual(attr.name, "mixed")
        self.assertEqual(list(attr.floats), [1.0, 2.0, 3.0, 4.5])
        checker.check_attribute(attr)

    def test_attr_repeated_str(self) -> None:
        attr = helper.make_attribute("strings", ["str1", "str2"])
        self.assertEqual(attr.name, "strings")
        self.assertEqual(list(attr.strings), [b"str1", b"str2"])
        checker.check_attribute(attr)

    def test_attr_repeated_tensor_proto(self) -> None:
        tensors = [
            helper.make_tensor(
                name="a",
                data_type=TensorProto.FLOAT,
                dims=(1,),
                vals=np.ones(1)
            ),
            helper.make_tensor(
                name="b",
                data_type=TensorProto.FLOAT,
                dims=(1,),
                vals=np.ones(1)
            )]
        attr = helper.make_attribute("tensors", tensors)
        self.assertEqual(attr.name, "tensors")
        self.assertEqual(list(attr.tensors), tensors)
        checker.check_attribute(attr)

    def test_attr_sparse_tensor_proto(self) -> None:
        dense_shape = [3, 3]
        sparse_values = [1.764052391052246, 0.40015721321105957, 0.978738009929657]
        values_tensor = helper.make_tensor(name="sparse_values", data_type=TensorProto.FLOAT,
                                        dims=[len(sparse_values)],
                                        vals=np.array(sparse_values).astype(np.float32), raw=False)

        linear_indices = [2, 3, 5]
        indices_tensor = helper.make_tensor(name="indices", data_type=TensorProto.INT64,
                                        dims=[len(linear_indices)],
                                        vals=np.array(linear_indices).astype(np.int64), raw=False)
        sparse_tensor = helper.make_sparse_tensor(values_tensor, indices_tensor, dense_shape)

        attr = helper.make_attribute("sparse_attr", sparse_tensor)
        self.assertEqual(attr.name, "sparse_attr")
        checker.check_sparse_tensor(helper.get_attribute_value(attr))
        checker.check_attribute(attr)

    def test_attr_sparse_tensor_repeated_protos(self) -> None:
        dense_shape = [3, 3]
        sparse_values = [1.764052391052246, 0.40015721321105957, 0.978738009929657]
        values_tensor = helper.make_tensor(name="sparse_values", data_type=TensorProto.FLOAT,
                                        dims=[len(sparse_values)],
                                        vals=np.array(sparse_values).astype(np.float32), raw=False)

        linear_indices = [2, 3, 5]
        indices_tensor = helper.make_tensor(name="indices", data_type=TensorProto.INT64,
                                        dims=[len(linear_indices)],
                                        vals=np.array(linear_indices).astype(np.int64), raw=False)
        sparse_tensor = helper.make_sparse_tensor(values_tensor, indices_tensor, dense_shape)

        repeated_sparse = [sparse_tensor, sparse_tensor]
        attr = helper.make_attribute("sparse_attrs", repeated_sparse)
        self.assertEqual(attr.name, "sparse_attrs")
        checker.check_attribute(attr)
        for s in helper.get_attribute_value(attr):
            checker.check_sparse_tensor(s)

    def test_attr_repeated_graph_proto(self) -> None:
        graphs = [GraphProto(), GraphProto()]
        graphs[0].name = "a"
        graphs[1].name = "b"
        attr = helper.make_attribute("graphs", graphs)
        self.assertEqual(attr.name, "graphs")
        self.assertEqual(list(attr.graphs), graphs)
        checker.check_attribute(attr)

    def test_attr_type_proto(self) -> None:
        # type_proto
        type = TypeProto()
        attr = helper.make_attribute("type_proto", type)
        self.assertEqual(attr.name, "type_proto")
        self.assertEqual(attr.tp, type)
        self.assertEqual(attr.type, AttributeProto.TYPE_PROTO)
        # type_protos
        types = [TypeProto(), TypeProto()]
        attr = helper.make_attribute("type_protos", types)

        self.assertEqual(attr.name, "type_protos")
        self.assertEqual(list(attr.type_protos), types)
        self.assertEqual(attr.type, AttributeProto.TYPE_PROTOS)

    def test_is_attr_legal(self) -> None:
        # no name, no field
        attr = AttributeProto()
        self.assertRaises(checker.ValidationError, checker.check_attribute, attr)
        # name, but no field
        attr = AttributeProto()
        attr.name = "test"
        self.assertRaises(checker.ValidationError, checker.check_attribute, attr)
        # name, with two fields
        attr = AttributeProto()
        attr.name = "test"
        attr.f = 1.0
        attr.i = 2
        self.assertRaises(checker.ValidationError, checker.check_attribute, attr)

    def test_is_attr_legal_verbose(self) -> None:

        def _set(attr: AttributeProto, type: AttributeProto.AttributeType, var: str, value: Any) -> None:
            setattr(attr, var, value)
            setattr(attr, "type", type)

        def _extend(attr: AttributeProto, type: AttributeProto.AttributeType, var: List[Any], value: Any) -> None:
            var.extend(value)
            setattr(attr, "type", type)

        SET_ATTR = [
            (lambda attr: _set(attr, AttributeProto.FLOAT, "f", 1.0)),
            (lambda attr: _set(attr, AttributeProto.INT, "i", 1)),
            (lambda attr: _set(attr, AttributeProto.STRING, "s", b"str")),
            (lambda attr: _extend(attr, AttributeProto.FLOATS, attr.floats, [1.0, 2.0])),
            (lambda attr: _extend(attr, AttributeProto.INTS, attr.ints, [1, 2])),
            (lambda attr: _extend(attr, AttributeProto.STRINGS, attr.strings, [b"a", b"b"])),
        ]
        # Randomly set one field, and the result should be legal.
        for _i in range(100):
            attr = AttributeProto()
            attr.name = "test"
            random.choice(SET_ATTR)(attr)
            checker.check_attribute(attr)
        # Randomly set two fields, and then ensure helper function catches it.
        for _i in range(100):
            attr = AttributeProto()
            attr.name = "test"
            for func in random.sample(SET_ATTR, 2):
                func(attr)
            self.assertRaises(checker.ValidationError,
                              checker.check_attribute,
                              attr)


class TestHelperNodeFunctions(unittest.TestCase):

    def test_node_no_arg(self) -> None:
        self.assertTrue(defs.has("Relu"))
        node_def = helper.make_node(
            "Relu", ["X"], ["Y"], name="test")
        self.assertEqual(node_def.op_type, "Relu")
        self.assertEqual(node_def.name, "test")
        self.assertEqual(list(node_def.input), ["X"])
        self.assertEqual(list(node_def.output), ["Y"])

    def test_attr_doc_string(self) -> None:
        node_def = helper.make_node(
            "Relu", ["X"], ["Y"], name="test", doc_string="doc")
        self.assertEqual(node_def.doc_string, "doc")

    def test_node_with_arg(self) -> None:
        self.assertTrue(defs.has("Relu"))
        # Note: Relu actually does not need an arg, but let"s
        # test it.
        node_def = helper.make_node(
            "Relu", ["X"], ["Y"],
            arg_value=1)
        self.assertEqual(node_def.op_type, "Relu")
        self.assertEqual(list(node_def.input), ["X"])
        self.assertEqual(list(node_def.output), ["Y"])
        self.assertEqual(len(node_def.attribute), 1)
        self.assertEqual(
            node_def.attribute[0],
            helper.make_attribute("arg_value", 1))

    def test_node_domain(self) -> None:
        node_def = helper.make_node(
            "Relu", ["X"], ["Y"], name="test", doc_string="doc", domain="test.domain")
        self.assertEqual(node_def.domain, "test.domain")

    def test_graph(self) -> None:
        node_def1 = helper.make_node(
            "Relu", ["X"], ["Y"])
        node_def2 = helper.make_node(
            "Add", ["X", "Y"], ["Z"])
        value_info = [helper.make_tensor_value_info("Y", TensorProto.FLOAT, [1, 2])]
        graph = helper.make_graph(
            [node_def1, node_def2],
            "test",
            [helper.make_tensor_value_info("X", TensorProto.FLOAT, [1, 2])],
            [helper.make_tensor_value_info("Z", TensorProto.FLOAT, [1, 2])],
            doc_string=None,
            value_info=value_info,
        )
        self.assertEqual(graph.name, "test")
        self.assertEqual(len(graph.node), 2)
        self.assertEqual(graph.node[0], node_def1)
        self.assertEqual(graph.node[1], node_def2)
        self.assertEqual(graph.doc_string, "")
        self.assertEqual(graph.value_info[0], value_info[0])

    def test_graph_docstring(self) -> None:
        graph = helper.make_graph([], "my graph", [], [], None, "my docs")
        self.assertEqual(graph.name, "my graph")
        self.assertEqual(graph.doc_string, "my docs")

    def test_model(self) -> None:
        node_def = helper.make_node(
            "Relu", ["X"], ["Y"])
        graph_def = helper.make_graph(
            [node_def],
            "test",
            [helper.make_tensor_value_info("X", TensorProto.FLOAT, [1, 2])],
            [helper.make_tensor_value_info("Y", TensorProto.FLOAT, [1, 2])])
        self.assertRaises(AttributeError, helper.make_model, graph_def, xxx=1)
        model_def = helper.make_model(graph_def, producer_name="test")
        self.assertEqual(model_def.producer_name, "test")

    def test_model_docstring(self) -> None:
        graph = helper.make_graph([], "my graph", [], [])
        model_def = helper.make_model(graph, doc_string="test")
        # models may have their own documentation, but don"t have a name
        # their name is the domain-qualified name of the underlying graph.
        self.assertFalse(hasattr(model_def, "name"))
        self.assertEqual(model_def.doc_string, "test")

    def test_model_metadata_props(self) -> None:
        graph = helper.make_graph([], "my graph", [], [])
        model_def = helper.make_model(graph, doc_string="test")
        helper.set_model_props(model_def, {"Title": "my graph", "Keywords": "test;graph"})
        checker.check_model(model_def)
        helper.set_model_props(model_def, {"Title": "my graph", "Keywords": "test;graph"})
        checker.check_model(model_def)  # helper replaces, so no dupe

        dupe = model_def.metadata_props.add()
        dupe.key = "Title"
        dupe.value = "Other"
        self.assertRaises(checker.ValidationError, checker.check_model, model_def)

    def test_model_irversion(self) -> None:
        def mk_model(opset_versions: List[Tuple[str, int]]) -> ModelProto:
            graph = helper.make_graph([], "my graph", [], [])
            return helper.make_model_gen_version(
                graph,
                opset_imports=[helper.make_opsetid(*pair) for pair in opset_versions])

        def test(opset_versions: List[Tuple[str, int]], ir_version: int) -> None:
            model = mk_model(opset_versions)
            self.assertEqual(model.ir_version, ir_version)
        # opset version 9 requires minimum ir_version 4
        test([("", 9)], 4)
        test([("", 10)], 5)
        test([("", 11)], 6)
        test([("", 12)], 7)
        test([("", 13)], 7)
        test([("", 14)], 7)
        test([("", 15)], 8)
        test([("", 16)], 8)
        test([("", 17)], 8)
        # standard opset can be referred to using empty-string or "ai.onnx"
        test([("ai.onnx", 9)], 4)
        test([("ai.onnx.ml", 2)], 6)
        test([("ai.onnx.ml", 3)], 8)
        test([("ai.onnx.training", 1)], 7)
        # helper should pick *max* IR version required from all opsets specified.
        test([("", 10), ("ai.onnx.ml", 2)], 6)
        self.assertRaises(ValueError, mk_model, [("", 100)])


class TestHelperTensorFunctions(unittest.TestCase):

    def test_make_string_tensor(self) -> None:
        string_list = list(s.encode("utf-8") for s in ["Amy", "Billy", "Cindy", "David"])
        tensor = helper.make_tensor(
            name="test",
            data_type=TensorProto.STRING,
            dims=(2, 2),
            vals=string_list,
            raw=False
        )
        self.assertEqual(string_list, list(tensor.string_data))

    def test_make_bfloat16_tensor(self) -> None:
        # numpy doesn"t support bf16, so we have to compute the correct result manually
        np_array = np.array([[1.0, 2.0], [3.0, 4.0], [0.099853515625, 0.099365234375], [0.0998535081744, 0.1], [np.nan, np.inf]],
            dtype=np.float32)
        np_results = np.array([
            [struct.unpack("!f", bytes.fromhex("3F800000"))[0],   # 1.0
             struct.unpack("!f", bytes.fromhex("40000000"))[0]],  # 2.0
            [struct.unpack("!f", bytes.fromhex("40400000"))[0],   # 3.0
             struct.unpack("!f", bytes.fromhex("40800000"))[0]],  # 4.0
            [struct.unpack("!f", bytes.fromhex("3DCC0000"))[0],   # round-to-nearest-even rounds down (0x8000)
             struct.unpack("!f", bytes.fromhex("3DCC0000"))[0]],  # round-to-nearest-even rounds up   (0x8000)
            [struct.unpack("!f", bytes.fromhex("3DCC0000"))[0],   # round-to-nearest-even rounds down (0x7fff)
             struct.unpack("!f", bytes.fromhex("3DCD0000"))[0]],  # round-to-nearest-even rounds up   (0xCCCD)
            [struct.unpack("!f", bytes.fromhex("7FC00000"))[0],   # NaN
             struct.unpack("!f", bytes.fromhex("7F800000"))[0]],  # inf
        ])

        tensor = helper.make_tensor(
            name="test",
            data_type=TensorProto.BFLOAT16,
            dims=np_array.shape,
            vals=np_array
        )
        self.assertEqual(tensor.name, "test")
        np.testing.assert_equal(np_results, numpy_helper.to_array(tensor))

    def test_make_bfloat16_tensor_raw(self) -> None:
        # numpy doesn"t support bf16, so we have to compute the correct result manually
        np_array = np.array([[1.0, 2.0], [3.0, 4.0], [0.099853515625, 0.099365234375], [0.0998535081744, 0.1], [np.nan, np.inf]],
            dtype=np.float32)
        np_results = np.array([
            [struct.unpack("!f", bytes.fromhex("3F800000"))[0],   # 1.0
             struct.unpack("!f", bytes.fromhex("40000000"))[0]],  # 2.0
            [struct.unpack("!f", bytes.fromhex("40400000"))[0],   # 3.0
             struct.unpack("!f", bytes.fromhex("40800000"))[0]],  # 4.0
            [struct.unpack("!f", bytes.fromhex("3DCC0000"))[0],   # truncated
             struct.unpack("!f", bytes.fromhex("3DCB0000"))[0]],  # truncated
            [struct.unpack("!f", bytes.fromhex("3DCC0000"))[0],   # truncated
             struct.unpack("!f", bytes.fromhex("3DCC0000"))[0]],  # truncated
            [struct.unpack("!f", bytes.fromhex("7FC00000"))[0],   # NaN
             struct.unpack("!f", bytes.fromhex("7F800000"))[0]],  # inf
        ])

        # write out 16-bit of fp32 to create bf16 using truncation, no rounding
        truncate = lambda x: x >> 16  # noqa: E731
        values_as_ints = np_array.astype(np.float32).view(np.uint32).flatten()
        packed_values = truncate(values_as_ints).astype(np.uint16).tobytes()
        tensor = helper.make_tensor(
            name="test",
            data_type=TensorProto.BFLOAT16,
            dims=np_array.shape,
            vals=packed_values,
            raw=True
        )
        self.assertEqual(tensor.name, "test")
        np.testing.assert_equal(np_results, numpy_helper.to_array(tensor))

    def test_make_sparse_tensor(self) -> None:
        values = [1.1, 2.2, 3.3, 4.4, 5.5]
        values_tensor = helper.make_tensor(
            name="test",
            data_type=TensorProto.FLOAT,
            dims=(5, ),
            vals=values
        )
        indices = [1, 3, 5, 7, 9]
        indices_tensor = helper.make_tensor(
            name="test_indices",
            data_type=TensorProto.INT64,
            dims=(5, ),
            vals=indices
        )
        dense_shape = [10]
        sparse = helper.make_sparse_tensor(values_tensor, indices_tensor, dense_shape)
        self.assertEqual(sparse.values, values_tensor)
        self.assertEqual(sparse.indices, indices_tensor)
        self.assertEqual(sparse.dims, dense_shape)

    def test_make_tensor_value_info(self) -> None:
        vi = helper.make_tensor_value_info("X", TensorProto.FLOAT, (2, 4))
        checker.check_value_info(vi)

        # scalar value
        vi = helper.make_tensor_value_info("Y", TensorProto.FLOAT, ())
        checker.check_value_info(vi)

    def test_make_sparse_tensor_value_info(self) -> None:
        vi = helper.make_sparse_tensor_value_info("X", TensorProto.FLOAT, (2, 3))
        checker.check_value_info(vi)

        # scalar value
        vi = helper.make_sparse_tensor_value_info("Y", TensorProto.FLOAT, ())
        checker.check_value_info(vi)


class TestHelperOptionalAndSequenceFunctions(unittest.TestCase):
    def test_make_optional(self) -> None:
        values = [1.1, 2.2, 3.3, 4.4, 5.5]
        values_tensor = helper.make_tensor(
            name="test",
            data_type=TensorProto.FLOAT,
            dims=(5,),
            vals=values
        )
        optional = helper.make_optional(
            name="test",
            elem_type=OptionalProto.TENSOR,
            value=values_tensor
        )
        self.assertEqual(optional.name, "test")
        self.assertEqual(optional.elem_type, OptionalProto.TENSOR)
        self.assertEqual(optional.tensor_value, values_tensor)

        # Test Sequence
        values_sequence = helper.make_sequence(
            name="test",
            elem_type=SequenceProto.TENSOR,
            values=[values_tensor, values_tensor]
        )
        optional = helper.make_optional(
            name="test",
            elem_type=OptionalProto.SEQUENCE,
            value=values_sequence
        )
        self.assertEqual(optional.name, "test")
        self.assertEqual(optional.elem_type, OptionalProto.SEQUENCE)
        self.assertEqual(optional.sequence_value, values_sequence)

        # Test None
        optional_none = helper.make_optional(
            name="test",
            elem_type=OptionalProto.UNDEFINED,
            value=None
        )
        self.assertEqual(optional_none.name, "test")
        self.assertEqual(optional_none.elem_type, OptionalProto.UNDEFINED)
        self.assertFalse(optional_none.HasField("tensor_value"))

    def test_make_optional_value_info(self) -> None:
        tensor_type_proto = helper.make_tensor_type_proto(elem_type=2, shape=[5])
        tensor_val_into = helper.make_value_info(
            name="test",
            type_proto=tensor_type_proto)
        optional_type_proto = helper.make_optional_type_proto(tensor_type_proto)
        optional_val_info = helper.make_value_info(
            name="test",
            type_proto=optional_type_proto)

        self.assertEqual(optional_val_info.name, "test")
        self.assertTrue(optional_val_info.type.optional_type)
        self.assertEqual(optional_val_info.type.optional_type.elem_type, tensor_val_into.type)

        # Test Sequence
        sequence_type_proto = helper.make_sequence_type_proto(tensor_type_proto)
        optional_type_proto = helper.make_optional_type_proto(sequence_type_proto)
        optional_val_info = helper.make_value_info(
            name="test",
            type_proto=optional_type_proto)

        self.assertEqual(optional_val_info.name, "test")
        self.assertTrue(optional_val_info.type.optional_type)
        sequence_value_info = helper.make_value_info(
            name="test",
            type_proto=tensor_type_proto)
        self.assertEqual(optional_val_info.type.optional_type.elem_type.sequence_type.elem_type, sequence_value_info.type)

    def test_make_seuence_value_info(self) -> None:
        tensor_type_proto = helper.make_tensor_type_proto(elem_type=2, shape=None)
        sequence_type_proto = helper.make_sequence_type_proto(tensor_type_proto)
        sequence_val_info = helper.make_value_info(
            name="test",
            type_proto=sequence_type_proto
        )
        sequence_val_info_prim = helper.make_tensor_sequence_value_info(
            name="test",
            elem_type=2,
            shape=None)

        self.assertEqual(sequence_val_info, sequence_val_info_prim)


class TestPrintableGraph(unittest.TestCase):

    def test_initializer_with_matching_graph_input(self) -> None:
        add = helper.make_node("Add", ["X", "Y_Initializer"], ["Z"])
        value_info = [helper.make_tensor_value_info("Y", TensorProto.FLOAT, [1])]

        graph = helper.make_graph(
            [add],
            "test",
            [helper.make_tensor_value_info("X", TensorProto.FLOAT, [1]),
             helper.make_tensor_value_info("Y_Initializer", TensorProto.FLOAT, [1])],  # inputs
            [helper.make_tensor_value_info("Z", TensorProto.FLOAT, [1])],  # outputs
            [helper.make_tensor("Y_Initializer", TensorProto.FLOAT, [1], [1])],  # initializers
            doc_string=None,
            value_info=value_info
        )

        graph_str = helper.printable_graph(graph)
        self.assertTrue(''') optional inputs with matching initializers (
  %Y_Initializer[FLOAT, 1]''' in graph_str, graph_str)

    def test_initializer_no_matching_graph_input(self) -> None:
        add = helper.make_node("Add", ["X", "Y_Initializer"], ["Z"])
        value_info = [helper.make_tensor_value_info("Y", TensorProto.FLOAT, [1])]

        graph = helper.make_graph(
            [add],
            "test",
            [helper.make_tensor_value_info("X", TensorProto.FLOAT, [1])],  # inputs
            [helper.make_tensor_value_info("Z", TensorProto.FLOAT, [1])],  # outputs
            [helper.make_tensor("Y_Initializer", TensorProto.FLOAT, [1], [1])],  # initializers
            doc_string=None,
            value_info=value_info
        )

        graph_str = helper.printable_graph(graph)
        self.assertTrue(''') initializers (
  %Y_Initializer[FLOAT, 1]''' in graph_str, graph_str)


@pytest.mark.parametrize("tensor_type",
    [t for t in TENSOR_TYPE_MAP if t not in {TensorProto.BFLOAT16, TensorProto.STRING, TensorProto.COMPLEX64, TensorProto.COMPLEX128}],
    ids=lambda tensor_type: to_string(tensor_type)
)
<<<<<<< HEAD
def test_make_tensor_vals(tensor_type: int) -> None:
=======
def test_make_tensor_vals(tensor_type: str) -> None:
>>>>>>> 17cd8b1e
    np_array = np.random.randn(2, 3).astype(to_np_type(tensor_type))
    tensor = helper.make_tensor(
        name="test",
        data_type=tensor_type,
        dims=np_array.shape,
        vals=np_array
    )
    np.testing.assert_equal(np_array, numpy_helper.to_array(tensor))


@pytest.mark.parametrize("tensor_type",
    [t for t in TENSOR_TYPE_MAP if t not in {TensorProto.BFLOAT16, TensorProto.STRING}],
    ids=lambda tensor_type: to_string(tensor_type)
)
<<<<<<< HEAD
def test_make_tensor_raw(tensor_type: int) -> None:
=======
def test_make_tensor_raw(tensor_type: str) -> None:
>>>>>>> 17cd8b1e
    np_array = np.random.randn(2, 3).astype(to_np_type(tensor_type))
    tensor = helper.make_tensor(
        name="test",
        data_type=tensor_type,
        dims=np_array.shape,
        vals=np_array.tobytes(),
        raw=True,
    )
    np.testing.assert_equal(np_array, numpy_helper.to_array(tensor))


if __name__ == "__main__":
    unittest.main()
    pytest.main([__file__])<|MERGE_RESOLUTION|>--- conflicted
+++ resolved
@@ -9,7 +9,7 @@
 from onnx import AttributeProto, TensorProto, GraphProto, ModelProto, OptionalProto, TypeProto, SequenceProto
 from onnx.mapping import to_np_type, to_string, TENSOR_TYPE_MAP
 import pytest  # type: ignore
-from typing import Any, List, Tuple
+from typing import Any, List, Tuple, Union
 
 import unittest
 
@@ -594,15 +594,11 @@
   %Y_Initializer[FLOAT, 1]''' in graph_str, graph_str)
 
 
-@pytest.mark.parametrize("tensor_type",
+@pytest.mark.parametrize("tensor_type",  # type: ignore
     [t for t in TENSOR_TYPE_MAP if t not in {TensorProto.BFLOAT16, TensorProto.STRING, TensorProto.COMPLEX64, TensorProto.COMPLEX128}],
     ids=lambda tensor_type: to_string(tensor_type)
 )
-<<<<<<< HEAD
 def test_make_tensor_vals(tensor_type: int) -> None:
-=======
-def test_make_tensor_vals(tensor_type: str) -> None:
->>>>>>> 17cd8b1e
     np_array = np.random.randn(2, 3).astype(to_np_type(tensor_type))
     tensor = helper.make_tensor(
         name="test",
@@ -613,15 +609,11 @@
     np.testing.assert_equal(np_array, numpy_helper.to_array(tensor))
 
 
-@pytest.mark.parametrize("tensor_type",
+@pytest.mark.parametrize("tensor_type",  # type: ignore
     [t for t in TENSOR_TYPE_MAP if t not in {TensorProto.BFLOAT16, TensorProto.STRING}],
     ids=lambda tensor_type: to_string(tensor_type)
 )
-<<<<<<< HEAD
 def test_make_tensor_raw(tensor_type: int) -> None:
-=======
-def test_make_tensor_raw(tensor_type: str) -> None:
->>>>>>> 17cd8b1e
     np_array = np.random.randn(2, 3).astype(to_np_type(tensor_type))
     tensor = helper.make_tensor(
         name="test",
