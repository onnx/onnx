--- conflicted
+++ resolved
@@ -653,7 +653,6 @@
         assert optimized_model.graph.node[0].op_type == 'Conv'
         assert optimized_model.graph.node[1].op_type == 'Add'
 
-<<<<<<< HEAD
     def test_fuse_matmul_add_bias_into_gemm(self):  # type: () -> None
         matmul = helper.make_node("MatMul", ["X", "Y"], ["Z"])
         add = helper.make_node("Add", ["Z", "B"], ["A"])
@@ -761,7 +760,9 @@
              helper.make_tensor_value_info("A2", TensorProto.FLOAT, (32, 16))]
         )
         optimized_model = self._optimized(graph, ["fuse_matmul_add_bias_into_gemm"])
-=======
+
+        assert optimized_model.graph == graph
+
     def test_fuse_pad_into_conv(self):  # type: () -> None
         pad = helper.make_node(
             "Pad",
@@ -893,7 +894,6 @@
             [helper.make_tensor_value_info("Z", TensorProto.FLOAT, (1, 16, 1, 1))]
         )
         optimized_model = self._optimized(graph, ["fuse_pad_into_conv"])
->>>>>>> ae809995
 
         assert optimized_model.graph == graph
 
