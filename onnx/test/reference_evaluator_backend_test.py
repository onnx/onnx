# SPDX-License-Identifier: Apache-2.0
# type: ignore
# pylint: disable=C0415,R0912,R0913,R0914,R0915,W0613,W0640,W0703
"""
These test evaluates the python runtime (class ReferenceEvaluator) against
all the backend tests (in onnx/backend/test/case/node) and checks
the runtime produces the expected outputs.

You may run one specific test with following command line:

::

    python onnx/test/reference_evaluator_backend_test.py TestOnnxBackEndWithReferenceEvaluator.test_group_normalization_example

You may bypass a test newly added by adding to the global variable `SKIP_TESTS`.
You may refine the absolute or relative tolerance for a test by
adding an item in method `setUpClass` and attributes
`atol` or `rtol`.
"""

import os
import pprint
import unittest
import warnings

try:
    from packaging.version import parse as version
except ImportError:
    from distutils.version import StrictVersion as version

import numpy as np
from numpy import __version__ as npver
from numpy import object_ as dtype_object
from numpy.testing import assert_allclose  # type: ignore

from onnx import (
    ModelProto,
    OptionalProto,
    SequenceProto,
    TensorProto,
    TypeProto,
    load,
    load_model_from_string,
    load_tensor_from_string,
)
from onnx.backend.test import __file__ as backend_folder
from onnx.helper import __file__ as onnx_file
from onnx.mapping import OPTIONAL_ELEMENT_TYPE_TO_FIELD, TENSOR_TYPE_TO_NP_TYPE
from onnx.numpy_helper import bfloat16_to_float32, to_array, to_list, to_optional
from onnx.reference import ReferenceEvaluator
from onnx.reference.ops.op_cast import cast_to

# Number of tests expected to pass without raising an exception.
<<<<<<< HEAD
MIN_PASSING_TESTS = 1211
=======

MIN_PASSING_TESTS = 1160
>>>>>>> 466edb79

# Update this list if one new operator does not have any implementation.
SKIP_TESTS = {
    # mismatches
    # shapes (10, 9, 3), (10, 8, 3) shape mismatch unexpected as the operator is inlined
    "test_center_crop_pad_crop_axes_hwc_expanded",
    "test_col2im_pads",  # mismatch by one value, the onnx backend test is probably wrong
    # deprecated
    "test_scan_sum",  # deprecated, opset 8 -> not implemented
    "test_scatter_with_axis",  # deprecated, scatter is removed
    "test_scatter_without_axis",  # deprecated, scatter is removed
    # not implemented
    "test__simple_gradient_of_add",  # gradient not implemented
    "test__simple_gradient_of_add_and_mul",  # gradient not implemented
    "test_layer_normalization_2d_axis1_expanded",  # https://github.com/onnx/onnx/issues/4653
    "test_layer_normalization_2d_axis_negative_1_expanded",  # https://github.com/onnx/onnx/issues/4653
    "test_layer_normalization_3d_axis1_epsilon_expanded",  # https://github.com/onnx/onnx/issues/4653
    "test_layer_normalization_3d_axis2_epsilon_expanded",  # https://github.com/onnx/onnx/issues/4653
    "test_layer_normalization_3d_axis_negative_1_epsilon_expanded",  # https://github.com/onnx/onnx/issues/4653
    "test_layer_normalization_3d_axis_negative_2_epsilon_expanded",  # https://github.com/onnx/onnx/issues/4653
    "test_layer_normalization_4d_axis1_expanded",  # https://github.com/onnx/onnx/issues/4653
    "test_layer_normalization_4d_axis2_expanded",  # https://github.com/onnx/onnx/issues/4653
    "test_layer_normalization_4d_axis3_expanded",  # https://github.com/onnx/onnx/issues/4653
    "test_layer_normalization_4d_axis_negative_1_expanded",  # https://github.com/onnx/onnx/issues/4653
    "test_layer_normalization_4d_axis_negative_2_expanded",  # https://github.com/onnx/onnx/issues/4653
    "test_layer_normalization_4d_axis_negative_3_expanded",  # https://github.com/onnx/onnx/issues/4653
    "test_layer_normalization_default_axis_expanded",  # https://github.com/onnx/onnx/issues/4653
    "test_mvn",  # https://github.com/onnx/onnx/issues/4653
    "test_mvn_expanded",  # https://github.com/onnx/onnx/issues/4653
    "test_softmax_large_number_expanded",  # https://github.com/onnx/onnx/issues/4653
    "test_logsoftmax_large_number_expanded",  # https://github.com/onnx/onnx/issues/4653
    "test__pytorch_operator_operator_reduced_mean_keepdim", # https://github.com/onnx/onnx/issues/4653
    "test__pytorch_operator_operator_reduced_mean", # https://github.com/onnx/onnx/issues/4653
}

if version(npver) < version("1.21.5"):
    SKIP_TESTS |= {
        "test_cast_FLOAT_to_BFLOAT16",
        "test_castlike_FLOAT_to_BFLOAT16",
        "test_castlike_FLOAT_to_BFLOAT16_expanded",
    }
if version(npver) < version("1.21.5"):
    SKIP_TESTS |= {
        "test_cast_FLOAT_to_BFLOAT16",
        "test_castlike_FLOAT_to_BFLOAT16",
        "test_castlike_FLOAT_to_BFLOAT16_expanded",
    }
    MIN_PASSING_TESTS -= len(SKIP_TESTS)


def assert_allclose_string(expected, value):
    """
    Compares two arrays knowing they contain strings.
    Raises an exception if the test fails.

    :param expected: expected array
    :param value: value
    """

    def is_float(x):
        try:
            float(x)
            return True
        except ValueError:
            return False

    if all(map(is_float, expected.ravel())):
        expected_float = expected.astype(np.float32)
        value_float = value.astype(np.float32)
        assert_allclose(expected_float, value_float)
    else:
        if expected.tolist() != value.tolist():
            raise AssertionError(f"Mismatches {expected} != {value}.")


class OnnxBackendTest:
    """
    Definition of a backend test. It starts with a folder,
    in this folder, one onnx file must be there, then a subfolder
    for each test to run with this model.

    :param folder: test folder
    :param onnx_path: onnx file
    :param onnx_model: loaded onnx file
    :param tests: list of test
    """

    @staticmethod
    def _sort(filenames):
        temp = []
        for f in filenames:
            name = os.path.splitext(f)[0]
            i = name.split("_")[-1]
            temp.append((int(i), f))
        temp.sort()
        return [_[1] for _ in temp]

    @staticmethod
    def _read_proto_from_file(full):
        if not os.path.exists(full):
            raise FileNotFoundError(f"File not found: {full!r}.")
        with open(full, "rb") as f:
            serialized = f.read()
        try:
            with warnings.catch_warnings():
                warnings.simplefilter("ignore", DeprecationWarning)
                te = load_tensor_from_string(serialized)
                loaded = to_array(te)
        except Exception as e:
            proto_types = [SequenceProto, TypeProto, OptionalProto]
            read_obj = None
            for pt in proto_types:
                obj = pt()
                try:
                    obj.ParseFromString(serialized)
                    read_obj = obj
                    break
                except Exception:
                    try:
                        loaded = load_model_from_string(serialized)
                    except Exception:
                        raise RuntimeError(
                            f"Unable to read {full!r}, error is {e}, content is {serialized[:100]!r}."
                        ) from e
            if read_obj is not None:
                if isinstance(obj, SequenceProto):
                    if obj.elem_type == 0:
                        loaded = []
                    else:
                        try:
                            with warnings.catch_warnings():
                                warnings.simplefilter("ignore", DeprecationWarning)
                                loaded = to_list(read_obj)
                        except Exception as ee:
                            raise AssertionError(f"Unable to read {full!r}.") from ee
                else:
                    loaded = read_obj
        return loaded

    @staticmethod
    def _load(folder, names):
        res = []
        for name in names:
            full = os.path.join(folder, name)
            new_tensor = OnnxBackendTest._read_proto_from_file(full)
            if isinstance(new_tensor, (np.ndarray, ModelProto, list)):
                t = new_tensor
            elif isinstance(new_tensor, TensorProto):
                t = to_array(new_tensor)
            elif isinstance(new_tensor, OptionalProto):
                try:
                    t = to_optional(new_tensor)
                except TypeError as e:
                    if new_tensor.name == "seq_empty":
                        t = None
                    else:
                        raise TypeError(
                            f"Unable to convert {type(new_tensor)} into python.\n{str(new_tensor)}\n."
                        ) from e
                except ValueError as e:
                    elem_type = new_tensor.elem_type
                    value_field = OPTIONAL_ELEMENT_TYPE_TO_FIELD[elem_type]
                    value = getattr(new_tensor, value_field)
                    if isinstance(value, TensorProto):
                        # something went wrong, one reason is the dimension do not fit raw_data
                        el_type = value.data_type
                        dtype = TENSOR_TYPE_TO_NP_TYPE[el_type]
                        t = np.frombuffer(value.raw_data, dtype=dtype)
                    else:
                        raise ValueError(
                            f"Unable to convert {type(new_tensor)} into python.\n{str(new_tensor)}\n."
                        ) from e
            else:
                raise RuntimeError(f"Unexpected type {type(new_tensor)} for {full!r}.")
            res.append(t)
        return res

    def __repr__(self):
        "usual"
        return f"{self.__class__.__name__}({self.folder!r})"

    def __init__(self, folder):
        if not os.path.exists(folder):
            raise FileNotFoundError(f"Unable to find folder {folder!r}.")
        content = os.listdir(folder)
        onx = [c for c in content if os.path.splitext(c)[-1] in {".onnx"}]
        if len(onx) != 1:
            raise ValueError(
                f"There is more than one onnx file in {folder!r} ({onx!r})."
            )
        self.folder = folder
        self.onnx_path = os.path.join(folder, onx[0])
        self.onnx_model = load(self.onnx_path)

        self.tests = []
        for sub in content:
            full = os.path.join(folder, sub)
            if os.path.isdir(full):
                pb = [c for c in os.listdir(full) if os.path.splitext(c)[-1] in {".pb"}]
                inputs = OnnxBackendTest._sort(c for c in pb if c.startswith("input_"))
                outputs = OnnxBackendTest._sort(
                    c for c in pb if c.startswith("output_")
                )
                t = dict(
                    inputs=OnnxBackendTest._load(full, inputs),
                    outputs=OnnxBackendTest._load(full, outputs),
                )
                self.tests.append(t)

    @property
    def name(self):
        "Returns the test name."
        return os.path.split(self.folder)[-1]

    @property
    def fname(self):
        folder = self.folder.replace("\\", "/").split("/")[-2]
        if folder.endswith("node"):
            fname = self.name
        else:
            fname = f"test__{folder.replace('-', '_')}_{self.name[5:]}"
            if "/" in fname or fname == "test__test_AvgPool1d_AvgPool1d":
                raise AssertionError(
                    f"name={self.name!r}, folder={folder!r}, self.folder={self.folder}."
                )
        return fname

    def __len__(self):
        "Returns the number of tests."
        return len(self.tests)

    def _compare_results(
        self, index, i_output, desired, output, rtol=0, atol=0, comment="", inputs=None
    ):
        """
        Compares the expected output and the output produced
        by the runtime. Raises an exception if not equal.

        :param index: test index
        :param i_output: output index
        :param desired: expected output
        :param output: output
        :param rtol: relative tolerance
        :param atol: absolute tolerance
        :param comment: addition text to give more insights to the user
        :param inputs: inputs to the model
        """
        if comment == "":
            raise RuntimeError("Argument comment should be filled.")
        if atol is None:
            atol = 0
        if rtol is None:
            rtol = 0
        if isinstance(desired, np.ndarray):
            if isinstance(output, np.ndarray):
                if rtol == 0:
                    if desired.dtype == np.float32:
                        rtl = 1e-5
                    elif desired.dtype == np.float64:
                        rtl = 1e-12
                    else:
                        rtl = rtol
                else:
                    rtl = rtol
                if desired.dtype == dtype_object:
                    try:
                        assert_allclose_string(desired, output)
                    except AssertionError as ex:
                        raise AssertionError(
                            f"Output {i_output} of test {index} in folder {self.folder!r} failed, comment={comment}."
                        ) from ex
                else:
                    try:
                        assert_allclose(desired, output, atol=atol, rtol=rtl)
                    except AssertionError as ex:
                        try:
                            diff = output - desired
                        except ValueError:
                            diff = None
                        raise AssertionError(
                            f"Output {i_output} of test {index} in folder {self.folder!r} failed "
                            f"(rtol={rtl}, atol={atol}), comment={comment}\n---\n{desired}\n----"
                            f"\n{output}\n-----\n{diff}\n------INPUTS----\n{pprint.pformat(inputs)}."
                        ) from ex
            elif hasattr(output, "is_compatible"):
                # A shape
                if desired.dtype != output.dtype:
                    raise AssertionError(
                        f"Output {i_output} of test {index} in folder {self.folder!r} failed "
                        f"(desired.dtype={desired.dtype!r}, output={output!r}), comment={comment}."
                    )
                if not output.is_compatible(desired.shape):
                    raise AssertionError(
                        f"Output {i_output} of test {index} in folder {self.folder!r} failed "
                        f"(desired.shape={desired.shape}, output={output!r}), comment={comment}."
                    )
        elif isinstance(desired, list):
            if not isinstance(output, list):
                raise AssertionError(
                    f"Expected result is 'list' but output type is {type(output)} for output {i_output}"
                    f", comment={comment}\n--EXPECTED--\n{desired}\n--GOT--\n{output}."
                )
            if len(desired) != len(output):
                raise AssertionError(
                    f"Expected has {len(desired)} but output has {len(output)} for output {i_output}"
                    f", comment={comment}\n--EXPECTED--\n{desired}\n--GOT--\n{output}."
                )
            for a, b in zip(desired, output):
                self._compare_results(
                    index, i_output, a, b, rtol=rtol, atol=atol, comment=comment
                )
        else:
            raise NotImplementedError(
                f"Comparison not implemented for type {type(desired)} and output {i_output}, comment={comment}."
            )

    def is_random(self):
        "Tells if a test is random or not."
        if "bernoulli" in self.folder:
            return True
        return False

    def run(
        self,
        load_fct,
        run_fct,
        index=None,
        rtol=1e-07,
        atol=0,
        comment="",
        print_io=False,
    ):
        """
        Executes a tests or all tests if index is None.
        The function crashes if the tests fails.

        :param load_fct: loading function, takes a loaded onnx graph,
            and returns an object
        :param run_fct: running function, takes the result of previous
            function, the inputs, and returns the outputs
        :param index: index of the test to run or all.
        :param rtol: relative tolerance
        :param atol: absolute tolerance
        :param comment: additional information for the user
        :param print_io: prints out the input and output
        """
        if index is None:
            res = []
            for i in range(len(self)):
                res.append(
                    self.run(
                        load_fct,
                        run_fct,
                        index=i,
                        atol=atol,
                        rtol=rtol,
                        comment=comment,
                        print_io=print_io,
                    )
                )
            return res

        if print_io:
            print("------ INPUTS")
            for k, v in enumerate(self.tests[index]["inputs"]):
                print(f"input {k!r}, shape={v.shape}, dtype={v.dtype}")
            print("------ EXPECTED OUTPUTS")
            for k, v in enumerate(self.tests[index]["outputs"]):
                print(f"output {k!r}, shape={v.shape}, dtype={v.dtype}")

        obj = load_fct(self.onnx_model)

        got = run_fct(obj, *self.tests[index]["inputs"])
        expected = self.tests[index]["outputs"]
        if len(got) != len(expected):
            raise AssertionError(
                f"Unexpected number of output (test {index}, folder {self.folder!r}), "
                f"got {len(got)}, expected {len(expected)}."
            )
        res = dict(
            inputs=self.tests[index]["inputs"],
            expected=self.tests[index]["outputs"],
            results=got,
        )
        for i, (e, o) in enumerate(zip(expected, got)):
            if self.is_random():
                if e.dtype != o.dtype:
                    raise AssertionError(
                        f"Output {i} of test {index} in folder {self.folder!r} failed "
                        f"(type mismatch {e.dtype} != {o.dtype!r})."
                    )
                if e.shape != o.shape:
                    raise AssertionError(
                        f"Output {i} of test {index} in folder {self.folder!r} failed "
                        f"(shape mismatch {e.shape} != {o.shape})."
                    )
            else:
                self._compare_results(
                    index,
                    i,
                    e,
                    o,
                    atol=atol,
                    rtol=rtol,
                    comment=comment + "\n" + str(self.onnx_model),
                    inputs=self.tests[index]["inputs"],
                )
        return res


def enumerate_onnx_tests(series, fct_filter=None):
    """
    Collects test from a sub folder of `onnx/backend/test`.
    Works as an enumerator to start processing them
    without waiting or storing too much of them.

    :param series: which subfolder to load, possible values:
        (`'node'`, ...)
    :param fct_filter: function `lambda testname: boolean`
        to load or skip the test, None for all
    :return: list of @see cl OnnxBackendTest
    """
    root = os.path.dirname(backend_folder)
    sub = os.path.join(root, "data", series)
    if not os.path.exists(sub):
        content = "\n".join(os.listdir(root))
        raise FileNotFoundError(
            f"Unable to find series of tests in {root!r}, subfolders:\n{content}"
        )
    tests = os.listdir(sub)
    for t in tests:
        if fct_filter is not None and not fct_filter(t):
            continue
        folder = os.path.join(sub, t)
        content = os.listdir(folder)
        onx = [c for c in content if os.path.splitext(c)[-1] in {".onnx"}]
        if len(onx) == 1:
            yield OnnxBackendTest(folder)


class TestOnnxBackEndWithReferenceEvaluator(unittest.TestCase):

    folder = os.path.join(
        os.path.abspath(os.path.dirname(__file__)), "onnx_backend_test_code"
    )

    @classmethod
    def add_test_methods(cls):
        for folder in ["node", "pytorch-converted", "pytorch-operator", "simple"]:
            for te in enumerate_onnx_tests(folder):

                def _test_(
                    self, te=te, check_other_runtime=None, verbose=0, print_io=False
                ):
                    if te.fname in getattr(cls, "skip_test", set()):
                        cls.skipped.append((te, None))
                        return
                    rtol = getattr(cls, "rtol", {})
                    atol = getattr(cls, "atol", {})
                    if len(rtol) == 0 or len(atol) == 0:
                        raise AssertionError("rtol or atol is empty.")
                    self.common_test_onnx_test_run(
                        te,
                        getattr(cls, "successes", []),
                        getattr(cls, "missed", []),
                        getattr(cls, "skipped", []),
                        getattr(cls, "load_failed", []),
                        getattr(cls, "exec_failed", []),
                        getattr(cls, "mismatch", []),
                        verbose=verbose,
                        rtol=rtol,
                        atol=atol,
                        check_other_runtime=check_other_runtime,
                        print_io=print_io,
                    )

                setattr(TestOnnxBackEndWithReferenceEvaluator, te.fname, _test_)

    def test_onnx_backend_test_abs(self):
        name = "test_abs"
        code = []
        for te in enumerate_onnx_tests("node", lambda folder: folder == name):
            code.append(te)
        self.assertEqual(len(code), 1)

    def test_onnx_backend_test_expand_shape_model1(self):
        name = "test_expand_shape_model1"
        code = []
        for te in enumerate_onnx_tests("simple", lambda folder: folder == name):
            code.append(te)
        self.assertEqual(len(code), 1)

    @staticmethod
    def load_fct(obj, verbose=0):
        return ReferenceEvaluator(obj, verbose=verbose)

    @staticmethod
    def run_fct(obj, *inputs, verbose=0):  # pylint: disable=W0613
        if hasattr(obj, "input_names"):
            input_names = obj.input_names
        elif hasattr(obj, "get_inputs"):
            input_names = [_.name for _ in obj.get_inputs()]
        else:
            raise AttributeError(
                f"Unable to extract the number to guess the number of inputs for type {type(obj)}."
            )
        if len(input_names) < len(inputs):
            raise AssertionError(
                f"Got {len(inputs)} inputs but expecting {len(obj.input_names)}."
            )
        rewrite = False
        for i in range(len(inputs)):  # pylint: disable=C0200
            if (
                isinstance(inputs[i], np.ndarray)
                and inputs[i].dtype == np.uint16
                and obj.input_types[i].tensor_type.elem_type != TensorProto.UINT16
            ):
                rewrite = True
        if rewrite:
            # bfloat16 does not exist for numpy.
            inputs = list(inputs)
            for i in range(len(inputs)):  # pylint: disable=C0200
                if (
                    isinstance(inputs[i], np.ndarray)
                    and inputs[i].dtype == np.uint16
                    and obj.input_types[i].tensor_type.elem_type != TensorProto.UINT16
                ):
                    xr = inputs[i].ravel()
                    xf = np.empty(xr.shape[0], dtype=np.float32)
                    for ie in range(xr.shape[0]):
                        el = bfloat16_to_float32(xr[ie])
                        xf[ie] = el
                    inputs[i] = cast_to(
                        xf.astype(np.float32).reshape(inputs[i].shape),
                        TensorProto.BFLOAT16,
                    )
        feeds = {input_names[i]: inputs[i] for i in range(len(inputs))}
        got = obj.run(None, feeds)
        return got

    # def test_onnx_test_run_test_abs(self):
    #     done = 0
    #     for te in enumerate_onnx_tests("node", lambda folder: folder == "test_abs"):
    #         self.assertIn(te.name, repr(te))
    #         self.assertGreater(len(te), 0)
    #         te.run(
    #             TestOnnxBackEndWithReferenceEvaluator.load_fct,
    #             TestOnnxBackEndWithReferenceEvaluator.run_fct,
    #             comment="[runtime=ReferenceEvaluator]",
    #         )
    #         done += 1
    #     self.assertEqual(done, 1)

    def common_test_onnx_test_run(
        self,
        te,
        successes,
        missed,
        skipped,
        load_failed,
        exec_failed,
        mismatch,
        verbose=0,
        rtol=None,
        atol=None,
        check_other_runtime=None,
        print_io=False,
    ):
        if verbose > 6:
            print("TEST:", te.name)
        if verbose > 7:
            print("  check runtime")
        self.assertIn(te.name, repr(te))
        self.assertGreater(len(te), 0)
        try:
            if verbose > 7:
                print("  run")
            if verbose > 5:
                te.run(
                    lambda *args, verbose=verbose: TestOnnxBackEndWithReferenceEvaluator.load_fct(
                        *args, verbose
                    ),
                    TestOnnxBackEndWithReferenceEvaluator.run_fct,
                    atol=atol.get(te.name, None),
                    rtol=rtol.get(te.name, None),
                    comment=f"[runtime=ReferenceEvaluator, verbose={verbose}]",
                    print_io=print_io,
                )
            else:
                te.run(
                    TestOnnxBackEndWithReferenceEvaluator.load_fct,
                    TestOnnxBackEndWithReferenceEvaluator.run_fct,
                    atol=atol.get(te.fname, atol.get(te.name, None)),
                    rtol=rtol.get(te.fname, rtol.get(te.name, None)),
                    comment="[runtime=ReferenceEvaluator]",
                    print_io=print_io,
                )
            if verbose > 7:
                print("  end run")
                if verbose > 8:
                    print(te.onnx_model)
        except NotImplementedError as e:
            if verbose > 7:
                print("  ", e, type(e))
            missed.append((te, e))
            with open(f"missed_{te.name}.onnx", "wb") as f:
                f.write(te.onnx_model.SerializeToString())
            raise e
        except (AssertionError, ValueError) as e:
            if verbose > 7:
                print("  ", e, type(e))
            mismatch.append((te, e))
            with open(f"mismatch_{te.name}.onnx", "wb") as f:
                f.write(te.onnx_model.SerializeToString())
            if check_other_runtime is None:
                raise e
            if "onnxruntime" in check_other_runtime:
                print("CHECK RUNTIME onnxruntime")
                from onnxruntime import InferenceSession

                te.run(
                    lambda obj: InferenceSession(obj.SerializeToString()),
                    lambda *a, **b: TestOnnxBackEndWithReferenceEvaluator.run_fct(
                        *a, verbose=1, **b
                    ),
                    atol=1e-5,
                    rtol=1e-3,
                    comment="[runtime=onnxruntime]",
                )
                print("done")
            if "mlprodict" in check_other_runtime:
                print("CHECK RUNTIME mlprodict")
                from mlprodict.onnxrt import OnnxInference

                class _Wrap:
                    def __init__(self, sess):
                        self.sess = sess

                    @property
                    def input_names(self):
                        return [i.name for i in self.sess.obj.graph.input]

                    def run(self, unused, feeds, *args, **kwargs):
                        res = self.sess.run(feeds)
                        lres = [res[o.name] for o in self.sess.obj.graph.output]
                        print("#", lres[0].shape)
                        return lres

                te.run(
                    lambda obj: _Wrap(OnnxInference(obj)),
                    lambda *a, **b: TestOnnxBackEndWithReferenceEvaluator.run_fct(
                        *a, verbose=1, **b
                    ),
                    atol=atol.get(te.fname, None),
                    rtol=rtol.get(te.fname, None),
                    comment="[runtime=mlprodict]",
                )
                print("done")
            raise e
        except Exception as e:
            if verbose > 7:
                print("  ", e, type(e))
            with open(f"issue_{te.name}.onnx", "wb") as f:
                f.write(te.onnx_model.SerializeToString())
            raise AssertionError(
                f"Unable to run test {te.name!r} due to {e}\n{str(te.onnx_model)}"
            ) from e
        successes.append((te, atol.get(te.fname, None), rtol.get(te.fname, None)))
        if verbose > 7:
            print("  end example.")

    @staticmethod
    def _postprocess(
        successes, missed, skipped, load_failed, exec_failed, mismatch, verbose
    ):
        success = len(successes)
        failed = [
            len(missed),
            len(skipped),
            len(load_failed),
            len(exec_failed),
            len(mismatch),
        ]
        coverage = success / (success + sum(failed))

        if verbose:
            path = os.path.dirname(onnx_file)
            print("-----------")
            print(
                f"success={success}, skipped={len(skipped)}, missed={len(missed)}, load_failed={len(load_failed)}, "
                f"exec_failed={len(exec_failed)}, mismatch={len(mismatch)}"
            )
            print(
                f"coverage {coverage * 100:.1f}% out of {success + sum(failed)} tests"
            )

            if verbose > 3:

                def _print(s, path):
                    return (
                        str(s)
                        .replace("\\\\", "\\")
                        .replace(path, "onnx")
                        .replace("\\", "/")
                    )

                print("-----------")
                for t in sorted(load_failed, key=lambda m: m[0].fname):
                    print("loading failed", t[0].fname, "---", _print(t[0], path))
                for t in sorted(exec_failed, key=lambda m: m[0].fname):
                    print("execution failed", t[0].fname, "---", _print(t[0], path))
                for t in sorted(mismatch, key=lambda m: m[0].fname):
                    print("mismatch", t[0].fname, "---", _print(t[0], path))
                for t in sorted(missed, key=lambda m: m[0].fname):
                    print("missed ", t[0].fname, "---", _print(t[0], path))
                for t in sorted(skipped, key=lambda m: m[0].fname):
                    print("skipped", t[0].fname, "---", _print(t[0], path))

                if success > 30:
                    print("-----------")
                    print(
                        f"success={success}, skipped={len(skipped)}, missed={len(missed)}, load_failed={len(load_failed)}, "
                        f"exec_failed={len(exec_failed)}, mismatch={len(mismatch)}"
                    )
                    print(
                        f"coverage {coverage * 100:.1f}% out of {success + sum(failed)} tests"
                    )
                    print("-----------")

        if len(mismatch) > 0:
            te, e = mismatch[0]
            raise AssertionError(
                f"Mismatch in test {te.name!r}\n{te.onnx_model}."
            ) from e
        if 30 < success < MIN_PASSING_TESTS:
            raise AssertionError(
                f"The coverage ({coverage * 100:.1f}% out of {success + sum(failed)} tests) "
                f"the runtime among has decreased. New operators were added with no "
                f"corresponding runtime."
            )

    @classmethod
    def setUpClass(cls, all_tests=False):
        # test not supported yet
        # not supported yet
        # see http://onnx.ai/backend-scoreboard/onnxruntime_details_stable.html
        # to compare with onnxruntime

        cls.rtol = {
            "test_adam_multiple": 1e-2,
            "test_blackmanwindow_expanded": 0,
            "test_blackmanwindow_symmetric_expanded": 0,
            "test_simple_rnn_batchwise": 0,
            "test__pytorch_converted_Conv1d_pad1": 1e-4,
            "test__pytorch_converted_Conv2d": 1e-5,
            "test__pytorch_converted_Conv2d_no_bias": 1e-3,
            "test__pytorch_converted_Conv2d_strided": 1e-4,
            "test_layer_normalization_4d_axis1_expanded_ver18": 1e-4,
            "test_layer_normalization_4d_axis_negative_1_expanded_ver18": 1e-4,
            "test_layer_normalization_4d_axis_negative_3_expanded_ver18": 1e-4,
        }

        cls.atol = {
            "test_blackmanwindow": 1e-7,
            "test_blackmanwindow_expanded": 1e-4,
            "test_blackmanwindow_symmetric": 1e-7,
            "test_blackmanwindow_symmetric_expanded": 1e-4,
            "test_gridsample_bicubic": 1e-4,
            "test_gru_seq_length": 1e-7,
            "test_hammingwindow_expanded": 1e-4,
            "test_hammingwindow_symmetric_expanded": 1e-4,
            "test_hannwindow_expanded": 1e-4,
            "test_hannwindow_symmetric": 1e-7,
            "test_hannwindow_symmetric_expanded": 1e-4,
            "test_layer_normalization_4d_axis_negative_1_expanded": 1e-6,
            "test_layer_normalization_4d_axis1_expanded": 1e-6,
            "test_layer_normalization_4d_axis_negative_3_expanded": 1e-6,
            "test_mish": 1e-6,
            "test_mish_expanded": 1e-6,
            "test_roialign_aligned_false": 1e-4,
            "test_roialign_aligned_true": 1e-4,
            # extended list
            "test__pytorch_converted_ConvTranspose2d_no_bias": 1e-4,
            "test__pytorch_converted_Linear_no_bias": 1e-5,
            "test_Linear_no_bias": 1e-5,
            "test__pytorch_converted_Conv1d_pad1": 1e-6,
            "test__pytorch_converted_Conv2d": 1e-5,
            "test__pytorch_converted_Conv2d_depthwise": 1e-4,
            "test__pytorch_converted_Conv2d_depthwise_strided": 1e-4,
            "test__pytorch_converted_Conv2d_depthwise_with_multiplier": 1e-4,
            "test__pytorch_converted_Conv2d_groups": 1e-4,
            "test__pytorch_converted_Conv2d_groups_thnn": 1e-4,
            "test__pytorch_converted_Conv2d_no_bias": 1e-5,
            "test__pytorch_converted_Conv2d_strided": 1e-4,
            "test__pytorch_operator_operator_symbolic_override": 1e-5,
            "test_operator_symbolic_override": 1e-4,
            "test__pytorch_converted_Conv3d_dilated_strided": 1e-4,
            "test__pytorch_converted_Conv3d_groups": 1e-4,
        }

        if version(npver) < version("1.21.5"):
            cls.atol.update(
                {
                    "test_dft": 1e-11,
                    "test_dft_axis": 1e-11,
                    "test_dft_inverse": 1e-11,
                }
            )

        cls.skip_test = SKIP_TESTS
        if all_tests:
            cls.skip_test = set()
        cls.successes = []
        cls.missed = []
        cls.skipped = []
        cls.load_failed = []
        cls.exec_failed = []
        cls.mismatch = []

    @classmethod
    def tearDownClass(cls):
        if len(cls.successes) == 0:
            failed = cls.mismatch + cls.missed + cls.load_failed + cls.exec_failed
            if len(failed) > 0:
                raise RuntimeError(
                    f"No test was successful, {len(failed)} failed."
                ) from failed[0][1]
            raise RuntimeError("No test was successful.")
        cls._postprocess(
            cls.successes,
            cls.missed,
            cls.skipped,
            cls.load_failed,
            cls.exec_failed,
            cls.mismatch,
            10,
        )


TestOnnxBackEndWithReferenceEvaluator.add_test_methods()


if __name__ == "__main__":
    unittest.main(verbosity=2)<|MERGE_RESOLUTION|>--- conflicted
+++ resolved
@@ -51,12 +51,7 @@
 from onnx.reference.ops.op_cast import cast_to
 
 # Number of tests expected to pass without raising an exception.
-<<<<<<< HEAD
 MIN_PASSING_TESTS = 1211
-=======
-
-MIN_PASSING_TESTS = 1160
->>>>>>> 466edb79
 
 # Update this list if one new operator does not have any implementation.
 SKIP_TESTS = {
