--- conflicted
+++ resolved
@@ -53,11 +53,7 @@
 from onnx.reference.ops.op_cast import cast_to
 
 # Number of tests expected to pass without raising an exception.
-<<<<<<< HEAD
-MIN_PASSING_TESTS = 1233
-=======
-MIN_PASSING_TESTS = 1231
->>>>>>> b5fac2da
+MIN_PASSING_TESTS = 1234
 
 # Update this list if one new operator does not have any implementation.
 SKIP_TESTS = {
