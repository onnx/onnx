--- conflicted
+++ resolved
@@ -5349,7 +5349,6 @@
         with self.assertRaises(ValueError):
             ref.run(None, {"X": np.array(["x"])})
 
-<<<<<<< HEAD
     @parameterized.parameterized.expand(
         [
             (
@@ -5458,7 +5457,7 @@
         )
         got = ref.run(None, {"X": data})
         self.assertEqual(expected1.tolist(), got[0].tolist())
-=======
+
     def test_a_function_calling_a_function_once(self):
         X = make_tensor_value_info("X", TensorProto.FLOAT, ["N"])
         output = make_tensor_value_info("output", TensorProto.FLOAT, ["N"])
@@ -5615,7 +5614,6 @@
         # goti = oinf.run(None, feeds)
         # self.assertEqual(expected[0].tolist(), goti[0].tolist())
         self.assertEqual(expected[0], np.array([-3], dtype=np.float32))
->>>>>>> 75c68922
 
 
 if __name__ == "__main__":
