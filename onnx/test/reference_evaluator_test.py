--- conflicted
+++ resolved
@@ -2702,7 +2702,6 @@
                 self.assertEqual(expected.shape, got.shape)
                 assert_allclose(expected, got)
 
-<<<<<<< HEAD
     def test_concat_in_a_function(self):
         def create_model():
             nodes = []
@@ -2763,7 +2762,7 @@
         feeds = {"I__2": x1, "I__0": x2, "I__1": x3}
         got = ref.run(None, feeds)
         assert_allclose(z, got[0])
-=======
+
     def test_cast_float_to_string(self):
         X = make_tensor_value_info("X", TensorProto.FLOAT, [None])
         Y = make_tensor_value_info("Y", TensorProto.STRING, [None])
@@ -2802,7 +2801,6 @@
         data = np.array([1.152512, -0.152612, 0.0, np.nan])
         got = ref.run(None, {"X": data})[0]
         assert_allclose(got, np.array([1.152512, -0.152612, 0.0, np.nan]))
->>>>>>> 10d126ef
 
 
 if __name__ == "__main__":
