--- conflicted
+++ resolved
@@ -2,14 +2,8 @@
 
 # SPDX-License-Identifier: Apache-2.0
 # type: ignore
-<<<<<<< HEAD
-# pylint: disable=C3001,C0302,C0415,R0904,R0913,R0914,R0915,W0221,W0707
+
 """You can run a specific test by using the following syntax.
-=======
-
-"""
-You can run a specific test by using the following syntax.
->>>>>>> ede2c77d
 
 ::
 
