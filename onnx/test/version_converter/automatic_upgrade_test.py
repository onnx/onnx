# Copyright (c) ONNX Project Contributors

# SPDX-License-Identifier: Apache-2.0
from __future__ import annotations

import unittest

import automatic_conversion_test_base
import numpy as np

import onnx
from onnx import TensorProto, helper

#####################################################################################
# Every test calls _test_op_conversion to upgrade a model from an initial opset version
# to the most recent version and runs checker and shape inference on the final upgraded model.
####################################################################################


class TestAutomaticUpgrade(automatic_conversion_test_base.TestAutomaticConversion):
    @classmethod
    def setUpClass(cls):
        cls.tested_ops = []

    def _test_op_upgrade(self, op, *args, **kwargs):
        self.tested_ops.append(op)
        self._test_op_conversion(op, *args, **kwargs, is_upgrade=True)

    def test_Abs(self) -> None:
        self._test_op_upgrade("Abs", 1, attrs={"consumed_inputs": [0]})

    def test_Acosh(self) -> None:
        self._test_op_upgrade("Acosh", 9)

    def test_Acos(self) -> None:
        self._test_op_upgrade("Acos", 7)

    def test_And(self) -> None:
        # 6->7 adapter is missing
        self._test_op_upgrade(
            "And",
            7,
            [[2, 3], [2, 3]],
            [[2, 3]],
            [TensorProto.BOOL, TensorProto.BOOL],
            [TensorProto.BOOL],
        )

    def test_Asinh(self) -> None:
        self._test_op_upgrade("Asinh", 9)

    def test_Atanh(self) -> None:
        self._test_op_upgrade("Atanh", 9)

    def test_Add_1(self) -> None:
        self._test_op_upgrade(
            "Add", 1, [[3, 4, 5], [3, 4, 5]], attrs={"consumed_inputs": [0]}
        )

    def test_Add_2(self) -> None:
        self._test_op_upgrade(
            "Add", 1, [[3, 4, 5], [5]], attrs={"consumed_inputs": [0], "broadcast": 1}
        )

    def test_Add_3(self) -> None:
        self._test_op_upgrade(
            "Add",
            1,
            [[3, 4, 5], [3]],
            attrs={"consumed_inputs": [0], "broadcast": 1, "axis": 0},
        )

    def test_AffineGrid_2D(self) -> None:
        N, _, H, W = 2, 3, 5, 6
        self._test_op_upgrade("AffineGrid", 20, [[N, 2, 3], [4]], [[N, H, W, 2]])

    def test_AffineGrid_3D(self) -> None:
        N, _, D, H, W = 2, 3, 4, 5, 6
        self._test_op_upgrade("AffineGrid", 20, [[N, 3, 4], [5]], [[N, D, H, W, 3]])

    def test_ArgMax_1(self) -> None:
        self._test_op_upgrade(
            "ArgMax", 7, [[2, 3, 4]], [[1, 3, 4]], output_types=[TensorProto.INT64]
        )

    def test_ArgMax_2(self) -> None:
        self._test_op_upgrade(
            "ArgMax",
            7,
            [[2, 3, 4]],
            [[2, 1, 4]],
            output_types=[TensorProto.INT64],
            attrs={"axis": 1},
        )

    def test_ArgMin_1(self) -> None:
        self._test_op_upgrade(
            "ArgMin", 7, [[2, 3, 4]], [[1, 3, 4]], output_types=[TensorProto.INT64]
        )

    def test_ArgMin_2(self) -> None:
        self._test_op_upgrade(
            "ArgMin",
            7,
            [[2, 3, 4]],
            [[2, 1, 4]],
            output_types=[TensorProto.INT64],
            attrs={"axis": 1},
        )

    def test_Asin(self) -> None:
        self._test_op_upgrade("Asin", 7)

    def test_Atan(self) -> None:
        self._test_op_upgrade("Atan", 7)

    def test_Attention_1(self) -> None:
        self._test_op_upgrade(
            "Attention",
            23,
            [[2, 3, 4, 8], [2, 3, 6, 8], [2, 3, 6, 8]],
            [[2, 3, 4, 8]],
            [TensorProto.FLOAT, TensorProto.FLOAT, TensorProto.FLOAT],
            [TensorProto.FLOAT],
        )

    def test_Attention_2(self) -> None:
        self._test_op_upgrade(
            "Attention",
            23,
            [[2, 9, 4, 8], [2, 3, 6, 8], [2, 3, 6, 8]],
            [[2, 9, 4, 8]],
            [TensorProto.FLOAT, TensorProto.FLOAT, TensorProto.FLOAT],
            [TensorProto.FLOAT],
        )

    def test_Attention_3(self) -> None:
        self._test_op_upgrade(
            "Attention",
            23,
            [[2, 3, 4, 8], [2, 3, 6, 8], [2, 3, 6, 10]],
            [[2, 3, 4, 10]],
            [TensorProto.FLOAT, TensorProto.FLOAT, TensorProto.FLOAT],
            [TensorProto.FLOAT],
        )

    def test_Attention_4(self) -> None:
        self._test_op_upgrade(
            "Attention",
            23,
            [[2, 3, 4, 8], [2, 3, 6, 8], [2, 3, 6, 8]],
            [[2, 3, 4, 8]],
            [TensorProto.FLOAT, TensorProto.FLOAT, TensorProto.FLOAT],
            [TensorProto.FLOAT],
            attrs={"scale": 2.0},
        )

    def test_Attention_5(self) -> None:
        self._test_op_upgrade(
            "Attention",
            23,
            [[2, 3, 4, 8], [2, 3, 6, 8], [2, 3, 6, 8]],
            [[2, 3, 4, 8]],
            [TensorProto.FLOAT, TensorProto.FLOAT, TensorProto.FLOAT],
            [TensorProto.FLOAT],
            attrs={"is_causal": 1},
        )

    def test_Attention_6(self) -> None:
        self._test_op_upgrade(
            "Attention",
            23,
            [[2, 3, 4, 8], [2, 3, 6, 8], [2, 3, 6, 8], [4, 6]],
            [[2, 3, 4, 8]],
            [
                TensorProto.FLOAT,
                TensorProto.FLOAT,
                TensorProto.FLOAT,
                TensorProto.FLOAT,
            ],
            [TensorProto.FLOAT],
        )

    def test_Attention_7(self) -> None:
        self._test_op_upgrade(
            "Attention",
            23,
            [[2, 3, 4, 8], [2, 3, 6, 8], [2, 3, 6, 8], [4, 6]],
            [[2, 3, 4, 8]],
            [TensorProto.FLOAT, TensorProto.FLOAT, TensorProto.FLOAT, TensorProto.BOOL],
            [TensorProto.FLOAT],
        )

    def test_Attention_8(self) -> None:
        self._test_op_upgrade(
            "Attention",
            23,
            [[2, 3, 4, 8], [2, 3, 6, 8], [2, 3, 6, 8]],
            [[2, 3, 4, 8]],
            [TensorProto.FLOAT, TensorProto.FLOAT, TensorProto.FLOAT],
            [TensorProto.FLOAT],
            attrs={"softcap": 2.0},
        )

    def test_AveragePool(self) -> None:
        self._test_op_upgrade(
            "AveragePool",
            1,
            [[1, 1, 5, 5]],
            [[1, 1, 4, 4]],
            attrs={"kernel_shape": [2, 2]},
        )

    def test_Bernoulli(self) -> None:
        self._test_op_upgrade("Bernoulli", 15)

    def test_BitShift(self) -> None:
        self._test_op_upgrade(
            "BitShift",
            11,
            [[2, 3], [2, 3]],
            [[2, 3]],
            [TensorProto.UINT8, TensorProto.UINT8],
            [TensorProto.UINT8],
            attrs={"direction": "RIGHT"},
        )

    def test_BatchNormalization_1(self) -> None:
        self._test_op_upgrade(
            "BatchNormalization",
            1,
            [[1, 3], [3], [3], [3], [3]],
            [[1, 3]],
            attrs={"consumed_inputs": [1, 1], "is_test": 1, "spatial": 1},
        )

    def test_BatchNormalization_2(self) -> None:
        self._test_op_upgrade(
            "BatchNormalization",
            14,
            [[1, 3], [3], [3], [3], [3]],
            [[1, 3], [3], [3]],
            attrs={"training_mode": 1},
        )

    def test_Cast(self) -> None:
        # 5->6 adapter is missing
        self._test_op_upgrade(
            "Cast", 6, [[2, 3]], [[2, 3]], [TensorProto.INT64], attrs={"to": 1}
        )

    def test_Ceil(self) -> None:
        self._test_op_upgrade("Ceil", 1, attrs={"consumed_inputs": [0]})

    def test_Celu(self) -> None:
        self._test_op_upgrade("Celu", 12)

    def test_Clip_1(self) -> None:
        self._test_op_upgrade("Clip", 1, attrs={"consumed_inputs": [0]})

    def test_Clip_2(self) -> None:
        self._test_op_upgrade("Clip", 1, attrs={"consumed_inputs": [0], "min": -1.4})

    def test_Clip_3(self) -> None:
        self._test_op_upgrade("Clip", 1, attrs={"consumed_inputs": [0], "max": 2.6})

    def test_Clip_4(self) -> None:
        self._test_op_upgrade(
            "Clip", 1, attrs={"consumed_inputs": [0], "min": -1.4, "max": 2.6}
        )

    def test_Col2Im_4D(self) -> None:
        self._test_op_upgrade("Col2Im", 18, [[1, 5, 5], [2], [2]], [[1, 1, 5, 5]])

    def test_Col2Im_5D(self) -> None:
        self._test_op_upgrade("Col2Im", 18, [[1, 10, 12], [3], [3]], [[1, 2, 3, 4, 5]])

    def test_Compress(self) -> None:
        self._test_op_upgrade(
            "Compress",
            9,
            [[6, 7], [3]],
            [[3]],
            [TensorProto.FLOAT, TensorProto.BOOL],
            [TensorProto.FLOAT],
        )

    def test_Concat(self) -> None:
        self._test_op_upgrade("Concat", 1, [[2, 3], [2, 4]], [[2, 7]])

    def test_constant(self) -> None:
        value = helper.make_tensor(
            "Value",
            TensorProto.FLOAT,
            dims=[3, 4, 5],
            vals=np.random.rand(3, 4, 5).astype(np.float32).tobytes(),
            raw=True,
        )
        self._test_op_upgrade("Constant", 1, [], attrs={"value": value})

    def test_ConstantOfShape(self) -> None:
        self._test_op_upgrade("ConstantOfShape", 9, [[3]])

    def test_Conv_1(self) -> None:
        self._test_op_upgrade(
            "Conv", 1, [[1, 3, 5, 5], [4, 3, 2, 2], [4]], [[1, 4, 4, 4]]
        )

    def test_Conv_2(self) -> None:
        self._test_op_upgrade(
            "Conv", 1, [[1, 3, 5, 5], [4, 3, 2, 2], [4]], [[1, 4, 4, 4]]
        )

    def test_Conv_3(self) -> None:
        self._test_op_upgrade(
            "Conv",
            1,
            [[1, 3, 5, 5], [4, 1, 2, 2], [4]],
            [[1, 4, 3, 7]],
            attrs={
                "dilations": [1, 2],
                "group": 3,
                "pads": [0, 1, 2, 3],
                "strides": [2, 1],
            },
        )

    def test_Convinteger(self) -> None:
        self._test_op_upgrade(
            "ConvInteger",
            10,
            [[1, 3, 5, 5], [4, 3, 2, 2], [4]],
            [[1, 4, 4, 4]],
            [TensorProto.UINT8, TensorProto.UINT8, TensorProto.UINT8],
            [TensorProto.INT32],
        )

    def test_ConvTranspose(self) -> None:
        self._test_op_upgrade(
            "ConvTranspose", 1, [[1, 1, 5, 5], [1, 1, 3, 3]], [[1, 1, 7, 7]]
        )

    def test_DeformConv(self) -> None:
        self._test_op_upgrade(
            "DeformConv",
            19,
            [[1, 1, 3, 3], [1, 1, 2, 2], [1, 8, 2, 2]],
            [[1, 1, 2, 2]],
        )

    def test_Cosh(self) -> None:
        self._test_op_upgrade("Cosh", 9)

    def test_Cos(self) -> None:
        self._test_op_upgrade("Cos", 7)

    def test_Cumsum(self) -> None:
        self._test_op_upgrade(
            "CumSum",
            11,
            [[3, 4, 5], []],
            [[3, 4, 5]],
            [TensorProto.FLOAT, TensorProto.INT64],
        )

    def test_DepthToSpace(self) -> None:
        self._test_op_upgrade(
            "DepthToSpace", 1, [[1, 8, 3, 3]], [[1, 2, 6, 6]], attrs={"blocksize": 2}
        )

    def test_DequantizeLinear(self) -> None:
        self._test_op_upgrade(
            "DequantizeLinear",
            10,
            [[2, 3], [], []],
            [[2, 3]],
            [TensorProto.INT8, TensorProto.FLOAT, TensorProto.INT8],
        )

    def test_Det_1(self) -> None:
        self._test_op_upgrade("Det", 11, [[3, 5, 5]], [[3]])

    def test_Det_2(self) -> None:
        self._test_op_upgrade("Det", 11, [[5, 5]], [[]])

    def test_DynamicQuantizeLinear(self) -> None:
        self._test_op_upgrade(
            "DynamicQuantizeLinear",
            11,
            [[3, 4, 5]],
            [[3, 4, 5], [], []],
            output_types=[TensorProto.UINT8, TensorProto.FLOAT, TensorProto.UINT8],
        )

    def test_Div(self) -> None:
        self._test_op_upgrade(
            "Div", 1, [[3, 4, 5], [3, 1, 5]], attrs={"consumed_inputs": [0]}
        )

    def test_Dropout(self) -> None:
        self._test_op_upgrade(
            "Dropout", 1, attrs={"consumed_inputs": [0], "is_test": 1}
        )

    def test_Einsum_1(self) -> None:
        self._test_op_upgrade(
            "Einsum",
            12,
            [[3, 4, 5], [3, 5, 6]],
            [[3, 4, 6]],
            attrs={"equation": "bij, bjk -> bik"},
        )

    def test_Einsum_2(self) -> None:
        self._test_op_upgrade(
            "Einsum", 12, [[4, 5]], [[5, 4]], attrs={"equation": "ij->ji"}
        )

    def test_Elu(self) -> None:
        self._test_op_upgrade("Elu", 1, attrs={"consumed_inputs": [0]})

    def test_Equal(self) -> None:
        # 6->7 adapter is missing
        self._test_op_upgrade(
            "Equal", 7, [[2, 3], [2, 3]], [[2, 3]], output_types=[TensorProto.BOOL]
        )

    def test_Erf(self) -> None:
        self._test_op_upgrade("Erf", 9)

    def test_Exp(self) -> None:
        self._test_op_upgrade("Exp", 1, attrs={"consumed_inputs": [0]})

    def test_Expand(self) -> None:
        shape = helper.make_tensor(
            "b", TensorProto.INT64, dims=[4], vals=np.array([5, 2, 6, 4])
        )
        self._test_op_upgrade(
            "Expand",
            8,
            [[2, 1, 4], [4]],
            [[5, 2, 6, 4]],
            [TensorProto.FLOAT, TensorProto.INT64],
            initializer=[shape],
        )

    def test_EyeLike(self) -> None:
        self._test_op_upgrade("EyeLike", 9, [[4, 5]], [[4, 5]])

    def test_Flatten(self) -> None:
        self._test_op_upgrade("Flatten", 1, [[3, 4, 5]], [[3, 20]], attrs={"axis": 1})

    def test_Floor(self) -> None:
        self._test_op_upgrade("Floor", 1, attrs={"consumed_inputs": [0]})

    def test_Gather(self) -> None:
        self._test_op_upgrade(
            "Gather",
            1,
            [[3, 4, 5], [6, 7]],
            [[6, 7, 4, 5]],
            [TensorProto.FLOAT, TensorProto.INT64],
        )

    def test_GatherElements(self) -> None:
        self._test_op_upgrade(
            "GatherElements",
            11,
            [[3, 4, 5], [6, 7]],
            [[6, 7]],
            [TensorProto.FLOAT, TensorProto.INT64],
        )

    def test_GatherND(self) -> None:
        self._test_op_upgrade("GatherND", 11, [[1, 2, 3], [1, 2, 3]], [[1, 2]])

    def test_Gelu_approximate_tanh(self) -> None:
        self._test_op_upgrade("Gelu", 20, attrs={"approximate": "tanh"})

    def test_Gelu(self) -> None:
        self._test_op_upgrade("Gelu", 20)

    def test_Gemm(self) -> None:
        self._test_op_upgrade("Gemm", 1, [[5, 4], [4, 3], [3]], [[5, 3]])

    def test_GlobalAveragePool(self) -> None:
        self._test_op_upgrade("GlobalAveragePool", 1, [[1, 3, 10, 10]], [[1, 3, 1, 1]])

    def test_GlobalMaxPool(self) -> None:
        self._test_op_upgrade("GlobalMaxPool", 1, [[1, 3, 10, 10]], [[1, 3, 1, 1]])

    def test_GlobalLpPool(self) -> None:
        # 1->2 adapter is missing
        self._test_op_upgrade("GlobalLpPool", 2, [[1, 3, 10, 10]], [[1, 3, 1, 1]])

    def test_Greater(self) -> None:
        # 6->7 adapter is missing
        self._test_op_upgrade(
            "Greater", 7, [[2, 3], [2, 3]], [[2, 3]], output_types=[TensorProto.BOOL]
        )

    def test_GreaterOrEqual(self) -> None:
        self._test_op_upgrade(
            "GreaterOrEqual",
            12,
            [[2, 3], [2, 3]],
            [[2, 3]],
            output_types=[TensorProto.BOOL],
        )

    def test_GridSample(self) -> None:
        self._test_op_upgrade(
            "GridSample",
            16,
            [[1, 1, 3, 3], [1, 3, 3, 2]],
            [[1, 1, 3, 3]],
            input_types=[TensorProto.FLOAT, TensorProto.FLOAT],
            output_types=[TensorProto.FLOAT],
            attrs={"mode": "nearest", "padding_mode": "border", "align_corners": 1},
        )

    def test_GRU_1(self) -> None:
        # 2->3, 6->7 adapters are missing
        self._test_op_upgrade(
            "GRU",
            7,
            [[5, 3, 4], [1, 18, 4], [1, 18, 4]],
            [[5, 1, 3, 6], [1, 3, 6]],
            attrs={"hidden_size": 6},
        )

    def test_GRU_2(self) -> None:
        # 2->3, 6->7 adapters are missing
        self._test_op_upgrade(
            "GRU",
            7,
            [[5, 3, 4], [2, 18, 4], [2, 18, 4]],
            [[5, 2, 3, 6], [2, 3, 6]],
            attrs={"hidden_size": 6, "direction": "bidirectional"},
        )

    def test_GRU_3(self) -> None:
        # 2->3, 6->7 adapters are missing
        self._test_op_upgrade(
            "GRU",
            7,
            [[5, 3, 4], [1, 18, 4], [1, 18, 4], [1, 24], [5], [1, 5, 6]],
            [[5, 1, 3, 6], [1, 3, 6]],
            [
                TensorProto.FLOAT,
                TensorProto.FLOAT,
                TensorProto.FLOAT,
                TensorProto.FLOAT,
                TensorProto.INT64,
                TensorProto.FLOAT,
            ],
            attrs={"hidden_size": 6},
        )

    def test_HardSigmoid(self) -> None:
        self._test_op_upgrade("HardSigmoid", 1, attrs={"consumed_inputs": [0]})

    def test_HardSwish(self) -> None:
        self._test_op_upgrade("HardSwish", 14)

    def test_Hardmax(self) -> None:
        self._test_op_upgrade("Hardmax", 1)

    def test_Identity(self) -> None:
        self._test_op_upgrade("Identity", 1)

    def test_If(self) -> None:
        sub_output = [
            helper.make_tensor_value_info("out", TensorProto.FLOAT, [3, 4, 5])
        ]
        then_tensor = helper.make_tensor(
            "Value",
            TensorProto.FLOAT,
            dims=[3, 4, 5],
            vals=np.random.rand(3, 4, 5).astype(np.float32).tobytes(),
            raw=True,
        )
        then_node = helper.make_node("Constant", [], ["out"], value=then_tensor)
        then_graph = helper.make_graph([then_node], "then_graph", [], sub_output, [])
        else_tensor = helper.make_tensor(
            "Value",
            TensorProto.FLOAT,
            dims=[3, 4, 5],
            vals=np.random.rand(3, 4, 5).astype(np.float32).tobytes(),
            raw=True,
        )
        else_node = helper.make_node("Constant", [], ["out"], value=else_tensor)
        else_graph = helper.make_graph([else_node], "else_graph", [], sub_output, [])
        self._test_op_upgrade(
            "If",
            1,
            [[0]],
            [[3, 4, 5]],
            [TensorProto.BOOL],
            attrs={"then_branch": then_graph, "else_branch": else_graph},
        )

    def test_ImageDecoder(self) -> None:
        self._test_op_upgrade(
            "ImageDecoder",
            20,
            [[None]],
            [[None, None, 3]],
            input_types=[TensorProto.UINT8],
            output_types=[TensorProto.UINT8],
        )

    def test_InstanceNormalization(self) -> None:
        self._test_op_upgrade(
            "InstanceNormalization",
            1,
            [[1, 3], [3], [3]],
            [[1, 3]],
            attrs={"consumed_inputs": [0]},
        )

    def test_IsInf(self) -> None:
        self._test_op_upgrade(
            "IsInf", 10, [[2, 3]], [[2, 3]], output_types=[TensorProto.BOOL]
        )

    def test_IsNaN(self) -> None:
        self._test_op_upgrade(
            "IsNaN", 9, [[2, 3]], [[2, 3]], output_types=[TensorProto.BOOL]
        )

    def test_LeakyRelu(self) -> None:
        self._test_op_upgrade("LeakyRelu", 1, attrs={"consumed_inputs": [0]})

    def test_Less(self) -> None:
        # 6->7 adapter is missing
        self._test_op_upgrade(
            "Less", 7, [[2, 3], [2, 3]], [[2, 3]], output_types=[TensorProto.BOOL]
        )

    def test_LessOrEqual(self) -> None:
        self._test_op_upgrade(
            "LessOrEqual",
            12,
            [[2, 3], [2, 3]],
            [[2, 3]],
            output_types=[TensorProto.BOOL],
        )

    def test_Log(self) -> None:
        self._test_op_upgrade("Log", 1, attrs={"consumed_inputs": [0]})

    def test_LogSoftmax(self) -> None:
        self._test_op_upgrade("LogSoftmax", 1)

    def test_Loop_1(self) -> None:
        iter_count = onnx.helper.make_tensor_value_info(
            "iter_count", onnx.TensorProto.INT64, []
        )
        cond_in = onnx.helper.make_tensor_value_info(
            "cond_in", onnx.TensorProto.BOOL, []
        )
        x_in = onnx.helper.make_tensor_value_info("x_in", onnx.TensorProto.FLOAT, [1])
        cond_out = onnx.helper.make_tensor_value_info(
            "cond_out", onnx.TensorProto.BOOL, []
        )
        x_out = onnx.helper.make_tensor_value_info("x_out", onnx.TensorProto.FLOAT, [1])
        x_scan = onnx.helper.make_tensor_value_info(
            "x_scan", onnx.TensorProto.FLOAT, [1]
        )
        const = onnx.helper.make_node(
            "Constant",
            inputs=[],
            outputs=["one"],
            value=onnx.helper.make_tensor(
                name="value",
                data_type=onnx.TensorProto.FLOAT,
                dims=[1],
                vals=np.array([1]).astype(np.float32).astype(float),
            ),
        )
        add = onnx.helper.make_node("Add", inputs=["x_in", "one"], outputs=["x_out"])
        id_1 = onnx.helper.make_node("Identity", inputs=["x_out"], outputs=["x_scan"])
        id_2 = onnx.helper.make_node(
            "Identity", inputs=["cond_in"], outputs=["cond_out"]
        )
        loop_body = onnx.helper.make_graph(
            [const, add, id_1, id_2],
            "loop_body",
            [iter_count, cond_in, x_in],
            [cond_out, x_out, x_scan],
        )
        self._test_op_upgrade(
            "Loop",
            1,
            [[], "", [1]],
            [[1], [5, 1]],
            [TensorProto.INT64, TensorProto.BOOL, TensorProto.FLOAT],
            attrs={"body": loop_body},
        )

    def test_Loop_2(self) -> None:
        iter_count = onnx.helper.make_tensor_value_info(
            "iter_count", onnx.TensorProto.INT64, []
        )
        cond_in = onnx.helper.make_tensor_value_info(
            "cond_in", onnx.TensorProto.BOOL, []
        )
        x_in = onnx.helper.make_tensor_value_info(
            "x_in", onnx.TensorProto.FLOAT, [2, 1]
        )
        cond_out = onnx.helper.make_tensor_value_info(
            "cond_out", onnx.TensorProto.BOOL, []
        )
        x_out = onnx.helper.make_tensor_value_info(
            "x_out", onnx.TensorProto.FLOAT, [2, 1]
        )
        squeeze = onnx.helper.make_node(
            "Squeeze", inputs=["x_in"], outputs=["squeeze_out"], axes=[1]
        )
        unsqueeze = onnx.helper.make_node(
            "Unsqueeze", inputs=["squeeze_out"], outputs=["x_out"], axes=[1]
        )
        identity = onnx.helper.make_node(
            "Identity", inputs=["cond_in"], outputs=["cond_out"]
        )
        loop_body = onnx.helper.make_graph(
            [squeeze, unsqueeze, identity],
            "loop_body",
            [iter_count, cond_in, x_in],
            [cond_out, x_out],
        )
        self._test_op_upgrade(
            "Loop",
            12,
            [[], "", [2, 1]],
            [[2, 1]],
            [TensorProto.INT64, TensorProto.BOOL, TensorProto.FLOAT],
            attrs={"body": loop_body},
        )

    def test_LpNormalization(self) -> None:
        self._test_op_upgrade("LpNormalization", 1)

    def test_LpPool(self) -> None:
        # 1->2 adapter is missing
        self._test_op_upgrade(
            "LpPool", 2, [[1, 1, 5, 5]], [[1, 1, 4, 4]], attrs={"kernel_shape": [2, 2]}
        )

    def test_LRN_1(self) -> None:
        self._test_op_upgrade("LRN", 1, attrs={"size": 3})

    def test_LRN_2(self) -> None:
        self._test_op_upgrade(
            "LRN", 1, [[2, 3, 4, 5]], [[2, 3, 4, 5]], attrs={"size": 3}
        )

    def test_LSTM_1(self) -> None:
        # 6->7 adapter is missing
        self._test_op_upgrade(
            "LSTM",
            7,
            [[5, 3, 4], [1, 24, 4], [1, 24, 4]],
            [[5, 1, 3, 6], [1, 3, 6], [1, 3, 6]],
            attrs={"hidden_size": 6},
        )

    def test_LSTM_2(self) -> None:
        # 6->7 adapter is missing
        self._test_op_upgrade(
            "LSTM",
            7,
            [[5, 3, 4], [2, 24, 4], [2, 24, 4]],
            [[5, 2, 3, 6], [2, 3, 6], [2, 3, 6]],
            attrs={"hidden_size": 6, "direction": "bidirectional"},
        )

    def test_LSTM_3(self) -> None:
        # 6->7 adapter is missing
        self._test_op_upgrade(
            "LSTM",
            7,
            [
                [5, 3, 4],
                [1, 24, 4],
                [1, 24, 4],
                [1, 48],
                [5],
                [1, 5, 6],
                [1, 5, 6],
                [1, 18],
            ],
            [[5, 1, 3, 6], [1, 3, 6], [1, 3, 6]],
            [
                TensorProto.FLOAT,
                TensorProto.FLOAT,
                TensorProto.FLOAT,
                TensorProto.FLOAT,
                TensorProto.INT64,
                TensorProto.FLOAT,
                TensorProto.FLOAT,
                TensorProto.FLOAT,
            ],
            attrs={"hidden_size": 6},
        )

    def test_MatMul_1(self) -> None:
        self._test_op_upgrade("MatMul", 1, [[2, 3], [3, 4]], [[2, 4]])

    def test_MatMul_2(self) -> None:
        self._test_op_upgrade("MatMul", 1, [[5, 2, 3], [5, 3, 4]], [[5, 2, 4]])

    def test_MatMulInteger_1(self) -> None:
        self._test_op_upgrade(
            "MatMulInteger",
            10,
            [[2, 3], [3, 4]],
            [[2, 4]],
            [TensorProto.INT8, TensorProto.INT8],
            [TensorProto.INT32],
        )

    def test_MatMulInteger_2(self) -> None:
        self._test_op_upgrade(
            "MatMulInteger",
            10,
            [[2, 3], [3, 4], [], []],
            [[2, 4]],
            [TensorProto.INT8, TensorProto.INT8, TensorProto.INT8, TensorProto.INT8],
            [TensorProto.INT32],
        )

    def test_MatMulInteger_3(self) -> None:
        self._test_op_upgrade(
            "MatMulInteger",
            10,
            [[2, 3], [3, 4], [2], [4]],
            [[2, 4]],
            [TensorProto.INT8, TensorProto.INT8, TensorProto.INT8, TensorProto.INT8],
            [TensorProto.INT32],
        )

    def test_Max(self) -> None:
        self._test_op_upgrade(
            "Max",
            1,
            [[2, 3, 4], [2, 3, 4]],
            [[2, 3, 4]],
            attrs={"consumed_inputs": [0]},
        )

    def test_MaxPool_1(self) -> None:
        self._test_op_upgrade(
            "MaxPool", 1, [[1, 1, 5, 5]], [[1, 1, 4, 4]], attrs={"kernel_shape": [2, 2]}
        )

    def test_MaxPool_2(self) -> None:
        self._test_op_upgrade(
            "MaxPool",
            8,
            [[1, 1, 5, 5]],
            [[1, 1, 4, 4], [1, 1, 4, 4]],
            output_types=[TensorProto.FLOAT, TensorProto.INT64],
            attrs={"kernel_shape": [2, 2]},
        )

    def test_MaxRoiPool(self) -> None:
        self._test_op_upgrade(
            "MaxRoiPool",
            1,
            [[2, 3, 20, 20], [4, 5]],
            [[4, 3, 3, 3]],
            attrs={"pooled_shape": [3, 3]},
        )

    def test_MaxUnpool(self) -> None:
        self._test_op_upgrade(
            "MaxUnpool",
            9,
            [[1, 1, 5, 5], [1, 1, 5, 5]],
            [[1, 1, 6, 6]],
            [TensorProto.FLOAT, TensorProto.INT64],
            attrs={"kernel_shape": [2, 2]},
        )

    def test_Mean(self) -> None:
        self._test_op_upgrade(
            "Mean",
            1,
            [[2, 3, 4], [2, 3, 4]],
            [[2, 3, 4]],
            attrs={"consumed_inputs": [0]},
        )

    def test_MeanVarianceNormalization(self) -> None:
        self._test_op_upgrade("MeanVarianceNormalization", 9, attrs={"axes": [1, 2]})

    def test_Min(self) -> None:
        self._test_op_upgrade(
            "Min",
            1,
            [[2, 3, 4], [2, 3, 4]],
            [[2, 3, 4]],
            attrs={"consumed_inputs": [0]},
        )

    def test_Mish(self) -> None:
        self._test_op_upgrade("Mish", 18)

    def test_Mod_1(self) -> None:
        self._test_op_upgrade("Mod", 10, [[2, 3], [2, 3]], [[2, 3]])

    def test_Mod_2(self) -> None:
        self._test_op_upgrade("Mod", 10, [[2, 3], [2, 3]], [[2, 3]], attrs={"fmod": 1})

    def test_Mul(self) -> None:
        self._test_op_upgrade(
            "Mul",
            1,
            [[2, 3, 4], [2, 1, 4]],
            [[2, 3, 4]],
            attrs={"consumed_inputs": [0]},
        )

    def test_Multinomial(self) -> None:
        self._test_op_upgrade(
            "Multinomial",
            7,
            [[3, 5]],
            [[3, 7]],
            output_types=[TensorProto.INT32],
            attrs={"sample_size": 7},
        )

    def test_Neg(self) -> None:
        self._test_op_upgrade("Neg", 1, attrs={"consumed_inputs": [0]})

    def test_NegativeLogLikelihoodLoss_1(self) -> None:
        self._test_op_upgrade(
            "NegativeLogLikelihoodLoss",
            12,
            [[3, 4, 5], [3, 5]],
            [[]],
            [TensorProto.FLOAT, TensorProto.INT64],
        )

    def test_NegativeLogLikelihoodLoss_2(self) -> None:
        self._test_op_upgrade(
            "NegativeLogLikelihoodLoss",
            12,
            [[3, 4, 5], [3, 5], [4]],
            [[]],
            [TensorProto.FLOAT, TensorProto.INT64, TensorProto.FLOAT],
        )

    def test_NonMaxSuppression(self) -> None:
        self._test_op_upgrade(
            "NonMaxSuppression",
            10,
            [[2, 3, 4], [3, 5, 6]],
            [[2, 3]],
            output_types=[TensorProto.INT64],
        )

    def test_NonZero(self) -> None:
        self._test_op_upgrade(
            "NonZero", 9, [[3, 3]], [[2, 4]], output_types=[TensorProto.INT64]
        )

    def test_Not(self) -> None:
        self._test_op_upgrade(
            "Not", 1, [[2, 3]], [[2, 3]], [TensorProto.BOOL], [TensorProto.BOOL]
        )

    def test_OneHot(self) -> None:
        self._test_op_upgrade("OneHot", 9, [[3, 4, 5], [], [2]], [[3, 4, 5, 6]])

    def test_Or(self) -> None:
        # 6->7 adapter is missing
        self._test_op_upgrade(
            "Or",
            7,
            [[2, 3], [2, 3]],
            [[2, 3]],
            [TensorProto.BOOL, TensorProto.BOOL],
            [TensorProto.BOOL],
        )

    def test_Pad(self) -> None:
        # 1->2 adapter is missing
        self._test_op_upgrade(
            "Pad", 2, [[3, 4]], [[5, 8]], attrs={"pads": [1, 2, 1, 2], "value": 1.5}
        )

    def test_Pow(self) -> None:
        self._test_op_upgrade("Pow", 1, [[2, 3, 4], [2, 3, 4]], [[2, 3, 4]])

    def test_PRelu(self) -> None:
        self._test_op_upgrade(
            "PRelu",
            1,
            [[2, 3, 4], [2, 3, 4]],
            [[2, 3, 4]],
            attrs={"consumed_inputs": [0]},
        )

    def test_QLinearConv(self) -> None:
        self._test_op_upgrade(
            "QLinearConv",
            10,
            [[1, 3, 5, 5], [], [], [4, 3, 2, 2], [], [], [], []],
            [[1, 4, 4, 4]],
        )

    def test_QLinearMatMul(self) -> None:
        self._test_op_upgrade(
            "QLinearMatMul", 10, [[2, 3], [], [], [3, 4], [], [], [], []], [[2, 4]]
        )

    def test_QuantizeLinear(self) -> None:
        self._test_op_upgrade(
            "QuantizeLinear",
            10,
            [[3, 4, 5], [], []],
            [[3, 4, 5]],
            [TensorProto.FLOAT, TensorProto.FLOAT, TensorProto.UINT8],
            [TensorProto.UINT8],
        )

    def test_RandomNormal(self) -> None:
        self._test_op_upgrade(
            "RandomNormal", 1, [], [[3, 4, 5]], attrs={"shape": [3, 4, 5]}
        )

    def test_RandomNormalLike(self) -> None:
        like = helper.make_tensor(
            "a",
            TensorProto.FLOAT,
            dims=[3, 4, 5],
            vals=np.random.rand(3, 4, 5).astype(np.float32).tobytes(),
            raw=True,
        )
        self._test_op_upgrade(
            "RandomNormalLike", 1, [[3, 4, 5]], [[3, 4, 5]], initializer=[like]
        )

    def test_RandomUniform(self) -> None:
        self._test_op_upgrade(
            "RandomUniform", 1, [], [[3, 4, 5]], attrs={"shape": [3, 4, 5]}
        )

    def test_RandomUniformLike(self) -> None:
        like = helper.make_tensor(
            "a",
            TensorProto.FLOAT,
            dims=[3, 4, 5],
            vals=np.random.rand(3, 4, 5).astype(np.float32).tobytes(),
            raw=True,
        )
        self._test_op_upgrade(
            "RandomUniformLike", 1, [[3, 4, 5]], [[3, 4, 5]], initializer=[like]
        )

    def test_Range(self) -> None:
        start = helper.make_tensor("a", TensorProto.FLOAT, dims=[], vals=np.array([0]))
        end = helper.make_tensor("b", TensorProto.FLOAT, dims=[], vals=np.array([12]))
        step = helper.make_tensor("c", TensorProto.FLOAT, dims=[], vals=np.array([2]))
        self._test_op_upgrade(
            "Range", 11, [[], [], []], [[6]], initializer=[start, end, step]
        )

    def test_Reciprocal(self) -> None:
        self._test_op_upgrade("Reciprocal", 1, attrs={"consumed_inputs": [0]})

    def test_ReduceL1(self) -> None:
        self._test_op_upgrade("ReduceL1", 1, [[3, 4, 5]], [[1, 1, 1]])

    def test_ReduceL2(self) -> None:
        self._test_op_upgrade("ReduceL2", 1, [[3, 4, 5]], [[1, 1, 1]])

    def test_ReduceLogSum(self) -> None:
        self._test_op_upgrade("ReduceLogSum", 1, [[3, 4, 5]], [[1, 1, 1]])

    def test_ReduceLogSumExp(self) -> None:
        self._test_op_upgrade("ReduceLogSumExp", 1, [[3, 4, 5]], [[1, 1, 1]])

    def test_ReduceMean(self) -> None:
        self._test_op_upgrade("ReduceMean", 1, [[3, 4, 5]], [[1, 1, 1]])

    def test_ReduceMax(self) -> None:
        self._test_op_upgrade("ReduceMax", 1, [[3, 4, 5]], [[1, 1, 1]])

    def test_ReduceMin(self) -> None:
        self._test_op_upgrade("ReduceMin", 1, [[3, 4, 5]], [[1, 1, 1]])

    def test_ReduceProd(self) -> None:
        self._test_op_upgrade("ReduceProd", 1, [[3, 4, 5]], [[1, 1, 1]])

    def test_ReduceSum(self) -> None:
        self._test_op_upgrade("ReduceSum", 1, [[3, 4, 5]], [[1, 1, 1]])

    def test_ReduceSumSquare(self) -> None:
        self._test_op_upgrade("ReduceSumSquare", 1, [[3, 4, 5]], [[1, 1, 1]])

    def test_Relu(self) -> None:
        self._test_op_upgrade("Relu", 1, attrs={"consumed_inputs": [0]})

    def test_Reshape(self) -> None:
        self._test_op_upgrade(
            "Reshape",
            1,
            [[3, 4, 5]],
            [[3, 10, 2]],
            attrs={"consumed_inputs": [0], "shape": [3, 10, 2]},
        )

    def test_Resize(self) -> None:
        self._test_op_upgrade("Resize", 10, [[3, 4, 5], [3]], [[3, 8, 15]])

    def test_ReverseSequence(self) -> None:
        self._test_op_upgrade(
            "ReverseSequence",
            10,
            [[3, 4, 5], [4]],
            [[3, 4, 5]],
            [TensorProto.FLOAT, TensorProto.INT64],
        )

    def test_RNN_1(self) -> None:
        # 6->7 adapter is missing
        self._test_op_upgrade(
            "RNN",
            7,
            [[5, 3, 4], [1, 6, 4], [1, 6, 4]],
            [[5, 1, 3, 6], [1, 3, 6]],
            attrs={"hidden_size": 6},
        )

    def test_RNN_2(self) -> None:
        # 6->7 adapter is missing
        self._test_op_upgrade(
            "RNN",
            7,
            [[5, 3, 4], [2, 6, 4], [2, 6, 4]],
            [[5, 2, 3, 6], [2, 3, 6]],
            attrs={"hidden_size": 6, "direction": "bidirectional"},
        )

    def test_RNN_3(self) -> None:
        # 6->7 adapter is missing
        self._test_op_upgrade(
            "RNN",
            7,
            [[5, 3, 4], [1, 6, 4], [1, 6, 4], [1, 12], [5], [1, 5, 6]],
            [[5, 1, 3, 6], [1, 3, 6]],
            [
                TensorProto.FLOAT,
                TensorProto.FLOAT,
                TensorProto.FLOAT,
                TensorProto.FLOAT,
                TensorProto.INT64,
                TensorProto.FLOAT,
            ],
            attrs={"hidden_size": 6},
        )

    def test_RoiAlign_1(self) -> None:
        self._test_op_upgrade(
            "RoiAlign",
            10,
            [[2, 3, 20, 20], [10, 4], [10]],
            [[10, 3, 1, 1]],
            [TensorProto.FLOAT, TensorProto.FLOAT, TensorProto.INT64],
        )

    def test_RoiAlign_2(self) -> None:
        self._test_op_upgrade(
            "RoiAlign",
            16,
            [[2, 3, 20, 20], [10, 4], [10]],
            [[10, 3, 1, 1]],
            [TensorProto.FLOAT, TensorProto.FLOAT, TensorProto.INT64],
            attrs={"coordinate_transformation_mode": "half_pixel"},
        )

    def test_RotaryEmbedding_1(self) -> None:
        self._test_op_upgrade(
            "RotaryEmbedding",
            23,
            [[2, 4, 3, 8], [2, 3, 4], [2, 3, 4]],
            [[2, 4, 3, 8]],
            [TensorProto.FLOAT, TensorProto.FLOAT, TensorProto.FLOAT],
            [TensorProto.FLOAT],
        )

    def test_RotaryEmbedding_2(self) -> None:
        self._test_op_upgrade(
            "RotaryEmbedding",
            23,
            [[2, 4, 3, 8], [50, 4], [50, 4], [2, 3]],
            [[2, 4, 3, 8]],
            [
                TensorProto.FLOAT,
                TensorProto.FLOAT,
                TensorProto.FLOAT,
                TensorProto.INT64,
            ],
            [TensorProto.FLOAT],
        )

    def test_RotaryEmbedding_3(self) -> None:
        self._test_op_upgrade(
            "RotaryEmbedding",
            23,
            [[2, 3, 32], [50, 4], [50, 4], [2, 3]],
            [[2, 3, 32]],
            [
                TensorProto.FLOAT,
                TensorProto.FLOAT,
                TensorProto.FLOAT,
                TensorProto.INT64,
            ],
            [TensorProto.FLOAT],
            attrs={"num_heads": 4},
        )

    def test_RotaryEmbedding_4(self) -> None:
        self._test_op_upgrade(
            "RotaryEmbedding",
            23,
            [[2, 4, 3, 8], [50, 4], [50, 4], [2, 3]],
            [[2, 4, 3, 8]],
            [
                TensorProto.FLOAT,
                TensorProto.FLOAT,
                TensorProto.FLOAT,
                TensorProto.INT64,
            ],
            [TensorProto.FLOAT],
            attrs={"interleaved": 1},
        )

    def test_RotaryEmbedding_5(self) -> None:
        self._test_op_upgrade(
            "RotaryEmbedding",
            23,
            [[2, 4, 3, 8], [50, 4], [50, 4], [2, 3]],
            [[2, 4, 3, 8]],
            [
                TensorProto.FLOAT,
                TensorProto.FLOAT,
                TensorProto.FLOAT,
                TensorProto.INT64,
            ],
            [TensorProto.FLOAT],
            attrs={"rotary_embedding_dim": 4},
        )

    def test_Round(self) -> None:
        self._test_op_upgrade("Round", 11)

    def test_RMSNormalization(self) -> None:
        self._test_op_upgrade(
            "RMSNormalization",
            23,
            [[2, 3, 4, 5], [4, 5]],
            [[2, 3, 4, 5]],
            input_types=[TensorProto.FLOAT, TensorProto.FLOAT],
            output_types=[TensorProto.FLOAT],
            attrs={"axis": 2},
        )

    def test_Scatter(self) -> None:
        self._test_op_upgrade(
            "Scatter",
            9,
            [[2, 3], [1, 2], [1, 2]],
            [[2, 3]],
            [TensorProto.FLOAT, TensorProto.INT64, TensorProto.FLOAT],
            [TensorProto.FLOAT],
        )

    def test_ScatterElements_1(self) -> None:
        self._test_op_upgrade(
            "ScatterElements",
            11,
            [[2, 3], [1, 2], [1, 2]],
            [[2, 3]],
            [TensorProto.FLOAT, TensorProto.INT64, TensorProto.FLOAT],
            [TensorProto.FLOAT],
        )

    def test_ScatterElements_2(self) -> None:
        self._test_op_upgrade(
            "ScatterElements",
            16,
            [[2, 3], [1, 2], [1, 2]],
            [[2, 3]],
            [TensorProto.FLOAT, TensorProto.INT64, TensorProto.FLOAT],
            [TensorProto.FLOAT],
            attrs={"reduction": "add"},
        )

    def test_ScatterND_1(self) -> None:
        self._test_op_upgrade(
            "ScatterND",
            11,
            [[2, 3], [1, 2], [1, 2]],
            [[2, 3]],
            [TensorProto.FLOAT, TensorProto.INT64, TensorProto.FLOAT],
            [TensorProto.FLOAT],
        )

    def test_ScatterND_2(self) -> None:
        self._test_op_upgrade(
            "ScatterND",
            16,
            [[2, 3], [1, 2], [1, 2]],
            [[2, 3]],
            [TensorProto.FLOAT, TensorProto.INT64, TensorProto.FLOAT],
            [TensorProto.FLOAT],
            attrs={"reduction": "mul"},
        )

    def test_Scan(self) -> None:
        sum_in = onnx.helper.make_tensor_value_info(
            "sum_in", onnx.TensorProto.FLOAT, [2]
        )
        next_in = onnx.helper.make_tensor_value_info(
            "next_in", onnx.TensorProto.FLOAT, [2]
        )
        sum_out = onnx.helper.make_tensor_value_info(
            "sum_out", onnx.TensorProto.FLOAT, [2]
        )
        scan_out = onnx.helper.make_tensor_value_info(
            "scan_out", onnx.TensorProto.FLOAT, [2]
        )
        add_node = onnx.helper.make_node(
            "Add", inputs=["sum_in", "next_in"], outputs=["sum_out"]
        )
        id_node = onnx.helper.make_node(
            "Identity", inputs=["sum_out"], outputs=["scan_out"]
        )
        body = onnx.helper.make_graph(
            [add_node, id_node], "scan_body", [sum_in, next_in], [sum_out, scan_out]
        )
        self._test_op_upgrade(
            "Scan",
            8,
            ["", [1, 2], [1, 3, 2]],
            [[1, 2], [1, 3, 2]],
            attrs={"body": body, "num_scan_inputs": 1},
        )

    def test_Selu(self) -> None:
        self._test_op_upgrade("Selu", 1, attrs={"consumed_inputs": [0]})

    def test_Shape(self) -> None:
        self._test_op_upgrade(
            "Shape", 1, [[3, 4, 5]], [[3]], output_types=[TensorProto.INT64]
        )

    def test_Shrink(self) -> None:
        self._test_op_upgrade("Shrink", 9)

    def test_Sigmoid(self) -> None:
        self._test_op_upgrade("Sigmoid", 1, attrs={"consumed_inputs": [0]})

    def test_Sign(self) -> None:
        self._test_op_upgrade("Sign", 9)

    def test_Sinh(self) -> None:
        self._test_op_upgrade("Sinh", 9)

    def test_Sin(self) -> None:
        self._test_op_upgrade("Sin", 7)

    def test_Size(self) -> None:
        self._test_op_upgrade(
            "Size", 1, [[3, 4, 5]], [[]], output_types=[TensorProto.INT64]
        )

    def test_Slice(self) -> None:
        self._test_op_upgrade(
            "Slice",
            1,
            [[3, 4, 5]],
            [[3, 2, 2]],
            attrs={"axes": [1, 2], "starts": [0, 1], "ends": [2, 3]},
        )

    def test_Softmax_0(self) -> None:
        self._test_op_upgrade("Softmax", 1, attrs={"axis": 0})

    def test_Softmax_1(self) -> None:
        self._test_op_upgrade("Softmax", 1, attrs={"axis": 1})

    def test_Softmax_2(self) -> None:
        self._test_op_upgrade("Softmax", 1, attrs={"axis": 2})

    def test_Softmax_3(self) -> None:
        self._test_op_upgrade("Softmax", 1, attrs={"axis": -1})

    def test_Softmax_4(self) -> None:
        self._test_op_upgrade("Softmax", 1, attrs={"axis": -2})

    def test_Softmax_5(self) -> None:
        self._test_op_upgrade("Softmax", 1, attrs={"axis": -3})

    def test_Softplus(self) -> None:
        self._test_op_upgrade("Softplus", 1)

    def test_Softsign(self) -> None:
        self._test_op_upgrade("Softsign", 1)

    def test_SoftmaxCrossEntropyLoss(self) -> None:
        self._test_op_upgrade(
            "SoftmaxCrossEntropyLoss",
            12,
            [[3, 4, 5, 6], [3, 6]],
            [[]],
            [TensorProto.FLOAT, TensorProto.INT64],
        )

    def test_SpaceToDepth(self) -> None:
        self._test_op_upgrade(
            "SpaceToDepth", 1, [[1, 3, 8, 8]], [[1, 12, 4, 4]], attrs={"blocksize": 2}
        )

    def test_Split(self) -> None:
        # 1->2 adapter is missing
        self._test_op_upgrade(
            "Split",
            2,
            [[3, 4, 7]],
            [[3, 4, 2], [3, 4, 1], [3, 4, 4]],
            attrs={"axis": 2, "split": [2, 1, 4]},
        )

    def test_Sqrt(self) -> None:
        self._test_op_upgrade("Sqrt", 1, attrs={"consumed_inputs": [0]})

    def test_Squeeze(self) -> None:
        self._test_op_upgrade("Squeeze", 1, [[2, 1, 3, 4, 1]], [[2, 3, 4]])

    def test_StringNormalizer(self) -> None:
        self._test_op_upgrade(
            "StringNormalizer",
            10,
            [[1, 3]],
            [[1, 3]],
            [TensorProto.STRING],
            [TensorProto.STRING],
            attrs={"case_change_action": "LOWER"},
        )

    def test_Sub(self) -> None:
        self._test_op_upgrade(
            "Sub",
            1,
            [[2, 3, 4], [2, 3, 4]],
            [[2, 3, 4]],
            attrs={"consumed_inputs": [0]},
        )

    def test_Sum(self) -> None:
        self._test_op_upgrade(
            "Sum",
            1,
            [[2, 3, 4], [2, 3, 4]],
            [[2, 3, 4]],
            attrs={"consumed_inputs": [0]},
        )

    def test_Swish(self) -> None:
        self._test_op_upgrade("Swish", 24, attrs={"alpha": 0.2})

    def test_Tanh(self) -> None:
        self._test_op_upgrade("Tanh", 1, attrs={"consumed_inputs": [0]})

    def test_Tan(self) -> None:
        self._test_op_upgrade("Tan", 7)

    def test_TfIdfVectorizer(self) -> None:
        self._test_op_upgrade(
            "TfIdfVectorizer",
            9,
            [[3]],
            [[5]],
            attrs={
                "max_gram_length": 3,
                "max_skip_count": 1,
                "min_gram_length": 2,
                "mode": "TFIDF",
                "ngram_counts": [0, 20],
                "ngram_indexes": [3, 4],
            },
        )

    def test_ThresholdedRelu(self) -> None:
        self._test_op_upgrade("ThresholdedRelu", 10)

    def test_Tile(self) -> None:
        # 5->6 adapter is missing
        repeats = helper.make_tensor(
            "b", TensorProto.INT64, dims=[3], vals=np.array([1, 2, 3])
        )
        self._test_op_upgrade(
            "Tile",
            6,
            [[3, 4, 5], [3]],
            [[3, 8, 15]],
            [TensorProto.FLOAT, TensorProto.INT64],
            initializer=[repeats],
        )

    def test_TopK(self) -> None:
        self._test_op_upgrade(
            "TopK",
            1,
            [[3, 4, 5]],
            [[3, 4, 2], [3, 4, 2]],
            output_types=[TensorProto.FLOAT, TensorProto.INT64],
            attrs={"k": 2},
        )

    def test_Transpose(self) -> None:
        self._test_op_upgrade(
            "Transpose",
            1,
            [[1, 2, 5, 3, 7]],
            [[1, 7, 5, 2, 3]],
            attrs={"perm": [0, 4, 2, 1, 3]},
        )

    def test_Trilu(self) -> None:
        self._test_op_upgrade("Trilu", 14)

    def test_Unique_1(self) -> None:
        self._test_op_upgrade("Unique", 11, [[3, 4, 5]], [[None]])

    def test_Unique_2(self) -> None:
        self._test_op_upgrade(
            "Unique", 11, [[3, 4, 5]], [[3, None, 5]], attrs={"axis": 1}
        )

    def test_Unsqueeze(self) -> None:
        self._test_op_upgrade(
            "Unsqueeze", 1, [[3, 4, 5]], [[3, 4, 1, 5]], attrs={"axes": [2]}
        )

    def test_Upsample(self) -> None:
        self._test_op_upgrade(
            "Upsample",
            1,
            [[1, 3, 4, 5]],
            [[1, 3, 6, 10]],
            attrs={"width_scale": 2.0, "height_scale": 1.5},
        )

    def test_Where(self) -> None:
        self._test_op_upgrade(
            "Where",
            9,
            [[2, 3], [2, 3], [2, 3]],
            [[2, 3]],
            [TensorProto.BOOL, TensorProto.FLOAT, TensorProto.FLOAT],
        )

    def test_Xor(self) -> None:
        # 6->7 adapter is missing
        self._test_op_upgrade(
            "Xor",
            7,
            [[2, 3], [2, 3]],
            [[2, 3]],
            [TensorProto.BOOL, TensorProto.BOOL],
            [TensorProto.BOOL],
        )

    def test_CastLike(self) -> None:
        self._test_op_upgrade(
            "CastLike",
            15,
            [[2, 3, 4], [2, 1, 4]],
            [[2, 3, 4]],
            input_types=[TensorProto.FLOAT, TensorProto.FLOAT16],
            output_types=[TensorProto.FLOAT16],
        )

    def test_LayerNormalization(self) -> None:
        self._test_op_upgrade(
            "LayerNormalization",
            17,
            [[2, 3, 4, 5], [4, 5], [4, 5]],
            [[2, 3, 4, 5]],
            input_types=[TensorProto.FLOAT, TensorProto.FLOAT, TensorProto.FLOAT],
            output_types=[TensorProto.FLOAT],
            attrs={"axis": 2},
        )

    def _test_window_function(self, window_function_name: str) -> None:
        size = helper.make_tensor("a", TensorProto.INT64, dims=[], vals=np.array([10]))
        self._test_op_upgrade(
            window_function_name,
            17,
            [[]],
            [[10]],
            [TensorProto.INT64],
            initializer=[size],
        )

    def test_BlackmanWindow(self) -> None:
        self._test_window_function("BlackmanWindow")

    def test_HannWindow(self) -> None:
        self._test_window_function("HannWindow")

    def test_HammingWindow(self) -> None:
        self._test_window_function("HammingWindow")

    def test_DFT(self) -> None:
        self._test_op_upgrade("DFT", 17, [[2, 16, 1], []], [[2, 16, 2]])
        self._test_op_upgrade("DFT", 17, [[2, 16, 2], []], [[2, 16, 2]])
        self._test_op_upgrade(
            "DFT", 17, [[2, 16, 1], []], [[2, 9, 2]], attrs={"onesided": 1}
        )
        self._test_op_upgrade(
            "DFT", 17, [[2, 16, 2], []], [[2, 9, 2]], attrs={"onesided": 1}
        )
        self._test_op_upgrade(
            "DFT", 17, [[2, 16, 1], []], [[2, 16, 2]], attrs={"inverse": 1}
        )
        self._test_op_upgrade(
            "DFT", 17, [[2, 16, 2], []], [[2, 16, 2]], attrs={"inverse": 1}
        )
        self._test_op_upgrade(
            "DFT", 17, [[2, 16, 2], []], [[2, 16, 2]], attrs={"inverse": 1, "axis": 0}
        )

    def _test_short_time_fourier_transform(self, operator_name: str) -> None:
        # Real
        signal = helper.make_tensor(
            "a",
            TensorProto.FLOAT,
            dims=[2, 64],
            vals=np.random.rand(2, 64).astype(np.float32),
        )
        frame_step = helper.make_tensor(
            "b", TensorProto.INT64, dims=[1], vals=np.array([8])
        )
        window = helper.make_tensor(
            "c", TensorProto.FLOAT, dims=[16], vals=np.ones(16).astype(np.float32)
        )
        self._test_op_upgrade(
            operator_name,
            17,
            [[2, 64], [1], [16]],
            [[2, 7, 16, 2]],
            [
                TensorProto.FLOAT,
                TensorProto.INT64,
                TensorProto.FLOAT,
                TensorProto.INT64,
            ],
            initializer=[signal, frame_step, window],
        )

        # Real Onesided
        signal = helper.make_tensor(
            "a",
            TensorProto.FLOAT,
            dims=[2, 64],
            vals=np.random.rand(2, 64).astype(np.float32),
        )
        frame_step = helper.make_tensor(
            "b", TensorProto.INT64, dims=[1], vals=np.array([8])
        )
        window = helper.make_tensor(
            "c", TensorProto.FLOAT, dims=[16], vals=np.ones(16).astype(np.float32)
        )
        self._test_op_upgrade(
            operator_name,
            17,
            [[2, 64], [1], [16]],
            [[2, 7, 9, 2]],
            [
                TensorProto.FLOAT,
                TensorProto.INT64,
                TensorProto.FLOAT,
                TensorProto.INT64,
            ],
            attrs={"onesided": 1},
            initializer=[signal, frame_step, window],
        )

        # Complex
        signal = helper.make_tensor(
            "a",
            TensorProto.FLOAT,
            dims=[2, 64, 2],
            vals=np.random.rand(2, 64, 2).astype(np.float32),
        )
        frame_step = helper.make_tensor(
            "b", TensorProto.INT64, dims=[1], vals=np.array([8])
        )
        window = helper.make_tensor(
            "c", TensorProto.FLOAT, dims=[16], vals=np.ones(16).astype(np.float32)
        )
        self._test_op_upgrade(
            operator_name,
            17,
            [[2, 64, 2], [1], [16]],
            [[2, 7, 16, 2]],
            [
                TensorProto.FLOAT,
                TensorProto.INT64,
                TensorProto.FLOAT,
                TensorProto.INT64,
            ],
            initializer=[signal, frame_step, window],
        )

        # Complex Onesided
        signal = helper.make_tensor(
            "a",
            TensorProto.FLOAT,
            dims=[2, 64, 2],
            vals=np.random.rand(2, 64, 2).astype(np.float32),
        )
        frame_step = helper.make_tensor(
            "b", TensorProto.INT64, dims=[1], vals=np.array([8])
        )
        window = helper.make_tensor(
            "c", TensorProto.FLOAT, dims=[16], vals=np.ones(16).astype(np.float32)
        )
        frame_length = helper.make_tensor(
            "e", TensorProto.INT64, dims=[1], vals=np.array([16])
        )
        self._test_op_upgrade(
            operator_name,
            17,
            [[2, 64, 2], [1], [16]],
            [[2, 7, 9, 2]],
            [
                TensorProto.FLOAT,
                TensorProto.INT64,
                TensorProto.FLOAT,
                TensorProto.INT64,
            ],
            attrs={"onesided": 1},
            initializer=[signal, frame_step, window, frame_length],
        )

    def test_STFT(self) -> None:
        self._test_short_time_fourier_transform("STFT")

    def test_MelWeightMatrix(self) -> None:
        num_mel_bins = helper.make_tensor(
            "a", TensorProto.INT64, dims=[], vals=np.array([10])
        )
        dft_length = helper.make_tensor(
            "b", TensorProto.INT64, dims=[], vals=np.array([64])
        )
        sample_rate = helper.make_tensor(
            "c", TensorProto.INT64, dims=[], vals=np.array([0])
        )
        lower_edge_hertz = helper.make_tensor(
            "d", TensorProto.FLOAT, dims=[], vals=np.array([0])
        )
        upper_edge_hertz = helper.make_tensor(
            "e", TensorProto.FLOAT, dims=[], vals=np.array([1])
        )

        self._test_op_upgrade(
            "MelWeightMatrix",
            17,
            [[], [], [], [], []],
            [[33, 10]],
            [
                TensorProto.INT64,
                TensorProto.INT64,
                TensorProto.INT64,
                TensorProto.FLOAT,
                TensorProto.FLOAT,
            ],
            initializer=[
                num_mel_bins,
                dft_length,
                sample_rate,
                lower_edge_hertz,
                upper_edge_hertz,
            ],
        )

        num_mel_bins = helper.make_tensor(
            "a", TensorProto.INT64, dims=[], vals=np.array([20])
        )
        dft_length = helper.make_tensor(
            "b", TensorProto.INT64, dims=[], vals=np.array([31])
        )
        sample_rate = helper.make_tensor(
            "c", TensorProto.INT64, dims=[], vals=np.array([0])
        )
        lower_edge_hertz = helper.make_tensor(
            "d", TensorProto.FLOAT, dims=[], vals=np.array([0])
        )
        upper_edge_hertz = helper.make_tensor(
            "e", TensorProto.FLOAT, dims=[], vals=np.array([1])
        )

        self._test_op_upgrade(
            "MelWeightMatrix",
            17,
            [[], [], [], [], []],
            [[16, 20]],
            [
                TensorProto.INT64,
                TensorProto.INT64,
                TensorProto.INT64,
                TensorProto.FLOAT,
                TensorProto.FLOAT,
            ],
            initializer=[
                num_mel_bins,
                dft_length,
                sample_rate,
                lower_edge_hertz,
                upper_edge_hertz,
            ],
        )

    def test_CenterCropPad(self) -> None:
        input_ = helper.make_tensor(
            "input",
            TensorProto.FLOAT,
            dims=[2, 4],
            vals=np.array([1, 2, 3, 4, 5, 6, 7, 8]),
        )
        shape = helper.make_tensor(
            "shape", TensorProto.INT64, dims=[2], vals=np.array([3, 3])
        )
        self._test_op_upgrade(
            "CenterCropPad",
            18,
            [[], []],
            [[3, 3]],
            [TensorProto.FLOAT, TensorProto.INT64],
            initializer=[input_, shape],
        )

    def test_BitwiseNot(self) -> None:
        self._test_op_upgrade(
            "BitwiseNot",
            18,
            [[2, 3]],
            [[2, 3]],
            [TensorProto.INT32],
            [TensorProto.INT32],
        )

    def test_BitwiseAnd(self) -> None:
        self._test_op_upgrade(
            "BitwiseAnd",
            18,
            [[2, 3], [2, 3]],
            [[2, 3]],
            [TensorProto.INT16, TensorProto.INT16],
            [TensorProto.INT16],
        )

    def test_BitwiseOr(self) -> None:
        self._test_op_upgrade(
            "BitwiseOr",
            18,
            [[2, 3], [2, 3]],
            [[2, 3]],
            [TensorProto.INT16, TensorProto.INT16],
            [TensorProto.INT16],
        )

    def test_BitwiseXor(self) -> None:
        self._test_op_upgrade(
            "BitwiseXor",
            18,
            [[2, 3], [2, 3]],
            [[2, 3]],
            [TensorProto.INT16, TensorProto.INT16],
            [TensorProto.INT16],
        )

    def test_GroupNormalization(self) -> None:
        self._test_op_upgrade(
            "GroupNormalization",
            21,
            [[3, 4, 2, 2], [4], [4]],
            [[3, 4, 2, 2]],
            attrs={"epsilon": 1e-5, "num_groups": 2},
        )

    def test_StringConcat(self) -> None:
        self._test_op_upgrade(
            "StringConcat",
            20,
            [[2, 3], [2, 3]],
            [[2, 3]],
        )

    def test_RegexFullMatch(self) -> None:
        self._test_op_upgrade(
            "RegexFullMatch",
            20,
            [[2, 3]],
            [[2, 3]],
            [TensorProto.STRING],
            [TensorProto.BOOL],
        )

<<<<<<< HEAD
    def test_BitCast(self) -> None:
        self._test_op_upgrade(
            "BitCast",
            24,
            [[2, 3]],
            [[2, 3, 2]],
            [TensorProto.UINT8],
            [TensorProto.UINT4],
            attrs={"to": int(TensorProto.UINT4)},
=======
    def test_TensorScatter(self) -> None:
        self._test_op_upgrade(
            "TensorScatter",
            24,
            [
                [2, 3, 4, 5],
                [2, 3, 2, 5],
                [
                    2,
                ],
            ],
            [[2, 3, 4, 5]],
            [TensorProto.FLOAT, TensorProto.FLOAT, TensorProto.INT64],
            [TensorProto.FLOAT],
>>>>>>> 64465431
        )

    def test_ops_tested(self) -> None:
        # NOTE: This test is order dependent and needs to run last in this class
        all_schemas = onnx.defs.get_all_schemas()
        all_op_names = {schema.name for schema in all_schemas if schema.domain == ""}
        excluded_ops = {
            # Sequence-based and Optional-based ops disabled because
            # the version converter doesn't play nicely with sequences
            "ConcatFromSequence",
            "SequenceAt",
            "SequenceConstruct",
            "SequenceEmpty",
            "SequenceErase",
            "SequenceInsert",
            "SequenceLength",
            "SequenceMap",
            "SplitToSequence",
            "Optional",
            "OptionalGetElement",
            "OptionalHasElement",
            "StringSplit",
        }
        expected_tested_ops = all_op_names - excluded_ops

        untested_ops = expected_tested_ops - set(self.tested_ops)
        self.assertEqual(untested_ops, set())


if __name__ == "__main__":
    unittest.main()<|MERGE_RESOLUTION|>--- conflicted
+++ resolved
@@ -1917,7 +1917,6 @@
             [TensorProto.BOOL],
         )
 
-<<<<<<< HEAD
     def test_BitCast(self) -> None:
         self._test_op_upgrade(
             "BitCast",
@@ -1927,7 +1926,8 @@
             [TensorProto.UINT8],
             [TensorProto.UINT4],
             attrs={"to": int(TensorProto.UINT4)},
-=======
+        )
+
     def test_TensorScatter(self) -> None:
         self._test_op_upgrade(
             "TensorScatter",
@@ -1942,7 +1942,6 @@
             [[2, 3, 4, 5]],
             [TensorProto.FLOAT, TensorProto.FLOAT, TensorProto.INT64],
             [TensorProto.FLOAT],
->>>>>>> 64465431
         )
 
     def test_ops_tested(self) -> None:
