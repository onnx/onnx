--- conflicted
+++ resolved
@@ -66,16 +66,5 @@
               C = Softmax(S)
            }
            '''
-<<<<<<< HEAD
-        self.assertRaises(onnx.parser.ParseError, lambda: onnx.parser.parse_model(input))
-
-
-if __name__ == "__main__":
-=======
-        self.assertRaises(onnx.parser.ParseError,
-                          lambda: onnx.parser.parse_model(input))
-
-
 if __name__ == '__main__':
->>>>>>> 3428633b
     unittest.main()