# Copyright (c) ONNX Project Contributors

# SPDX-License-Identifier: Apache-2.0

import os
import platform
import sys
import unittest
from typing import Any

import numpy
from packaging.version import Version

import onnx.backend.base
import onnx.backend.test
import onnx.shape_inference
import onnx.version_converter
from onnx import ModelProto
from onnx.backend.base import Device, DeviceType

try:
    from onnxruntime import InferenceSession
    from onnxruntime import __version__ as ort_version
    from onnxruntime import get_available_providers
    from onnxruntime.capi.onnxruntime_pybind11_state import InvalidArgument
except ImportError:
    # onnxruntime is not installed, all tests are skipped.
    InferenceSession = None
    ort_version = None

    def get_available_providers():
        return []


# The following just executes a backend based on InferenceSession through the backend test


class InferenceSessionBackendRep(onnx.backend.base.BackendRep):
    def __init__(self, session):
        self._session = session

    def run(self, inputs, **kwargs):
        if isinstance(inputs, numpy.ndarray):
            inputs = [inputs]
        if isinstance(inputs, list):
            input_names = [i.name for i in self._session.get_inputs()]
            input_shapes = [i.shape for i in self._session.get_inputs()]
            if len(inputs) == len(input_names):
                feeds = dict(zip(input_names, inputs))
            else:
                feeds = {}
                pos_inputs = 0
                for inp, shape in zip(input_names, input_shapes):
                    if shape == inputs[pos_inputs].shape:
                        feeds[inp] = inputs[pos_inputs]
                        pos_inputs += 1
                        if pos_inputs >= len(inputs):
                            break
        elif isinstance(inputs, dict):
            feeds = inputs
        else:
            raise TypeError(f"Unexpected input type {type(inputs)!r}.")
        outs = self._session.run(None, feeds)
        return outs


class InferenceSessionBackend(onnx.backend.base.Backend):
    providers = set(get_available_providers())

    @classmethod
    def is_opset_supported(cls, model):  # pylint: disable=unused-argument
        return True, ""

    @classmethod
    def supports_device(cls, device: str) -> bool:
        d = Device(device)
        if d.type == DeviceType.CPU and "CPUExecutionProvider" in cls.providers:
            return True
        if d.type == DeviceType.CUDA and "CUDAExecutionProvider" in cls.providers:
            return True
        return False

    @classmethod
    def convert_version_opset_before(cls, model):
        opsets = {d.domain: d.version for d in model.opset_import}
        if "" not in opsets:
            return None
        try:
            return onnx.version_converter.convert_version(model, opsets[""] - 1)
        except RuntimeError:
            # Let's try without any change.
            del model.opset_import[:]
            for k, v in opsets.items():
                d = model.opset_import.add()
                d.domain = k
                d.version = v if k != "" else v - 1
            return model

    @classmethod
    def create_inference_session(cls, model, device):
        if device == "CPU":
            providers = ["CPUExecutionProvider"]
        elif device == "CUDA":
            providers = ["CUDAExecutionProvider"]
        else:
            raise ValueError(f"Unexepcted device {device!r}.")
        try:
            return InferenceSession(model.SerializeToString(), providers=providers)
        except InvalidArgument as e:
            if "Unsupported model IR version" in str(e):
                model.ir_version -= 1
                return cls.create_inference_session(model, device)
            if "Current official support for domain ai.onnx is till opset" in str(e):
                new_model = cls.convert_version_opset_before(model)
                if new_model is not None:
                    return cls.create_inference_session(new_model, device)
            raise e

    @classmethod
    def prepare(
        cls, model: Any, device: str = "CPU", **kwargs: Any
    ) -> InferenceSessionBackendRep:
        # if isinstance(model, InferenceSessionBackendRep):
        #    return model
        if isinstance(model, InferenceSession):
            return InferenceSessionBackendRep(model)
        if isinstance(model, (str, bytes, ModelProto)):
            inf = cls.create_inference_session(model, device)
            return cls.prepare(inf, device, **kwargs)
        raise TypeError(f"Unexpected type {type(model)} for model.")

    @classmethod
    def run_model(cls, model, inputs, device=None, **kwargs):
        rep = cls.prepare(model, device, **kwargs)
        return rep.run(inputs, **kwargs)

    @classmethod
    def run_node(cls, node, inputs, device=None, outputs_info=None, **kwargs):
        raise NotImplementedError("Unable to run the model node by node.")


backend_test = onnx.backend.test.BackendTest(InferenceSessionBackend, __name__)

if os.getenv("APPVEYOR"):
    backend_test.exclude("(test_vgg19|test_zfnet)")
if platform.architecture()[0] == "32bit":
    backend_test.exclude("(test_vgg19|test_zfnet|test_bvlc_alexnet)")
if platform.system() == "Windows":
    backend_test.exclude("test_sequence_model")

# The following tests cannot pass because they consists in generating random number.
backend_test.exclude("(test_bernoulli)")

# The following tests are not supported by onnxruntime.
backend_test.exclude(
    "("
    "test_adagrad"
    "|test_adam"
    "|test_add_uint8"
    "|bitshift_left_uint16"
    "|bitshift_right_uint16"
    "|cast_BFLOAT16_to_FLOAT"
    "|cast_FLOAT_to_BFLOAT16"
    "|castlike_BFLOAT16_to_FLOAT"
    "|castlike_FLOAT_to_BFLOAT16"
    "|clip_default_int8_min_expanded"
    "|clip_default_int8_max_expanded"
    "|div_uint8"
    "|gru_batchwise"  # Batchwise recurrent operations (layout == 1) are not supported.
    "|loop16_seq_none"  # The graph is missing type information needed to construct the ORT tensor.
    "|lstm_batchwise"  # Batchwise recurrent operations (layout == 1) are not supported.
    "|m(in|ax)_u?int(16|8)"
    "|momentum"
    "|mul_uint8"
    "|pow_types_float32_uint32"
    "|pow_types_float32_uint64"
    "|simple_rnn_batchwise"  # Batchwise recurrent operations (layout == 1) are not supported.
    "|sub_uint8"
    "|gradient_of_add"
    "|test_batchnorm_epsilon_training_mode"  # Training mode does not support BN opset 14 (or higher) yet.
    "|test_batchnorm_example_training_mode"  # Training mode does not support BN opset 14 (or higher) yet.
    "|_to_FLOAT8E4M3FN"  # No corresponding Numpy type for Tensor Type.
    "|_to_FLOAT8E5M2"  # No corresponding Numpy type for Tensor Type.
    "|cast_FLOAT8E"  # No corresponding Numpy type for Tensor Type.
    "|castlike_FLOAT8E"  # No corresponding Numpy type for Tensor Type.
    "|test_dequantizelinear_axis"  # y_scale must be a scalar or 1D tensor of size 1.
    "|test_dequantizelinear"  # No corresponding Numpy type for Tensor Type.
    "|test_quantizelinear_axis"  # y_scale must be a scalar or 1D tensor of size 1.
    "|test_quantizelinear"  # No corresponding Numpy type for Tensor Type.
    ")"
)

# The following tests fail due to small discrepancies.
backend_test.exclude("(cast_FLOAT_to_STRING|castlike_FLOAT_to_STRING|dft|stft)")

# The following tests fail due to huge discrepancies.
backend_test.exclude(
    "("
    "resize_downsample_scales_cubic_align_corners"
    "|resize_downsample_scales_linear_align_corners"
    "|training_dropout"
    ")"
)

# The following tests fail for no obvious reason.
backend_test.exclude(
    "("
    "maxunpool_export_with_output_shape"  # not the same expected output
    "|softplus_example_expanded"  # Could not find an implementation for Exp(1) node with name ''
    "|softplus_expanded"  # Could not find an implementation for Exp(1) node with name ''
    "|AvgPool[1-3]d"  # Could not find an implementation for AveragePool(1) node with name ''
    "|BatchNorm1d_3d_input_eval"  # Could not find an implementation for BatchNormalization(6) node with name ''
    "|BatchNorm[2-3]d_eval"  # Could not find an implementation for BatchNormalization(6) node with name ''
    "|GLU"  # Could not find an implementation for Mul(6) node with name ''
    "|Linear"  # Could not find an implementation for Gemm(6) node with name ''
    "|PReLU"  # Could not find an implementation for PRelu(6) node with name ''
    "|PoissonNLL"  # Could not find an implementation for Mul(6) node with name ''
    "|Softsign"  # Could not find an implementation for Gemm(6) node with name ''
    "|operator_add_broadcast"  # Could not find an implementation for Gemm(6) node with name ''
    "|operator_add_size1"  # Could not find an implementation for Gemm(6) node with name ''
    "|operator_addconstant"  # Could not find an implementation for Gemm(6) node with name ''
    "|operator_addmm"  # Could not find an implementation for Gemm(6) node with name ''
    "|operator_basic"  # Could not find an implementation for Add(6) node with name ''
    "|operator_mm"  # Could not find an implementation for Gemm(6) node with name ''
    "|operator_non_float_params"  # Could not find an implementation for Add(6) node with name ''
    "|operator_params"  # Could not find an implementation for Add(6) node with name ''
    "|operator_pow"  # Could not find an implementation for Pow(1) node with name ''
    ")"
)

# The following tests are new with opset 19 and 20.
if ort_version is not None and Version(ort_version) < Version("1.16"):
    # version should be 1.15 but there is no development version number.
    backend_test.exclude(
        "("
        "averagepool"
        "|deform_conv"
        "|optional_get_element_optional_sequence"
        "|identity_opt"
        "|half_pixel_symmetric"
        "|_pad_"
        "|_resize_"
        "|_size_"
        "|equal_string"
        "|equal_string_broadcast"
        "|gridsample"
        "|cast"
        "|castlike"
        "|equal"
        "|identity"
        "|reshape"
<<<<<<< HEAD
        "|regex_full_match"
=======
        "|string_concat"
>>>>>>> e9474bc6
        "|gelu"
        ")"
    )

if sys.version_info[:2] < (3, 8) or Version(numpy.__version__) < Version("1.23.5"):
    # Version 1.21.5 causes segmentation faults.
    # onnxruntime should be tested with the same numpy API
    # onnxruntime was compiled with.
    backend_test.exclude("")

# import all test cases at global scope to make them visible to python.unittest
if InferenceSession is not None:
    globals().update(backend_test.test_cases)


if __name__ == "__main__":
    res = unittest.main(verbosity=2, exit=False)
    tests_run = res.result.testsRun
    errors = len(res.result.errors)
    skipped = len(res.result.skipped)
    unexpected_successes = len(res.result.unexpectedSuccesses)
    expected_failures = len(res.result.expectedFailures)
    print("---------------------------------")
    print(
        f"tests_run={tests_run} errors={errors} skipped={skipped} "
        f"unexpected_successes={unexpected_successes} "
        f"expected_failures={expected_failures}"
    )<|MERGE_RESOLUTION|>--- conflicted
+++ resolved
@@ -249,11 +249,8 @@
         "|equal"
         "|identity"
         "|reshape"
-<<<<<<< HEAD
         "|regex_full_match"
-=======
         "|string_concat"
->>>>>>> e9474bc6
         "|gelu"
         ")"
     )
