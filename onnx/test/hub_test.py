# SPDX-License-Identifier: Apache-2.0
import glob
import os
import unittest
from os.path import join

import pytest  # type: ignore

import onnx.hub as hub
from onnx import ModelProto


@pytest.mark.skipif(
    "TEST_HUB" not in os.environ or not os.environ["TEST_HUB"],
    reason="Conserving Git LFS quota",
)
class TestModelHub(unittest.TestCase):
    def setUp(self) -> None:
        self.name = "MNIST"
        self.repo = "onnx/models:main"
        self.opset = 7

    def test_force_reload(self) -> None:
        model = hub.load(self.name, self.repo, force_reload=True)
        self.assertIsInstance(model, ModelProto)

        cached_files = list(
            glob.glob(join(hub.get_dir(), "**", "*.onnx"), recursive=True)
        )
        self.assertGreaterEqual(len(cached_files), 1)

    def test_listing_models(self) -> None:
        model_info_list_1 = hub.list_models(self.repo, model="mnist", tags=["vision"])
        model_info_list_2 = hub.list_models(self.repo, tags=["vision"])
        model_info_list_3 = hub.list_models(self.repo)

        self.assertGreater(len(model_info_list_1), 1)
        self.assertGreater(len(model_info_list_2), len(model_info_list_1))
        self.assertGreater(len(model_info_list_3), len(model_info_list_2))

    def test_basic_usage(self) -> None:
        model = hub.load(self.name, self.repo)
        self.assertIsInstance(model, ModelProto)

        cached_files = list(
            glob.glob(join(hub.get_dir(), "**", "*.onnx"), recursive=True)
        )
        self.assertGreaterEqual(len(cached_files), 1)

    def test_custom_cache(self) -> None:
        old_cache = hub.get_dir()
        new_cache = join(old_cache, "custom")
        hub.set_dir(new_cache)

        model = hub.load(self.name, self.repo)
        self.assertIsInstance(model, ModelProto)

        cached_files = list(glob.glob(join(new_cache, "**", "*.onnx"), recursive=True))
        self.assertGreaterEqual(len(cached_files), 1)

        hub.set_dir(old_cache)

    def test_download_with_opset(self) -> None:
        model = hub.load(self.name, self.repo, opset=8)
        self.assertIsInstance(model, ModelProto)

    def test_opset_error(self) -> None:
        self.assertRaises(
            AssertionError, lambda: hub.load(self.name, self.repo, opset=-1)
        )

    def test_manifest_not_found(self) -> None:
        self.assertRaises(
            AssertionError,
            lambda: hub.load(self.name, "onnx/models:unknown", silent=True),
        )

    def test_verify_repo_ref(self) -> None:
        # Not trusted repo:
        verified = hub._verify_repo_ref("mhamilton723/models")
        self.assertFalse(verified)

        # Not trusted repo:
        verified = hub._verify_repo_ref("onnx/models:unknown")
        self.assertFalse(verified)

        # Trusted repo:
        verified = hub._verify_repo_ref(self.repo)
        self.assertTrue(verified)

    def test_get_model_info(self) -> None:
        hub.get_model_info("mnist", self.repo, opset=8)
        hub.get_model_info("mnist", self.repo)
<<<<<<< HEAD
        self.assertRaises(AssertionError, lambda: hub.get_model_info("mnist", self.repo, opset=-1))


if __name__ == "__main__":
    unittest.main()
=======
        self.assertRaises(
            AssertionError, lambda: hub.get_model_info("mnist", self.repo, opset=-1)
        )
>>>>>>> 1f3cecc6
<|MERGE_RESOLUTION|>--- conflicted
+++ resolved
@@ -91,14 +91,9 @@
     def test_get_model_info(self) -> None:
         hub.get_model_info("mnist", self.repo, opset=8)
         hub.get_model_info("mnist", self.repo)
-<<<<<<< HEAD
-        self.assertRaises(AssertionError, lambda: hub.get_model_info("mnist", self.repo, opset=-1))
-
-
-if __name__ == "__main__":
-    unittest.main()
-=======
         self.assertRaises(
             AssertionError, lambda: hub.get_model_info("mnist", self.repo, opset=-1)
         )
->>>>>>> 1f3cecc6
+
+if __name__ == "__main__":
+    unittest.main()