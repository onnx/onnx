# Copyright (c) ONNX Project Contributors
#
# SPDX-License-Identifier: Apache-2.0
from __future__ import annotations

import os
import tarfile

import onnx.checker
import onnx.helper
import onnx.shape_inference
from onnx import FunctionProto, ModelProto, NodeProto, TensorProto, ValueInfoProto
from onnx.checker import MAXIMUM_PROTOBUF


class Extractor:
    def __init__(self, model: ModelProto) -> None:
        self.model = model
        self.graph = self.model.graph
        self.wmap = self._build_name2obj_dict(self.graph.initializer)
        self.vimap = self._build_name2obj_dict(self.graph.value_info)

    @staticmethod
    def _build_name2obj_dict(objs):  # type: ignore
        return {obj.name: obj for obj in objs}

    def _collect_new_io_core(self, original_io, io_names_to_extract):  # type: ignore
        original_io_map = self._build_name2obj_dict(original_io)
        original_io_names = set(original_io_map)
        s_io_names_to_extract = set(io_names_to_extract)
        io_names_to_keep = s_io_names_to_extract & original_io_names
        new_io_names_to_add = s_io_names_to_extract - original_io_names

        new_io_tensors = [original_io_map[name] for name in io_names_to_keep]
        # activation become input or output
        new_io_tensors.extend(self.vimap[name] for name in new_io_names_to_add)

        # adjust sequence
        new_io_tensors_map = self._build_name2obj_dict(new_io_tensors)
        return [new_io_tensors_map[name] for name in io_names_to_extract]

    def _collect_new_inputs(self, names: list[str]) -> list[ValueInfoProto]:
        return self._collect_new_io_core(self.graph.input, names)  # type: ignore

    def _collect_new_outputs(self, names: list[str]) -> list[ValueInfoProto]:
        return self._collect_new_io_core(self.graph.output, names)  # type: ignore

    def _dfs_search_reachable_nodes(
        self,
        node_output_name: str,
        graph_input_names: set[str],
        nodes: list[NodeProto],
        reachable: set[int],
        unreachable: set[int],
    ) -> None:
        """Helper function to find nodes which are connected to an output

        Arguments:
            node_output_name (str): The name of the output
            graph_input_names (set of string): The names of all inputs of the graph
            nodes (list of nodes): The list of all nodes of the graph
            reachable (set of int): The set of indexes to reachable nodes in `nodes`
            unreachable (set of int): The set of indexes to unreachable nodes in `nodes`
        """
        # Use a stack to replace the recursion
        stack = [node_output_name]

        while stack:
            current_output_name = stack.pop()

            # finish search at inputs
            if current_output_name in graph_input_names:
                continue

            # find nodes connected to this output
            nodes_to_search = [
                index
                for index in unreachable
                if current_output_name in nodes[index].output
            ]

            # add nodes connected to this output to sets
            for node_index in nodes_to_search:
                reachable.add(node_index)
                unreachable.remove(node_index)
                stack += nodes[node_index].input

    def _collect_reachable_nodes(
        self,
        input_names: list[str],
        output_names: list[str],
    ) -> list[NodeProto]:
        _input_names = set(input_names)
        nodes = list(self.graph.node)
        reachable: set[int] = set()
        unreachable: set[int] = set(range(len(nodes)))
        for name in output_names:
            self._dfs_search_reachable_nodes(
                name, _input_names, nodes, reachable, unreachable
            )
        # needs to be topologically sorted
        nodes = [nodes[node_index] for node_index in sorted(reachable)]
        return nodes

    def _collect_referred_local_functions(
        self,
        nodes,  # type: list[NodeProto]
    ):  # type: (...) -> list[FunctionProto]
        # a node in a model graph may refer a function.
        # a function contains nodes, some of which may in turn refer a function.
        # we need to find functions referred by graph nodes and
        # by nodes used to define functions.
        def find_referred_funcs(nodes, referred_local_functions):  # type: ignore
            new_nodes = []  # type: list[NodeProto]
            for node in nodes:
                # check if the node is a function op
                match_function = next(
                    (
                        f
                        for f in self.model.functions
                        if f.name == node.op_type and f.domain == node.domain
                    ),
                    None,
                )
                if match_function and match_function not in referred_local_functions:
                    referred_local_functions.append(match_function)
                    new_nodes.extend(match_function.node)

            return new_nodes

        referred_local_functions = []  # type: list[FunctionProto]
        new_nodes = find_referred_funcs(nodes, referred_local_functions)
        while new_nodes:
            new_nodes = find_referred_funcs(new_nodes, referred_local_functions)

        return referred_local_functions

    def _collect_reachable_tensors(
        self,
        nodes: list[NodeProto],
    ) -> tuple[list[TensorProto], list[ValueInfoProto]]:
        all_tensors_names: set[str] = set()

        for node in nodes:
            all_tensors_names.update(node.input)
            all_tensors_names.update(node.output)

        initializer = [self.wmap[t] for t in self.wmap if t in all_tensors_names]
        value_info = [self.vimap[t] for t in self.vimap if t in all_tensors_names]
        len_sparse_initializer = len(self.graph.sparse_initializer)
        if len_sparse_initializer != 0:
            raise ValueError(
                f"len_sparse_initializer is {len_sparse_initializer}, it must be 0."
            )
        len_quantization_annotation = len(self.graph.quantization_annotation)
        if len_quantization_annotation != 0:
            raise ValueError(
                f"len_quantization_annotation is {len_quantization_annotation}, it must be 0."
            )
        return initializer, value_info

    def _make_model(
        self,
        nodes: list[NodeProto],
        inputs: list[ValueInfoProto],
        outputs: list[ValueInfoProto],
        initializer: list[TensorProto],
        value_info: list[ValueInfoProto],
        local_functions: list[FunctionProto],
    ) -> ModelProto:
        name = "Extracted from {" + self.graph.name + "}"
        graph = onnx.helper.make_graph(
            nodes, name, inputs, outputs, initializer=initializer, value_info=value_info
        )

        meta = {
            "ir_version": self.model.ir_version,
            "opset_imports": self.model.opset_import,
            "producer_name": "onnx.utils.extract_model",
            "functions": local_functions,
        }
        return onnx.helper.make_model(graph, **meta)

    def extract_model(
        self,
        input_names: list[str],
        output_names: list[str],
    ) -> ModelProto:
        inputs = self._collect_new_inputs(input_names)
        outputs = self._collect_new_outputs(output_names)
        nodes = self._collect_reachable_nodes(input_names, output_names)
        initializer, value_info = self._collect_reachable_tensors(nodes)
        local_functions = self._collect_referred_local_functions(nodes)
        model = self._make_model(
            nodes, inputs, outputs, initializer, value_info, local_functions
        )

        return model


def extract_model(
    input_path: str | os.PathLike,
    output_path: str | os.PathLike,
    input_names: list[str],
    output_names: list[str],
    check_model: bool = True,
    infer_shapes: bool = True,
) -> None:
    """Extracts sub-model from an ONNX model.

    The sub-model is defined by the names of the input and output tensors *exactly*.

    Note: For control-flow operators, e.g. If and Loop, the _boundary of sub-model_,
    which is defined by the input and output tensors, should not _cut through_ the
    subgraph that is connected to the _main graph_ as attributes of these operators.

    Arguments:
        input_path (str | os.PathLike): The path to original ONNX model.
        output_path (str | os.PathLike): The path to save the extracted ONNX model.
        input_names (list of string): The names of the input tensors that to be extracted.
        output_names (list of string): The names of the output tensors that to be extracted.
        check_model (bool): Whether to run model checker on the original model and the extracted model.
        infer_shapes (bool): Whether to infer the shapes of the original model.
    """
    if not os.path.exists(input_path):
        raise ValueError(f"Invalid input model path: {input_path}")
    if not output_path:
        raise ValueError("Output model path shall not be empty!")
    if not output_names:
        raise ValueError("Output tensor names shall not be empty!")

    if check_model:
        onnx.checker.check_model(input_path)

    model = onnx.load(input_path)

<<<<<<< HEAD
    if check_model:
        if model.ByteSize() > MAXIMUM_PROTOBUF:
            onnx.shape_inference.infer_shapes_path(input_path, output_path)
            model = onnx.load(output_path)
        else:
            model = onnx.shape_inference.infer_shapes(model)
=======
    if infer_shapes:
        model = onnx.shape_inference.infer_shapes(model)
>>>>>>> 63ba6a1d

    e = Extractor(model)
    extracted = e.extract_model(input_names, output_names)

<<<<<<< HEAD
    if model.ByteSize() > MAXIMUM_PROTOBUF:
        location = os.path.basename(output_path) + "_data"
        onnx.save(extracted, output_path, save_as_external_data=True, location=location)
    else:
        onnx.save(extracted, output_path)
=======
    onnx.save(extracted, output_path)
>>>>>>> 63ba6a1d

    if check_model:
        onnx.checker.check_model(output_path)


def _tar_members_filter(
    tar: tarfile.TarFile, base: str | os.PathLike
) -> list[tarfile.TarInfo]:
    """Check that the content of ``tar`` will be extracted safely

    Args:
        tar: The tarball file
        base: The directory where the tarball will be extracted

    Returns:
        list of tarball members
    """
    result = []
    for member in tar:
        member_path = os.path.join(base, member.name)
        abs_base = os.path.abspath(base)
        abs_member = os.path.abspath(member_path)
        if not abs_member.startswith(abs_base):
            raise RuntimeError(
                f"The tarball member {member_path} in downloading model contains "
                f"directory traversal sequence which may contain harmful payload."
            )
        elif member.issym() or member.islnk():
            raise RuntimeError(
                f"The tarball member {member_path} in downloading model contains "
                f"symbolic links which may contain harmful payload."
            )
        result.append(member)
    return result


def _extract_model_safe(
    model_tar_path: str | os.PathLike, local_model_with_data_dir_path: str | os.PathLike
) -> None:
    """Safely extracts a tar file to a specified directory.

    This function ensures that the extraction process mitigates against
    directory traversal vulnerabilities by validating or sanitizing paths
    within the tar file. It also provides compatibility for different versions
    of the tarfile module by checking for the availability of certain attributes
    or methods before invoking them.

    Args:
        model_tar_path: The path to the tar file to be extracted.
        local_model_with_data_dir_path: The directory path where the tar file
      contents will be extracted to.
    """
    with tarfile.open(model_tar_path) as model_with_data_zipped:
        # Mitigate tarball directory traversal risks
        if hasattr(tarfile, "data_filter"):
            model_with_data_zipped.extractall(
                path=local_model_with_data_dir_path, filter="data"
            )
        else:
            model_with_data_zipped.extractall(
                path=local_model_with_data_dir_path,
                members=_tar_members_filter(
                    model_with_data_zipped, local_model_with_data_dir_path
                ),
            )<|MERGE_RESOLUTION|>--- conflicted
+++ resolved
@@ -234,30 +234,21 @@
 
     model = onnx.load(input_path)
 
-<<<<<<< HEAD
-    if check_model:
+    if infer_shapes:
         if model.ByteSize() > MAXIMUM_PROTOBUF:
             onnx.shape_inference.infer_shapes_path(input_path, output_path)
             model = onnx.load(output_path)
         else:
             model = onnx.shape_inference.infer_shapes(model)
-=======
-    if infer_shapes:
-        model = onnx.shape_inference.infer_shapes(model)
->>>>>>> 63ba6a1d
 
     e = Extractor(model)
     extracted = e.extract_model(input_names, output_names)
 
-<<<<<<< HEAD
     if model.ByteSize() > MAXIMUM_PROTOBUF:
         location = os.path.basename(output_path) + "_data"
         onnx.save(extracted, output_path, save_as_external_data=True, location=location)
     else:
         onnx.save(extracted, output_path)
-=======
-    onnx.save(extracted, output_path)
->>>>>>> 63ba6a1d
 
     if check_model:
         onnx.checker.check_model(output_path)
