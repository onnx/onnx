# Copyright (c) ONNX Project Contributors
#
# SPDX-License-Identifier: Apache-2.0
from __future__ import annotations

import os

import onnx.checker
import onnx.helper
import onnx.shape_inference
from onnx import FunctionProto, ModelProto, NodeProto, TensorProto, ValueInfoProto


class Extractor:
    def __init__(self, model: ModelProto) -> None:
        self.model = onnx.shape_inference.infer_shapes(model)
        self.graph = self.model.graph
        self.wmap = self._build_name2obj_dict(self.graph.initializer)
        self.vimap = self._build_name2obj_dict(self.graph.value_info)

    @staticmethod
    def _build_name2obj_dict(objs):  # type: ignore
        return {obj.name: obj for obj in objs}

    def _collect_new_io_core(self, original_io, io_names_to_extract):  # type: ignore
        original_io_map = self._build_name2obj_dict(original_io)
        original_io_names = set(original_io_map)
        s_io_names_to_extract = set(io_names_to_extract)
        io_names_to_keep = s_io_names_to_extract & original_io_names
        new_io_names_to_add = s_io_names_to_extract - original_io_names

        new_io_tensors = []
        for name in io_names_to_keep:
            new_io_tensors.append(original_io_map[name])
        for name in new_io_names_to_add:
            # activation become input or output
            new_io_tensors.append(self.vimap[name])

        # adjust sequence
        new_io_tensors_map = self._build_name2obj_dict(new_io_tensors)
        return [new_io_tensors_map[name] for name in io_names_to_extract]

    def _collect_new_inputs(self, names: list[str]) -> list[ValueInfoProto]:
        return self._collect_new_io_core(self.graph.input, names)  # type: ignore

    def _collect_new_outputs(self, names: list[str]) -> list[ValueInfoProto]:
        return self._collect_new_io_core(self.graph.output, names)  # type: ignore

    def _dfs_search_reachable_nodes(
        self,
        node_output_name: str,
        graph_input_names: list[str],
        reachable_nodes: list[NodeProto],
    ) -> None:
        if node_output_name in graph_input_names:
            return
        for node in self.graph.node:
            # check output_name first to reduce run time
            if node_output_name not in node.output:
                continue
            if node in reachable_nodes:
                continue
            reachable_nodes.append(node)
            for name in node.input:
                self._dfs_search_reachable_nodes(
                    name, graph_input_names, reachable_nodes
                )

    def _collect_reachable_nodes(
        self,
        input_names: list[str],
        output_names: list[str],
    ) -> list[NodeProto]:
        reachable_nodes = []  # type: ignore[var-annotated]
        for name in output_names:
            self._dfs_search_reachable_nodes(name, input_names, reachable_nodes)
        # needs to be topology sorted.
        nodes = [n for n in self.graph.node if n in reachable_nodes]
        return nodes

    def _collect_referred_local_functions(
        self,
        nodes,  # type: list[NodeProto]
    ):  # type: (...) -> list[FunctionProto]
        # a node in a model graph may refer a function.
        # a function contains nodes, some of which may in turn refer a function.
        # we need to find functions referred by graph nodes and
        # by nodes used to define functions.
        def find_referred_funcs(nodes, referred_local_functions):  # type: ignore
            new_nodes = []  # type: list[NodeProto]
            for node in nodes:
                # check if the node is a function op
                match_function = next(
                    (
                        f
                        for f in self.model.functions
                        if f.name == node.op_type and f.domain == node.domain
                    ),
                    None,
                )
                if match_function and match_function not in referred_local_functions:
                    referred_local_functions.append(match_function)
                    new_nodes.extend(match_function.node)

            return new_nodes

        referred_local_functions = []  # type: list[FunctionProto]
        new_nodes = find_referred_funcs(nodes, referred_local_functions)
        while new_nodes:
            new_nodes = find_referred_funcs(new_nodes, referred_local_functions)

        return referred_local_functions

    def _collect_reachable_tensors(
        self,
        nodes: list[NodeProto],
    ) -> tuple[list[TensorProto], list[ValueInfoProto]]:
<<<<<<< HEAD
        all_tensors_names: set[str] = set()
=======
        all_tensors_name = set()
>>>>>>> 5517e0bd
        for node in nodes:
            all_tensors_names.update(node.input)
            all_tensors_names.update(node.output)

        initializer = [self.wmap[t] for t in self.wmap if t in all_tensors_names]
        value_info = [self.vimap[t] for t in self.vimap if t in all_tensors_names]
        len_sparse_initializer = len(self.graph.sparse_initializer)
        if len_sparse_initializer != 0:
            raise ValueError(
                f"len_sparse_initializer is {len_sparse_initializer}, it must be 0."
            )
        len_quantization_annotation = len(self.graph.quantization_annotation)
        if len_quantization_annotation != 0:
            raise ValueError(
                f"len_quantization_annotation is {len_quantization_annotation}, it must be 0."
            )
        return initializer, value_info

    def _make_model(
        self,
        nodes: list[NodeProto],
        inputs: list[ValueInfoProto],
        outputs: list[ValueInfoProto],
        initializer: list[TensorProto],
        value_info: list[ValueInfoProto],
        local_functions: list[FunctionProto],
    ) -> ModelProto:
        name = "Extracted from {" + self.graph.name + "}"
        graph = onnx.helper.make_graph(
            nodes, name, inputs, outputs, initializer=initializer, value_info=value_info
        )

        meta = {
            "ir_version": self.model.ir_version,
            "opset_imports": self.model.opset_import,
            "producer_name": "onnx.utils.extract_model",
            "functions": local_functions,
        }
        return onnx.helper.make_model(graph, **meta)

    def extract_model(
        self,
        input_names: list[str],
        output_names: list[str],
    ) -> ModelProto:
        inputs = self._collect_new_inputs(input_names)
        outputs = self._collect_new_outputs(output_names)
        nodes = self._collect_reachable_nodes(input_names, output_names)
        initializer, value_info = self._collect_reachable_tensors(nodes)
        local_functions = self._collect_referred_local_functions(nodes)
        model = self._make_model(
            nodes, inputs, outputs, initializer, value_info, local_functions
        )

        return model


def extract_model(
<<<<<<< HEAD
    input_path: str,
    output_path: str,
=======
    input_path: str | os.PathLike,
    output_path: str | os.PathLike,
>>>>>>> 5517e0bd
    input_names: list[str],
    output_names: list[str],
    check_model: bool = True,
) -> None:
    """Extracts sub-model from an ONNX model.

    The sub-model is defined by the names of the input and output tensors *exactly*.

    Note: For control-flow operators, e.g. If and Loop, the _boundary of sub-model_,
    which is defined by the input and output tensors, should not _cut through_ the
    subgraph that is connected to the _main graph_ as attributes of these operators.

    Arguments:
        input_path (str | os.PathLike): The path to original ONNX model.
        output_path (str | os.PathLike): The path to save the extracted ONNX model.
        input_names (list of string): The names of the input tensors that to be extracted.
        output_names (list of string): The names of the output tensors that to be extracted.
        check_model (bool): Whether to run model checker on the extracted model.
    """
    if not os.path.exists(input_path):
        raise ValueError(f"Invalid input model path: {input_path}")
    if not output_path:
        raise ValueError("Output model path shall not be empty!")
    if not output_names:
        raise ValueError("Output tensor names shall not be empty!")

    onnx.checker.check_model(input_path)
    model = onnx.load(input_path)

    e = Extractor(model)
    extracted = e.extract_model(input_names, output_names)

    onnx.save(extracted, output_path)
    if check_model:
        onnx.checker.check_model(output_path)<|MERGE_RESOLUTION|>--- conflicted
+++ resolved
@@ -115,11 +115,8 @@
         self,
         nodes: list[NodeProto],
     ) -> tuple[list[TensorProto], list[ValueInfoProto]]:
-<<<<<<< HEAD
         all_tensors_names: set[str] = set()
-=======
-        all_tensors_name = set()
->>>>>>> 5517e0bd
+
         for node in nodes:
             all_tensors_names.update(node.input)
             all_tensors_names.update(node.output)
@@ -178,13 +175,8 @@
 
 
 def extract_model(
-<<<<<<< HEAD
-    input_path: str,
-    output_path: str,
-=======
     input_path: str | os.PathLike,
     output_path: str | os.PathLike,
->>>>>>> 5517e0bd
     input_names: list[str],
     output_names: list[str],
     check_model: bool = True,
