--- conflicted
+++ resolved
@@ -1000,21 +1000,4 @@
             binding.key = k
             binding.value = v
 
-<<<<<<< HEAD
-    return training_info
-
-
-# For backwards compatibility
-def make_sequence_value_info(
-        name: str,
-        elem_type: int,
-        shape: Optional[Sequence[Union[str, int, None]]],
-        doc_string: str = "",
-        elem_shape_denotation: Optional[List[str]] = None,
-) -> ValueInfoProto:
-    """Makes a Sequence[Tensors] ValueInfoProto based on the data type and shape."""
-    warnings.warn("`onnx.helper.make_sequence_value_info` is a deprecated alias for `onnx.helper.make_tensor_sequence_value_info`. To silence this warning, please use `make_tensor_sequence_value_info` for `TensorProto` sequences. Deprecated in ONNX v1.10.0, `onnx.helper.make_sequence_value_info alias` will be removed in an upcoming release.", DeprecationWarning, stacklevel=2)
-    return make_tensor_sequence_value_info(name, elem_type, shape, doc_string, elem_shape_denotation)
-=======
-    return training_info
->>>>>>> 55049b48
+    return training_info