# SPDX-License-Identifier: Apache-2.0
import collections.abc
import numbers
import struct
<<<<<<< HEAD
from typing import Any, Callable, cast, Dict, KeysView, List, Optional, Sequence, Tuple, TypeVar, Union
=======
from cmath import isnan
from typing import (
    Any,
    Callable,
    Dict,
    List,
    Optional,
    Sequence,
    Tuple,
    TypeVar,
    Union,
    cast,
)
>>>>>>> 1f3cecc6

import google.protobuf.message
import numpy as np  # type: ignore

<<<<<<< HEAD
from onnx import TensorProto, SparseTensorProto, AttributeProto, ValueInfoProto, \
    TensorShapeProto, NodeProto, ModelProto, GraphProto, OperatorSetIdProto, \
    TypeProto, SequenceProto, MapProto, IR_VERSION, TrainingInfoProto, OptionalProto, \
    FunctionProto
from onnx import defs, mapping
=======
from onnx import (
    IR_VERSION,
    AttributeProto,
    FunctionProto,
    GraphProto,
    MapProto,
    ModelProto,
    NodeProto,
    OperatorSetIdProto,
    OptionalProto,
    SequenceProto,
    SparseTensorProto,
    TensorProto,
    TensorShapeProto,
    TrainingInfoProto,
    TypeProto,
    ValueInfoProto,
    defs,
    mapping,
)
from onnx.mapping import STORAGE_TENSOR_TYPE_TO_FIELD
>>>>>>> 1f3cecc6

VersionRowType = Union[Tuple[str, int, int, int], Tuple[str, int, int, int, int]]
VersionTableType = List[VersionRowType]
AssignmentBindingType = List[Tuple[str, str]]

# This is a copy of the documented version in https://github.com/onnx/onnx/blob/main/docs/Versioning.md#released-versions
# Both must be updated whenever a new version of ONNX is released.
VERSION_TABLE: VersionTableType = [
    # Release-version, IR version, ai.onnx version, ai.onnx.ml version, (optional) ai.onnx.training version
    ("1.0", 3, 1, 1),
    ("1.1", 3, 5, 1),
    ("1.1.2", 3, 6, 1),
    ("1.2", 3, 7, 1),
    ("1.3", 3, 8, 1),
    ("1.4.1", 4, 9, 1),
    ("1.5.0", 5, 10, 1),
    ("1.6.0", 6, 11, 2),
    ("1.7.0", 7, 12, 2, 1),
    ("1.8.0", 7, 13, 2, 1),
    ("1.8.1", 7, 13, 2, 1),
    ("1.9.0", 7, 14, 2, 1),
    ("1.10.0", 8, 15, 2, 1),
    ("1.10.1", 8, 15, 2, 1),
    ("1.10.2", 8, 15, 2, 1),
    ("1.11.0", 8, 16, 3, 1),
    ("1.12.0", 8, 17, 3, 1),
]

VersionMapType = Dict[Tuple[str, int], int]


def create_op_set_id_version_map(table: VersionTableType) -> VersionMapType:
    """create a map from (opset-domain, opset-version) to ir-version from above table"""
    result: VersionMapType = dict()

    def process(release_version: str, ir_version: int, *args: Any) -> None:
        for pair in zip(["ai.onnx", "ai.onnx.ml", "ai.onnx.training"], args):
            if pair not in result:
                result[pair] = ir_version
                if pair[0] == "ai.onnx.training":
                    result["ai.onnx.preview.training", pair[1]] = ir_version

    for row in table:
        process(*row)
    return result


OP_SET_ID_VERSION_MAP = create_op_set_id_version_map(VERSION_TABLE)


def find_min_ir_version_for(opsetidlist: List[OperatorSetIdProto]) -> int:
    """Given list of opset ids, determine minimum IR version required"""
    default_min_version = 3

    def find_min(domain: Union[str, None], version: int) -> int:
        key = (domain if domain else "ai.onnx", version)
        if key in OP_SET_ID_VERSION_MAP:
            return OP_SET_ID_VERSION_MAP[key]
        else:
            raise ValueError("Unsupported opset-version.")

    if opsetidlist:
        return max(find_min(x.domain, x.version) for x in opsetidlist)
    return default_min_version  # if no opsets specified


def make_node(
    op_type: str,
    inputs: Sequence[str],
    outputs: Sequence[str],
    name: Optional[str] = None,
    doc_string: Optional[str] = None,
    domain: Optional[str] = None,
    **kwargs: Any,
) -> NodeProto:
    """Construct a NodeProto.

    Arguments:
        op_type (string): The name of the operator to construct
        inputs (list of string): list of input names
        outputs (list of string): list of output names
        name (string, default None): optional unique identifier for NodeProto
        doc_string (string, default None): optional documentation string for NodeProto
        domain (string, default None): optional domain for NodeProto.
            If it's None, we will just use default domain (which is empty)
        **kwargs (dict): the attributes of the node.  The acceptable values
            are documented in :func:`make_attribute`.
    Returns:
        NodeProto
    """

    node = NodeProto()
    node.op_type = op_type
    node.input.extend(inputs)
    node.output.extend(outputs)
    if name:
        node.name = name
    if doc_string:
        node.doc_string = doc_string
    if domain is not None:
        node.domain = domain
    if kwargs:
        node.attribute.extend(
            make_attribute(key, value)
            for key, value in sorted(kwargs.items())
            if value is not None
        )
    return node


def make_operatorsetid(
    domain: str,
    version: int,
) -> OperatorSetIdProto:
    """Construct an OperatorSetIdProto.

    Arguments:
        domain (string): The domain of the operator set id
        version (integer): Version of operator set id
    Returns:
        OperatorSetIdProto
    """
    operatorsetid = OperatorSetIdProto()
    operatorsetid.domain = domain
    operatorsetid.version = version
    return operatorsetid


def make_graph(
    nodes: Sequence[NodeProto],
    name: str,
    inputs: Sequence[ValueInfoProto],
    outputs: Sequence[ValueInfoProto],
    initializer: Optional[Sequence[TensorProto]] = None,
    doc_string: Optional[str] = None,
    value_info: Sequence[ValueInfoProto] = [],
    sparse_initializer: Optional[Sequence[SparseTensorProto]] = None,
) -> GraphProto:
    """Construct a GraphProto

    Arguments:
        nodes: list of NodeProto
        name (string): graph name
        inputs: list of ValueInfoProto
        outputs: list of ValueInfoProto
        initializer: list of TensorProto
        doc_string (string): graph documentation
        value_info: list of ValueInfoProto
        sparse_initializer: list of SparseTensorProto
    Returns:
        GraphProto
    """
    if initializer is None:
        initializer = []
    if sparse_initializer is None:
        sparse_initializer = []
    if value_info is None:
        value_info = []
    graph = GraphProto()
    graph.node.extend(nodes)
    graph.name = name
    graph.input.extend(inputs)
    graph.output.extend(outputs)
    graph.initializer.extend(initializer)
    graph.sparse_initializer.extend(sparse_initializer)
    graph.value_info.extend(value_info)
    if doc_string:
        graph.doc_string = doc_string
    return graph


def make_opsetid(domain: str, version: int) -> OperatorSetIdProto:
    """Construct an OperatorSetIdProto.

    Arguments:
        domain (string): The domain of the operator set id
        version (integer): Version of operator set id
    Returns:
        OperatorSetIdProto
    """
    opsetid = OperatorSetIdProto()
    opsetid.domain = domain
    opsetid.version = version
    return opsetid


def make_function(
    domain: str,
    fname: str,
    inputs: Sequence[str],
    outputs: Sequence[str],
    nodes: Sequence[NodeProto],
    opset_imports: Sequence[OperatorSetIdProto],
    attributes: Optional[Sequence[str]] = [],
    doc_string: Optional[str] = None,
) -> FunctionProto:
    f = FunctionProto()
    f.domain = domain
    f.name = fname
    f.input.extend(inputs)
    f.output.extend(outputs)
    f.node.extend(nodes)
    f.opset_import.extend(opset_imports)
    f.attribute.extend(attributes)
    if doc_string:
        f.doc_string = doc_string
    return f


def make_model(graph: GraphProto, **kwargs: Any) -> ModelProto:
    """Construct a ModelProto

    Arguments:
        graph (GraphProto): *make_graph* returns
        **kwargs: any attribute to add to the returned instance
    Returns:
        ModelProto
    """
    model = ModelProto()
    # Touch model.ir_version so it is stored as the version from which it is
    # generated.
    model.ir_version = IR_VERSION
    model.graph.CopyFrom(graph)

    opset_imports: Optional[Sequence[OperatorSetIdProto]] = None
    opset_imports = kwargs.pop("opset_imports", None)  # type: ignore
    if opset_imports is not None:
        model.opset_import.extend(opset_imports)
    else:
        # Default import
        imp = model.opset_import.add()
        imp.version = defs.onnx_opset_version()

    functions: Optional[Sequence[FunctionProto]] = None
    functions = kwargs.pop("functions", None)  # type: ignore
    if functions is not None:
        model.functions.extend(functions)

    for k, v in kwargs.items():
        # TODO: Does this work with repeated fields?
        setattr(model, k, v)
    return model


# An extension of make_model that infers an IR_VERSION for the model,
# if not specified, using a best-effort-basis.
def make_model_gen_version(graph: GraphProto, **kwargs: Any) -> ModelProto:
    ir_version_field = "ir_version"
    if ir_version_field not in kwargs:
        opset_imports_field = "opset_imports"
        imports = kwargs[opset_imports_field] if opset_imports_field in kwargs else []
        kwargs[ir_version_field] = find_min_ir_version_for(imports)
    return make_model(graph, **kwargs)


def set_model_props(model: ModelProto, dict_value: Dict[str, str]) -> None:
    del model.metadata_props[:]
    for (k, v) in dict_value.items():
        entry = model.metadata_props.add()
        entry.key = k
        entry.value = v
        # model.metadata_properties.append(entry)


def split_complex_to_pairs(ca: Sequence[np.complex64]) -> Sequence[int]:
    return [
        (ca[i // 2].real if (i % 2 == 0) else ca[i // 2].imag)
        for i in range(len(ca) * 2)
    ]


# convert a float32 value to a bfloat16 (as int)
# By default, this conversion rounds-to-nearest-even and supports NaN
# Setting `truncate` to True enables a simpler conversion. In this mode the
# conversion is performed by simply dropping the 2 least significant bytes of
# the significand. In this mode an error of up to 1 bit may be introduced and
# preservation of NaN values is not be guaranteed.
def float32_to_bfloat16(fval: float, truncate: bool = False) -> int:
    ival = int.from_bytes(struct.pack("<f", fval), "little")
    if truncate:
        return ival >> 16
    # NaN requires at least 1 significand bit set
    if isnan(fval):
        return 0x7FC0  # sign=0, exp=all-ones, sig=0b1000000
    # drop bottom 16-bits
    # round remaining bits using round-to-nearest-even
    round = ((ival >> 16) & 1) + 0x7FFF
    return (ival + round) >> 16


def make_tensor(
    name: str, data_type: int, dims: Sequence[int], vals: Any, raw: bool = False
) -> TensorProto:
    """
    Make a TensorProto with specified arguments.  If raw is False, this
    function will choose the corresponding proto field to store the
    values based on data_type. If raw is True, use "raw_data" proto
    field to store the values, and values should be of type bytes in
    this case.

    Arguments:
        name (string): tensor name
        data_type (int): a value such as onnx.TensorProto.FLOAT
        dims (List[int]): shape
        vals: values
        raw (bool): if True, vals contains the seralized content of the tensor,
            otherwise, vals should be a list of values of the type defined by *data_type*

    Returns:
        TensorProto
    """
    tensor = TensorProto()
    tensor.data_type = data_type
    tensor.name = name

    if data_type == TensorProto.STRING:
        assert not raw, "Can not use raw_data to store string type"

    np_dtype = tensor_dtype_to_np_type(data_type)

    # Check number of vals specified equals tensor size
    expected_size = 1
    if raw:
        # NumPy doesn't have BFLOAT16. TENSOR_TYPE_TO_NP_TYPE maps it to float32,
        # which has the wrong itemsize.
        if data_type == TensorProto.BFLOAT16:
            expected_size = 2
        else:
            expected_size = np_dtype.itemsize

    if type(vals) is np.ndarray and len(vals.shape) > 1:
        vals = vals.flatten()
    for d in dims:
        expected_size *= d

    if len(vals) != expected_size:
        raise ValueError(
            "Number of values does not match tensor's size. Expected {}, but it is {}. ".format(
                expected_size, len(vals)
            )
        )

    if raw:
        tensor.raw_data = vals
    else:
        if data_type == TensorProto.COMPLEX64 or data_type == TensorProto.COMPLEX128:
            vals = split_complex_to_pairs(vals)
        elif data_type == TensorProto.FLOAT16:
            vals = (
                np.array(vals).astype(np_dtype).view(dtype=np.uint16).flatten().tolist()
            )
        elif data_type == TensorProto.BFLOAT16:
<<<<<<< HEAD
            vals = list(map(float32_to_bfloat16, np.array(vals).astype(np_dtype).flatten().tolist()))
        elif data_type == TensorProto.BOOL:
            vals = np.array(vals).astype(int)
        field = tensor_dtype_to_field(data_type)
=======
            vals = list(
                map(
                    float32_to_bfloat16,
                    np.array(vals).astype(np_dtype).flatten().tolist(),
                )
            )
        field = mapping.STORAGE_TENSOR_TYPE_TO_FIELD[
            mapping.TENSOR_TYPE_TO_STORAGE_TENSOR_TYPE[data_type]
        ]
>>>>>>> 1f3cecc6
        getattr(tensor, field).extend(vals)
    tensor.dims.extend(dims)
    return tensor


def make_sparse_tensor(
    values: TensorProto, indices: TensorProto, dims: Sequence[int]
) -> SparseTensorProto:
    """Construct a SparseTensorProto

    Arguments:
        values (TensorProto): the values
        indices (TensorProto): the indices
        dims: the shape

    Returns:
        SparseTensorProto
    """
    sparse = SparseTensorProto()
    sparse.values.CopyFrom(values)
    sparse.indices.CopyFrom(indices)
    sparse.dims.extend(dims)
    return sparse


def make_sequence(
    name: str,
    elem_type: SequenceProto.DataType,
    values: Sequence[Any],
) -> SequenceProto:
    """
    Make a Sequence with specified value arguments.
    """
    sequence = SequenceProto()
    sequence.name = name
    sequence.elem_type = elem_type
    get_attr_from_sequence_elem_type(sequence, elem_type).extend(values)
    return sequence


def make_map(
    name: str, key_type: int, keys: List[Any], values: SequenceProto
) -> MapProto:
    """
    Make a Map with specified key-value pair arguments.

    Criteria for conversion:
    - Keys and Values must have the same number of elements
    - Every key in keys must be of the same type
    - Every value in values must be of the same type
    """
    map = MapProto()
    valid_key_int_types = [
        TensorProto.INT8,
        TensorProto.INT16,
        TensorProto.INT32,
        TensorProto.INT64,
        TensorProto.UINT8,
        TensorProto.UINT16,
        TensorProto.UINT32,
        TensorProto.UINT64,
    ]
    map.name = name
    map.key_type = key_type
    if key_type == TensorProto.STRING:
        map.string_keys.extend(keys)
    elif key_type in valid_key_int_types:
        map.keys.extend(keys)
    map.values.CopyFrom(values)
    return map


def make_optional(
    name: str,
    elem_type: OptionalProto.DataType,
    value: Optional[Any],
) -> OptionalProto:
    """
    Make an Optional with specified value arguments.
    """
    optional = OptionalProto()
    optional.name = name
    optional.elem_type = elem_type
    if elem_type != 0:
        get_attr_from_optional_elem_type(optional, elem_type).CopyFrom(value)
    return optional


def _to_bytes_or_false(val: Union[str, bytes]) -> Union[bytes, bool]:
    """An internal graph to convert the input to a bytes or to False.

    The criteria for conversion is as follows and should be python 2 and 3
    compatible:
    - If val is py2 str or py3 bytes: return bytes
    - If val is py2 unicode or py3 str: return val.decode('utf-8')
    - Otherwise, return False
    """
    if isinstance(val, bytes):
        return val
    try:
        return val.encode("utf-8")
    except AttributeError:
        return False


def make_attribute(
    key: str, value: Any, doc_string: Optional[str] = None
) -> AttributeProto:
    """Makes an AttributeProto based on the value type."""
    attr = AttributeProto()
    attr.name = key
    if doc_string:
        attr.doc_string = doc_string

    is_iterable = isinstance(value, collections.abc.Iterable)
    bytes_or_false = _to_bytes_or_false(value)
    # First, singular cases
    # float
    if isinstance(value, float):
        attr.f = value
        attr.type = AttributeProto.FLOAT
    # integer
    elif isinstance(value, numbers.Integral):
        attr.i = cast(int, value)
        attr.type = AttributeProto.INT
    # string
    elif bytes_or_false is not False:
        assert isinstance(bytes_or_false, bytes)
        attr.s = bytes_or_false
        attr.type = AttributeProto.STRING
    elif isinstance(value, TensorProto):
        attr.t.CopyFrom(value)
        attr.type = AttributeProto.TENSOR
    elif isinstance(value, SparseTensorProto):
        attr.sparse_tensor.CopyFrom(value)
        attr.type = AttributeProto.SPARSE_TENSOR
    elif isinstance(value, GraphProto):
        attr.g.CopyFrom(value)
        attr.type = AttributeProto.GRAPH
    elif isinstance(value, TypeProto):
        attr.tp.CopyFrom(value)
        attr.type = AttributeProto.TYPE_PROTO
    # third, iterable cases
    elif is_iterable:
        byte_array = [_to_bytes_or_false(v) for v in value]
        if all(isinstance(v, numbers.Integral) for v in value):
            # Turn np.int32/64 into Python built-in int.
            attr.ints.extend(int(v) for v in value)
            attr.type = AttributeProto.INTS
        elif all(isinstance(v, numbers.Real) for v in value):
            # Since ints and floats are members of Real, this allows a mix of ints and floats
            # (and converts the ints to floats).
            attr.floats.extend(float(v) for v in value)
            attr.type = AttributeProto.FLOATS
        elif all(map(lambda bytes_or_false: bytes_or_false is not False, byte_array)):
            attr.strings.extend(cast(List[bytes], byte_array))
            attr.type = AttributeProto.STRINGS
        elif all(isinstance(v, TensorProto) for v in value):
            attr.tensors.extend(value)
            attr.type = AttributeProto.TENSORS
        elif all(isinstance(v, SparseTensorProto) for v in value):
            attr.sparse_tensors.extend(value)
            attr.type = AttributeProto.SPARSE_TENSORS
        elif all(isinstance(v, GraphProto) for v in value):
            attr.graphs.extend(value)
            attr.type = AttributeProto.GRAPHS
        elif all(isinstance(tp, TypeProto) for tp in value):
            attr.type_protos.extend(value)
            attr.type = AttributeProto.TYPE_PROTOS
        else:
            raise ValueError(
                "You passed in an iterable attribute but I cannot figure out "
                "its applicable type."
            )
    else:
        raise TypeError(f'value "{value}" is not valid attribute data type.')
    return attr


def make_attribute_ref(
    name: str, attr_type: AttributeProto.AttributeType, doc_string: Optional[str] = None
) -> AttributeProto:
    """Make an AttributeProto holding a reference to the parent function's attribute of given name and type."""
    attr = AttributeProto()
    attr.name = name
    attr.type = attr_type
    if doc_string:
        attr.doc_string = doc_string
    return attr


def get_attribute_value(attr: AttributeProto) -> Any:
    if attr.ref_attr_name:
        raise ValueError(f"Cannot get value of reference attribute: {attr}")
    if attr.type == AttributeProto.FLOAT:
        return attr.f
    if attr.type == AttributeProto.INT:
        return attr.i
    if attr.type == AttributeProto.STRING:
        return attr.s
    if attr.type == AttributeProto.TENSOR:
        return attr.t
    if attr.type == AttributeProto.SPARSE_TENSOR:
        return attr.sparse_tensor
    if attr.type == AttributeProto.GRAPH:
        return attr.g
    if attr.type == AttributeProto.TYPE_PROTO:
        return attr.tp
    if attr.type == AttributeProto.FLOATS:
        return list(attr.floats)
    if attr.type == AttributeProto.INTS:
        return list(attr.ints)
    if attr.type == AttributeProto.STRINGS:
        return list(attr.strings)
    if attr.type == AttributeProto.TENSORS:
        return list(attr.tensors)
    if attr.type == AttributeProto.SPARSE_TENSORS:
        return list(attr.sparse_tensors)
    if attr.type == AttributeProto.GRAPHS:
        return list(attr.graphs)
    if attr.type == AttributeProto.TYPE_PROTOS:
        return list(attr.type_protos)
    raise ValueError(f"Unsupported ONNX attribute: {attr}")


def make_empty_tensor_value_info(name: str) -> ValueInfoProto:
    value_info_proto = ValueInfoProto()
    value_info_proto.name = name
    return value_info_proto


def make_tensor_type_proto(
    elem_type: int,
    shape: Optional[Sequence[Union[str, int, None]]],
    shape_denotation: Optional[List[str]] = None,
) -> TypeProto:
    """Makes a Tensor TypeProto based on the data type and shape."""

    type_proto = TypeProto()
    tensor_type_proto = type_proto.tensor_type
    tensor_type_proto.elem_type = elem_type
    tensor_shape_proto = tensor_type_proto.shape

    if shape is not None:
        # You might think this is a no-op (extending a normal Python
        # list by [] certainly is), but protobuf lists work a little
        # differently; if a field is never set, it is omitted from the
        # resulting protobuf; a list that is explicitly set to be
        # empty will get an (empty) entry in the protobuf. This
        # difference is visible to our consumers, so make sure we emit
        # an empty shape!
        tensor_shape_proto.dim.extend([])

        if shape_denotation:
            if len(shape_denotation) != len(shape):
                raise ValueError(
                    "Invalid shape_denotation. " "Must be of the same length as shape."
                )

        for i, d in enumerate(shape):
            dim = tensor_shape_proto.dim.add()
            if d is None:
                pass
            elif isinstance(d, int):
                dim.dim_value = d
            elif isinstance(d, str):
                dim.dim_param = d
            else:
                raise ValueError(
                    f"Invalid item in shape: {d}. Needs to be of int or str."
                )

            if shape_denotation:
                dim.denotation = shape_denotation[i]

    return type_proto


def make_tensor_value_info(
    name: str,
    elem_type: int,
    shape: Optional[Sequence[Union[str, int, None]]],
    doc_string: str = "",
    shape_denotation: Optional[List[str]] = None,
) -> ValueInfoProto:
    """Makes a ValueInfoProto based on the data type and shape."""
    value_info_proto = ValueInfoProto()
    value_info_proto.name = name
    if doc_string:
        value_info_proto.doc_string = doc_string

    tensor_type_proto = make_tensor_type_proto(elem_type, shape, shape_denotation)
    value_info_proto.type.CopyFrom(tensor_type_proto)
    return value_info_proto


def make_sparse_tensor_type_proto(
    elem_type: int,
    shape: Optional[Sequence[Union[str, int, None]]],
    shape_denotation: Optional[List[str]] = None,
) -> TypeProto:
    """Makes a SparseTensor TypeProto based on the data type and shape."""

    type_proto = TypeProto()
    sparse_tensor_type_proto = type_proto.sparse_tensor_type
    sparse_tensor_type_proto.elem_type = elem_type
    sparse_tensor_shape_proto = sparse_tensor_type_proto.shape

    if shape is not None:
        # You might think this is a no-op (extending a normal Python
        # list by [] certainly is), but protobuf lists work a little
        # differently; if a field is never set, it is omitted from the
        # resulting protobuf; a list that is explicitly set to be
        # empty will get an (empty) entry in the protobuf. This
        # difference is visible to our consumers, so make sure we emit
        # an empty shape!
        sparse_tensor_shape_proto.dim.extend([])

        if shape_denotation:
            if len(shape_denotation) != len(shape):
                raise ValueError(
                    "Invalid shape_denotation. " "Must be of the same length as shape."
                )

        for i, d in enumerate(shape):
            dim = sparse_tensor_shape_proto.dim.add()
            if d is None:
                pass
            elif isinstance(d, int):
                dim.dim_value = d
            elif isinstance(d, str):
                dim.dim_param = d
            else:
                raise ValueError(
                    f"Invalid item in shape: {d}. Needs to be of int or text."
                )

            if shape_denotation:
                dim.denotation = shape_denotation[i]

    return type_proto


def make_sparse_tensor_value_info(
    name: str,
    elem_type: int,
    shape: Optional[Sequence[Union[str, int, None]]],
    doc_string: str = "",
    shape_denotation: Optional[List[str]] = None,
) -> ValueInfoProto:
    """Makes a SparseTensor ValueInfoProto based on the data type and shape."""
    value_info_proto = ValueInfoProto()
    value_info_proto.name = name
    if doc_string:
        value_info_proto.doc_string = doc_string

    sparse_tensor_type_proto = make_sparse_tensor_type_proto(
        elem_type, shape, shape_denotation
    )
    value_info_proto.type.sparse_tensor_type.CopyFrom(
        sparse_tensor_type_proto.sparse_tensor_type
    )
    return value_info_proto


def make_sequence_type_proto(
    inner_type_proto: TypeProto,
) -> TypeProto:
    """Makes a sequence TypeProto."""
    type_proto = TypeProto()
    type_proto.sequence_type.elem_type.CopyFrom(inner_type_proto)
    return type_proto


def make_optional_type_proto(
    inner_type_proto: TypeProto,
) -> TypeProto:
    """Makes an optional TypeProto."""
    type_proto = TypeProto()
    type_proto.optional_type.elem_type.CopyFrom(inner_type_proto)
    return type_proto


def make_value_info(
    name: str,
    type_proto: TypeProto,
    doc_string: str = "",
) -> ValueInfoProto:
    """Makes a ValueInfoProto with the given type_proto."""
    value_info_proto = ValueInfoProto()
    value_info_proto.name = name
    if doc_string:
        value_info_proto.doc_string = doc_string

    value_info_proto.type.CopyFrom(type_proto)
    return value_info_proto


def _sanitize_str(s: Union[str, bytes]) -> str:
    if isinstance(s, str):
        sanitized = s
    elif isinstance(s, bytes):
        sanitized = s.decode("utf-8", errors="ignore")
    else:
        sanitized = str(s)
    if len(sanitized) < 64:
        return sanitized
    return sanitized[:64] + "...<+len=%d>" % (len(sanitized) - 64)


def make_tensor_sequence_value_info(
    name: str,
    elem_type: int,
    shape: Optional[Sequence[Union[str, int, None]]],
    doc_string: str = "",
    elem_shape_denotation: Optional[List[str]] = None,
) -> ValueInfoProto:
    """Makes a Sequence[Tensors] ValueInfoProto based on the data type and shape."""
    value_info_proto = ValueInfoProto()
    value_info_proto.name = name
    if doc_string:
        value_info_proto.doc_string = doc_string

    tensor_type_proto = make_tensor_type_proto(elem_type, shape, elem_shape_denotation)
    sequence_type_proto = make_sequence_type_proto(tensor_type_proto)
    value_info_proto.type.sequence_type.CopyFrom(sequence_type_proto.sequence_type)

    return value_info_proto


def printable_attribute(
    attr: AttributeProto, subgraphs: bool = False
) -> Union[str, Tuple[str, List[GraphProto]]]:
    content = []
    content.append(attr.name)
    content.append("=")

    def str_float(f: float) -> str:
        # NB: Different Python versions print different numbers of trailing
        # decimals, specifying this explicitly keeps it consistent for all
        # versions
        return f"{f:.15g}"

    def str_int(i: int) -> str:
        return str(i)

    _T = TypeVar("_T")  # noqa

    def str_list(str_elem: Callable[[_T], str], xs: Sequence[_T]) -> str:
        return "[" + ", ".join(map(str_elem, xs)) + "]"

    # for now, this logic should continue to work as long as we are running on a proto3
    # implementation. If/when we switch to proto3, we will need to use attr.type

    # To support printing subgraphs, if we find a graph attribute, print out
    # its name here and pass the graph itself up to the caller for later
    # printing.
    graphs = []
    if attr.HasField("f"):
        content.append(str_float(attr.f))
    elif attr.HasField("i"):
        content.append(str_int(attr.i))
    elif attr.HasField("s"):
        # TODO: Bit nervous about Python 2 / Python 3 determinism implications
        content.append(repr(_sanitize_str(attr.s)))
    elif attr.HasField("t"):
        if len(attr.t.dims) > 0:
            content.append("<Tensor>")
        else:
            # special case to print scalars
<<<<<<< HEAD
            content.append('<Scalar Tensor>')
=======
            field = STORAGE_TENSOR_TYPE_TO_FIELD[attr.t.data_type]
            content.append(f"<Scalar Tensor {str(getattr(attr.t, field))}>")
>>>>>>> 1f3cecc6
    elif attr.HasField("g"):
        content.append(f"<graph {attr.g.name}>")
        graphs.append(attr.g)
    elif attr.HasField("tp"):
        content.append(f"<Type Proto {attr.tp}>")
    elif attr.floats:
        content.append(str_list(str_float, attr.floats))
    elif attr.ints:
        content.append(str_list(str_int, attr.ints))
    elif attr.strings:
        # TODO: Bit nervous about Python 2 / Python 3 determinism implications
        content.append(str(list(map(_sanitize_str, attr.strings))))
    elif attr.tensors:
        content.append("[<Tensor>, ...]")
    elif attr.type_protos:
        content.append("[")
        for i, tp in enumerate(attr.type_protos):
            comma = "," if i != len(attr.type_protos) - 1 else ""
            content.append(f"<Type Proto {tp}>{comma}")
        content.append("]")
    elif attr.graphs:
        content.append("[")
        for i, g in enumerate(attr.graphs):
            comma = "," if i != len(attr.graphs) - 1 else ""
            content.append(f"<graph {g.name}>{comma}")
        content.append("]")
        graphs.extend(attr.graphs)
    else:
        content.append("<Unknown>")
    if subgraphs:
        return " ".join(content), graphs
    else:
        return " ".join(content)


def printable_dim(dim: TensorShapeProto.Dimension) -> str:
    which = dim.WhichOneof("value")
    assert which is not None
    return str(getattr(dim, which))


def printable_type(t: TypeProto) -> str:
    if t.WhichOneof("value") == "tensor_type":
        s = TensorProto.DataType.Name(t.tensor_type.elem_type)
        if t.tensor_type.HasField("shape"):
            if len(t.tensor_type.shape.dim):
                s += str(", " + "x".join(map(printable_dim, t.tensor_type.shape.dim)))
            else:
                s += ", scalar"
        return s
    if t.WhichOneof("value") is None:
        return ""
    return f"Unknown type {t.WhichOneof('value')}"


def printable_value_info(v: ValueInfoProto) -> str:
    s = f"%{v.name}"
    if v.type:
        s = f"{s}[{printable_type(v.type)}]"
    return s


def printable_tensor_proto(t: TensorProto) -> str:
    s = f"%{t.name}["
    s += TensorProto.DataType.Name(t.data_type)
    if t.dims is not None:
        if len(t.dims):
            s += str(", " + "x".join(map(str, t.dims)))
        else:
            s += ", scalar"
    s += "]"
    return s


def printable_node(
    node: NodeProto, prefix: str = "", subgraphs: bool = False
) -> Union[str, Tuple[str, List[GraphProto]]]:
    content = []
    if len(node.output):
        content.append(", ".join([f"%{name}" for name in node.output]))
        content.append("=")
    # To deal with nested graphs
    graphs: List[GraphProto] = []
    printed_attrs = []
    for attr in node.attribute:
        if subgraphs:
            printed_attr_subgraphs = printable_attribute(attr, subgraphs)
            assert isinstance(printed_attr_subgraphs[1], list)
            graphs.extend(printed_attr_subgraphs[1])
            printed_attrs.append(printed_attr_subgraphs[0])
        else:
            printed = printable_attribute(attr)
            assert isinstance(printed, str)
            printed_attrs.append(printed)
    printed_attributes = ", ".join(sorted(printed_attrs))
    printed_inputs = ", ".join([f"%{name}" for name in node.input])
    if node.attribute:
        content.append(f"{node.op_type}[{printed_attributes}]({printed_inputs})")
    else:
        content.append(f"{node.op_type}({printed_inputs})")
    if subgraphs:
        return prefix + " ".join(content), graphs
    else:
        return prefix + " ".join(content)


def printable_graph(graph: GraphProto, prefix: str = "") -> str:
    """
    Display a GraphProto as a string.

    Arguments:
        graph (GraphProto): the graph to display
        prefix (string): prefix of every line

    Returns:
        string
    """
    content = []
    indent = prefix + "  "
    # header
    header = ["graph", graph.name]
    initializers = {t.name for t in graph.initializer}
    if len(graph.input):
        header.append("(")
        in_strs = []  # required inputs
        in_with_init_strs = (
            []
        )  # optional inputs with initializer providing default value
        for inp in graph.input:
            if inp.name not in initializers:
                in_strs.append(printable_value_info(inp))
            else:
                in_with_init_strs.append(printable_value_info(inp))
        if in_strs:
            content.append(prefix + " ".join(header))
            header = []
            for line in in_strs:
                content.append(prefix + "  " + line)
        header.append(")")

        if in_with_init_strs:
            header.append("optional inputs with matching initializers (")
            content.append(prefix + " ".join(header))
            header = []
            for line in in_with_init_strs:
                content.append(prefix + "  " + line)
            header.append(")")

        # from IR 4 onwards an initializer is not required to have a matching graph input
        # so output the name, type and shape of those as well
        if len(in_with_init_strs) < len(initializers):
            graph_inputs = {i.name for i in graph.input}
            init_strs = [
                printable_tensor_proto(i)
                for i in graph.initializer
                if i.name not in graph_inputs
            ]
            header.append("initializers (")
            content.append(prefix + " ".join(header))
            header = []
            for line in init_strs:
                content.append(prefix + "  " + line)
            header.append(")")

    header.append("{")
    content.append(prefix + " ".join(header))
    graphs: List[GraphProto] = []
    # body
    for node in graph.node:
        contents_subgraphs = printable_node(node, indent, subgraphs=True)
        assert isinstance(contents_subgraphs[1], list)
        content.append(contents_subgraphs[0])
        graphs.extend(contents_subgraphs[1])
    # tail
    tail = ["return"]
    if len(graph.output):
        tail.append(", ".join([f"%{out.name}" for out in graph.output]))
    content.append(indent + " ".join(tail))
    # closing bracket
    content.append(prefix + "}")
    for g in graphs:
        content.append("\n" + printable_graph(g))
    return "\n".join(content)


def strip_doc_string(proto: google.protobuf.message.Message) -> None:
    """
    Empties `doc_string` field on any nested protobuf messages
    """
    assert isinstance(proto, google.protobuf.message.Message)
    for descriptor in proto.DESCRIPTOR.fields:
        if descriptor.name == "doc_string":
            proto.ClearField(descriptor.name)
        elif descriptor.type == descriptor.TYPE_MESSAGE:
            if descriptor.label == descriptor.LABEL_REPEATED:
                for x in getattr(proto, descriptor.name):
                    strip_doc_string(x)
            elif proto.HasField(descriptor.name):
                strip_doc_string(getattr(proto, descriptor.name))


def make_training_info(
    algorithm: GraphProto,
    algorithm_bindings: AssignmentBindingType,
    initialization: Optional[GraphProto],
    initialization_bindings: Optional[AssignmentBindingType],
) -> TrainingInfoProto:
    training_info = TrainingInfoProto()
    training_info.algorithm.CopyFrom(algorithm)
    for k, v in algorithm_bindings:
        binding = training_info.update_binding.add()
        binding.key = k
        binding.value = v

    if initialization:
        training_info.initialization.CopyFrom(initialization)
    if initialization_bindings:
        for k, v in initialization_bindings:
            binding = training_info.initialization_binding.add()
            binding.key = k
            binding.value = v

    return training_info


def tensor_dtype_to_np_type(tensor_dtype: int) -> np.dtype:
    return mapping.TENSOR_TYPE_MAP[int(tensor_dtype)].np_type


def tensor_dtype_to_storage_tensor_type(tensor_dtype: int) -> int:
    return mapping.TENSOR_TYPE_MAP[tensor_dtype].storage_type


def tensor_dtype_to_string(tensor_dtype: int) -> str:
    return mapping.TENSOR_TYPE_MAP[int(tensor_dtype)].name


def tensor_dtype_to_storage_numpy_type(tensor_dtype: int) -> np.dtype:
    return tensor_dtype_to_np_type(tensor_dtype_to_storage_tensor_type(tensor_dtype))


# This map is used to get storage field for certain tensor type
def tensor_dtype_to_field(tensor_dtype: int) -> str:
    """Convert a TensorProto's data_type to corresponding numpy dtype. It can be used while making tensors"""
    return mapping.STORAGE_TENSOR_TYPE_TO_FIELD[mapping.TENSOR_TYPE_MAP[int(tensor_dtype)].storage_type]


def np_type_to_tensor_dtype(np_type: np.dtype) -> int:
    """Convert a TensorProto's data_type to corresponding tensor type for storage. It can be used while converting numpy arrays to tensors"""
    return mapping.NP_TYPE_TO_TENSOR_TYPE[np_type]


def storage_type_to_field(elem_type: int) -> str:
    return mapping.STORAGE_ELEMENT_TYPE_TO_FIELD[elem_type]


def get_attr_from_sequence_elem_type(tensor: SequenceProto, elem_type: int) -> Any:
    return getattr(tensor, storage_type_to_field(elem_type))


def optional_type_to_field(elem_type: int) -> str:
    return mapping.OPTIONAL_ELEMENT_TYPE_TO_FIELD[elem_type]


def get_attr_from_optional_elem_type(tensor: OptionalProto, elem_type: int) -> Any:
    return getattr(tensor, optional_type_to_field(elem_type))


def get_all_tensor_types() -> KeysView[int]:
    return mapping.TENSOR_TYPE_MAP.keys()<|MERGE_RESOLUTION|>--- conflicted
+++ resolved
@@ -2,9 +2,6 @@
 import collections.abc
 import numbers
 import struct
-<<<<<<< HEAD
-from typing import Any, Callable, cast, Dict, KeysView, List, Optional, Sequence, Tuple, TypeVar, Union
-=======
 from cmath import isnan
 from typing import (
     Any,
@@ -18,18 +15,10 @@
     Union,
     cast,
 )
->>>>>>> 1f3cecc6
 
 import google.protobuf.message
 import numpy as np  # type: ignore
 
-<<<<<<< HEAD
-from onnx import TensorProto, SparseTensorProto, AttributeProto, ValueInfoProto, \
-    TensorShapeProto, NodeProto, ModelProto, GraphProto, OperatorSetIdProto, \
-    TypeProto, SequenceProto, MapProto, IR_VERSION, TrainingInfoProto, OptionalProto, \
-    FunctionProto
-from onnx import defs, mapping
-=======
 from onnx import (
     IR_VERSION,
     AttributeProto,
@@ -51,7 +40,6 @@
     mapping,
 )
 from onnx.mapping import STORAGE_TENSOR_TYPE_TO_FIELD
->>>>>>> 1f3cecc6
 
 VersionRowType = Union[Tuple[str, int, int, int], Tuple[str, int, int, int, int]]
 VersionTableType = List[VersionRowType]
@@ -404,22 +392,15 @@
                 np.array(vals).astype(np_dtype).view(dtype=np.uint16).flatten().tolist()
             )
         elif data_type == TensorProto.BFLOAT16:
-<<<<<<< HEAD
-            vals = list(map(float32_to_bfloat16, np.array(vals).astype(np_dtype).flatten().tolist()))
-        elif data_type == TensorProto.BOOL:
-            vals = np.array(vals).astype(int)
-        field = tensor_dtype_to_field(data_type)
-=======
             vals = list(
                 map(
                     float32_to_bfloat16,
                     np.array(vals).astype(np_dtype).flatten().tolist(),
                 )
             )
-        field = mapping.STORAGE_TENSOR_TYPE_TO_FIELD[
-            mapping.TENSOR_TYPE_TO_STORAGE_TENSOR_TYPE[data_type]
-        ]
->>>>>>> 1f3cecc6
+        elif data_type == TensorProto.BOOL:
+            vals = np.array(vals).astype(int)
+        field = tensor_dtype_to_field(data_type)
         getattr(tensor, field).extend(vals)
     tensor.dims.extend(dims)
     return tensor
@@ -890,12 +871,7 @@
             content.append("<Tensor>")
         else:
             # special case to print scalars
-<<<<<<< HEAD
             content.append('<Scalar Tensor>')
-=======
-            field = STORAGE_TENSOR_TYPE_TO_FIELD[attr.t.data_type]
-            content.append(f"<Scalar Tensor {str(getattr(attr.t, field))}>")
->>>>>>> 1f3cecc6
     elif attr.HasField("g"):
         content.append(f"<graph {attr.g.name}>")
         graphs.append(attr.g)
