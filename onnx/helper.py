--- conflicted
+++ resolved
@@ -1168,20 +1168,9 @@
     :param tensor_dtype: TensorProto's data_type
     :return: field name
     """
-<<<<<<< HEAD
-    with warnings.catch_warnings():
-        warnings.simplefilter("ignore", DeprecationWarning)
-        return cast(
-            str,
-            mapping.STORAGE_TENSOR_TYPE_TO_FIELD[
-                mapping.TENSOR_TYPE_MAP[int(tensor_dtype)].storage_dtype
-            ],
-        )
-=======
     return mapping._STORAGE_TENSOR_TYPE_TO_FIELD[
         mapping.TENSOR_TYPE_MAP[tensor_dtype].storage_dtype
     ]
->>>>>>> 025b3bea
 
 
 def np_dtype_to_tensor_dtype(np_dtype: np.dtype) -> int:
