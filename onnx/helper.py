from __future__ import absolute_import
from __future__ import division
from __future__ import print_function
from __future__ import unicode_literals

import collections
import numbers
from six import text_type, integer_types, binary_type

import google.protobuf.message
from onnx import TensorProto, AttributeProto, ValueInfoProto, TensorShapeProto, \
    NodeProto, ModelProto, GraphProto, OperatorSetIdProto, TypeProto, IR_VERSION
import onnx.defs as defs
from onnx import mapping
from onnx.mapping import STORAGE_TENSOR_TYPE_TO_FIELD
from typing import Text, Sequence, Any, Optional, Dict, Union, TypeVar, Callable, Tuple, List, cast
import numpy as np  # type: ignore


def make_node(
        op_type,  # type: Text
        inputs,  # type: Sequence[Text]
        outputs,  # type: Sequence[Text]
        name=None,  # type: Optional[Text]
        doc_string=None,  # type: Optional[Text]
        **kwargs  # type: Any
):  # type: (...) -> NodeProto
    """Construct a NodeProto.

    Arguments:
        op_type (string): The name of the operator to construct
        inputs (list of string): list of input names
        outputs (list of string): list of output names
        name (string, default None): optional unique identifier for NodeProto
        doc_string (string, default None): optional documentation string for NodeProto
        **kwargs (dict): the attributes of the node.  The acceptable values
            are documented in :func:`make_attribute`.
    """

    node = NodeProto()
    node.op_type = op_type
    node.input.extend(inputs)
    node.output.extend(outputs)
    if name:
        node.name = name
    if doc_string:
        node.doc_string = doc_string
    if kwargs:
        node.attribute.extend(
            make_attribute(key, value)
            for key, value in sorted(kwargs.items()))
    return node


def make_operatorsetid(
        domain,  # type: Text
        version,  # type: int
):  # type: (...) -> OperatorSetIdProto
    """Construct an OperatorSetIdProto.

    Arguments:
        domain (string): The domain of the operator set id
        version (integer): Version of operator set id
    """
    operatorsetid = OperatorSetIdProto()
    operatorsetid.domain = domain
    operatorsetid.version = version
    return operatorsetid


def make_graph(
    nodes,  # type: Sequence[NodeProto]
    name,  # type: Text
    inputs,  # type: Sequence[ValueInfoProto]
    outputs,  # type: Sequence[ValueInfoProto]
    initializer=None,  # type: Optional[Sequence[TensorProto]]
    doc_string=None,  # type: Optional[Text]
    value_info=[],  # type: Sequence[ValueInfoProto]
):  # type: (...) -> GraphProto
    if initializer is None:
        initializer = []
    if value_info is None:
        value_info = []
    graph = GraphProto()
    graph.node.extend(nodes)
    graph.name = name
    graph.input.extend(inputs)
    graph.output.extend(outputs)
    graph.initializer.extend(initializer)
    graph.value_info.extend(value_info)
    if doc_string:
        graph.doc_string = doc_string
    return graph


def make_opsetid(domain, version):  # type: (Text, int) -> OperatorSetIdProto
    opsetid = OperatorSetIdProto()
    opsetid.domain = domain
    opsetid.version = version
    return opsetid


def make_model(graph, **kwargs):  # type: (GraphProto, **Any) -> ModelProto
    model = ModelProto()
    # Touch model.ir_version so it is stored as the version from which it is
    # generated.
    model.ir_version = IR_VERSION
    model.graph.CopyFrom(graph)

    opset_imports = None  # type: Optional[Sequence[OperatorSetIdProto]]
    opset_imports = kwargs.pop('opset_imports', None)  # type: ignore
    if opset_imports is not None:
        model.opset_import.extend(opset_imports)
    else:
        # Default import
        imp = model.opset_import.add()
        imp.version = defs.onnx_opset_version()

    for k, v in kwargs.items():
        # TODO: Does this work with repeated fields?
        setattr(model, k, v)
    return model


def set_model_props(model, dict_value):  # type: (ModelProto, Dict[Text, Text]) -> None
    del model.metadata_props[:]
    for (k, v) in dict_value.items():
        entry = model.metadata_props.add()
        entry.key = k
        entry.value = v
        # model.metadata_properties.append(entry)


def split_complex_to_pairs(ca):  # type: (Sequence[np.complex64]) -> Sequence[int]
    return [(ca[i // 2].real if (i % 2 == 0) else ca[i // 2].imag)
            for i in range(len(ca) * 2)]


def make_tensor(
        name,  # type: Text
        data_type,  # type: TensorProto.DataType
        dims,  # type: Sequence[int]
        vals,  # type: Any
        raw=False  # type: bool
):  # type: (...) -> TensorProto
    '''
    Make a TensorProto with specified arguments.  If raw is False, this
    function will choose the corresponding proto field to store the
    values based on data_type. If raw is True, use "raw_data" proto
    field to store the values, and values should be of type bytes in
    this case.
    '''
    tensor = TensorProto()
    tensor.data_type = data_type
    tensor.name = name

    if data_type == TensorProto.STRING:
        assert not raw, "Can not use raw_data to store string type"

<<<<<<< HEAD
    if (data_type == TensorProto.COMPLEX64 or data_type == TensorProto.COMPLEX128):
=======
    if (data_type == TensorProto.COMPLEX64
            or data_type == TensorProto.COMPLEX128):
>>>>>>> 18f751a5
        vals = split_complex_to_pairs(vals)
    if raw:
        tensor.raw_data = vals
    else:
        field = mapping.STORAGE_TENSOR_TYPE_TO_FIELD[
            mapping.TENSOR_TYPE_TO_STORAGE_TENSOR_TYPE[data_type]]
        getattr(tensor, field).extend(vals)

    tensor.dims.extend(dims)
    return tensor


def _to_bytes_or_false(val):  # type: (Union[Text, bytes]) -> Union[bytes, bool]
    """An internal graph to convert the input to a bytes or to False.

    The criteria for conversion is as follows and should be python 2 and 3
    compatible:
    - If val is py2 str or py3 bytes: return bytes
    - If val is py2 unicode or py3 str: return val.decode('ascii')
    - Otherwise, return False
    """
    if isinstance(val, bytes):
        return val
    else:
        try:
            return val.encode('ascii')
        except AttributeError:
            return False


def make_attribute(
        key,  # type: Text
        value,  # type: Any
        doc_string=None  # type: Optional[Text]
):  # type: (...) -> AttributeProto
    """Makes an AttributeProto based on the value type."""
    attr = AttributeProto()
    attr.name = key
    if doc_string:
        attr.doc_string = doc_string

    is_iterable = isinstance(value, collections.Iterable)
    bytes_or_false = _to_bytes_or_false(value)
    # First, singular cases
    # float
    if isinstance(value, float):
        attr.f = value
        attr.type = AttributeProto.FLOAT
    # integer
    elif isinstance(value, numbers.Integral):
        attr.i = cast(int, value)
        attr.type = AttributeProto.INT
    # string
    elif bytes_or_false:
        assert isinstance(bytes_or_false, bytes)
        attr.s = bytes_or_false
        attr.type = AttributeProto.STRING
    elif isinstance(value, TensorProto):
        attr.t.CopyFrom(value)
        attr.type = AttributeProto.TENSOR
    elif isinstance(value, GraphProto):
        attr.g.CopyFrom(value)
        attr.type = AttributeProto.GRAPH
    # third, iterable cases
    elif is_iterable:
        byte_array = [_to_bytes_or_false(v) for v in value]
        if all(isinstance(v, float) for v in value):
            attr.floats.extend(value)
            attr.type = AttributeProto.FLOATS
        elif all(isinstance(v, numbers.Integral) for v in value):
            # Turn np.int32/64 into Python built-in int.
            attr.ints.extend(int(v) for v in value)
            attr.type = AttributeProto.INTS
        elif all(byte_array):
            attr.strings.extend(cast(List[bytes], byte_array))
            attr.type = AttributeProto.STRINGS
        elif all(isinstance(v, TensorProto) for v in value):
            attr.tensors.extend(value)
            attr.type = AttributeProto.TENSORS
        elif all(isinstance(v, GraphProto) for v in value):
            attr.graphs.extend(value)
            attr.type = AttributeProto.GRAPHS
        else:
            raise ValueError(
                "You passed in an iterable attribute but I cannot figure out "
                "its applicable type.")
    else:
        raise ValueError(
            'Value "{}" is not valid attribute data type.'.format(value))
    return attr


def get_attribute_value(attr):  # type: (AttributeProto) -> Any
    if attr.HasField('f'):
        return attr.f
    elif attr.HasField('i'):
        return attr.i
    elif attr.HasField('s'):
        return attr.s
    elif attr.HasField('t'):
        return attr.t
    elif attr.HasField('g'):
        return attr.g
    elif len(attr.floats):
        return list(attr.floats)
    elif len(attr.ints):
        return list(attr.ints)
    elif len(attr.strings):
        return list(attr.strings)
    elif len(attr.tensors):
        return list(attr.tensors)
    elif len(attr.graphs):
        return list(attr.graphs)
    else:
        raise ValueError("Unsupported ONNX attribute: {}".format(attr))


def make_empty_tensor_value_info(name):  # type: (Text) -> ValueInfoProto
    value_info_proto = ValueInfoProto()
    value_info_proto.name = name
    return value_info_proto


def make_tensor_value_info(
        name,  # type: Text
        elem_type,  # type: TensorProto.DataType
        shape,  # type: Optional[Sequence[int]]
        doc_string="",  # type: Text
        shape_denotation=None,  # type: Optional[List[Text]]
):  # type: (...) -> ValueInfoProto
    """Makes a ValueInfoProto based on the data type and shape."""
    value_info_proto = ValueInfoProto()
    value_info_proto.name = name
    if doc_string:
        value_info_proto.doc_string = doc_string

    tensor_type_proto = value_info_proto.type.tensor_type
    tensor_type_proto.elem_type = elem_type

    tensor_shape_proto = tensor_type_proto.shape

    if shape is not None:
        # You might think this is a no-op (extending a normal Python
        # list by [] certainly is), but protobuf lists work a little
        # differently; if a field is never set, it is omitted from the
        # resulting protobuf; a list that is explicitly set to be
        # empty will get an (empty) entry in the protobuf. This
        # difference is visible to our consumers, so make sure we emit
        # an empty shape!
        tensor_shape_proto.dim.extend([])

        if shape_denotation:
            if len(shape_denotation) != len(shape):
                raise ValueError(
                    'Invalid shape_denotation. '
                    'Must be of the same length as shape.')

        for i, d in enumerate(shape):
            dim = tensor_shape_proto.dim.add()
            if d is None:
                pass
            elif isinstance(d, integer_types):
                dim.dim_value = d
            elif isinstance(d, text_type):
                dim.dim_param = d
            else:
                raise ValueError(
                    'Invalid item in shape: {}. '
                    'Needs to of integer_types or text_type.'.format(d))

            if shape_denotation:
                dim.denotation = shape_denotation[i]

    return value_info_proto


def _sanitize_str(s):  # type: (Union[Text, bytes]) -> Text
    if isinstance(s, text_type):
        sanitized = s
    elif isinstance(s, binary_type):
        sanitized = s.decode('ascii', errors='ignore')
    else:
        sanitized = str(s)
    if len(sanitized) < 64:
        return sanitized
    else:
        return sanitized[:64] + '...<+len=%d>' % (len(sanitized) - 64)


def printable_attribute(attr, subgraphs=False):  # type: (AttributeProto, bool) -> Union[Text, Tuple[Text, List[GraphProto]]]
    content = []
    content.append(attr.name)
    content.append("=")

    def str_float(f):  # type: (float) -> Text
        # NB: Different Python versions print different numbers of trailing
        # decimals, specifying this explicitly keeps it consistent for all
        # versions
        return '{:.15g}'.format(f)

    def str_int(i):  # type: (int) -> Text
        # NB: In Python 2, longs will repr() as '2L', which is ugly and
        # unnecessary.  Explicitly format it to keep it consistent.
        return '{:d}'.format(i)

    def str_str(s):  # type: (Text) -> Text
        return repr(s)

    _T = TypeVar('_T')  # noqa

    def str_list(str_elem, xs):  # type: (Callable[[_T], Text], Sequence[_T]) -> Text
        return '[' + ', '.join(map(str_elem, xs)) + ']'

    # for now, this logic should continue to work as long as we are running on a proto3
    # implementation. If/when we switch to proto3, we will need to use attr.type

    # To support printing subgraphs, if we find a graph attribute, print out
    # its name here and pass the graph itself up to the caller for later
    # printing.
    graphs = []
    if attr.HasField("f"):
        content.append(str_float(attr.f))
    elif attr.HasField("i"):
        content.append(str_int(attr.i))
    elif attr.HasField("s"):
        # TODO: Bit nervous about Python 2 / Python 3 determinism implications
        content.append(repr(_sanitize_str(attr.s)))
    elif attr.HasField("t"):
        if len(attr.t.dims) > 0:
            content.append("<Tensor>")
        else:
            # special case to print scalars
            field = STORAGE_TENSOR_TYPE_TO_FIELD[attr.t.data_type]
            content.append('<Scalar Tensor {}>'.format(str(getattr(attr.t, field))))
    elif attr.HasField("g"):
        content.append("<graph {}>".format(attr.g.name))
        graphs.append(attr.g)
    elif attr.floats:
        content.append(str_list(str_float, attr.floats))
    elif attr.ints:
        content.append(str_list(str_int, attr.ints))
    elif attr.strings:
        # TODO: Bit nervous about Python 2 / Python 3 determinism implications
        content.append(str(list(map(_sanitize_str, attr.strings))))
    elif attr.tensors:
        content.append("[<Tensor>, ...]")
    elif attr.graphs:
        content.append('[')
        for i, g in enumerate(attr.graphs):
            comma = ',' if i != len(attr.graphs) - 1 else ''
            content.append('<graph {}>{}'.format(g.name, comma))
        content.append(']')
        graphs.extend(attr.graphs)
    else:
        content.append("<Unknown>")
    if subgraphs:
        return ' '.join(content), graphs
    else:
        return ' '.join(content)


def printable_dim(dim):  # type: (TensorShapeProto.Dimension) -> Text
    which = dim.WhichOneof('value')
    assert which is not None
    return str(getattr(dim, which))


def printable_type(t):  # type: (TypeProto) -> Text
    if t.WhichOneof('value') == "tensor_type":
        s = TensorProto.DataType.Name(t.tensor_type.elem_type)
        if t.tensor_type.HasField('shape'):
            if len(t.tensor_type.shape.dim):
                s += str(', ' + 'x'.join(map(printable_dim, t.tensor_type.shape.dim)))
            else:
                s += str(', scalar')
        return s
    if t.WhichOneof('value') is None:
        return ""
    return 'Unknown type {}'.format(t.WhichOneof('value'))


def printable_value_info(v):  # type: (ValueInfoProto) -> Text
    s = '%{}'.format(v.name)
    if v.type:
        s = '{}[{}]'.format(s, printable_type(v.type))
    return s


def printable_node(node, prefix='', subgraphs=False):  # type: (NodeProto, Text, bool) -> Union[Text, Tuple[Text, List[GraphProto]]]
    content = []
    if len(node.output):
        content.append(
            ', '.join(['%{}'.format(name) for name in node.output]))
        content.append('=')
    # To deal with nested graphs
    graphs = []  # type: List[GraphProto]
    printed_attrs = []
    for attr in node.attribute:
        if subgraphs:
            printed_attr, gs = printable_attribute(attr, subgraphs)
            assert isinstance(gs, list)
            graphs.extend(gs)
            printed_attrs.append(printed_attr)
        else:
            printed = printable_attribute(attr)
            assert isinstance(printed, Text)
            printed_attrs.append(printed)
    printed_attributes = ', '.join(sorted(printed_attrs))
    printed_inputs = ', '.join(['%{}'.format(name) for name in node.input])
    if node.attribute:
        content.append("{}[{}]({})".format(node.op_type, printed_attributes, printed_inputs))
    else:
        content.append("{}({})".format(node.op_type, printed_inputs))
    if subgraphs:
        return prefix + ' '.join(content), graphs
    else:
        return prefix + ' '.join(content)


def printable_graph(graph, prefix=''):  # type: (GraphProto, Text) -> Text
    content = []
    indent = prefix + '  '
    # header
    header = ['graph', graph.name]
    initialized = {t.name for t in graph.initializer}
    if len(graph.input):
        header.append("(")
        in_strs = []
        init_strs = []
        for inp in graph.input:
            if inp.name not in initialized:
                in_strs.append(printable_value_info(inp))
            else:
                init_strs.append(printable_value_info(inp))
        if in_strs:
            content.append(prefix + ' '.join(header))
            header = []
            for line in in_strs:
                content.append(prefix + '  ' + line)
        header.append(")")

        if init_strs:
            header.append("initializers (")
            content.append(prefix + ' '.join(header))
            header = []
            for line in init_strs:
                content.append(prefix + '  ' + line)
            header.append(")")

    header.append('{')
    content.append(prefix + ' '.join(header))
    graphs = []  # type: List[GraphProto]
    # body
    for node in graph.node:
        pn, gs = printable_node(node, indent, subgraphs=True)
        assert isinstance(gs, list)
        content.append(pn)
        graphs.extend(gs)
    # tail
    tail = ['return']
    if len(graph.output):
        tail.append(
            ', '.join(['%{}'.format(out.name) for out in graph.output]))
    content.append(indent + ' '.join(tail))
    # closing bracket
    content.append(prefix + '}')
    for g in graphs:
        content.append('\n' + printable_graph(g))
    return '\n'.join(content)


def strip_doc_string(proto):  # type: (google.protobuf.message.Message) -> None
    """
    Empties `doc_string` field on any nested protobuf messages
    """
    assert isinstance(proto, google.protobuf.message.Message)
    for descriptor in proto.DESCRIPTOR.fields:
        if descriptor.name == 'doc_string':
            proto.ClearField(descriptor.name)
        elif descriptor.type == descriptor.TYPE_MESSAGE:
            if descriptor.label == descriptor.LABEL_REPEATED:
                for x in getattr(proto, descriptor.name):
                    strip_doc_string(x)
            elif proto.HasField(descriptor.name):
                strip_doc_string(getattr(proto, descriptor.name))<|MERGE_RESOLUTION|>--- conflicted
+++ resolved
@@ -157,12 +157,8 @@
     if data_type == TensorProto.STRING:
         assert not raw, "Can not use raw_data to store string type"
 
-<<<<<<< HEAD
-    if (data_type == TensorProto.COMPLEX64 or data_type == TensorProto.COMPLEX128):
-=======
     if (data_type == TensorProto.COMPLEX64
             or data_type == TensorProto.COMPLEX128):
->>>>>>> 18f751a5
         vals = split_complex_to_pairs(vals)
     if raw:
         tensor.raw_data = vals
