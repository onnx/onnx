from __future__ import absolute_import
from __future__ import division
from __future__ import print_function
from __future__ import unicode_literals

import collections
import numbers
from six import text_type, integer_types, binary_type

import google.protobuf.message
from onnx import TensorProto, AttributeProto, ValueInfoProto, TensorShapeProto, \
    NodeProto, ModelProto, GraphProto, OperatorSetIdProto, TypeProto, IR_VERSION
import onnx.defs as defs
from onnx import mapping
from onnx.mapping import STORAGE_TENSOR_TYPE_TO_FIELD
from typing import Text, Sequence, Any, Optional, Dict, Union, TypeVar, Callable, Tuple, List, cast
import numpy as np  # type: ignore


def make_node(
        op_type,  # type: Text
        inputs,  # type: Sequence[Text]
        outputs,  # type: Sequence[Text]
        name=None,  # type: Optional[Text]
        doc_string=None,  # type: Optional[Text]
        domain=None,  # type: Optional[Text]
        **kwargs  # type: Any
):  # type: (...) -> NodeProto
    """Construct a NodeProto.

    Arguments:
        op_type (string): The name of the operator to construct
        inputs (list of string): list of input names
        outputs (list of string): list of output names
        name (string, default None): optional unique identifier for NodeProto
        doc_string (string, default None): optional documentation string for NodeProto
        domain (string, default None): optional domain for NodeProto.
            If it's None, we will just use default domain (which is empty)
        **kwargs (dict): the attributes of the node.  The acceptable values
            are documented in :func:`make_attribute`.
    """

    node = NodeProto()
    node.op_type = op_type
    node.input.extend(inputs)
    node.output.extend(outputs)
    if name:
        node.name = name
    if doc_string:
        node.doc_string = doc_string
    if domain is not None:
        node.domain = domain
    if kwargs:
        node.attribute.extend(
            make_attribute(key, value)
            for key, value in sorted(kwargs.items()))
    return node


def make_operatorsetid(
        domain,  # type: Text
        version,  # type: int
):  # type: (...) -> OperatorSetIdProto
    """Construct an OperatorSetIdProto.

    Arguments:
        domain (string): The domain of the operator set id
        version (integer): Version of operator set id
    """
    operatorsetid = OperatorSetIdProto()
    operatorsetid.domain = domain
    operatorsetid.version = version
    return operatorsetid


def make_graph(
    nodes,  # type: Sequence[NodeProto]
    name,  # type: Text
    inputs,  # type: Sequence[ValueInfoProto]
    outputs,  # type: Sequence[ValueInfoProto]
    initializer=None,  # type: Optional[Sequence[TensorProto]]
    doc_string=None,  # type: Optional[Text]
    value_info=[],  # type: Sequence[ValueInfoProto]
):  # type: (...) -> GraphProto
    if initializer is None:
        initializer = []
    if value_info is None:
        value_info = []
    graph = GraphProto()
    graph.node.extend(nodes)
    graph.name = name
    graph.input.extend(inputs)
    graph.output.extend(outputs)
    graph.initializer.extend(initializer)
    graph.value_info.extend(value_info)
    if doc_string:
        graph.doc_string = doc_string
    return graph


def make_opsetid(domain, version):  # type: (Text, int) -> OperatorSetIdProto
    opsetid = OperatorSetIdProto()
    opsetid.domain = domain
    opsetid.version = version
    return opsetid


def make_model(graph, **kwargs):  # type: (GraphProto, **Any) -> ModelProto
    model = ModelProto()
    # Touch model.ir_version so it is stored as the version from which it is
    # generated.
    model.ir_version = IR_VERSION
    model.graph.CopyFrom(graph)

    opset_imports = None  # type: Optional[Sequence[OperatorSetIdProto]]
    opset_imports = kwargs.pop('opset_imports', None)  # type: ignore
    if opset_imports is not None:
        model.opset_import.extend(opset_imports)
    else:
        # Default import
        imp = model.opset_import.add()
        imp.version = defs.onnx_opset_version()

    for k, v in kwargs.items():
        # TODO: Does this work with repeated fields?
        setattr(model, k, v)
    return model


def set_model_props(model, dict_value):  # type: (ModelProto, Dict[Text, Text]) -> None
    del model.metadata_props[:]
    for (k, v) in dict_value.items():
        entry = model.metadata_props.add()
        entry.key = k
        entry.value = v
        # model.metadata_properties.append(entry)


def split_complex_to_pairs(ca):  # type: (Sequence[np.complex64]) -> Sequence[int]
    return [(ca[i // 2].real if (i % 2 == 0) else ca[i // 2].imag)
            for i in range(len(ca) * 2)]


def make_tensor(
        name,  # type: Text
        data_type,  # type: int
        dims,  # type: Sequence[int]
        vals,  # type: Any
        raw=False  # type: bool
):  # type: (...) -> TensorProto
    '''
    Make a TensorProto with specified arguments.  If raw is False, this
    function will choose the corresponding proto field to store the
    values based on data_type. If raw is True, use "raw_data" proto
    field to store the values, and values should be of type bytes in
    this case.
    '''
    tensor = TensorProto()
    tensor.data_type = data_type
    tensor.name = name

    if data_type == TensorProto.STRING:
        assert not raw, "Can not use raw_data to store string type"

    if (data_type == TensorProto.COMPLEX64
            or data_type == TensorProto.COMPLEX128):
        vals = split_complex_to_pairs(vals)
    if raw:
        tensor.raw_data = vals
    else:
        field = mapping.STORAGE_TENSOR_TYPE_TO_FIELD[
            mapping.TENSOR_TYPE_TO_STORAGE_TENSOR_TYPE[data_type]]
        getattr(tensor, field).extend(vals)

    tensor.dims.extend(dims)
    return tensor


def _to_bytes_or_false(val):  # type: (Union[Text, bytes]) -> Union[bytes, bool]
    """An internal graph to convert the input to a bytes or to False.

    The criteria for conversion is as follows and should be python 2 and 3
    compatible:
    - If val is py2 str or py3 bytes: return bytes
    - If val is py2 unicode or py3 str: return val.decode('ascii')
    - Otherwise, return False
    """
    if isinstance(val, bytes):
        return val
    else:
        try:
            return val.encode('ascii')
        except AttributeError:
            return False


def make_attribute(
        key,  # type: Text
        value,  # type: Any
        doc_string=None  # type: Optional[Text]
):  # type: (...) -> AttributeProto
    """Makes an AttributeProto based on the value type."""
    attr = AttributeProto()
    attr.name = key
    if doc_string:
        attr.doc_string = doc_string

    is_iterable = isinstance(value, collections.Iterable)
    bytes_or_false = _to_bytes_or_false(value)
    # First, singular cases
    # float
    if isinstance(value, float):
        attr.f = value
        attr.type = AttributeProto.FLOAT
    # integer
    elif isinstance(value, numbers.Integral):
        attr.i = cast(int, value)
        attr.type = AttributeProto.INT
    # string
    elif bytes_or_false:
        assert isinstance(bytes_or_false, bytes)
        attr.s = bytes_or_false
        attr.type = AttributeProto.STRING
    elif isinstance(value, TensorProto):
        attr.t.CopyFrom(value)
        attr.type = AttributeProto.TENSOR
    elif isinstance(value, GraphProto):
        attr.g.CopyFrom(value)
        attr.type = AttributeProto.GRAPH
    # third, iterable cases
    elif is_iterable:
        byte_array = [_to_bytes_or_false(v) for v in value]
        if all(isinstance(v, float) for v in value):
            attr.floats.extend(value)
            attr.type = AttributeProto.FLOATS
        elif all(isinstance(v, numbers.Integral) for v in value):
            # Turn np.int32/64 into Python built-in int.
            attr.ints.extend(int(v) for v in value)
            attr.type = AttributeProto.INTS
        elif all(byte_array):
            attr.strings.extend(cast(List[bytes], byte_array))
            attr.type = AttributeProto.STRINGS
        elif all(isinstance(v, TensorProto) for v in value):
            attr.tensors.extend(value)
            attr.type = AttributeProto.TENSORS
        elif all(isinstance(v, GraphProto) for v in value):
            attr.graphs.extend(value)
            attr.type = AttributeProto.GRAPHS
        else:
            raise ValueError(
                "You passed in an iterable attribute but I cannot figure out "
                "its applicable type.")
    else:
        raise ValueError(
            'Value "{}" is not valid attribute data type.'.format(value))
    return attr


def get_attribute_value(attr):  # type: (AttributeProto) -> Any
    if attr.HasField('f'):
        return attr.f
    elif attr.HasField('i'):
        return attr.i
    elif attr.HasField('s'):
        return attr.s
    elif attr.HasField('t'):
        return attr.t
    elif attr.HasField('g'):
        return attr.g
    elif len(attr.floats):
        return list(attr.floats)
    elif len(attr.ints):
        return list(attr.ints)
    elif len(attr.strings):
        return list(attr.strings)
    elif len(attr.tensors):
        return list(attr.tensors)
    elif len(attr.graphs):
        return list(attr.graphs)
    else:
        raise ValueError("Unsupported ONNX attribute: {}".format(attr))


def make_empty_tensor_value_info(name):  # type: (Text) -> ValueInfoProto
    value_info_proto = ValueInfoProto()
    value_info_proto.name = name
    return value_info_proto


def make_tensor_value_info(
        name,  # type: Text
<<<<<<< HEAD
        elem_type,  # type: int
        shape,  # type: Optional[Sequence[int]]
=======
        elem_type,  # type: TensorProto.DataType
        shape,  # type: Optional[Sequence[Union[Text, int]]]
>>>>>>> de821198
        doc_string="",  # type: Text
        shape_denotation=None,  # type: Optional[List[Text]]
):  # type: (...) -> ValueInfoProto
    """Makes a ValueInfoProto based on the data type and shape."""
    value_info_proto = ValueInfoProto()
    value_info_proto.name = name
    if doc_string:
        value_info_proto.doc_string = doc_string

    tensor_type_proto = value_info_proto.type.tensor_type
    tensor_type_proto.elem_type = elem_type

    tensor_shape_proto = tensor_type_proto.shape

    if shape is not None:
        # You might think this is a no-op (extending a normal Python
        # list by [] certainly is), but protobuf lists work a little
        # differently; if a field is never set, it is omitted from the
        # resulting protobuf; a list that is explicitly set to be
        # empty will get an (empty) entry in the protobuf. This
        # difference is visible to our consumers, so make sure we emit
        # an empty shape!
        tensor_shape_proto.dim.extend([])

        if shape_denotation:
            if len(shape_denotation) != len(shape):
                raise ValueError(
                    'Invalid shape_denotation. '
                    'Must be of the same length as shape.')

        for i, d in enumerate(shape):
            dim = tensor_shape_proto.dim.add()
            if d is None:
                pass
            elif isinstance(d, integer_types):
                dim.dim_value = d
            elif isinstance(d, text_type):
                dim.dim_param = d
            else:
                raise ValueError(
                    'Invalid item in shape: {}. '
                    'Needs to of integer_types or text_type.'.format(d))

            if shape_denotation:
                dim.denotation = shape_denotation[i]

    return value_info_proto


def _sanitize_str(s):  # type: (Union[Text, bytes]) -> Text
    if isinstance(s, text_type):
        sanitized = s
    elif isinstance(s, binary_type):
        sanitized = s.decode('ascii', errors='ignore')
    else:
        sanitized = str(s)
    if len(sanitized) < 64:
        return sanitized
    else:
        return sanitized[:64] + '...<+len=%d>' % (len(sanitized) - 64)


def printable_attribute(attr, subgraphs=False):  # type: (AttributeProto, bool) -> Union[Text, Tuple[Text, List[GraphProto]]]
    content = []
    content.append(attr.name)
    content.append("=")

    def str_float(f):  # type: (float) -> Text
        # NB: Different Python versions print different numbers of trailing
        # decimals, specifying this explicitly keeps it consistent for all
        # versions
        return '{:.15g}'.format(f)

    def str_int(i):  # type: (int) -> Text
        # NB: In Python 2, longs will repr() as '2L', which is ugly and
        # unnecessary.  Explicitly format it to keep it consistent.
        return '{:d}'.format(i)

    def str_str(s):  # type: (Text) -> Text
        return repr(s)

    _T = TypeVar('_T')  # noqa

    def str_list(str_elem, xs):  # type: (Callable[[_T], Text], Sequence[_T]) -> Text
        return '[' + ', '.join(map(str_elem, xs)) + ']'

    # for now, this logic should continue to work as long as we are running on a proto3
    # implementation. If/when we switch to proto3, we will need to use attr.type

    # To support printing subgraphs, if we find a graph attribute, print out
    # its name here and pass the graph itself up to the caller for later
    # printing.
    graphs = []
    if attr.HasField("f"):
        content.append(str_float(attr.f))
    elif attr.HasField("i"):
        content.append(str_int(attr.i))
    elif attr.HasField("s"):
        # TODO: Bit nervous about Python 2 / Python 3 determinism implications
        content.append(repr(_sanitize_str(attr.s)))
    elif attr.HasField("t"):
        if len(attr.t.dims) > 0:
            content.append("<Tensor>")
        else:
            # special case to print scalars
            field = STORAGE_TENSOR_TYPE_TO_FIELD[attr.t.data_type]
            content.append('<Scalar Tensor {}>'.format(str(getattr(attr.t, field))))
    elif attr.HasField("g"):
        content.append("<graph {}>".format(attr.g.name))
        graphs.append(attr.g)
    elif attr.floats:
        content.append(str_list(str_float, attr.floats))
    elif attr.ints:
        content.append(str_list(str_int, attr.ints))
    elif attr.strings:
        # TODO: Bit nervous about Python 2 / Python 3 determinism implications
        content.append(str(list(map(_sanitize_str, attr.strings))))
    elif attr.tensors:
        content.append("[<Tensor>, ...]")
    elif attr.graphs:
        content.append('[')
        for i, g in enumerate(attr.graphs):
            comma = ',' if i != len(attr.graphs) - 1 else ''
            content.append('<graph {}>{}'.format(g.name, comma))
        content.append(']')
        graphs.extend(attr.graphs)
    else:
        content.append("<Unknown>")
    if subgraphs:
        return ' '.join(content), graphs
    else:
        return ' '.join(content)


def printable_dim(dim):  # type: (TensorShapeProto.Dimension) -> Text
    which = dim.WhichOneof('value')
    assert which is not None
    return str(getattr(dim, which))


def printable_type(t):  # type: (TypeProto) -> Text
    if t.WhichOneof('value') == "tensor_type":
        s = TensorProto.DataType.Name(t.tensor_type.elem_type)
        if t.tensor_type.HasField('shape'):
            if len(t.tensor_type.shape.dim):
                s += str(', ' + 'x'.join(map(printable_dim, t.tensor_type.shape.dim)))
            else:
                s += str(', scalar')
        return s
    if t.WhichOneof('value') is None:
        return ""
    return 'Unknown type {}'.format(t.WhichOneof('value'))


def printable_value_info(v):  # type: (ValueInfoProto) -> Text
    s = '%{}'.format(v.name)
    if v.type:
        s = '{}[{}]'.format(s, printable_type(v.type))
    return s


def printable_node(node, prefix='', subgraphs=False):  # type: (NodeProto, Text, bool) -> Union[Text, Tuple[Text, List[GraphProto]]]
    content = []
    if len(node.output):
        content.append(
            ', '.join(['%{}'.format(name) for name in node.output]))
        content.append('=')
    # To deal with nested graphs
    graphs = []  # type: List[GraphProto]
    printed_attrs = []
    for attr in node.attribute:
        if subgraphs:
            printed_attr, gs = printable_attribute(attr, subgraphs)
            assert isinstance(gs, list)
            graphs.extend(gs)
            printed_attrs.append(printed_attr)
        else:
            printed = printable_attribute(attr)
            assert isinstance(printed, Text)
            printed_attrs.append(printed)
    printed_attributes = ', '.join(sorted(printed_attrs))
    printed_inputs = ', '.join(['%{}'.format(name) for name in node.input])
    if node.attribute:
        content.append("{}[{}]({})".format(node.op_type, printed_attributes, printed_inputs))
    else:
        content.append("{}({})".format(node.op_type, printed_inputs))
    if subgraphs:
        return prefix + ' '.join(content), graphs
    else:
        return prefix + ' '.join(content)


def printable_graph(graph, prefix=''):  # type: (GraphProto, Text) -> Text
    content = []
    indent = prefix + '  '
    # header
    header = ['graph', graph.name]
    initialized = {t.name for t in graph.initializer}
    if len(graph.input):
        header.append("(")
        in_strs = []
        init_strs = []
        for inp in graph.input:
            if inp.name not in initialized:
                in_strs.append(printable_value_info(inp))
            else:
                init_strs.append(printable_value_info(inp))
        if in_strs:
            content.append(prefix + ' '.join(header))
            header = []
            for line in in_strs:
                content.append(prefix + '  ' + line)
        header.append(")")

        if init_strs:
            header.append("initializers (")
            content.append(prefix + ' '.join(header))
            header = []
            for line in init_strs:
                content.append(prefix + '  ' + line)
            header.append(")")

    header.append('{')
    content.append(prefix + ' '.join(header))
    graphs = []  # type: List[GraphProto]
    # body
    for node in graph.node:
        pn, gs = printable_node(node, indent, subgraphs=True)
        assert isinstance(gs, list)
        content.append(pn)
        graphs.extend(gs)
    # tail
    tail = ['return']
    if len(graph.output):
        tail.append(
            ', '.join(['%{}'.format(out.name) for out in graph.output]))
    content.append(indent + ' '.join(tail))
    # closing bracket
    content.append(prefix + '}')
    for g in graphs:
        content.append('\n' + printable_graph(g))
    return '\n'.join(content)


def strip_doc_string(proto):  # type: (google.protobuf.message.Message) -> None
    """
    Empties `doc_string` field on any nested protobuf messages
    """
    assert isinstance(proto, google.protobuf.message.Message)
    for descriptor in proto.DESCRIPTOR.fields:
        if descriptor.name == 'doc_string':
            proto.ClearField(descriptor.name)
        elif descriptor.type == descriptor.TYPE_MESSAGE:
            if descriptor.label == descriptor.LABEL_REPEATED:
                for x in getattr(proto, descriptor.name):
                    strip_doc_string(x)
            elif proto.HasField(descriptor.name):
                strip_doc_string(getattr(proto, descriptor.name))<|MERGE_RESOLUTION|>--- conflicted
+++ resolved
@@ -289,13 +289,8 @@
 
 def make_tensor_value_info(
         name,  # type: Text
-<<<<<<< HEAD
         elem_type,  # type: int
-        shape,  # type: Optional[Sequence[int]]
-=======
-        elem_type,  # type: TensorProto.DataType
         shape,  # type: Optional[Sequence[Union[Text, int]]]
->>>>>>> de821198
         doc_string="",  # type: Text
         shape_denotation=None,  # type: Optional[List[Text]]
 ):  # type: (...) -> ValueInfoProto
