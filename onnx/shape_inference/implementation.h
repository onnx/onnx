/*
 * SPDX-License-Identifier: Apache-2.0
 */

#pragma once

#include "onnx/defs/function.h"
#include "onnx/defs/schema.h"
#include "onnx/proto_utils.h"
#include "onnx/string_utils.h"

namespace ONNX_NAMESPACE {
namespace shape_inference {

using ModelLocalFunctionsMap = std::unordered_map<std::string, const FunctionProto*>;

class SymbolTableImpl : public SymbolTable {
 public:
  SymbolTableImpl() : index_(0){}

  void addFromGraph(const GraphProto& g) {
    AddExistingSymbolicDims(g.input());
    AddExistingSymbolicDims(g.output());
    AddExistingSymbolicDims(g.value_info());
  }
  // Creates a new unique symbol with the given prefix and adds it to the SymbolTable
  // Returns the newly created symbol
  std::string createNew(const std::string& symbol_prefix="unk__") {
    std::string newSymbol;
    do {
      newSymbol = symbol_prefix + std::to_string(index_++);
    } while(existing_symbols.count(newSymbol) > 0);
    existing_symbols.insert(newSymbol);
    return newSymbol;
  }

 private:
  unsigned int index_;
  std::unordered_set<std::string> existing_symbols;

  // TypeProto_Tensor or TypeProto_SparseTensor
  template <typename TensorTypeProto>
  void AddExistingSymbolicDims(const TensorTypeProto& tensorType) {
    if (tensorType.has_shape()) {
      for (int i = 0; i < tensorType.shape().dim_size(); ++i) {
        if (tensorType.shape().dim(i).has_dim_param()) {
          existing_symbols.insert(tensorType.shape().dim(i).dim_param());
        }
      }
    }
  }

  void AddExistingSymbolicDims(const TypeProto& typeProto) {
      const auto val_case = typeProto.value_case();
      switch (val_case) {
        case TypeProto::kTensorType:
          AddExistingSymbolicDims(typeProto.tensor_type());
          break;
        case TypeProto::kSparseTensorType:
          AddExistingSymbolicDims(typeProto.sparse_tensor_type());
          break;
        case TypeProto::kSequenceType:
          AddExistingSymbolicDims(typeProto.sequence_type().elem_type());
          break;
        case TypeProto::kOptionalType:
          AddExistingSymbolicDims(typeProto.optional_type().elem_type());
          break;
        case TypeProto::kMapType:
          AddExistingSymbolicDims(typeProto.map_type().value_type());
          break;
        default:
          break;
    }
  }

  void AddExistingSymbolicDims(const google::protobuf::RepeatedPtrField<ValueInfoProto>& protos) {
    for (const auto& proto : protos) {
      AddExistingSymbolicDims(proto.type());
    }
  }
};

struct GraphInferenceContext {
  GraphInferenceContext(
      const std::unordered_map<std::string, TypeProto*>&
          outer_scope_value_types_by_name_in,
      const std::unordered_map<std::string, int> opset_imports_in,
      SymbolTable* symbol_table_in = nullptr,
      const ISchemaRegistry* schema_registry_in = OpSchemaRegistry::Instance(),
      const int ir_version_in = IR_VERSION,
      const ModelLocalFunctionsMap& model_local_functions_in = {})
      : outer_scope_value_types_by_name{&outer_scope_value_types_by_name_in},
        opset_imports{opset_imports_in},
        symbol_table{symbol_table_in},
        schema_registry{schema_registry_in},
<<<<<<< HEAD
        symbolTable{symbolTable_in},
        ir_version{ir_version_in} {}

  const std::unordered_map<std::string, TypeProto*>*
      outer_scope_value_types_by_name;
=======
        ir_version{ir_version_in},
        model_local_functions{model_local_functions_in} {}

  const std::unordered_map<std::string, TypeProto*>* outer_scope_value_types_by_name;
>>>>>>> ae3e6b80
  const std::unordered_map<std::string, int> opset_imports;
  SymbolTable* symbol_table;
  const ISchemaRegistry* schema_registry;
  const int ir_version;
  const ModelLocalFunctionsMap& model_local_functions;
};

class GraphInferencerImpl : public GraphInferencer {
 public:
  GraphInferencerImpl(GraphProto& g, GraphInferenceContext& context)
      : g_{&g}, context_{&context} {}

  std::vector<const TypeProto*> doInferencing(
      const std::vector<const TypeProto*>& inputTypes,
      const std::vector<const TensorProto*>& inputData) override;

  SymbolTable* getSymbolTable() {
    return context_->symbol_table;
  }

 private:
  GraphProto* g_;
  GraphInferenceContext* context_;
};

struct InferenceContextImpl : public InferenceContext {
  InferenceContextImpl(
      NodeProto& n,
      const std::unordered_map<std::string, TypeProto*>& valueTypesByName,
      const std::unordered_map<std::string, const TensorProto*>&
          inputDataByName,
      const std::unordered_map<std::string, const SparseTensorProto*>& 
          inputSparseDataByName,
      const std::unordered_map<std::string, TensorShapeProto>* generatedShapeData = nullptr,
      GraphInferenceContext* graphInferenceContext = nullptr)
      : graphInferenceContext_{graphInferenceContext} {
    for (auto& attr : *n.mutable_attribute()) {
      attributesByName_[attr.name()] = &attr;
      if (attr.has_g()) {
        // need a mutable GraphProto to run inferencing on this attribute
        graphProtoAttributesByName_[attr.name()] = attr.mutable_g();
      }
    }

    for (const auto& input : n.input()) {
      auto valueTypesIter = valueTypesByName.find(input);
      if (valueTypesIter != valueTypesByName.end()) {
        allInputTypes_.push_back(valueTypesIter->second);
      } else {
        allInputTypes_.push_back(nullptr);
      }

      // input data can be in 1 of the 3 containers 
      // inputDataByName - this is when input is TensorProto
      // inputSparseDataByName - this is when input is SparseTesnorProto
      // generatedShapeData - this is when input was geenrated as part of partial data propagation
      const auto inputDataIter = inputDataByName.find(input);
      if (inputDataIter != inputDataByName.cend()) {
        allInputData_.push_back(inputDataIter->second);
        allInputSparseData_.push_back(nullptr);
        allShapeInputData_.push_back(nullptr);
      } else {
        allInputData_.push_back(nullptr);
        const auto inputSparseDataIter = inputSparseDataByName.find(input);
        if (inputSparseDataIter != inputSparseDataByName.cend()) {
          allInputSparseData_.push_back(inputSparseDataIter->second);
          allShapeInputData_.push_back(nullptr);
        } else {
          allInputSparseData_.push_back(nullptr);
          if (generatedShapeData != nullptr) {
            const auto inputShapeDataIter = generatedShapeData->find(input);
            if (inputShapeDataIter != generatedShapeData->cend()) {
              allShapeInputData_.push_back(&inputShapeDataIter->second);
            } else {
              allShapeInputData_.push_back(nullptr);
            }
          } else {
            allShapeInputData_.push_back(nullptr);
          }
        }
      }
    }

    allOutputTypes_.resize(n.output_size());
  }

  const AttributeProto* getAttribute(const std::string& name) const override {
    auto iter = attributesByName_.find(name);
    if (iter == attributesByName_.end()) {
      return nullptr;
    } else {
      return iter->second;
    }
  }

  size_t getNumInputs() const override {
    return allInputTypes_.size();
  }

  const TypeProto* getInputType(size_t index) const override {
    if (index >= allInputTypes_.size()) {
      ONNX_THROW("Input " + ONNX_NAMESPACE::to_string(index) + " is out of bounds.");
    }
    return allInputTypes_[index];
  }

  const TensorProto* getInputData(size_t index) const override {
    if (index >= allInputData_.size()) {
      ONNX_THROW("Input " + ONNX_NAMESPACE::to_string(index) + " is out of bounds.");
    }
    return allInputData_[index];
  }

  const TensorShapeProto* getSymbolicInput(size_t index) const override {
    if (index >= allShapeInputData_.size()) {
      ONNX_THROW("Input " + ONNX_NAMESPACE::to_string(index) + " is out of bounds.");
    }

    return allShapeInputData_[index];
  }

  const SparseTensorProto* getInputSparseData(size_t index) const override {
    if (index >= allInputSparseData_.size()) {
      ONNX_THROW("Input " + ONNX_NAMESPACE::to_string(index) + " is out of bounds.");
    }
    return allInputSparseData_[index];
  }

  size_t getNumOutputs() const override {
    return allOutputTypes_.size();
  }

  TypeProto* getOutputType(size_t index) override {
    if (index >= allOutputTypes_.size()) {
      ONNX_THROW("Output " + ONNX_NAMESPACE::to_string(index) + " is out of bounds.");
    }
    return &allOutputTypes_[index];
  }

  GraphInferencer* getGraphAttributeInferencer(
      const std::string& attr_name) override {
    if (!graphInferenceContext_) {
      fail_type_inference(
          "GraphProto attribute inferencing is not enabled in this InferenceContextImpl instance.");
    }

    GraphInferencer* inferencer = nullptr;

    auto entry = graphAttributeInferencers_.find(attr_name);
    if (entry == graphAttributeInferencers_.cend()) {
      // create GraphInferencer instance
      auto attrNameToGraphProto = graphProtoAttributesByName_.find(attr_name);
      if (attrNameToGraphProto == graphProtoAttributesByName_.cend()) {
        fail_type_inference(
            "Attribute ", attr_name, " does not contain a graph.");
      }

      std::unique_ptr<GraphInferencer> new_inferencer{new GraphInferencerImpl(
          *attrNameToGraphProto->second, *graphInferenceContext_)};

      inferencer = new_inferencer.get();
      graphAttributeInferencers_.emplace(attr_name, std::move(new_inferencer));
    } else {
      inferencer = entry->second.get();
    }

    return inferencer;
  } 

  std::vector<const TensorProto*> allInputData_;
  std::vector<const SparseTensorProto*> allInputSparseData_;
  std::vector<const TensorShapeProto*> allShapeInputData_;
  std::unordered_map<std::string, const AttributeProto*> attributesByName_;
  std::unordered_map<std::string, GraphProto*> graphProtoAttributesByName_;
  std::vector<const TypeProto*> allInputTypes_;
  std::vector<TypeProto> allOutputTypes_;
  GraphInferenceContext* graphInferenceContext_;

  // mutable as internal cache of GraphInferencer instances
  mutable std::unordered_map<std::string, std::unique_ptr<GraphInferencer>>
      graphAttributeInferencers_;
};

struct DataPropagationContextImpl : public DataPropagationContext {
  DataPropagationContextImpl(
      NodeProto& n,
      const std::unordered_map<std::string, TypeProto*>& valueTypesByName,
      const std::unordered_map<std::string, const TensorProto*>& inputDataByName,
      std::unordered_map<std::string, TensorShapeProto>& generatedShapeData)
      : generatedShapeData_(generatedShapeData) {
    size_t input_idx = 0;
  
    for (auto& attr : *n.mutable_attribute()) {
      attributesByName_[attr.name()] = &attr;
    }

    for (const auto& input : n.input()) {
      inputIndexToNameMap_.insert({input_idx++, input});

      auto valueTypesIter = valueTypesByName.find(input);
      if (valueTypesIter != valueTypesByName.end()) {
        allInputTypes_.push_back(valueTypesIter->second);
      } else {
        allInputTypes_.push_back(nullptr);
      }

      const auto inputDataIter = inputDataByName.find(input);
      if (inputDataIter != inputDataByName.cend()) {
        allInputData_.push_back(inputDataIter->second);
      } else {
        allInputData_.push_back(nullptr);
      }
    }

    size_t output_idx = 0;
    for (const auto& output : n.output()) {
      outputIndexToNameMap_.insert({output_idx++, output});
    }

    allOutputTypes_.resize(n.output_size());
  }

  const AttributeProto* getAttribute(const std::string& name) const override {
    auto iter = attributesByName_.find(name);
    if (iter == attributesByName_.end()) {
      return nullptr;
    } else {
      return iter->second;
    }
  }

  size_t getNumInputs() const override {
    return allInputTypes_.size();
  }

  const TypeProto* getInputType(size_t index) const override {
    if (index >= allInputTypes_.size()) {
      ONNX_THROW("Input " + ONNX_NAMESPACE::to_string(index) + " is out of bounds.");
    }
    return allInputTypes_[index];
  }

  size_t getNumOutputs() const override {
    return allOutputTypes_.size();
  }

  const TypeProto* getOutputType(size_t index) const override {
    if (index >= allOutputTypes_.size()) {
      ONNX_THROW("Output " + ONNX_NAMESPACE::to_string(index) + " is out of bounds.");
    }
    return &allOutputTypes_[index];
  }

  // Convert integer vector into TensorShapeProto
  template <typename INTEGER>
  void vectorToTensorShapeProto(const std::vector<INTEGER>& input_vals, TensorShapeProto& converted_tsp) const {
    for (unsigned int i = 0; i < input_vals.size(); ++i) {
      converted_tsp.mutable_dim()->Add()->set_dim_value(input_vals[i]);
    }
  }

  const TensorShapeProto* getInputData(size_t index) override {
    if (index >= allInputData_.size()) {
      ONNX_THROW("Input " + ONNX_NAMESPACE::to_string(index) + " is out of bounds.");
    }
    const std::string input_name = inputIndexToNameMap_.at(index);
    // Gets it from previous data propagation
    auto iter = generatedShapeData_.find(input_name);
    if (iter != generatedShapeData_.end()) {
      return &iter->second;
    }
    // Otherwise, gets it from initializer if it exists
    const auto* input_data = allInputData_[index];
    // Only scalar (0D tensor) or 1D tensor can be converted for now
    // TODO: It should support tensors with more dimension on demand
    if (input_data != nullptr &&
        (input_data->dims_size() == 0 || input_data->dims_size() == 1)) {
        TensorShapeProto tsp;

        if (input_data->data_type() == TensorProto_DataType_INT64) {
          vectorToTensorShapeProto(ParseData<int64_t>(input_data), tsp);
        } else if (input_data->data_type() == TensorProto_DataType_INT32) {
          vectorToTensorShapeProto(ParseData<int32_t>(input_data), tsp);
        } else {
          // Only supports integer type to form a shape
          return nullptr;
        }

        // Adds this TensorShapeProto from initializer into generatedShapeData
        // for future use
        auto result = generatedShapeData_.insert({input_name, std::move(tsp)});
        if (result.second) {
          return &(result.first->second);
        }
    }
    return nullptr;
  }

  void addOutputData(size_t index, TensorShapeProto&& tsp) override {
    if (index >= outputIndexToNameMap_.size()) {
      ONNX_THROW("Input " + ONNX_NAMESPACE::to_string(index) + " is out of bounds.");
    }
    auto result = generatedShapeData_.insert({outputIndexToNameMap_.at(index), std::move(tsp)});
    if (!result.second) {
      fail_shape_inference("Data for input  " + ONNX_NAMESPACE::to_string(index) + " already exists.");
    }
  }

  std::vector<const TensorProto*> allInputData_;
  std::unordered_map<size_t, std::string> inputIndexToNameMap_;
  std::unordered_map<size_t, std::string> outputIndexToNameMap_;
  std::vector<const TypeProto*> allInputTypes_;
  std::vector<TypeProto> allOutputTypes_;
  std::unordered_map<std::string, TensorShapeProto>& generatedShapeData_;
  std::unordered_map<std::string, const AttributeProto*> attributesByName_;
};

void checkShapesAndTypes(
    const TypeProto_Sequence& inferredType,
    const TypeProto_Sequence& existingType);

void checkShapesAndTypes(
    const TypeProto& inferredType,
    const TypeProto& existingType);

template <typename TensorTypeProto>
void GenerateSymbolicShape(TensorTypeProto* inferredType, SymbolTable& symbolTable);

void MaterializeSymbolicShape(TypeProto* inferredType, SymbolTable& symbolTable);

void mergeShapesAndTypes(const TypeProto_Tensor& inferredType, TypeProto_Tensor* existingType);

void mergeShapesAndTypes(const TypeProto_SparseTensor& inferredType, TypeProto_SparseTensor* existingType);

void mergeShapesAndTypes(const TypeProto_Sequence& inferredType, TypeProto_Tensor* existingType);

void mergeShapesAndTypes(const TypeProto& inferredType, TypeProto* existingType);

void InferShapes(
    ModelProto& m,
    const ISchemaRegistry* schema_registry = OpSchemaRegistry::Instance(),
    const ShapeInferenceOptions& options = {}
    );

///
/// ModelLocalFunctionsMap is a map of function id -> model local function proto
/// All the ONNX helper utilities expect the function id == <function_proto.domain>:<function_proto.name>
///
void InferShapes(
    GraphProto* g,
    const std::unordered_map<std::string, int>& opset_imports,
    const ISchemaRegistry* schema_registry = OpSchemaRegistry::Instance(),
    const ShapeInferenceOptions& options = {},
    const ModelLocalFunctionsMap& in_model_functions = {}
    );

void InferShapes(
    const std::string& model_path,
    const std::string& save_path = "",
    const ISchemaRegistry* schema_registry = OpSchemaRegistry::Instance(),
    const ShapeInferenceOptions& options = {}
    );

<<<<<<< HEAD
void InferShapesAndDataPropagation(
    ModelProto& m,
    std::unordered_map<std::string, TensorShapeProto>& generatedShapeDataByName,
    const ISchemaRegistry* schema_registry = OpSchemaRegistry::Instance(),
    const ShapeInferenceOptions& options
    );

=======
///
/// ModelLocalFunctionsMap is a map of function id -> model local function proto
/// All the ONNX helper utilities expect the function id == <function_proto.domain>:<function_proto.name>
///
>>>>>>> ae3e6b80
void InferShapeForFunctionNode(
    const FunctionProto& func,
    const ISchemaRegistry* schema_registry,
    InferenceContext& ctx,
    const ShapeInferenceOptions& options = {},
    const ModelLocalFunctionsMap& model_local_functions_map = {},
    SymbolTable* symbolTable = nullptr,
    std::unordered_map<std::string, TensorShapeProto>* generatedShapeDataByName = nullptr);

///
/// ModelLocalFunctionsMap is a map of function id -> model local function proto
/// All the ONNX helper utilities expect the function id == <function_proto.domain>:<function_proto.name>
///
void InferShapeForFunctionNode(
    const FunctionProto& func_proto,
    const std::unordered_map<std::string, int>& func_opset_imports,
    const ISchemaRegistry* schema_registry,
    InferenceContext& ctx,
    const ShapeInferenceOptions& options = {},
    const ModelLocalFunctionsMap& model_local_functions_map = {},
    SymbolTable* symbolTable = nullptr,
    std::unordered_map<std::string, TensorShapeProto>* generated_shape_data_by_name = nullptr);

std::string GetErrorWithNodeInfo(NodeProto n, std::runtime_error err);

void TraverseGraphsToAddExistingSymbols(const GraphProto& g, SymbolTable& symbolTable);

} // namespace shape_inference
} // namespace ONNX_NAMESPACE<|MERGE_RESOLUTION|>--- conflicted
+++ resolved
@@ -93,18 +93,10 @@
         opset_imports{opset_imports_in},
         symbol_table{symbol_table_in},
         schema_registry{schema_registry_in},
-<<<<<<< HEAD
-        symbolTable{symbolTable_in},
-        ir_version{ir_version_in} {}
-
-  const std::unordered_map<std::string, TypeProto*>*
-      outer_scope_value_types_by_name;
-=======
         ir_version{ir_version_in},
         model_local_functions{model_local_functions_in} {}
 
   const std::unordered_map<std::string, TypeProto*>* outer_scope_value_types_by_name;
->>>>>>> ae3e6b80
   const std::unordered_map<std::string, int> opset_imports;
   SymbolTable* symbol_table;
   const ISchemaRegistry* schema_registry;
@@ -468,7 +460,6 @@
     const ShapeInferenceOptions& options = {}
     );
 
-<<<<<<< HEAD
 void InferShapesAndDataPropagation(
     ModelProto& m,
     std::unordered_map<std::string, TensorShapeProto>& generatedShapeDataByName,
@@ -476,12 +467,9 @@
     const ShapeInferenceOptions& options
     );
 
-=======
 ///
 /// ModelLocalFunctionsMap is a map of function id -> model local function proto
 /// All the ONNX helper utilities expect the function id == <function_proto.domain>:<function_proto.name>
-///
->>>>>>> ae3e6b80
 void InferShapeForFunctionNode(
     const FunctionProto& func,
     const ISchemaRegistry* schema_registry,
