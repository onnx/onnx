/*
 * SPDX-License-Identifier: Apache-2.0
 */

#include "onnx/shape_inference/implementation.h"
#include <fstream>
#include <list>
#include "onnx/checker.h"
#include "onnx/defs/data_type_utils.h"
#include "onnx/string_utils.h"

namespace ONNX_NAMESPACE {
namespace shape_inference {
namespace {

std::string GetValueCaseString(const TypeProto& type) {
  switch (type.value_case()) {
    case TypeProto::ValueCase::kTensorType:
      return "tensor_type";
    case TypeProto::ValueCase::kSequenceType:
      return "sequence_type";
    case TypeProto::ValueCase::kMapType:
      return "map_type";
    case TypeProto::ValueCase::kOptionalType:
      return "optional_type";
#ifdef ONNX_ML
    case TypeProto::ValueCase::kOpaqueType:
      return "opaque_type";
#endif
    case TypeProto::ValueCase::kSparseTensorType:
      return "sparse_tensor_type";
    case TypeProto::ValueCase::VALUE_NOT_SET:
      return "NOT_SET";
    default:
      return ONNX_NAMESPACE::to_string(type.value_case());
  }
}

std::string GetElemTypeString(const TypeProto_Tensor& type) {
#ifndef ONNX_USE_LITE_PROTO
  const std::string type_str = TensorProto::DataType_Name(static_cast<TensorProto_DataType>(type.elem_type()));
  if (!type_str.empty()) {
    return type_str;
  }
#endif
  return ONNX_NAMESPACE::to_string(type.elem_type());
}

std::string GetElemTypeString(const TypeProto_SparseTensor& type) {
#ifndef ONNX_USE_LITE_PROTO
  const std::string type_str = TensorProto::DataType_Name(static_cast<TensorProto_DataType>(type.elem_type()));
  if (!type_str.empty()) {
    return type_str;
  }
#endif
  return ONNX_NAMESPACE::to_string(type.elem_type());
}

} // namespace

template <class T>
void CheckTensorShapesAndTypes(const T& inferred_type, const T& existing_type) {
  if (inferred_type.elem_type() != TensorProto::UNDEFINED && existing_type.elem_type() != TensorProto::UNDEFINED &&
      existing_type.elem_type() != inferred_type.elem_type()) {
    std::stringstream ss;
    ss << "Inferred elem type differs from existing elem type: (" << GetElemTypeString(inferred_type) << ") vs ("
       << GetElemTypeString(existing_type) << ")";
    fail_type_inference(ss.str());
  }

  if (!inferred_type.has_shape() || !existing_type.has_shape()) {
    return;
  }

  if (inferred_type.shape().dim_size() != existing_type.shape().dim_size()) {
    std::stringstream ss;
    ss << "Inferred shape and existing shape differ in rank: (" << inferred_type.shape().dim_size() << ") vs ("
       << existing_type.shape().dim_size() << ")";
    fail_shape_inference(ss.str());
  }

  for (int i = 0; i < inferred_type.shape().dim_size(); ++i) {
    const auto& inferred_dim = inferred_type.shape().dim(i);
    const auto& existing_dim = existing_type.shape().dim(i);
    if (inferred_dim.has_dim_value() && existing_dim.has_dim_value() &&
        inferred_dim.dim_value() != existing_dim.dim_value()) {
      std::stringstream ss;
      ss << "Inferred shape and existing shape differ in dimension " << i << ": (" << inferred_dim.dim_value()
         << ") vs (" << existing_dim.dim_value() << ")";
      fail_shape_inference(ss.str());
    }
  }
}

void checkShapesAndTypes(const TypeProto& inferred_type, const TypeProto& existing_type) {
  const auto inferred_value_case = inferred_type.value_case();
  const auto existing_value_case = existing_type.value_case();
  if (inferred_value_case == TypeProto::ValueCase::VALUE_NOT_SET ||
      existing_value_case == TypeProto::ValueCase::VALUE_NOT_SET) {
    // nothing to check; will assign inferredType to undefined existingType
    return;
  }
  if (inferred_value_case != existing_value_case) {
    fail_type_inference(
        "type case mismatch. existing=",
        GetValueCaseString(existing_type),
        " inferred=",
        GetValueCaseString(inferred_type));
  }

  if (inferred_value_case == TypeProto::kTensorType && existing_value_case == TypeProto::kTensorType) {
    CheckTensorShapesAndTypes(inferred_type.tensor_type(), existing_type.tensor_type());
  } else if (
      inferred_value_case == TypeProto::kSparseTensorType && existing_value_case == TypeProto::kSparseTensorType) {
    CheckTensorShapesAndTypes(inferred_type.sparse_tensor_type(), existing_type.sparse_tensor_type());
  } else if (inferred_value_case == TypeProto::kSequenceType && existing_value_case == TypeProto::kSequenceType) {
    checkShapesAndTypes(inferred_type.sequence_type().elem_type(), existing_type.sequence_type().elem_type());
  } else if (inferred_value_case == TypeProto::kOptionalType && existing_value_case == TypeProto::kOptionalType) {
    checkShapesAndTypes(inferred_type.optional_type().elem_type(), existing_type.optional_type().elem_type());
  } else if (
      inferred_value_case == TypeProto::TypeProto::kMapType && existing_value_case == TypeProto::TypeProto::kMapType) {
    if (inferred_type.map_type().key_type() != existing_type.map_type().key_type()) {
      fail_type_inference(
          "key type mismatch from MapProto. existing=",
          Utils::DataTypeUtils::ToDataTypeString(existing_type.map_type().key_type()),
          " inferred=",
          Utils::DataTypeUtils::ToDataTypeString(inferred_type.map_type().key_type()));
    }
    checkShapesAndTypes(inferred_type.map_type().value_type(), existing_type.map_type().value_type());
  } else {
    fail_type_inference("type case unsupported. existing=", existing_value_case, " inferred=", inferred_value_case);
  }
}

void mergeShapesAndTypes(const TypeProto_Tensor& inferred_type, TypeProto_Tensor* existing_type) {
  if (existing_type->elem_type() == TensorProto::UNDEFINED) {
    existing_type->set_elem_type(inferred_type.elem_type());
  }

  if (!inferred_type.has_shape()) {
    return;
  }

  if (!existing_type->has_shape()) {
    *existing_type->mutable_shape() = inferred_type.shape();
    return;
  }

  for (int i = 0; i < inferred_type.shape().dim_size(); ++i) {
    const auto& inferred_dim = inferred_type.shape().dim(i);
    auto* existing_dim = existing_type->mutable_shape()->mutable_dim(i);
    if ((!existing_dim->has_dim_value() && !existing_dim->has_dim_param()) || inferred_dim.has_dim_value()) {
      *existing_dim = inferred_dim;
    }
  }
}

void mergeShapesAndTypes(const TypeProto_SparseTensor& inferred_type, TypeProto_SparseTensor* existing_type) {
  if (existing_type->elem_type() == TensorProto::UNDEFINED) {
    existing_type->set_elem_type(inferred_type.elem_type());
  }

  if (!inferred_type.has_shape()) {
    return;
  }

  if (!existing_type->has_shape()) {
    *existing_type->mutable_shape() = inferred_type.shape();
    return;
  }

  for (int i = 0; i < inferred_type.shape().dim_size(); ++i) {
    const auto& inferred_dim = inferred_type.shape().dim(i);
    auto* existing_dim = existing_type->mutable_shape()->mutable_dim(i);
    if ((!existing_dim->has_dim_value() && !existing_dim->has_dim_param()) || inferred_dim.has_dim_value()) {
      *existing_dim = inferred_dim;
    }
  }
}

void mergeShapesAndTypes(const TypeProto& inferred_type, TypeProto* existing_type) {
  // Check before merge
  checkShapesAndTypes(inferred_type, *existing_type);
  const auto inferred_val_case = inferred_type.value_case();
  if (inferred_val_case == TypeProto::kTensorType) {
    mergeShapesAndTypes(inferred_type.tensor_type(), existing_type->mutable_tensor_type());
  } else if (inferred_val_case == TypeProto::kSparseTensorType) {
    mergeShapesAndTypes(inferred_type.sparse_tensor_type(), existing_type->mutable_sparse_tensor_type());
  } else if (inferred_val_case == TypeProto::kSequenceType) {
    mergeShapesAndTypes(
        inferred_type.sequence_type().elem_type(), existing_type->mutable_sequence_type()->mutable_elem_type());
  } else if (inferred_val_case == TypeProto::kOptionalType) {
    mergeShapesAndTypes(
        inferred_type.optional_type().elem_type(), existing_type->mutable_optional_type()->mutable_elem_type());
  } else if (inferred_val_case == TypeProto::kMapType) {
    mergeShapesAndTypes(inferred_type.map_type().value_type(), existing_type->mutable_map_type()->mutable_value_type());
  }
}

// TypeProto_Tensor or TypeProto_SparseTensor
template <typename TensorTypeProto>
void GenerateSymbolicShape(TensorTypeProto* inferred_type, SymbolTable& symbol_table) {
  if (!inferred_type->has_shape()) {
    return;
  }
  for (int i = 0; i < inferred_type->shape().dim_size(); ++i) {
    // set a symbol if it doesn't have dim_value and dim_param
    auto* dim = inferred_type->mutable_shape()->mutable_dim(i);
    if (!dim->has_dim_value() && !dim->has_dim_param()) {
      dim->set_dim_param(symbol_table.createNew("unk__"));
    }
  }
}

void MaterializeSymbolicShape(TypeProto* inferred_type, SymbolTable& symbol_table) {
  const auto inferred_val_case = inferred_type->value_case();
  if (inferred_val_case == TypeProto::ValueCase::VALUE_NOT_SET) {
    return;
  }

  if (inferred_val_case == TypeProto::kTensorType) {
    GenerateSymbolicShape(inferred_type->mutable_tensor_type(), symbol_table);
  } else if (inferred_val_case == TypeProto::kSparseTensorType) {
    GenerateSymbolicShape(inferred_type->mutable_sparse_tensor_type(), symbol_table);
  } else if (inferred_val_case == TypeProto::kSequenceType) {
    MaterializeSymbolicShape(inferred_type->mutable_sequence_type()->mutable_elem_type(), symbol_table);
  } else if (inferred_val_case == TypeProto::kOptionalType) {
    MaterializeSymbolicShape(inferred_type->mutable_optional_type()->mutable_elem_type(), symbol_table);
  } else {
    fail_shape_inference("type case unsupported for symbolic shape inference. inferred=", inferred_val_case);
  }
}

std::string GetModelLocalFunctionsMapIdentifier(const std::string& domain, const std::string& func_name) {
  return domain + ":" + func_name;
}

<<<<<<< HEAD
// For graph-output types that are undefined, update them post-inference.
// Q: Why exception is not saved as error if experimental op?
// Document (in IR.md): domain for model-local functions
// What is sparsetensortype.shape supposed to be?

class ShapeInferenceImplBase {
 public:
  void updateType(const std::string& name, TypeProto* inferred_type) {
    if (inferred_type->value_case() == TypeProto::ValueCase::VALUE_NOT_SET) {
      return;
    }

=======
class ShapeInferenceImplBase {
 public:
  void updateType(const std::string& name, TypeProto* inferred_type) {
    if (inferred_type->value_case() == TypeProto::ValueCase::VALUE_NOT_SET) {
      return;
    }

>>>>>>> c7a9e9c2
    if (symbol_table) {
      MaterializeSymbolicShape(inferred_type, *symbol_table);
    }

    // Find any pre-existing type and shape info. If there is such,
    // then check for compatibility with the inferred
    // information. Otherwise, initialize it in an empty state.
    auto iter = value_types_by_name.find(name);
    TypeProto* existing_type = nullptr;
    if (iter != value_types_by_name.end()) {
      existing_type = iter->second;
    } else {
      // Create a new value_info if defined type does not exist
      auto vi = g.add_value_info(); // TODO: clean this up
      vi->set_name(name);
      existing_type = vi->mutable_type();
      // For undefined output type, update both value_info and output for now
      // Update existing output with undefined type: assign inferred type to it
      iter = undefined_value_types_by_name.find(name);
      if (iter != undefined_value_types_by_name.end()) {
        *iter->second = *inferred_type;
      }
    }

    // TODO: cleanup this by merging with previous if-else
    // Now we can merge pre-existing and inferred info
    mergeShapesAndTypes(*inferred_type, existing_type);

    // Make merged info available to further inference.
    value_types_by_name[name] = existing_type;
  }

  void updateType(ValueInfoProto& valueInfo) {
    if (valueInfo.has_type()) {
      value_types_by_name[valueInfo.name()] = valueInfo.mutable_type();
    } else {
      undefined_value_types_by_name[valueInfo.name()] = valueInfo.mutable_type();
    }
  }

  void preprocess(NodeProto& n) {
    if (checker::check_is_experimental_op(n.op_type())) {
      has_experimental_op = true;
    } else if (n.op_type() == "Constant" && n.output().size() == 1) {
      for (const auto& attr : n.attribute()) {
        if (attr.name() == "value") {
          if (attr.type() == AttributeProto::TENSOR && attr.has_t()) {
            input_data_by_name[n.output(0)] = &attr.t();
          } else if (attr.type() == AttributeProto::SPARSE_TENSOR && attr.has_sparse_tensor()) {
            input_sparse_data_by_name[n.output(0)] = &attr.sparse_tensor();
          }
        }
      }
    }
  }

  void process(NodeProto& n) {
    // Resolve domain for node
    auto dit = opset_imports.find(n.domain());
    if (dit == opset_imports.end()) {
      fail_type_inference(
          "Cannot infer type and shape for node name ",
          n.name(),
          ". No opset import for domain",
          n.domain(),
          " optype ",
          n.op_type());
    }
    auto domain_version = dit->second;
    const auto schema = schema_registry->GetSchema(n.op_type(), domain_version, n.domain());
    InferenceContextImpl ctx(
        n,
        value_types_by_name,
        input_data_by_name,
        input_sparse_data_by_name,
        &generated_shape_data_by_name,
        &graph_inference_context);

    ONNX_TRY {
      if (schema) {
        if (schema->has_type_and_shape_inference_function()) {
          schema->GetTypeAndShapeInferenceFunction()(ctx);
        } else if (schema->HasFunction()) {
          InferShapeForFunctionNode(
              *(schema->GetFunction()),
              schema_registry,
              ctx,
              options,
              model_local_functions_map,
              symbol_table,
              &generated_shape_data_by_name);
        } else {
          // Continue with inference for remaining nodes
          return;
        }
      } else if (model_local_functions_map.size() > 0) {
        auto iter = model_local_functions_map.find(GetModelLocalFunctionsMapIdentifier(n.domain(), n.op_type()));
        if (iter != model_local_functions_map.end()) {
          InferShapeForFunctionNode(
              *(iter->second),
              schema_registry,
              ctx,
              options,
              model_local_functions_map,
              symbol_table,
              &generated_shape_data_by_name);
        } else {
          has_unsupported_op = true;
          return;
        }
      } else {
        has_unsupported_op = true;
        return;
      }
    }
    ONNX_CATCH(const ONNX_NAMESPACE::InferenceError& ex) {
      ONNX_HANDLE_EXCEPTION([&]() {
        // onnx does not support unsupported/experimental operators
        // so it won't consider it as an error
        if (!has_unsupported_op && !has_experimental_op) {
          inference_errors.push_back(GetErrorWithNodeInfo(n, ex));
        }
      });
      // Continue with inference for remaining nodes
      return;
    }

    ONNX_TRY {
      // check the type-equality for input and output
      if (options.check_type && schema) {
        schema->CheckInputOutputType(ctx);
      }

      for (int i = 0; i < n.output_size(); ++i) {
        // skip type and shape propagation for missing optional outputs.
        if (!n.output(i).empty())
          updateType(n.output(i), ctx.getOutputType(i));
      }
<<<<<<< HEAD

      // If data propagation is enabled, propagate shape data if it exists.
      if (options.enable_data_propagation && schema && schema->has_data_propagation_function()) {
        DataPropagationContextImpl data_propagation_ctx(
            n, value_types_by_name, input_data_by_name, generated_shape_data_by_name);
        schema->GetDataPropagationFunction()(data_propagation_ctx);
      }
    }
    ONNX_CATCH(const std::runtime_error& err) {
      ONNX_HANDLE_EXCEPTION([&]() { fail_shape_inference(GetErrorWithNodeInfo(n, err)); });
    }
  }

  void process(NodeProto& n, std::unordered_map<std::string, const AttributeProto*> attr_map) {
    NodeProto copy_n(n);
    // Add attribute information into the temporary node
    copy_n.clear_attribute();
    for (const auto& attr : n.attribute()) {
      if (attr.has_ref_attr_name()) {
        if (attr_map.count(attr.ref_attr_name())) {
          auto copy_attr = *attr_map[attr.ref_attr_name()];
          copy_attr.set_name(attr.name());
          copy_n.add_attribute()->CopyFrom(copy_attr);
        }
      } else {
        copy_n.add_attribute()->CopyFrom(attr);
      }
    }
    process(copy_n);
  }

  // TypeProto_Tensor or TypeProto_SparseTensor
  template <typename T>
  void processInitializer(
      const std::string& name,
      const T& tensorValue,
      TypeProto& initializer_type,
      std::unordered_map<std::string, const T*>& map) {
    map[name] = &tensorValue;
    auto iter = value_types_by_name.find(name);
    // If it already exists in input, check input and initializer is sync
    // use shape info from input (input has priority over initializer)
    if (iter != value_types_by_name.end()) {
      checkShapesAndTypes(initializer_type, *iter->second);
      // CheckTensorShapesAndTypes(*initializer_tensor_type, *iter->second->mutable_tensor_type());
    }
    // Support IR>=4: some tensors can only exist in initializer and not in input
    // So shape_inference should make use of initializer shapes
    // Store initializer shape info in value_info as well
    else if (ir_version >= 4) {
      initializer_type_list.push_back(std::move(initializer_type));
      value_types_by_name[name] = &initializer_type_list.back();
    }
  }

  void process(GraphProto& graph) {
    for (auto& vi : *graph.mutable_value_info()) {
      updateType(vi);
    }
    for (auto& vi : *graph.mutable_input()) {
      updateType(vi);
    }
    for (auto& vi : *graph.mutable_output()) {
      updateType(vi);
    }
    for (const auto& tp : graph.initializer()) {
      TypeProto initializer_type;
      TypeProto_Tensor* initializer_tensor_type = initializer_type.mutable_tensor_type();
      initializer_tensor_type->set_elem_type(tp.data_type());
      // set the shape according to the initializer shape info
      auto* shape = initializer_tensor_type->mutable_shape();
      for (int i = 0; i < tp.dims_size(); ++i) {
        shape->add_dim()->set_dim_value(tp.dims(i));
      }
      processInitializer(tp.name(), tp, initializer_type, input_data_by_name);
    }
    for (const auto& tp : graph.sparse_initializer()) {
      TypeProto initializer_type;
      auto* initializer_sparse_tensor_type = initializer_type.mutable_sparse_tensor_type();
      initializer_sparse_tensor_type->set_elem_type(tp.values().data_type());
      // set the shape according to the initializer shape info
      auto* shape = initializer_sparse_tensor_type->mutable_shape();
      for (int i = 0; i < tp.dims_size(); ++i) {
        shape->add_dim()->set_dim_value(tp.dims(i));
      }
      processInitializer(tp.values().name(), tp, initializer_type, input_sparse_data_by_name);
    }
    // Collect data from constant nodes and check if any experimental ops exist
    for (auto& n : *graph.mutable_node()) {
      preprocess(n); // process constant node
    }
    for (auto& n : *graph.mutable_node()) {
      process(n);
    }
    // Throw shape inference error if any. Error mode right now only supports 0 and 1.
    // When set to 0, any node level shape inference errors are not thrown. This is to support backward compatiblity
    // with 1.7 and earlier releases. When set to 1 it will throw all exceptions.
    // TODO: Add a more granular way for exception handling.
    if (options.error_mode > 0 && !inference_errors.empty()) {
      std::string full_errors = "Shape inference error(s): ";
      for (const std::string& error : inference_errors) {
        full_errors += error + "\n";
      }
      fail_shape_inference(full_errors);
    }
  }


 void process(const NodeProto& n, std::unordered_map<std::string, const AttributeProto*> attr_map) {
    NodeProto copy_n(n);
    // Add attribute information into the temporary node
    copy_n.clear_attribute();
    for (const auto& attr : n.attribute()) {
      if (attr.has_ref_attr_name()) {
        if (attr_map.count(attr.ref_attr_name())) {
          auto copy_attr = *attr_map[attr.ref_attr_name()];
          copy_attr.set_name(attr.name());
          copy_n.add_attribute()->CopyFrom(copy_attr);
        }
      } else {
        copy_n.add_attribute()->CopyFrom(attr);
      }
    }
    process(copy_n);
  }

  void process(const FunctionProto& func_proto, InferenceContext& ctx) {
    /*
    Q: Do we really need this?
    if (options.enable_data_propagation && generated_shape_data_by_name == nullptr) {
      fail_shape_inference(
          "Container for generated shape data cannot be nullptr when enable_data_propagation option is set.");
    }*/

    // Get a temporary tensor-shape map
    const auto num_func_inputs = func_proto.input_size();
    std::vector<TypeProto> types_cache(num_func_inputs);
    for (int i = 0; i < num_func_inputs; ++i) {
      types_cache[i] = *ctx.getInputType(i); // TODO: investigate whether we can remove cache
      value_types_by_name[func_proto.input().Get(i)] = &types_cache[i];
    }

    // Create a temporary initializer value map
    for (int i = 0; i < static_cast<int>(ctx.getNumInputs()) && i < num_func_inputs; ++i) {
      const TypeProto* type = ctx.getInputType(i);
      if (type->value_case() == TypeProto::kTensorType && ctx.getInputData(i) != nullptr) {
        input_data_by_name[func_proto.input().Get(i)] = ctx.getInputData(i);
      } else if (type->value_case() == TypeProto::kSparseTensorType && ctx.getInputSparseData(i) != nullptr) {
        input_sparse_data_by_name[func_proto.input().Get(i)] = ctx.getInputSparseData(i);
=======

      // If data propagation is enabled, propagate shape data if it exists.
      if (options.enable_data_propagation && schema && schema->has_data_propagation_function()) {
        DataPropagationContextImpl data_propagation_ctx(
            n, value_types_by_name, input_data_by_name, generated_shape_data_by_name);
        schema->GetDataPropagationFunction()(data_propagation_ctx);
>>>>>>> c7a9e9c2
      }
    }

    std::unordered_map<std::string, const AttributeProto*> attr_map;
    for (auto& attr : func_proto.attribute()) {
      if (ctx.getAttribute(attr) != nullptr) {
        attr_map[attr] = ctx.getAttribute(attr);
      }
    }
<<<<<<< HEAD
    for (auto& n : func_proto.node()) {
      process(n, attr_map);
    }

    for (int i = 0; i < func_proto.output_size(); ++i) {
      const std::string& output_name = func_proto.output().Get(i);
      // Skip if no type inferred for the tensor
      auto iter = value_types_by_name.find(output_name);
      if (iter != value_types_by_name.cend()) {
        // Copy the type info to ctx
        // to pass back to main graph
        auto type_proto = ctx.getOutputType(i);
        type_proto->CopyFrom(*(iter->second));
      }
    }

 }
=======
  }

  // TypeProto_Tensor or TypeProto_SparseTensor
  template <typename T>
  void processInitializer(
      const std::string& name,
      const T& tensorValue,
      TypeProto& initializer_type,
      std::unordered_map<std::string, const T*>& map) {
    map[name] = &tensorValue;
    auto iter = value_types_by_name.find(name);
    // If it already exists in input, check input and initializer is sync
    // use shape info from input (input has priority over initializer)
    if (iter != value_types_by_name.end()) {
      checkShapesAndTypes(initializer_type, *iter->second);
      // CheckTensorShapesAndTypes(*initializer_tensor_type, *iter->second->mutable_tensor_type());
    }
    // Support IR>=4: some tensors can only exist in initializer and not in input
    // So shape_inference should make use of initializer shapes
    // Store initializer shape info in value_info as well
    else if (ir_version >= 4) {
      initializer_type_list.push_back(std::move(initializer_type));
      value_types_by_name[name] = &initializer_type_list.back();
    }
  }

  void process(GraphProto& graph) {
    GraphInferenceContext graph_inference_context{
        value_types_by_name, opset_imports, symbol_table, schema_registry, ir_version, model_local_functions_map};
    for (auto& vi : *graph.mutable_value_info()) {
      updateType(vi);
    }
    for (auto& vi : *graph.mutable_input()) {
      updateType(vi);
    }
    for (auto& vi : *graph.mutable_output()) {
      updateType(vi);
    }
    for (const auto& tp : graph.initializer()) {
      TypeProto initializer_type;
      TypeProto_Tensor* initializer_tensor_type = initializer_type.mutable_tensor_type();
      initializer_tensor_type->set_elem_type(tp.data_type());
      // set the shape according to the initializer shape info
      auto* shape = initializer_tensor_type->mutable_shape();
      for (int i = 0; i < tp.dims_size(); ++i) {
        shape->add_dim()->set_dim_value(tp.dims(i));
      }
      processInitializer(tp.name(), tp, initializer_type, input_data_by_name);
    }
    for (const auto& tp : graph.sparse_initializer()) {
      TypeProto initializer_type;
      auto* initializer_sparse_tensor_type = initializer_type.mutable_sparse_tensor_type();
      initializer_sparse_tensor_type->set_elem_type(tp.values().data_type());
      // set the shape according to the initializer shape info
      auto* shape = initializer_sparse_tensor_type->mutable_shape();
      for (int i = 0; i < tp.dims_size(); ++i) {
        shape->add_dim()->set_dim_value(tp.dims(i));
      }
      processInitializer(tp.values().name(), tp, initializer_type, input_sparse_data_by_name);
    }
    // Collect data from constant nodes and check if any experimental ops exist
    for (auto& n : *graph.mutable_node()) {
      preprocess(n); // process constant node
    }
    for (auto& n : *graph.mutable_node()) {
      process(n);
    }
    // Throw shape inference error if any. Error mode right now only supports 0 and 1.
    // When set to 0, any node level shape inference errors are not thrown. This is to support backward compatiblity
    // with 1.7 and earlier releases. When set to 1 it will throw all exceptions.
    // TODO: Add a more granular way for exception handling.
    if (options.error_mode > 0 && !inference_errors.empty()) {
      std::string full_errors = "Shape inference error(s): ";
      for (const std::string& error : inference_errors) {
        full_errors += error + "\n";
      }
      fail_shape_inference(full_errors);
    }
  }
>>>>>>> c7a9e9c2

 public:
  ShapeInferenceImplBase(
      GraphProto* gp,
      const std::unordered_map<std::string, TypeProto*>& outer_scope_value_types_by_name_in,
      const std::unordered_map<std::string, int>& opset_imports_in,
      const ShapeInferenceOptions& options_in,
      SymbolTable* symbol_table_in,
      const ModelLocalFunctionsMap& model_local_functions_map_in,
<<<<<<< HEAD
      const std::unordered_map<std::string, TensorShapeProto>& generated_shape_data_by_name_in,
=======
>>>>>>> c7a9e9c2
      const ISchemaRegistry* schema_registry_in = OpSchemaRegistry::Instance(),
      const int ir_version_in = IR_VERSION // default the latest one
      )
      : g(*gp),
        value_types_by_name(outer_scope_value_types_by_name_in),
        opset_imports(opset_imports_in),
        options(options_in),
        symbol_table(symbol_table_in),
        model_local_functions_map(model_local_functions_map_in),
<<<<<<< HEAD
        generated_shape_data_by_name(generated_shape_data_by_name_in),
=======
>>>>>>> c7a9e9c2
        schema_registry(schema_registry_in),
        ir_version(ir_version_in),
        graph_inference_context{
            value_types_by_name,
            opset_imports,
            symbol_table,
            schema_registry,
            ir_version,
            model_local_functions_map} {}

 private:
  GraphProto& g;
  std::unordered_map<std::string, TypeProto*> value_types_by_name;
  const std::unordered_map<std::string, int>& opset_imports;

  const ShapeInferenceOptions& options;
  SymbolTable* symbol_table;
  const ModelLocalFunctionsMap& model_local_functions_map;
<<<<<<< HEAD
  std::unordered_map<std::string, TensorShapeProto> generated_shape_data_by_name;
=======
>>>>>>> c7a9e9c2
  const ISchemaRegistry* schema_registry;
  int ir_version;
  GraphInferenceContext graph_inference_context;

  std::unordered_map<std::string, TypeProto*> undefined_value_types_by_name;
<<<<<<< HEAD

=======
  std::unordered_map<std::string, TensorShapeProto> generated_shape_data_by_name;
>>>>>>> c7a9e9c2
  std::unordered_map<std::string, const TensorProto*> input_data_by_name;
  std::unordered_map<std::string, const SparseTensorProto*> input_sparse_data_by_name;

  bool has_experimental_op = false;
  bool has_unsupported_op = false;

  std::vector<std::string> inference_errors;

  std::list<TypeProto> initializer_type_list;
};

static void InferShapesImpl(
    GraphProto* g,
    const std::unordered_map<std::string, TypeProto*>& outer_scope_value_types_by_name,
    const std::unordered_map<std::string, int>& opset_imports,
    const ShapeInferenceOptions& options,
    SymbolTable* symbol_table,
    const ModelLocalFunctionsMap& model_local_functions_map,
    const ISchemaRegistry* schema_registry = OpSchemaRegistry::Instance(),
    const int ir_version = IR_VERSION // default the latest one
) {
  ShapeInferenceImplBase base(
      g,
      outer_scope_value_types_by_name,
      opset_imports,
      options,
      symbol_table,
      model_local_functions_map,
<<<<<<< HEAD
      {},
=======
>>>>>>> c7a9e9c2
      schema_registry,
      ir_version);
  base.process(*g);
}

void InferShapes(
    GraphProto* g,
    const std::unordered_map<std::string, int>& opset_imports,
    const ISchemaRegistry* schema_registry,
    const ShapeInferenceOptions& options,
    const std::unordered_map<std::string, const FunctionProto*>& model_local_functions) {
  SymbolTableImpl symbol_table;
  TraverseGraphsToAddExistingSymbols(*g, symbol_table);
  InferShapesImpl(
      g,
      std::unordered_map<std::string, TypeProto*>(0),
      opset_imports,
      options,
      &symbol_table,
      model_local_functions,
      schema_registry);
}

void InferShapes(ModelProto& m, const ISchemaRegistry* schema_registry, const ShapeInferenceOptions& options) {
  std::unordered_map<std::string, int> opset_imports;
  for (const auto& opset_import : m.opset_import()) {
    opset_imports[opset_import.domain()] = static_cast<int>(opset_import.version());
  }

  ModelLocalFunctionsMap model_local_functions_by_id;
  for (const auto& function_proto : m.functions()) {
    model_local_functions_by_id.insert(
        {GetModelLocalFunctionsMapIdentifier(function_proto.domain(), function_proto.name()), &function_proto});
  }

  auto* g = m.mutable_graph();
  SymbolTableImpl symbol_table;
  TraverseGraphsToAddExistingSymbols(*g, symbol_table);
  InferShapesImpl(
      g,
      std::unordered_map<std::string, TypeProto*>(0),
      opset_imports,
      options,
      &symbol_table,
      model_local_functions_by_id,
      schema_registry,
      m.ir_version());
}

void InferShapes(
    const std::string& model_path,
    const std::string& save_path,
    const ISchemaRegistry* schema_registry,
    const ShapeInferenceOptions& options) {
  ModelProto model;
  std::fstream model_stream(model_path, std::ios::in | std::ios::binary);
  if (!model_stream.good()) {
    fail_check("Unable to open model file:", model_path, ". Please check if it is a valid file.");
  }
  std::string data{std::istreambuf_iterator<char>{model_stream}, std::istreambuf_iterator<char>{}};
  if (!ParseProtoFromBytes(&model, data.c_str(), data.size())) {
    fail_check(
        "Unable to parse model from file:", model_path, ". Please check if it is a valid protobuf file of model.");
  }
  InferShapes(model, schema_registry, options);
  // Save the inferred model to the original model path
  // Use SerializeToString instead of SerializeToOstream due to LITE_PROTO
  std::fstream output(save_path, std::ios::out | std::ios::trunc | std::ios::binary);
  std::string model_string;
  ONNX_TRY {
    model.SerializeToString(&model_string);
    output << model_string;
  }
  ONNX_CATCH(...) {
    fail_check("Unable to save inferred model to the target path:", save_path);
  }
}

// Infer shape for functions.
void InferShapeForFunctionNode(
    const FunctionProto& func_proto,
    const std::unordered_map<std::string, int>& func_opset_imports,
    const ISchemaRegistry* schema_registry,
    InferenceContext& ctx,
    const ShapeInferenceOptions& options,
    const std::unordered_map<std::string, const FunctionProto*>& model_local_functions_map,
    SymbolTable* symbol_table,
    std::unordered_map<std::string, TensorShapeProto>* generated_shape_data_by_name) {
<<<<<<< HEAD
=======
  if (options.enable_data_propagation && generated_shape_data_by_name == nullptr) {
    fail_shape_inference(
        "Container for generated shape data cannot be nullptr when enable_data_propagation option is set.");
  }

>>>>>>> c7a9e9c2
  GraphProto g;
  // generated_shape_data_by_name is missing
  ShapeInferenceImplBase base(
      &g,
      {}, //outer_scope_value_types_by_name,
      func_opset_imports,
      options,
      symbol_table,
      model_local_functions_map,
      *generated_shape_data_by_name, // We need to add generated_shape_data_by_name into base
      schema_registry);
      // ir_version); Q: Whether IR_VERSION effects functionProto? If so, shall we make it consider ir_version?
  base.process(func_proto, ctx);
}

void InferShapeForFunctionNode(
    const FunctionProto& function_proto,
    const ISchemaRegistry* schema_registry,
    InferenceContext& ctx,
    const ShapeInferenceOptions& options,
    const std::unordered_map<std::string, const FunctionProto*>& model_local_functions_map,
    SymbolTable* symbol_table,
    std::unordered_map<std::string, TensorShapeProto>* generated_shape_data_by_name) {
  std::unordered_map<std::string, int> opset_imports;
  for (const auto& opset_import : function_proto.opset_import()) {
    opset_imports[opset_import.domain()] = static_cast<int>(opset_import.version());
  }

  InferShapeForFunctionNode(
      function_proto,
      opset_imports,
      schema_registry,
      ctx,
      options,
      model_local_functions_map,
      symbol_table,
      generated_shape_data_by_name);
}

std::vector<const TypeProto*> GraphInferencerImpl::doInferencing(
    const std::vector<const TypeProto*>& input_types,
    const std::vector<const TensorProto*>& input_data) {
  SymbolTable* symbol_table = getSymbolTable();
  int num_inputs = int(input_types.size());
  std::unordered_set<std::string> initializer_name_set;
  for (const auto& tp : g_->initializer()) {
    initializer_name_set.insert(tp.name());
  }

  if (context_->ir_version >= 4) {
    if (g_->input_size() != num_inputs) {
      fail_shape_inference("Graph has ", g_->input_size(), " inputs but ", num_inputs, " were provided");
    }
    for (int i = 0; i < g_->input_size(); ++i) {
      if (initializer_name_set.count(g_->input(i).name()) > 0) {
        fail_shape_inference(
            "Cannot use the same name as both a subgraph initializer and subgraph input: ", g_->input(i).name());
      }
    }
  } else {
    // IR < 4 requires all initializers to be optional inputs
    // So the number of graph input can be larger than the number of node input
    if (num_inputs > g_->input_size()) {
      fail_shape_inference(
          "Graph has ",
          g_->input_size(),
          " inputs but ",
          num_inputs,
          " were provided.",
          "The number of graph input cannot be smaller than the number of node input");
    } else if (num_inputs < g_->input_size()) {
      for (int i = 0; i < g_->input_size(); ++i) {
        if (i < num_inputs && initializer_name_set.count(g_->input(i).name()) > 0) {
          fail_shape_inference("Graph initializer names must appear after the actual inputs: ", g_->input(i).name());
        } else if (i >= num_inputs && initializer_name_set.count(g_->input(i).name()) == 0) {
          // Further check whether the additional input is in initializers
          fail_shape_inference("Cannot find missing input: ", g_->input(i).name(), "in initializers. ");
        }
      }
    }
  }

  for (int i = 0, end = num_inputs; i < end; ++i) {
    const TypeProto* inferred_input = input_types[i];

    if (!inferred_input)
      continue;

    TypeProto* graph_input = g_->mutable_input(i)->mutable_type();
    // Even if graphInput doesn't have defined type, it will assign inferredType to it
    mergeShapesAndTypes(*inferred_input, graph_input);

    if (symbol_table) {
      MaterializeSymbolicShape(graph_input, *symbol_table);
    }
  }

  // future: pass inputData into InferShapes either directly, or indirectly by
  // updating initializers that match subgraph inputs.
  (void)input_data;
  ShapeInferenceOptions options{};
  InferShapesImpl(
      g_,
      *context_->outer_scope_value_types_by_name, // never null
      context_->opset_imports,
      options,
      symbol_table,
      context_->model_local_functions,
      context_->schema_registry);

  std::vector<const TypeProto*> graph_output_types;
  graph_output_types.reserve(g_->output().size());
  for (const ValueInfoProto& output : g_->output()) {
    graph_output_types.push_back(&output.type());
  }

  return graph_output_types;
}

std::string GetErrorWithNodeInfo(NodeProto n, std::runtime_error err) {
  std::string op_name = n.has_name() ? (", node name: " + n.name()) : "";
  return "(op_type:" + n.op_type() + op_name + "): " + err.what();
}

void TraverseGraphsToAddExistingSymbols(const GraphProto& g, SymbolTable& symbol_table) {
  symbol_table.addFromGraph(g);
  for (const auto& n : g.node()) {
    for (auto& attr : n.attribute()) {
      if (attr.has_g()) {
        TraverseGraphsToAddExistingSymbols(attr.g(), symbol_table);
      }
    }
  }
}

} // namespace shape_inference
} // namespace ONNX_NAMESPACE<|MERGE_RESOLUTION|>--- conflicted
+++ resolved
@@ -235,12 +235,6 @@
   return domain + ":" + func_name;
 }
 
-<<<<<<< HEAD
-// For graph-output types that are undefined, update them post-inference.
-// Q: Why exception is not saved as error if experimental op?
-// Document (in IR.md): domain for model-local functions
-// What is sparsetensortype.shape supposed to be?
-
 class ShapeInferenceImplBase {
  public:
   void updateType(const std::string& name, TypeProto* inferred_type) {
@@ -248,15 +242,6 @@
       return;
     }
 
-=======
-class ShapeInferenceImplBase {
- public:
-  void updateType(const std::string& name, TypeProto* inferred_type) {
-    if (inferred_type->value_case() == TypeProto::ValueCase::VALUE_NOT_SET) {
-      return;
-    }
-
->>>>>>> c7a9e9c2
     if (symbol_table) {
       MaterializeSymbolicShape(inferred_type, *symbol_table);
     }
@@ -395,8 +380,7 @@
         if (!n.output(i).empty())
           updateType(n.output(i), ctx.getOutputType(i));
       }
-<<<<<<< HEAD
-
+        
       // If data propagation is enabled, propagate shape data if it exists.
       if (options.enable_data_propagation && schema && schema->has_data_propagation_function()) {
         DataPropagationContextImpl data_propagation_ctx(
@@ -545,14 +529,6 @@
         input_data_by_name[func_proto.input().Get(i)] = ctx.getInputData(i);
       } else if (type->value_case() == TypeProto::kSparseTensorType && ctx.getInputSparseData(i) != nullptr) {
         input_sparse_data_by_name[func_proto.input().Get(i)] = ctx.getInputSparseData(i);
-=======
-
-      // If data propagation is enabled, propagate shape data if it exists.
-      if (options.enable_data_propagation && schema && schema->has_data_propagation_function()) {
-        DataPropagationContextImpl data_propagation_ctx(
-            n, value_types_by_name, input_data_by_name, generated_shape_data_by_name);
-        schema->GetDataPropagationFunction()(data_propagation_ctx);
->>>>>>> c7a9e9c2
       }
     }
 
@@ -562,7 +538,6 @@
         attr_map[attr] = ctx.getAttribute(attr);
       }
     }
-<<<<<<< HEAD
     for (auto& n : func_proto.node()) {
       process(n, attr_map);
     }
@@ -580,87 +555,6 @@
     }
 
  }
-=======
-  }
-
-  // TypeProto_Tensor or TypeProto_SparseTensor
-  template <typename T>
-  void processInitializer(
-      const std::string& name,
-      const T& tensorValue,
-      TypeProto& initializer_type,
-      std::unordered_map<std::string, const T*>& map) {
-    map[name] = &tensorValue;
-    auto iter = value_types_by_name.find(name);
-    // If it already exists in input, check input and initializer is sync
-    // use shape info from input (input has priority over initializer)
-    if (iter != value_types_by_name.end()) {
-      checkShapesAndTypes(initializer_type, *iter->second);
-      // CheckTensorShapesAndTypes(*initializer_tensor_type, *iter->second->mutable_tensor_type());
-    }
-    // Support IR>=4: some tensors can only exist in initializer and not in input
-    // So shape_inference should make use of initializer shapes
-    // Store initializer shape info in value_info as well
-    else if (ir_version >= 4) {
-      initializer_type_list.push_back(std::move(initializer_type));
-      value_types_by_name[name] = &initializer_type_list.back();
-    }
-  }
-
-  void process(GraphProto& graph) {
-    GraphInferenceContext graph_inference_context{
-        value_types_by_name, opset_imports, symbol_table, schema_registry, ir_version, model_local_functions_map};
-    for (auto& vi : *graph.mutable_value_info()) {
-      updateType(vi);
-    }
-    for (auto& vi : *graph.mutable_input()) {
-      updateType(vi);
-    }
-    for (auto& vi : *graph.mutable_output()) {
-      updateType(vi);
-    }
-    for (const auto& tp : graph.initializer()) {
-      TypeProto initializer_type;
-      TypeProto_Tensor* initializer_tensor_type = initializer_type.mutable_tensor_type();
-      initializer_tensor_type->set_elem_type(tp.data_type());
-      // set the shape according to the initializer shape info
-      auto* shape = initializer_tensor_type->mutable_shape();
-      for (int i = 0; i < tp.dims_size(); ++i) {
-        shape->add_dim()->set_dim_value(tp.dims(i));
-      }
-      processInitializer(tp.name(), tp, initializer_type, input_data_by_name);
-    }
-    for (const auto& tp : graph.sparse_initializer()) {
-      TypeProto initializer_type;
-      auto* initializer_sparse_tensor_type = initializer_type.mutable_sparse_tensor_type();
-      initializer_sparse_tensor_type->set_elem_type(tp.values().data_type());
-      // set the shape according to the initializer shape info
-      auto* shape = initializer_sparse_tensor_type->mutable_shape();
-      for (int i = 0; i < tp.dims_size(); ++i) {
-        shape->add_dim()->set_dim_value(tp.dims(i));
-      }
-      processInitializer(tp.values().name(), tp, initializer_type, input_sparse_data_by_name);
-    }
-    // Collect data from constant nodes and check if any experimental ops exist
-    for (auto& n : *graph.mutable_node()) {
-      preprocess(n); // process constant node
-    }
-    for (auto& n : *graph.mutable_node()) {
-      process(n);
-    }
-    // Throw shape inference error if any. Error mode right now only supports 0 and 1.
-    // When set to 0, any node level shape inference errors are not thrown. This is to support backward compatiblity
-    // with 1.7 and earlier releases. When set to 1 it will throw all exceptions.
-    // TODO: Add a more granular way for exception handling.
-    if (options.error_mode > 0 && !inference_errors.empty()) {
-      std::string full_errors = "Shape inference error(s): ";
-      for (const std::string& error : inference_errors) {
-        full_errors += error + "\n";
-      }
-      fail_shape_inference(full_errors);
-    }
-  }
->>>>>>> c7a9e9c2
 
  public:
   ShapeInferenceImplBase(
@@ -670,10 +564,7 @@
       const ShapeInferenceOptions& options_in,
       SymbolTable* symbol_table_in,
       const ModelLocalFunctionsMap& model_local_functions_map_in,
-<<<<<<< HEAD
       const std::unordered_map<std::string, TensorShapeProto>& generated_shape_data_by_name_in,
-=======
->>>>>>> c7a9e9c2
       const ISchemaRegistry* schema_registry_in = OpSchemaRegistry::Instance(),
       const int ir_version_in = IR_VERSION // default the latest one
       )
@@ -683,10 +574,7 @@
         options(options_in),
         symbol_table(symbol_table_in),
         model_local_functions_map(model_local_functions_map_in),
-<<<<<<< HEAD
         generated_shape_data_by_name(generated_shape_data_by_name_in),
-=======
->>>>>>> c7a9e9c2
         schema_registry(schema_registry_in),
         ir_version(ir_version_in),
         graph_inference_context{
@@ -705,20 +593,12 @@
   const ShapeInferenceOptions& options;
   SymbolTable* symbol_table;
   const ModelLocalFunctionsMap& model_local_functions_map;
-<<<<<<< HEAD
-  std::unordered_map<std::string, TensorShapeProto> generated_shape_data_by_name;
-=======
->>>>>>> c7a9e9c2
   const ISchemaRegistry* schema_registry;
   int ir_version;
   GraphInferenceContext graph_inference_context;
 
   std::unordered_map<std::string, TypeProto*> undefined_value_types_by_name;
-<<<<<<< HEAD
-
-=======
   std::unordered_map<std::string, TensorShapeProto> generated_shape_data_by_name;
->>>>>>> c7a9e9c2
   std::unordered_map<std::string, const TensorProto*> input_data_by_name;
   std::unordered_map<std::string, const SparseTensorProto*> input_sparse_data_by_name;
 
@@ -747,10 +627,7 @@
       options,
       symbol_table,
       model_local_functions_map,
-<<<<<<< HEAD
       {},
-=======
->>>>>>> c7a9e9c2
       schema_registry,
       ir_version);
   base.process(*g);
@@ -839,14 +716,11 @@
     const std::unordered_map<std::string, const FunctionProto*>& model_local_functions_map,
     SymbolTable* symbol_table,
     std::unordered_map<std::string, TensorShapeProto>* generated_shape_data_by_name) {
-<<<<<<< HEAD
-=======
   if (options.enable_data_propagation && generated_shape_data_by_name == nullptr) {
     fail_shape_inference(
         "Container for generated shape data cannot be nullptr when enable_data_propagation option is set.");
   }
 
->>>>>>> c7a9e9c2
   GraphProto g;
   // generated_shape_data_by_name is missing
   ShapeInferenceImplBase base(
