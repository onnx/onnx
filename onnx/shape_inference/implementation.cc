--- conflicted
+++ resolved
@@ -235,47 +235,11 @@
   return domain + ":" + func_name;
 }
 
-<<<<<<< HEAD
-static void InferShapesImpl(
-    GraphProto* g,
-    const std::unordered_map<std::string, TypeProto*>& outer_scope_value_types_by_name,
-    const std::unordered_map<std::string, int>& opset_imports,
-    const ShapeInferenceOptions& options,
-    SymbolTable* symbol_table,
-    const ModelLocalFunctionsMap& model_local_functions_map,
-    std::unordered_map<std::string, TensorShapeProto>& generated_shape_data_by_name,
-    const ISchemaRegistry* schema_registry = OpSchemaRegistry::Instance(),
-    const int ir_version = IR_VERSION // default the latest one
-) {
-  std::unordered_map<std::string, TypeProto*> value_types_by_name{outer_scope_value_types_by_name};
-  std::unordered_map<std::string, TypeProto*> undefined_value_types_by_name{outer_scope_value_types_by_name};
-
-  GraphInferenceContext graph_inference_context{
-      value_types_by_name, opset_imports, symbol_table, schema_registry, ir_version, model_local_functions_map};
-  for (auto& vi : *g->mutable_value_info()) {
-    if (vi.has_type()) {
-      value_types_by_name[vi.name()] = vi.mutable_type();
-    }
-  }
-  for (auto& vi : *g->mutable_input()) {
-    if (vi.has_type()) {
-      value_types_by_name[vi.name()] = vi.mutable_type();
-    }
-  }
-  for (auto& vi : *g->mutable_output()) {
-    if (vi.has_type()) {
-      value_types_by_name[vi.name()] = vi.mutable_type();
-    } else {
-      // Some output type might be undefined in subgraph. e.g., Loop Op
-      // Saving names of outputs with undefined types to allow assigning inferred types to them
-      undefined_value_types_by_name[vi.name()] = vi.mutable_type();
-=======
 class ShapeInferenceImplBase {
  public:
   void updateType(const std::string& name, TypeProto* inferred_type) {
     if (inferred_type->value_case() == TypeProto::ValueCase::VALUE_NOT_SET) {
       return;
->>>>>>> cf6dfad9
     }
 
     if (symbol_table) {
@@ -927,13 +891,9 @@
   // future: pass inputData into InferShapes either directly, or indirectly by
   // updating initializers that match subgraph inputs.
   (void)input_data;
-<<<<<<< HEAD
   ShapeInferenceOptions options {};
   std::unordered_map<std::string, TensorShapeProto> generated_shape_data_by_name;
 
-=======
-  ShapeInferenceOptions options{};
->>>>>>> cf6dfad9
   InferShapesImpl(
       g_,
       *context_->outer_scope_value_types_by_name, // never null
