/*
 * SPDX-License-Identifier: Apache-2.0
 */

#include "onnx/shape_inference/implementation.h"
#include <fstream>
#include <list>
#include "onnx/checker.h"
#include "onnx/string_utils.h"

namespace ONNX_NAMESPACE {
namespace shape_inference {
namespace {

std::string getValueCaseString(const TypeProto& type) {
  switch (type.value_case()) {
    case TypeProto::ValueCase::kTensorType:
      return "tensor_type";
    case TypeProto::ValueCase::kSequenceType:
      return "sequence_type";
    case TypeProto::ValueCase::kMapType:
      return "map_type";
#ifdef ONNX_ML
    case TypeProto::ValueCase::kOpaqueType:
      return "opaque_type";
#endif
    case TypeProto::ValueCase::kSparseTensorType:
      return "sparse_tensor_type";
    case TypeProto::ValueCase::VALUE_NOT_SET:
      return "NOT_SET";
    default:
      return ONNX_NAMESPACE::to_string(type.value_case());
  }
}

std::string getElemTypeString(const TypeProto_Tensor& type) {
#ifndef ONNX_USE_LITE_PROTO
  const std::string type_str = TensorProto::DataType_Name(static_cast<TensorProto_DataType>(type.elem_type()));
  if (!type_str.empty()) {
    return type_str;
  }
#endif
  return ONNX_NAMESPACE::to_string(type.elem_type());
}

std::string getElemTypeString(const TypeProto_SparseTensor& type) {
#ifndef ONNX_USE_LITE_PROTO
  const std::string type_str = TensorProto::DataType_Name(static_cast<TensorProto_DataType>(type.elem_type()));
  if (!type_str.empty()) {
    return type_str;
  }
#endif
  return ONNX_NAMESPACE::to_string(type.elem_type());
}

} // namespace

template<class TensorTypeProto>
void checkTensorShapesAndTypes(const TensorTypeProto& inferredType, const TensorTypeProto& existingType) {
  if (inferredType.elem_type() != TensorProto::UNDEFINED && existingType.elem_type() != TensorProto::UNDEFINED &&
      existingType.elem_type() != inferredType.elem_type()) {
    std::stringstream ss;
    ss << "Inferred elem type differs from existing elem type: (" << getElemTypeString(inferredType) << ") vs ("
       << getElemTypeString(existingType) << ")";
    fail_type_inference(ss.str());
  }

  if (!inferredType.has_shape() || !existingType.has_shape()) {
    return;
  }

  if (inferredType.shape().dim_size() != existingType.shape().dim_size()) {
    std::stringstream ss;
    ss << "Inferred shape and existing shape differ in rank: (" << inferredType.shape().dim_size() << ") vs ("
       << existingType.shape().dim_size() << ")";
    fail_shape_inference(ss.str());
  }

  for (int i = 0; i < inferredType.shape().dim_size(); ++i) {
    const auto& inferredDim = inferredType.shape().dim(i);
    const auto& existingDim = existingType.shape().dim(i);
    if (inferredDim.has_dim_value() && existingDim.has_dim_value() &&
        inferredDim.dim_value() != existingDim.dim_value()) {
      std::stringstream ss;
      ss << "Inferred shape and existing shape differ in dimension " << i << ": (" << inferredDim.dim_value()
         << ") vs (" << existingDim.dim_value() << ")";
      fail_shape_inference(ss.str());
    }
  }
}

void checkShapesAndTypes(const TypeProto& inferredType, const TypeProto& existingType) {
  const auto inferredTypeCase = inferredType.value_case();
  const auto existingTypeCase = existingType.value_case();
  if (inferredTypeCase == TypeProto::ValueCase::VALUE_NOT_SET ||
      existingTypeCase == TypeProto::ValueCase::VALUE_NOT_SET) {
    // nothing to check; will assign inferredType to undefined existingType
    return;
  }
  if (inferredTypeCase != existingTypeCase) {
    fail_type_inference(
        "type case mismatch. existing=",
        getValueCaseString(existingType),
        " inferred=",
        getValueCaseString(inferredType));
  }

  if (inferredTypeCase == TypeProto::kTensorType && existingTypeCase == TypeProto::kTensorType) {
    checkTensorShapesAndTypes(inferredType.tensor_type(), existingType.tensor_type());
  } else if (inferredTypeCase == TypeProto::kSparseTensorType && existingTypeCase == TypeProto::kSparseTensorType) {
    checkTensorShapesAndTypes(inferredType.sparse_tensor_type(), existingType.sparse_tensor_type());
  } else if (inferredTypeCase == TypeProto::kSequenceType && existingTypeCase == TypeProto::kSequenceType) {
    checkShapesAndTypes(inferredType.sequence_type().elem_type(), existingType.sequence_type().elem_type());
  } else {
    fail_type_inference("type case unsupported. existing=", existingTypeCase, " inferred=", inferredTypeCase);
  }
}

// TypeProto_Tensor or TypeProto_SparseTensor
template <typename TensorTypeProto>
void generateSymbolicShape(TensorTypeProto* inferredType, SymbolTableImpl& symbolTable) {
  if (!inferredType->has_shape()) {
    return;
  }
  for (int i = 0; i < inferredType->shape().dim_size(); ++i) {
    // set a symbol if it doesn't have dim_value and dim_param
    auto* dim = inferredType->mutable_shape()->mutable_dim(i);
    if (!dim->has_dim_value() && !dim->has_dim_param()) {
      dim->set_dim_param(symbolTable.createNew());
    }
  }
}

void materializeSymbolicShape(TypeProto* inferredType, SymbolTableImpl& symbolTable) {
  const auto inferred_val_case = inferredType->value_case();
  if (inferred_val_case == TypeProto::kTensorType) {
    generateSymbolicShape(inferredType->mutable_tensor_type(), symbolTable);
  } else if (inferred_val_case == TypeProto::kSparseTensorType) {
    generateSymbolicShape(inferredType->mutable_sparse_tensor_type(), symbolTable);
  } else if (inferred_val_case == TypeProto::kSequenceType) {
    materializeSymbolicShape(inferredType->mutable_sequence_type()->mutable_elem_type(), symbolTable);
  } else {
    fail_shape_inference("type case unsupported for symbolic shape inference. inferred=", inferred_val_case);
  }
}

void mergeShapesAndTypes(const TypeProto_Tensor& inferredType, TypeProto_Tensor* existingType) {
  if (existingType->elem_type() == TensorProto::UNDEFINED) {
    existingType->set_elem_type(inferredType.elem_type());
  }

  if (!inferredType.has_shape()) {
    return;
  }

  if (!existingType->has_shape()) {
    // Ensure the shape is initialized. Note that this must be done
    // even for (zero-dimensional) scalars.
    existingType->mutable_shape();

    for (int j = 0; j < inferredType.shape().dim_size(); ++j) {
      existingType->mutable_shape()->add_dim();
    }
  }

  for (int i = 0; i < inferredType.shape().dim_size(); ++i) {
    const auto& inferredDim = inferredType.shape().dim(i);
    auto* existingDim = existingType->mutable_shape()->mutable_dim(i);
    if (!existingDim->has_dim_value()) {
      *existingDim = inferredDim;
    }
  }
}

void mergeShapesAndTypes(const TypeProto_SparseTensor& inferredType, TypeProto_SparseTensor* existingType) {
  if (existingType->elem_type() == TensorProto::UNDEFINED) {
    existingType->set_elem_type(inferredType.elem_type());
  }

  if (!inferredType.has_shape()) {
    return;
  }

  if (!existingType->has_shape()) {
    // Ensure the shape is initialized. Note that this must be done
    // even for (zero-dimensional) scalars.
    existingType->mutable_shape();

    for (int j = 0; j < inferredType.shape().dim_size(); ++j) {
      existingType->mutable_shape()->add_dim();
    }
  }

  for (int i = 0; i < inferredType.shape().dim_size(); ++i) {
    const auto& inferredDim = inferredType.shape().dim(i);
    auto* existingDim = existingType->mutable_shape()->mutable_dim(i);
    if (!existingDim->has_dim_value()) {
      *existingDim = inferredDim;
    }
  }
}

void mergeShapesAndTypes(const TypeProto& inferredType, TypeProto* existingType) {
  // Check before merge
  checkShapesAndTypes(inferredType, *existingType);
  const auto inferred_val_case = inferredType.value_case();
  if (inferred_val_case == TypeProto::kTensorType) {
    mergeShapesAndTypes(inferredType.tensor_type(), existingType->mutable_tensor_type());
  } else if (inferred_val_case == TypeProto::kSparseTensorType) {
    mergeShapesAndTypes(inferredType.sparse_tensor_type(), existingType->mutable_sparse_tensor_type());
  } else if (inferred_val_case == TypeProto::kSequenceType) {
    mergeShapesAndTypes(
        inferredType.sequence_type().elem_type(), existingType->mutable_sequence_type()->mutable_elem_type());
  }
}

static void InferShapesImpl(
    GraphProto* g,
    const std::unordered_map<std::string, TypeProto*>& outer_scope_value_types_by_name,
    const std::unordered_map<std::string, int>& opset_imports,
    const bool check_type, // check the type-equality for input and output
    const int error_mode,
    SymbolTableImpl& symbolTable,
    const ISchemaRegistry* schema_registry = OpSchemaRegistry::Instance(),
    const int ir_version = IR_VERSION // default the latest one
) {
  std::unordered_map<std::string, TypeProto*> valueTypesByName{outer_scope_value_types_by_name};
  std::unordered_map<std::string, TypeProto*> undefinedValueTypesByName{outer_scope_value_types_by_name};

  GraphInferenceContext graphInferenceContext{valueTypesByName, opset_imports, symbolTable, schema_registry};
  for (auto& vi : *g->mutable_value_info()) {
    if (vi.has_type()) {
      valueTypesByName[vi.name()] = vi.mutable_type();
    }
  }
  for (auto& vi : *g->mutable_input()) {
    if (vi.has_type()) {
      valueTypesByName[vi.name()] = vi.mutable_type();
    }
  }
  for (auto& vi : *g->mutable_output()) {
    if (vi.has_type()) {
      valueTypesByName[vi.name()] = vi.mutable_type();
    } else {
      // Some output type might be undefined in subgraph. e.g., Loop Op
      // Saving names of outputs with undefined types to allow assigning inferred types to them
      undefinedValueTypesByName[vi.name()] = vi.mutable_type();
    }
  }

  // save for free memory and preserve the address of the dynamically allocated
  // TypeProto
  std::list<TypeProto> initializerTypeList;

  std::unordered_map<std::string, const TensorProto*> inputDataByName;
  for (const auto& tp : g->initializer()) {
    inputDataByName[tp.name()] = &tp;
    // Consider the tensors from the initializer
    TypeProto initializerType;
    TypeProto_Tensor* initializerTensorType = initializerType.mutable_tensor_type();
    initializerTensorType->set_elem_type(tp.data_type());
    // set the shape according to the initializer shape info
    TensorShapeProto* shape = initializerTensorType->mutable_shape();
    for (int i = 0; i < tp.dims_size(); ++i) {
      shape->add_dim()->set_dim_value(tp.dims(i));
    }

    auto iter = valueTypesByName.find(tp.name());
    // If it already exists in input, check input and initializer is sync
    // use shape info from input (input has priority over initializer)
    if (iter != valueTypesByName.end()) {
      checkTensorShapesAndTypes(*initializerTensorType, *iter->second->mutable_tensor_type());
    }
    // Support IR>=4: some tensors can only exist in initializer and not in input
    // So shape_inference should make use of initializer shapes
    // Store initializer shape info in value_info as well
    else if (ir_version >= 4) {
      initializerTypeList.push_back(std::move(initializerType));
      valueTypesByName[tp.name()] = &initializerTypeList.back();
    }
  }

  std::unordered_map<std::string, const SparseTensorProto*> inputSparseDataByName;
  for (const auto& tp : g->sparse_initializer()) {
    const auto& name = tp.values().name();
    inputSparseDataByName[name] = &tp;
    // Consider the tensors from the initializer
    TypeProto initializerType;
    TypeProto_SparseTensor* initializerSparseTensorType = initializerType.mutable_sparse_tensor_type();
    initializerSparseTensorType->set_elem_type(tp.values().data_type());
    // set the shape according to the initializer shape info
    TensorShapeProto* shape = initializerSparseTensorType->mutable_shape();
    for (int i = 0; i < tp.dims_size(); ++i) {
      shape->add_dim()->set_dim_value(tp.dims(i));
    }

    auto iter = valueTypesByName.find(name);
    // If it already exists in input, check input and initializer is sync
    // use shape info from input (input has priority over initializer)
    if (iter != valueTypesByName.end()) {
      checkTensorShapesAndTypes(*initializerSparseTensorType, *iter->second->mutable_sparse_tensor_type());
    }
    // Support IR>=4: some tensors can only exist in initializer and not in input
    // So shape_inference should make use of initializer shapes
    // Store initializer shape info in value_info as well
    else if (ir_version >= 4) {
      initializerTypeList.push_back(std::move(initializerType));
      valueTypesByName[name] = &initializerTypeList.back();
    }
  }

  bool has_experimental_op = false;
  // If encounter experimental op, stop checking
  for (const auto& n : g->node()) {
    if (checker::check_is_experimental_op(n.op_type())) {
      std::cerr << "Warning: Shape inference does not support"
                << " models with experimental operators: " << n.op_type() << std::endl;
      has_experimental_op = true;
    }
  }

  // Collect data from constant nodes.
  for (const auto& n : g->node()) {
    if (n.op_type() != "Constant" || n.output().size() != 1) {
      continue;
    }
    for (const auto& attr : n.attribute()) {
      if (attr.name() == "value") {
        if (attr.type() == AttributeProto::TENSOR && attr.has_t()) {
          inputDataByName[n.output(0)] = &attr.t();
        } else if (attr.type() == AttributeProto::SPARSE_TENSOR && attr.has_sparse_tensor()) {
          inputSparseDataByName[n.output(0)] = &attr.sparse_tensor();
        }
      }
    }
  }

  std::vector<std::string> inference_errors;
  bool has_unsupported_op = false; // check whether exist unsupported ops

  for (auto& n : *g->mutable_node()) {
    // Resolve domain for node
    auto dit = opset_imports.find(n.domain());
    if (dit == opset_imports.end()) {
      continue;
    }
    auto domain_version = dit->second;
    const auto schema = schema_registry->GetSchema(n.op_type(), domain_version, n.domain());
    InferenceContextImpl ctx(n, valueTypesByName, inputDataByName, inputSparseDataByName, &graphInferenceContext);
    if (!schema) {
      std::cerr << "Warning: Unsupported operator " << n.op_type() << ". No schema registered for this operator."
                << std::endl;
      has_unsupported_op = true;
      continue;
    } else if (schema->has_type_and_shape_inference_function()) {
      ONNX_TRY {
        schema->GetTypeAndShapeInferenceFunction()(ctx);
      }
      ONNX_CATCH(const ONNX_NAMESPACE::InferenceError& ex) {
        ONNX_HANDLE_EXCEPTION([&]() {
          // checker does not support unsupported/experimental operators
          // so it won't consider it as an error
          if (!has_unsupported_op && !has_experimental_op) {
            inference_errors.push_back(getErrorWithNodeInfo(n, ex));
          }
        });
        // Continue with inference for remaining nodes
        continue;
      }
    } else if (schema->HasFunction()) {
      ONNX_TRY {
        const auto func_proto = schema->GetFunction();
<<<<<<< HEAD
        if (func_proto && func_proto->opset_import_size() > 0) {
          // If function proto imports operator sets then merge them with model level opset imports.
          std::unordered_map<std::string, int> function_opset_imports{opset_imports};
          for (const auto& opset_import : func_proto->opset_import()) {
            auto it = function_opset_imports.find(opset_import.domain());
            if (it == function_opset_imports.end()) {
              function_opset_imports[opset_import.domain()] = static_cast<int>(opset_import.version());
            } else {
              if (it->second != opset_import.version()) {
                fail_shape_inference(
                    "ONNX models don't support multiple opset version imports for a domain. Function ",
                    schema->Name(),
                    " imports opset version " + std::to_string(opset_import.version()),
                    " for domain ",
                    (opset_import.domain().empty() ? "ai.onnx" : opset_import.domain()),
                    " where as the model imports opset version ",
                    std::to_string(it->second));
              }
            }
          }
          InferShapeForFunctionNode(func_proto, function_opset_imports, schema_registry, ctx, symbolTable);
        } else {
          // If the function proto does not import operator sets then simply use the model level opset imports.
          InferShapeForFunctionNode(func_proto, opset_imports, schema_registry, ctx, symbolTable);
=======
        std::unordered_map<std::string, int> function_opset_imports;
        for (const auto& opset_import : func_proto->opset_import()) {
            function_opset_imports[opset_import.domain()] = static_cast<int>(opset_import.version());
>>>>>>> 3b8ba9c9
        }

        InferShapeForFunctionNode(func_proto, function_opset_imports, schema_registry, ctx);
      }
      ONNX_CATCH(const ONNX_NAMESPACE::InferenceError& ex) {
        ONNX_HANDLE_EXCEPTION([&]() {
          // checker does not support unsupported/experimental operators
          // so it won't consider it as an error
          if (!has_unsupported_op && !has_experimental_op) {
            inference_errors.push_back(getErrorWithNodeInfo(n, ex));
          }
        });
        // Continue with inference for remaining nodes
        continue;
      }
    } else {
      // Continue with inference for remaining nodes
      continue;
    }

    ONNX_TRY {
      // check the type-equality for input and output
      if (check_type) {
        schema->CheckInputOutputType(ctx);
      }
      for (int i = 0; i < n.output_size(); ++i) {
        auto* inferredType = ctx.getOutputType(i);
        if (inferredType->value_case() == TypeProto::ValueCase::VALUE_NOT_SET) {
          continue;
        }

        // Find any pre-existing type and shape info. If there is such,
        // then check for compatibility with the inferred
        // information. Otherwise, initialize it in an empty state.
        auto iter = valueTypesByName.find(n.output(i));
        TypeProto* existingType = nullptr;
        if (iter != valueTypesByName.end()) {
          existingType = iter->second;
        } else {
          // Create a new value_info if defined type does not exist
          auto vi = g->add_value_info();
          vi->set_name(n.output(i));
          existingType = vi->mutable_type();
          // For undefined output type, update both value_info and output for now
          // Update existing output with undefined type: assign inferred type to it
          iter = undefinedValueTypesByName.find(n.output(i));
          if (iter != undefinedValueTypesByName.end()) {
            *iter->second = *inferredType;
          }
        }
        materializeSymbolicShape(inferredType, symbolTable);
        // Now we can merge pre-existing and inferred info
        mergeShapesAndTypes(*inferredType, existingType);

        // Make merged info available to further inference.
        valueTypesByName[n.output(i)] = existingType;
      }
    }
    ONNX_CATCH(const std::runtime_error& err) {
      ONNX_HANDLE_EXCEPTION([&]() {
        fail_shape_inference(getErrorWithNodeInfo(n, err));
      });
    }
  }
  // Throw shape inference error if any
  // Error node right now only supports 0 and 1
  // When set to 0, any node level shape inference errors
  // are not thrown. This is to support backward compatiblity
  // with 1.7 and earlier releases. When set to 1 it will throw
  // all exceptions.
  // TODO: Add a more granular way for exception handling.
  if (error_mode > 0 && !inference_errors.empty()) {
    std::string full_errors = "Shape inference error(s): ";
    for (const std::string& error : inference_errors) {
      full_errors += error + "\n";
    }
    fail_shape_inference(full_errors);
  }
}

void InferShapes(
    GraphProto* g,
    const std::unordered_map<std::string, int>& opset_imports,
    const bool check_type,
    const ISchemaRegistry* schema_registry,
    const int error_mode) {
  SymbolTableImpl symbolTable;
  traverseGraphsToAddExistingSymbols(*g, symbolTable);
  InferShapesImpl(
      g, std::unordered_map<std::string, TypeProto*>(0), opset_imports, check_type, error_mode, symbolTable, schema_registry);
}

void InferShapes(
    ModelProto& m,
    const bool check_type,
    const ISchemaRegistry* schema_registry,
    const int error_mode) {
  std::unordered_map<std::string, int> opset_imports;
  for (const auto& opset_import : m.opset_import()) {
    opset_imports[opset_import.domain()] = static_cast<int>(opset_import.version());
  }
  auto* g = m.mutable_graph();
  SymbolTableImpl symbolTable;
  traverseGraphsToAddExistingSymbols(*g, symbolTable);
  InferShapesImpl(
      g,
      std::unordered_map<std::string, TypeProto*>(0),
      opset_imports,
      check_type,
      error_mode,
      symbolTable,
      schema_registry,
      m.ir_version());
}

void InferShapes(
    const std::string& model_path,
    const bool check_type,
    const std::string& save_path,
    const ISchemaRegistry* schema_registry,
    const int error_mode) {
  ModelProto model;
  std::fstream model_stream(model_path, std::ios::in | std::ios::binary);
  if (!model_stream.good()) {
    fail_check("Unable to open model file:", model_path, ". Please check if it is a valid file.");
  }
  std::string data{std::istreambuf_iterator<char>{model_stream}, std::istreambuf_iterator<char>{}};
  if (!ParseProtoFromBytes(&model, data.c_str(), data.size())) {
    fail_check(
        "Unable to parse model from file:", model_path, ". Please check if it is a valid protobuf file of model.");
  }
  InferShapes(model, check_type, schema_registry, error_mode);
  // Save the inferred model to the original model path
  // Use SerializeToString instead of SerializeToOstream due to LITE_PROTO
  std::fstream output(save_path, std::ios::out | std::ios::trunc | std::ios::binary);
  std::string model_string;
  ONNX_TRY {
    model.SerializeToString(&model_string);
    output << model_string;
  }
  ONNX_CATCH(...) {
    fail_check("Unable to save inferred model to the target path:", save_path);
  }
}

void InferShapeForFunctionNode(
    const FunctionProto* func,
    const std::unordered_map<std::string, int>& func_opset_imports,
    const ISchemaRegistry* schema_registry,
    InferenceContext& ctx,
    SymbolTableImpl& symbolTable) {
  GraphProto g;
  // Get a temporary tensor-shape map
  const auto num_func_inputs = func->input_size();
  std::unordered_map<std::string, TypeProto*> temp_valueTypesByName;
  std::vector<TypeProto> temp_types_cache(func->input_size());
  for (int i = 0; i < num_func_inputs; ++i) {
    temp_types_cache[i] = *ctx.getInputType(i);
    temp_valueTypesByName[func->input().Get(i)] = &temp_types_cache[i];
  }
  // Get a temporary initial value map
  std::unordered_map<std::string, const TensorProto*> temp_initializersByName;
  std::unordered_map<std::string, const SparseTensorProto*> temp_SparseInitializersByName;
  for (int i = 0; i < static_cast<int>(ctx.getNumInputs()) && i < num_func_inputs; ++i) {
    const TypeProto* type = ctx.getInputType(i);
    if (type->value_case() == TypeProto::kTensorType && ctx.getInputData(i) != nullptr) {
      temp_initializersByName[func->input().Get(i)] = ctx.getInputData(i);
    } else if (type->value_case() == TypeProto::kSparseTensorType && 
               ctx.getInputSparseData(i) != nullptr) {
      temp_SparseInitializersByName[func->input().Get(i)] = ctx.getInputSparseData(i);
    }
  }
  std::unordered_map<std::string, const AttributeProto*> attr_map;
  for (auto& attr : func->attribute()) {
    if (ctx.getAttribute(attr) != nullptr) {
      attr_map[attr] = ctx.getAttribute(attr);
    }
  }

  for (auto& n : func->node()) {
    // Resolve domain for node
    auto it = func_opset_imports.find(n.domain());
    if (it == func_opset_imports.end()) {
      return;
    }
    auto domain_version = it->second;
    const auto schema = schema_registry->GetSchema(n.op_type(), domain_version, n.domain());
    if (!schema) {
      return;
    }
    NodeProto copy_n(n);
    // Add attribute information into the temporary node
    copy_n.clear_attribute();
    for (const auto& attr : n.attribute()) {
      if (attr.has_ref_attr_name()) {
        if (attr_map.count(attr.ref_attr_name())) {
          auto copy_attr = *attr_map[attr.ref_attr_name()];
          copy_attr.set_name(attr.name());
          copy_n.add_attribute()->CopyFrom(copy_attr);
        }
      } else {
        copy_n.add_attribute()->CopyFrom(attr);
      }
    }

    InferenceContextImpl temp_ctx(
        copy_n, temp_valueTypesByName, temp_initializersByName, temp_SparseInitializersByName);
    schema->GetTypeAndShapeInferenceFunction()(temp_ctx);
    for (int i = 0; i < copy_n.output_size(); ++i) {
      TypeProto* inferred_output_type = temp_ctx.getOutputType(i);
      const auto type_value_case = inferred_output_type->value_case();
      if (type_value_case == TypeProto::kTensorType) {
        const auto& tensor_type = inferred_output_type->tensor_type();
        // Bail out early if shape inference does nothing useful.
        if (tensor_type.elem_type() == TensorProto::UNDEFINED && !tensor_type.has_shape()) {
          continue;
        }
      } else if (type_value_case == TypeProto::kSparseTensorType) {
        const auto& sparse_tensor_type = inferred_output_type->sparse_tensor_type();
        // Bail out early if shape inference does nothing useful.
        if (sparse_tensor_type.elem_type() == TensorProto::UNDEFINED && !sparse_tensor_type.has_shape()) {
          continue;
        }
      } else {
        continue;
      }

      // Checking, Storing the inferred information
      auto iter = temp_valueTypesByName.find(n.output(i));
      TypeProto* existingType = nullptr;
      if (iter != temp_valueTypesByName.end()) {
        existingType = iter->second;
        checkShapesAndTypes(*inferred_output_type, *existingType);
      } else {
        // Store the inferred type info in the
        // subgraph temporarily
        auto vi = g.add_value_info();
        vi->set_name(copy_n.output(i));
        existingType = vi->mutable_type();
      }
      materializeSymbolicShape(inferred_output_type, symbolTable);
      mergeShapesAndTypes(*inferred_output_type, existingType);
      // Make merged info available to further inference.
      temp_valueTypesByName[copy_n.output(i)] = existingType;
    }
  }
  for (int i = 0; i < func->output_size(); ++i) {
    const std::string& output_name = func->output().Get(i);
    // Skip if no type inferred for the tensor
    auto hit = temp_valueTypesByName.find(output_name);
    if (hit != temp_valueTypesByName.cend()) {
      if (hit->second->value_case() == TypeProto::kTensorType) {
        // Copy the type info from subgraph to ctx
        // to pass back to maingraph
        auto type = ctx.getOutputType(i)->mutable_tensor_type();
        type->CopyFrom(hit->second->tensor_type());
      } else if (hit->second->value_case() == TypeProto::kSparseTensorType) {
        auto type = ctx.getOutputType(i)->mutable_sparse_tensor_type();
        type->CopyFrom(hit->second->sparse_tensor_type());
      }
    }
  }
}

void InferShapeForFunctionNode(
    const FunctionProto* func,
    const ISchemaRegistry* schema_registry,
    InferenceContext& ctx,
    SymbolTableImpl &symbolTable) {
  std::unordered_map<std::string, int> opset_imports;
  for (const auto& opset_import : func->opset_import()) {
    opset_imports[opset_import.domain()] = static_cast<int>(opset_import.version());
  }
  InferShapeForFunctionNode(func, opset_imports, schema_registry, ctx, symbolTable);
}

std::vector<const TypeProto*> GraphInferencerImpl::doInferencing(
    const std::vector<const TypeProto*>& inputTypes,
    const std::vector<const TensorProto*>& inputData) {
  SymbolTableImpl& symbolTable = getSymbolTable();
  int numInputs = int(inputTypes.size());

  if (g_->input_size() != numInputs) {
    fail_shape_inference("Graph has ", g_->input_size(), " inputs but ", numInputs, " were provided");
  }

  for (int i = 0, end = numInputs; i < end; ++i) {
    const TypeProto* inferredInput = inputTypes[i];

    if (!inferredInput)
      continue;

    TypeProto* graphInput = g_->mutable_input(i)->mutable_type();

    if (inferredInput->value_case() == TypeProto::kTensorType) {
      const auto& inferredType = inferredInput->tensor_type();

      // Bail out early if shape inference does nothing useful.
      if (inferredType.elem_type() == TensorProto::UNDEFINED && !inferredType.has_shape()) {
        continue;
      }
    } else if (inferredInput->value_case() == TypeProto::kSparseTensorType) {
      const auto& inferredType = inferredInput->sparse_tensor_type();

      // Bail out early if shape inference does nothing useful.
      if (inferredType.elem_type() == TensorProto::UNDEFINED && !inferredType.has_shape()) {
        continue;
      }
    }
    // Even if graphInput doesn't have defined type, it will assign inferredType to it
    mergeShapesAndTypes(*inferredInput, graphInput);
    materializeSymbolicShape(graphInput, symbolTable);
  }

  // future: pass inputData into InferShapes either directly, or indirectly by
  // updating initializers that match subgraph inputs.
  (void)inputData;

  InferShapesImpl(
      g_,
      *context_->outer_scope_value_types_by_name, // never null
      context_->opset_imports,
      false,
      false,
      symbolTable,
      context_->schema_registry);

  std::vector<const TypeProto*> graphOutputTypes;
  graphOutputTypes.reserve(g_->output().size());
  for (const ValueInfoProto& output : g_->output()) {
    graphOutputTypes.push_back(&output.type());
  }

  return graphOutputTypes;
}

std::string getErrorWithNodeInfo(NodeProto n, std::runtime_error err) {
  std::string op_name = n.has_name() ? (", node name: " + n.name()) : "";
  return "(op_type:" + n.op_type() + op_name + "): " + err.what();
}

void traverseGraphsToAddExistingSymbols(const GraphProto& g, SymbolTableImpl& symbolTable) {
  symbolTable.addFromGraph(g);
  for (const auto& n : g.node()) {
    for (auto& attr : n.attribute()) {
      if (attr.has_g()) {
        traverseGraphsToAddExistingSymbols(attr.g(), symbolTable);
      }
    }
  }
}

} // namespace shape_inference
} // namespace ONNX_NAMESPACE<|MERGE_RESOLUTION|>--- conflicted
+++ resolved
@@ -370,39 +370,12 @@
     } else if (schema->HasFunction()) {
       ONNX_TRY {
         const auto func_proto = schema->GetFunction();
-<<<<<<< HEAD
-        if (func_proto && func_proto->opset_import_size() > 0) {
-          // If function proto imports operator sets then merge them with model level opset imports.
-          std::unordered_map<std::string, int> function_opset_imports{opset_imports};
-          for (const auto& opset_import : func_proto->opset_import()) {
-            auto it = function_opset_imports.find(opset_import.domain());
-            if (it == function_opset_imports.end()) {
-              function_opset_imports[opset_import.domain()] = static_cast<int>(opset_import.version());
-            } else {
-              if (it->second != opset_import.version()) {
-                fail_shape_inference(
-                    "ONNX models don't support multiple opset version imports for a domain. Function ",
-                    schema->Name(),
-                    " imports opset version " + std::to_string(opset_import.version()),
-                    " for domain ",
-                    (opset_import.domain().empty() ? "ai.onnx" : opset_import.domain()),
-                    " where as the model imports opset version ",
-                    std::to_string(it->second));
-              }
-            }
-          }
-          InferShapeForFunctionNode(func_proto, function_opset_imports, schema_registry, ctx, symbolTable);
-        } else {
-          // If the function proto does not import operator sets then simply use the model level opset imports.
-          InferShapeForFunctionNode(func_proto, opset_imports, schema_registry, ctx, symbolTable);
-=======
         std::unordered_map<std::string, int> function_opset_imports;
         for (const auto& opset_import : func_proto->opset_import()) {
             function_opset_imports[opset_import.domain()] = static_cast<int>(opset_import.version());
->>>>>>> 3b8ba9c9
         }
 
-        InferShapeForFunctionNode(func_proto, function_opset_imports, schema_registry, ctx);
+        InferShapeForFunctionNode(func_proto, function_opset_imports, schema_registry, ctx, symbolTable);
       }
       ONNX_CATCH(const ONNX_NAMESPACE::InferenceError& ex) {
         ONNX_HANDLE_EXCEPTION([&]() {
