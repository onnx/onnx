--- conflicted
+++ resolved
@@ -241,24 +241,14 @@
     const std::unordered_map<std::string, TypeProto*>& outer_scope_value_types_by_name,
     const std::unordered_map<std::string, int>& opset_imports,
     const ShapeInferenceOptions& options,
-<<<<<<< HEAD
-    SymbolTable* symbolTable,
-    std::unordered_map<std::string, TensorShapeProto>& generatedShapeDataByName,
-    const ISchemaRegistry* schema_registry = OpSchemaRegistry::Instance(),
-    const int ir_version = IR_VERSION // default the latest one
-) {
-  std::unordered_map<std::string, TypeProto*> valueTypesByName{outer_scope_value_types_by_name};
-  std::unordered_map<std::string, TypeProto*> undefinedValueTypesByName{outer_scope_value_types_by_name};
-=======
     SymbolTable* symbol_table,
     const ModelLocalFunctionsMap& model_local_functions_map,
+    std::unordered_map<std::string, TensorShapeProto>& generated_shape_data_by_name,
     const ISchemaRegistry* schema_registry = OpSchemaRegistry::Instance(),
     const int ir_version = IR_VERSION // default the latest one
 ) {
   std::unordered_map<std::string, TypeProto*> value_types_by_name{outer_scope_value_types_by_name};
   std::unordered_map<std::string, TypeProto*> undefined_value_types_by_name{outer_scope_value_types_by_name};
-  std::unordered_map<std::string, TensorShapeProto> generated_shape_data_by_name;
->>>>>>> ae3e6b80
 
   GraphInferenceContext graph_inference_context{
       value_types_by_name, opset_imports, symbol_table, schema_registry, ir_version, model_local_functions_map};
@@ -370,37 +360,6 @@
     }
     auto domain_version = dit->second;
     const auto schema = schema_registry->GetSchema(n.op_type(), domain_version, n.domain());
-<<<<<<< HEAD
-    InferenceContextImpl ctx(n, valueTypesByName, inputDataByName, inputSparseDataByName,
-      &generatedShapeDataByName, &graphInferenceContext);
-    if (!schema) {
-      std::cerr << "Warning: Unsupported operator " << n.op_type() << ". No schema registered for this operator."
-                << std::endl;
-      has_unsupported_op = true;
-      continue;
-    } else if (schema->has_type_and_shape_inference_function()) {
-      ONNX_TRY {
-        schema->GetTypeAndShapeInferenceFunction()(ctx);
-      }
-      ONNX_CATCH(const ONNX_NAMESPACE::InferenceError& ex) {
-        ONNX_HANDLE_EXCEPTION([&]() {
-          // checker does not support unsupported/experimental operators
-          // so it won't consider it as an error
-          if (!has_unsupported_op && !has_experimental_op) {
-            inference_errors.push_back(getErrorWithNodeInfo(n, ex));
-          }
-        });
-        // Continue with inference for remaining nodes
-        continue;
-      }
-    } else if (schema->HasFunction()) {
-      ONNX_TRY {
-        const auto func_proto = schema->GetFunction();
-        std::unordered_map<std::string, int> function_opset_imports;
-        for (const auto& opset_import : func_proto->opset_import()) {
-            function_opset_imports[opset_import.domain()] = static_cast<int>(opset_import.version());
-        }
-=======
     InferenceContextImpl ctx(
         n,
         value_types_by_name,
@@ -408,7 +367,6 @@
         input_sparse_data_by_name,
         &generated_shape_data_by_name,
         &graph_inference_context);
->>>>>>> ae3e6b80
 
     ONNX_TRY {
       if (schema) {
@@ -534,19 +492,11 @@
     GraphProto* g,
     const std::unordered_map<std::string, int>& opset_imports,
     const ISchemaRegistry* schema_registry,
-<<<<<<< HEAD
-    const ShapeInferenceOptions& options) {
-  SymbolTableImpl symbolTable;
-  traverseGraphsToAddExistingSymbols(*g, symbolTable);
-  std::unordered_map<std::string, TensorShapeProto> generatedShapeDataByName;
-  InferShapesImpl(
-      g, std::unordered_map<std::string, TypeProto*>(0), opset_imports, options, &symbolTable,
-      generatedShapeDataByName, schema_registry);
-=======
     const ShapeInferenceOptions& options,
     const std::unordered_map<std::string, const FunctionProto*>& model_local_functions) {
   SymbolTableImpl symbol_table;
   TraverseGraphsToAddExistingSymbols(*g, symbol_table);
+  std::unordered_map<std::string, TensorShapeProto> generatedShapeDataByName;
   InferShapesImpl(
       g,
       std::unordered_map<std::string, TypeProto*>(0),
@@ -554,8 +504,8 @@
       options,
       &symbol_table,
       model_local_functions,
+      generatedShapeDataByName,
       schema_registry);
->>>>>>> ae3e6b80
 }
 
 void InferShapes(
@@ -574,26 +524,17 @@
   }
 
   auto* g = m.mutable_graph();
-<<<<<<< HEAD
-  SymbolTableImpl symbolTable;
-  traverseGraphsToAddExistingSymbols(*g, symbolTable);
-  std::unordered_map<std::string, TensorShapeProto> generatedShapeDataByName;
-=======
   SymbolTableImpl symbol_table;
   TraverseGraphsToAddExistingSymbols(*g, symbol_table);
->>>>>>> ae3e6b80
+  std::unordered_map<std::string, TensorShapeProto> generatedShapeDataByName;
   InferShapesImpl(
       g,
       std::unordered_map<std::string, TypeProto*>(0),
       opset_imports,
       options,
-<<<<<<< HEAD
-      &symbolTable,
-      generatedShapeDataByName,
-=======
       &symbol_table,
       model_local_functions_by_id,
->>>>>>> ae3e6b80
+      generatedShapeDataByName,
       schema_registry,
       m.ir_version());
 }
@@ -627,7 +568,6 @@
   }
 }
 
-<<<<<<< HEAD
 void InferShapesAndDataPropagation(
     ModelProto& m,
     std::unordered_map<std::string, TensorShapeProto>& generatedShapeDataByName,
@@ -654,9 +594,7 @@
       m.ir_version());
 }
 
-=======
 // Infer shape for functions.
->>>>>>> ae3e6b80
 void InferShapeForFunctionNode(
     const FunctionProto& func_proto,
     const std::unordered_map<std::string, int>& func_opset_imports,
@@ -784,20 +722,11 @@
       if (symbol_table) {
         MaterializeSymbolicShape(inferred_output_type, *symbol_table);
       }
-<<<<<<< HEAD
-      mergeShapesAndTypes(*inferred_output_type, existingType);
-
-      if (options.enable_data_propagation && schema->has_data_propagation_function()) {
-        DataPropagationContextImpl temp_dataPropagationCtx(
-            copy_n, temp_valueTypesByName, temp_initializersByName, *generatedShapeDataByName);
-        schema->GetDataPropagationFunction()(temp_dataPropagationCtx);
-=======
       mergeShapesAndTypes(*inferred_output_type, existing_type);
       if (options.enable_data_propagation && schema && schema->has_data_propagation_function()) {
         DataPropagationContextImpl data_propagation_ctx(
             copy_n, value_types_by_name, initializers_by_name, *generated_shape_data_by_name);
         schema->GetDataPropagationFunction()(data_propagation_ctx);
->>>>>>> ae3e6b80
       }
 
       // Make merged info available to downstream inference.
@@ -913,13 +842,9 @@
       *context_->outer_scope_value_types_by_name, // never null
       context_->opset_imports,
       options,
-<<<<<<< HEAD
-      symbolTable,
-      generatedShapeDataByName,
-=======
       symbol_table,
       context_->model_local_functions,
->>>>>>> ae3e6b80
+      generatedShapeDataByName,
       context_->schema_registry);
 
   std::vector<const TypeProto*> graph_output_types;
