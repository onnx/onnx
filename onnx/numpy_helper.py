# SPDX-License-Identifier: Apache-2.0

import sys
from typing import Any, Dict, List, Optional, Sequence, Union

import numpy as np  # type: ignore

from onnx import MapProto, OptionalProto, SequenceProto, TensorProto, mapping
from onnx.external_data_helper import load_external_data_for_tensor, uses_external_data
<<<<<<< HEAD
from typing import Sequence, Any, Optional, List, Dict, Union
=======
>>>>>>> 6c7ed015


def combine_pairs_to_complex(fa: Sequence[int]) -> List[complex]:
    return [complex(fa[i * 2], fa[i * 2 + 1]) for i in range(len(fa) // 2)]


def bfloat16_to_float32(data: np.ndarray, dims: Union[int, Sequence[int]]) -> np.ndarray:
    """Converts ndarray of bf16 (as uint32) to f32 (as uint32)."""
    shift = lambda x: x << 16  # noqa: E731
    return shift(data.astype(np.int32)).reshape(dims).view(np.float32)


def to_array(tensor: TensorProto, base_dir: str = "") -> np.ndarray:
    """Converts a tensor def object to a numpy array.

    Inputs:
        tensor: a TensorProto object.
        base_dir: if external tensor exists, base_dir can help to find the path to it
    Returns:
        arr: the converted array.
    """
    if tensor.HasField("segment"):
        raise ValueError(
            "Currently not supporting loading segments.")
    if tensor.data_type == TensorProto.UNDEFINED:
        raise TypeError("The element type in the input tensor is not defined.")

    tensor_dtype = tensor.data_type
    np_dtype = helper.tensor_dtype_to_np_type(tensor_dtype)
    storage_np_dtype = helper.tensor_dtype_to_storage_numpy_type(tensor_dtype)
    storage_field = helper.tensor_dtype_to_field(tensor_dtype)
    dims = tensor.dims

    if tensor.data_type == TensorProto.STRING:
        utf8_strings = getattr(tensor, storage_field)
        ss = list(s.decode('utf-8') for s in utf8_strings)
        return np.asarray(ss).astype(np_dtype).reshape(dims)

    # Load raw data from external tensor if it exists
    if uses_external_data(tensor):
        load_external_data_for_tensor(tensor, base_dir)

    if tensor.HasField("raw_data"):
        # Raw_bytes support: using frombuffer.
        if sys.byteorder == 'big':
            # Convert endian from little to big
            convert_endian(tensor)

        # manually convert bf16 since there's no numpy support
        if tensor_dtype == TensorProto.BFLOAT16:
            data = np.frombuffer(tensor.raw_data, dtype=np.int16)
            return bfloat16_to_float32(data, dims)

        return np.frombuffer(
            tensor.raw_data,
            dtype=np_dtype).reshape(dims)
    else:
        # float16 is stored as int32 (uint16 type); Need view to get the original value
        if tensor_dtype == TensorProto.FLOAT16:
            return (
                np.asarray(
                    tensor.int32_data,
                    dtype=np.uint16)
                .reshape(dims)
                .view(np.float16))

        # bfloat16 is stored as int32 (uint16 type); no numpy support for bf16
        if tensor_dtype == TensorProto.BFLOAT16:
            data = np.asarray(tensor.int32_data, dtype=np.int32)
            return bfloat16_to_float32(data, dims)

        data = getattr(tensor, storage_field)
        if (tensor_dtype == TensorProto.COMPLEX64
                or tensor_dtype == TensorProto.COMPLEX128):
            data = combine_pairs_to_complex(data)

        return (
            np.asarray(
                data,
                dtype=storage_np_dtype)
            .astype(np_dtype)
            .reshape(dims)
        )


def from_array(arr: np.ndarray, name: Optional[str] = None) -> TensorProto:
    """Converts a numpy array to a tensor def.

    Inputs:
        arr: a numpy array.
        name: (optional) the name of the tensor.
    Returns:
        TensorProto: the converted tensor def.
    """
    tensor = TensorProto()
    tensor.dims.extend(arr.shape)
    if name:
        tensor.name = name

    if arr.dtype == object:
        # Special care for strings.
        tensor.data_type = helper.np_type_to_tensor_dtype(arr.dtype)
        # TODO: Introduce full string support.
        # We flatten the array in case there are 2-D arrays are specified
        # We throw the error below if we have a 3-D array or some kind of other
        # object. If you want more complex shapes then follow the below instructions.
        # Unlike other types where the shape is automatically inferred from
        # nested arrays of values, the only reliable way now to feed strings
        # is to put them into a flat array then specify type astype(object)
        # (otherwise all strings may have different types depending on their length)
        # and then specify shape .reshape([x, y, z])
        flat_array = arr.flatten()
        for e in flat_array:
            if isinstance(e, str):
                tensor.string_data.append(e.encode('utf-8'))
            elif isinstance(e, np.ndarray):
                for s in e:
                    if isinstance(s, str):
                        tensor.string_data.append(s.encode('utf-8'))
                    elif isinstance(s, bytes):
                        tensor.string_data.append(s)
            elif isinstance(e, bytes):
                tensor.string_data.append(e)
            else:
                raise NotImplementedError(
                    "Unrecognized object in the object array, expect a string, or array of bytes: ", str(type(e)))
        return tensor

    # For numerical types, directly use numpy raw bytes.
    try:
        dtype = helper.np_type_to_tensor_dtype(arr.dtype)
    except KeyError:
        raise RuntimeError(
            f"Numpy data type not understood yet: {str(arr.dtype)}")
    tensor.data_type = dtype
    tensor.raw_data = arr.tobytes()  # note: tobytes() is only after 1.9.
    if sys.byteorder == 'big':
        # Convert endian from big to little
        convert_endian(tensor)

    return tensor


def to_list(sequence: SequenceProto) -> List[Any]:
    """Converts a sequence def to a Python list.

    Inputs:
        sequence: a SequenceProto object.
    Returns:
        list: the converted list.
    """
    lst: List[Any] = []
    elem_type = sequence.elem_type
    value_field = mapping.STORAGE_ELEMENT_TYPE_TO_FIELD[elem_type]
    values = getattr(sequence, value_field)
    for value in values:
        if elem_type == SequenceProto.TENSOR or elem_type == SequenceProto.SPARSE_TENSOR:
            lst.append(to_array(value))
        elif elem_type == SequenceProto.SEQUENCE:
            lst.append(to_list(value))
        elif elem_type == SequenceProto.MAP:
            lst.append(to_dict(value))
        else:
            raise TypeError("The element type in the input sequence is not supported.")
    return lst


def from_list(lst: List[Any], name: Optional[str] = None, dtype: Optional[int] = None) -> SequenceProto:
    """Converts a list into a sequence def.

    Inputs:
        lst: a Python list
        name: (optional) the name of the sequence.
        dtype: (optional) type of element in the input list, used for specifying
                          sequence values when converting an empty list.
    Returns:
        SequenceProto: the converted sequence def.
    """
    sequence = SequenceProto()
    if name:
        sequence.name = name

    if dtype:
        elem_type = dtype
    elif len(lst) > 0:
        first_elem = lst[0]
        if isinstance(first_elem, dict):
            elem_type = SequenceProto.MAP
        elif isinstance(first_elem, list):
            elem_type = SequenceProto.SEQUENCE
        else:
            elem_type = SequenceProto.TENSOR
    else:
        # if empty input list and no dtype specified
        # choose sequence of tensors on default
        elem_type = SequenceProto.TENSOR
    sequence.elem_type = elem_type

    if (len(lst) > 0) and not all(isinstance(elem, type(lst[0])) for elem in lst):
        raise TypeError("The element type in the input list is not the same "
                        "for all elements and therefore is not supported as a sequence.")

    if elem_type == SequenceProto.TENSOR:
        for tensor in lst:
            sequence.tensor_values.extend([from_array(tensor)])
    elif elem_type == SequenceProto.SEQUENCE:
        for seq in lst:
            sequence.sequence_values.extend([from_list(seq)])
    elif elem_type == SequenceProto.MAP:
        for map in lst:
            sequence.map_values.extend([from_dict(map)])
    else:
        raise TypeError("The element type in the input list is not a tensor, "
                        "sequence, or map and is not supported.")
    return sequence


def to_dict(map: MapProto) -> Dict[Any, Any]:
    """Converts a map def to a Python dictionary.

    Inputs:
        map: a MapProto object.
    Returns:
        dict: the converted dictionary.
    """
    key_list: List[Any] = []
    if map.key_type == TensorProto.STRING:
        key_list = list(map.string_keys)
    else:
        key_list = list(map.keys)

    value_list = to_list(map.values)
    if len(key_list) != len(value_list):
        raise IndexError("Length of keys and values for MapProto (map name: ",
                        map.name,
                        ") are not the same.")
    dictionary = dict(zip(key_list, value_list))
    return dictionary


def from_dict(dict: Dict[Any, Any], name: Optional[str] = None) -> MapProto:
    """Converts a Python dictionary into a map def.

    Inputs:
        dict: Python dictionary
        name: (optional) the name of the map.
    Returns:
        MapProto: the converted map def.
    """
    map = MapProto()
    if name:
        map.name = name
    keys = list(dict.keys())
    raw_key_type = np.array(keys[0]).dtype
    key_type = helper.np_type_to_tensor_dtype(raw_key_type)

    valid_key_int_types = [TensorProto.INT8, TensorProto.INT16, TensorProto.INT32,
                           TensorProto.INT64, TensorProto.UINT8, TensorProto.UINT16,
                           TensorProto.UINT32, TensorProto.UINT64]

    if not all(isinstance(key, raw_key_type) for key in keys):
        raise TypeError("The key type in the input dictionary is not the same "
                        "for all keys and therefore is not valid as a map.")

    values = list(dict.values())
    raw_value_type = type(values[0])
    if not all(isinstance(val, raw_value_type) for val in values):
        raise TypeError("The value type in the input dictionary is not the same "
                        "for all values and therefore is not valid as a map.")

    value_seq = from_list(values)

    map.key_type = key_type
    if key_type == TensorProto.STRING:
        map.string_keys.extend(keys)
    elif key_type in valid_key_int_types:
        map.keys.extend(keys)
    map.values.CopyFrom(value_seq)
    return map


def to_optional(optional: OptionalProto) -> Optional[Any]:
    """Converts an optional def to a Python optional.

    Inputs:
        optional: an OptionalProto object.
    Returns:
        opt: the converted optional.
    """
    opt: Optional[Any] = None
    elem_type = optional.elem_type
    if elem_type == OptionalProto.UNDEFINED:
        return opt
    value_field = mapping.OPTIONAL_ELEMENT_TYPE_TO_FIELD[elem_type]
    value = getattr(optional, value_field)
    # TODO: create a map and replace conditional branches
    if elem_type == OptionalProto.TENSOR or elem_type == OptionalProto.SPARSE_TENSOR:
        opt = to_array(value)
    elif elem_type == OptionalProto.SEQUENCE:
        opt = to_list(value)
    elif elem_type == OptionalProto.MAP:
        opt = to_dict(value)
    elif elem_type == OptionalProto.OPTIONAL:
        return to_optional(value)
    else:
        raise TypeError("The element type in the input optional is not supported.")
    return opt


def from_optional(
        opt: Optional[Any],
        name: Optional[str] = None,
        dtype: Optional[int] = None
) -> OptionalProto:
    """Converts an optional value into a Optional def.

    Inputs:
        opt: a Python optional
        name: (optional) the name of the optional.
        dtype: (optional) type of element in the input, used for specifying
                          optional values when converting empty none. dtype must
                          be a valid OptionalProto.DataType value
    Returns:
        optional: the converted optional def.
    """
    # TODO: create a map and replace conditional branches
    optional = OptionalProto()
    if name:
        optional.name = name

    if dtype:
        # dtype must be a valid OptionalProto.DataType
        valid_dtypes = [v for v in OptionalProto.DataType.values()]
        assert dtype in valid_dtypes
        elem_type = dtype
    elif isinstance(opt, dict):
        elem_type = OptionalProto.MAP
    elif isinstance(opt, list):
        elem_type = OptionalProto.SEQUENCE
    elif opt is None:
        elem_type = OptionalProto.UNDEFINED
    else:
        elem_type = OptionalProto.TENSOR

    optional.elem_type = elem_type

    if opt is not None:
        if elem_type == OptionalProto.TENSOR:
            optional.tensor_value.CopyFrom(from_array(opt))
        elif elem_type == OptionalProto.SEQUENCE:
            optional.sequence_value.CopyFrom(from_list(opt))
        elif elem_type == OptionalProto.MAP:
            optional.map_value.CopyFrom(from_dict(opt))
        else:
            raise TypeError("The element type in the input is not a tensor, "
                            "sequence, or map and is not supported.")
    return optional


def convert_endian(tensor: TensorProto) -> None:
    """
    Call to convert endianess of raw data in tensor.

    Arguments:
        tensor (TensorProto): TensorProto to be converted.
    """
    tensor_dtype = tensor.data_type
    np_dtype = helper.tensor_dtype_to_np_type(tensor_dtype)
    tensor.raw_data = np.frombuffer(tensor.raw_data, dtype=np_dtype).byteswap().tobytes()<|MERGE_RESOLUTION|>--- conflicted
+++ resolved
@@ -7,10 +7,7 @@
 
 from onnx import MapProto, OptionalProto, SequenceProto, TensorProto, mapping
 from onnx.external_data_helper import load_external_data_for_tensor, uses_external_data
-<<<<<<< HEAD
 from typing import Sequence, Any, Optional, List, Dict, Union
-=======
->>>>>>> 6c7ed015
 
 
 def combine_pairs_to_complex(fa: Sequence[int]) -> List[complex]:
