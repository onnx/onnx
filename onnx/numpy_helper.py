from __future__ import absolute_import
from __future__ import division
from __future__ import print_function
from __future__ import unicode_literals

import sys

import numpy as np  # type: ignore
from onnx import TensorProto, MapProto, SequenceProto, TypeProto, SequenceMapElement
from onnx import mapping, helper
from six import text_type, binary_type
from typing import Sequence, Any, Optional, Text, List, Dict


def combine_pairs_to_complex(fa):  # type: (Sequence[int]) -> Sequence[np.complex64]
    return [complex(fa[i * 2], fa[i * 2 + 1]) for i in range(len(fa) // 2)]


def to_array(tensor):  # type: (TensorProto) -> np.ndarray[Any]
    """Converts a tensor def object to a numpy array.

    Inputs:
        tensor: a TensorProto object.
    Returns:
        arr: the converted array.
    """
    if tensor.HasField("segment"):
        raise ValueError(
            "Currently not supporting loading segments.")
    if tensor.data_type == TensorProto.UNDEFINED:
        raise TypeError("The element type in the input tensor is not defined.")

    tensor_dtype = tensor.data_type
    np_dtype = mapping.TENSOR_TYPE_TO_NP_TYPE[tensor_dtype]
    storage_type = mapping.TENSOR_TYPE_TO_STORAGE_TENSOR_TYPE[tensor_dtype]
    storage_np_dtype = mapping.TENSOR_TYPE_TO_NP_TYPE[storage_type]
    storage_field = mapping.STORAGE_TENSOR_TYPE_TO_FIELD[storage_type]
    dims = tensor.dims

    if tensor.data_type == TensorProto.STRING:
        utf8_strings = getattr(tensor, storage_field)
        ss = list(s.decode('utf-8') for s in utf8_strings)
        return np.asarray(ss).astype(np_dtype).reshape(dims)

    if tensor.HasField("raw_data"):
        # Raw_bytes support: using frombuffer.
        if sys.byteorder == 'big':
            # Convert endian from little to big
            convert_endian(tensor)
        return np.frombuffer(
            tensor.raw_data,
            dtype=np_dtype).reshape(dims)
    else:
        data = getattr(tensor, storage_field),  # type: Sequence[np.complex64]
        if (tensor_dtype == TensorProto.COMPLEX64
                or tensor_dtype == TensorProto.COMPLEX128):
            data = combine_pairs_to_complex(data)
        return (
            np.asarray(
                data,
                dtype=storage_np_dtype)
            .astype(np_dtype)
            .reshape(dims)
        )


def from_array(arr, name=None):  # type: (np.ndarray[Any], Optional[Text]) -> TensorProto
    """Converts a numpy array to a tensor def.

    Inputs:
        arr: a numpy array.
        name: (optional) the name of the tensor.
    Returns:
        tensor_def: the converted tensor def.
    """
    tensor = TensorProto()
    tensor.dims.extend(arr.shape)
    if name:
        tensor.name = name

    if arr.dtype == np.object:
        # Special care for strings.
        tensor.data_type = mapping.NP_TYPE_TO_TENSOR_TYPE[arr.dtype]
        # TODO: Introduce full string support.
        # We flatten the array in case there are 2-D arrays are specified
        # We throw the error below if we have a 3-D array or some kind of other
        # object. If you want more complex shapes then follow the below instructions.
        # Unlike other types where the shape is automatically inferred from
        # nested arrays of values, the only reliable way now to feed strings
        # is to put them into a flat array then specify type astype(np.object)
        # (otherwise all strings may have different types depending on their length)
        # and then specify shape .reshape([x, y, z])
        flat_array = arr.flatten()
        for e in flat_array:
            if isinstance(e, text_type):
                tensor.string_data.append(e.encode('utf-8'))
            elif isinstance(e, np.ndarray):
                for s in e:
                    if isinstance(s, text_type):
                        tensor.string_data.append(s.encode('utf-8'))
            else:
                raise NotImplementedError(
                    "Unrecognized object in the object array, expect a string, or array of bytes: ", str(type(e)))
        return tensor

    # For numerical types, directly use numpy raw bytes.
    try:
        dtype = mapping.NP_TYPE_TO_TENSOR_TYPE[arr.dtype]
    except KeyError:
        raise RuntimeError(
            "Numpy data type not understood yet: {}".format(str(arr.dtype)))
    tensor.data_type = dtype
    tensor.raw_data = arr.tobytes()  # note: tobytes() is only after 1.9.
    if sys.byteorder == 'big':
        # Convert endian from big to little
        convert_endian(tensor)

    return tensor

<<<<<<< HEAD
    return tensor


def to_list_from_sequence(sequence):  # type: (SequenceProto) -> List[Any]
    """Converts a sequence def to a Python list.

    Inputs:
        sequence: a SequenceProto object.
    Returns:
        lst: the converted list.
    """
    lst = []
    for elem in sequence.values:
        elem_type = elem.elem_type
        value_field = mapping.STORAGE_ELEMENT_TYPE_TO_FIELD[elem_type]
        value = getattr(elem, value_field)
        if elem_type == SequenceMapElement.TENSOR or elem_type == SequenceMapElement.SPARSE_TENSOR:
            lst.append(to_array(value))
        elif elem_type == SequenceMapElement.SEQUENCE:
            lst.append(to_list_from_sequence(value))
        elif elem_type == SequenceMapElement.MAP:
            lst.append(to_dict_from_map(value))
        else:
            raise TypeError("The element type in the input sequence is not supported.")
    return lst


def from_list_to_sequence(lst, name=None):  # type: (List[Any], Optional[Text]) -> SequenceProto
    """Converts a list into a sequence def.

    Inputs:
        lst: a Python list
        name: (optional) the name of the sequence.
    Returns:
        sequence: the converted sequence def.
    """
    sequence = SequenceProto()
    if name:
        sequence.name = name
    for elem in lst:
        if isinstance(elem, np.ndarray):
            sequence.values.append(helper.make_sequence_map_element(from_array(elem), SequenceMapElement.TENSOR))
        elif isinstance(elem, list):
            sequence.values.append(helper.make_sequence_map_element(from_list_to_sequence(elem), SequenceMapElement.SEQUENCE))
        elif isinstance(elem, dict):
            sequence.values.append(helper.make_sequence_map_element(from_dict_to_map(elem), SequenceMapElement.MAP))
        else:
            raise TypeError("The element type in the input sequence is not a list, "
                            "dictionary, or np.ndarray and is not supported.")
    return sequence


def to_dict_from_map(map):  # type: (MapProto) -> np.ndarray[Any]
    """Converts a map def to a Python dictionary.

    Inputs:
        map: a MapProto object.
    Returns:
        dict: the converted dictionary.
    """
    dict = {}
    for kv_pair in map.pairs:
        key_type = kv_pair.key_type
        key_field = mapping.STORAGE_TENSOR_TYPE_TO_FIELD[key_type]
        key = getattr(kv_pair, key_field)

        seq_map_elem = kv_pair.value
        value_type = seq_map_elem.elem_type
        value_field = mapping.STORAGE_ELEMENT_TYPE_TO_FIELD[value_type]
        value = getattr(seq_map_elem, value_field)

        if value_type == SequenceMapElement.TENSOR or value_type == SequenceMapElement.SPARSE_TENSOR:
            dict[key] = to_array(value)
        elif value_type == SequenceMapElement.MAP:
            dict[key] = to_dict_from_map(value)
        elif value_type == SequenceMapElement.SEQUENCE:
            dict[key] = to_list_from_sequence(value)
        else:
            raise TypeError("The value type of elements in the Map is not supported.")
    return dict


def from_dict_to_map(dict, name=None):  # type: (Dict[Any, Any], Optional[Text]) -> MapProto
    """Converts a Python dictionary into a map def.

    Inputs:
        dict: Python dictionary
        name: (optional) the name of the map.
    Returns:
        map: the converted map def.
    """
    map = MapProto()
    if name:
        map.name = name
    for key, val in dict.items():
        key_type = mapping.NP_TYPE_TO_TENSOR_TYPE[key.dtype]
        if isinstance(val, np.ndarray):
            val_type = SequenceMapElement.TENSOR
        elif isinstance(val, list):
            val_type = SequenceMapElement.SEQUENCE
        elif isinstance(val, dict):
            val_type = SequenceMapElement.MAP
        kv_pair = helper.make_key_value_pair(key, key_type, val, val_type)
        map.pairs.append(kv_pair)
    return map
=======

def convert_endian(tensor):  # type: (TensorProto) -> None
    """
    call to convert endianess of raw data in tensor.
    @params
    TensorProto: TensorProto to be converted.
    """
    tensor_dtype = tensor.data_type
    np_dtype = mapping.TENSOR_TYPE_TO_NP_TYPE[tensor_dtype]
    tensor.raw_data = np.frombuffer(tensor.raw_data, dtype=np_dtype).byteswap().tobytes()
>>>>>>> 7979c71a
<|MERGE_RESOLUTION|>--- conflicted
+++ resolved
@@ -117,9 +117,6 @@
 
     return tensor
 
-<<<<<<< HEAD
-    return tensor
-
 
 def to_list_from_sequence(sequence):  # type: (SequenceProto) -> List[Any]
     """Converts a sequence def to a Python list.
@@ -223,7 +220,6 @@
         kv_pair = helper.make_key_value_pair(key, key_type, val, val_type)
         map.pairs.append(kv_pair)
     return map
-=======
 
 def convert_endian(tensor):  # type: (TensorProto) -> None
     """
@@ -233,5 +229,4 @@
     """
     tensor_dtype = tensor.data_type
     np_dtype = mapping.TENSOR_TYPE_TO_NP_TYPE[tensor_dtype]
-    tensor.raw_data = np.frombuffer(tensor.raw_data, dtype=np_dtype).byteswap().tobytes()
->>>>>>> 7979c71a
+    tensor.raw_data = np.frombuffer(tensor.raw_data, dtype=np_dtype).byteswap().tobytes()