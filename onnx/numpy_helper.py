--- conflicted
+++ resolved
@@ -51,12 +51,8 @@
             dtype=np_dtype).reshape(dims)
     else:
         data = getattr(tensor, storage_field),  # type: Sequence[np.complex64]
-<<<<<<< HEAD
-        if (tensor_dtype == TensorProto.COMPLEX64 or tensor_dtype == TensorProto.COMPLEX128):
-=======
         if (tensor_dtype == TensorProto.COMPLEX64
                 or tensor_dtype == TensorProto.COMPLEX128):
->>>>>>> 18f751a5
             data = combine_pairs_to_complex(data)
         return (
             np.asarray(
