# Copyright (c) ONNX Project Contributors
#
# SPDX-License-Identifier: Apache-2.0
from __future__ import annotations

import sys
from collections.abc import Sequence
from typing import Any

import numpy as np
import numpy.typing as npt
import typing_extensions

import onnx._custom_element_types as custom_np_types
from onnx import MapProto, OptionalProto, SequenceProto, TensorProto, helper, subbyte
from onnx.external_data_helper import load_external_data_for_tensor, uses_external_data


def combine_pairs_to_complex(fa: Sequence[int]) -> list[complex]:
    return [complex(fa[i * 2], fa[i * 2 + 1]) for i in range(len(fa) // 2)]


@typing_extensions.deprecated(
    "Deprecated since 1.18. Consider using libraries like ml_dtypes for dtype conversion",
    category=FutureWarning,
)
def bfloat16_to_float32(
    data: np.int16 | np.int32 | np.ndarray,
    dims: int | Sequence[int] | None = None,
) -> np.ndarray:
    """Converts ndarray of bf16 (as uint32) to f32 (as uint32).

    Args:
        data: A numpy array, empty dimensions are allowed if dims is
            None.
        dims: If specified, the function reshapes the results.

    Returns:
        A numpy array of float32 with the same dimension if dims is
        None, or reshaped to dims if specified
    """
    shift = lambda x: x << 16  # noqa: E731
    if dims is None:
        if len(data.shape) == 0:
            return shift(np.array([data]).astype(np.int32)).view(np.float32)[0]  # type: ignore[no-any-return]
        return shift(data.astype(np.int32)).view(np.float32)  # type: ignore[no-any-return]
    return shift(data.astype(np.int32)).reshape(dims).view(np.float32)  # type: ignore[no-any-return]


def _float8e4m3_to_float32_scalar(ival: int, fn: bool, uz: bool) -> np.float32:
    if not fn:
        raise NotImplementedError("fn=False is not implemented.")
    if ival < 0 or ival > 255:  # noqa: PLR2004
        raise ValueError(f"{ival} is not a float8.")
    if uz:
        exponent_bias = 8
        if ival == 0x80:  # noqa: PLR2004
            return np.nan  # type: ignore[return-value]
    else:
        exponent_bias = 7
        if ival == 255:  # noqa: PLR2004
            return np.float32(-np.nan)
        if ival == 127:  # noqa: PLR2004
            return np.float32(np.nan)

    ival = np.uint32(ival)  # type: ignore[assignment]
    expo = (ival & 0x78) >> 3
    mant = ival & 0x07
    sign = ival & 0x80
    res = sign << 24
    if expo == 0:
        if mant > 0:
            expo = 0x7F - exponent_bias
            if mant & 0x4 == 0:
                mant &= 0x3
                mant <<= 1
                expo -= 1
            if mant & 0x4 == 0:
                mant &= 0x3
                mant <<= 1
                expo -= 1
            res |= (mant & 0x3) << 21
            res |= expo << 23
    else:
        res |= mant << 20
        expo += 0x7F - exponent_bias
        res |= expo << 23
    f = np.uint32(res).view(np.float32)
    return f


_float8e4m3_to_float32 = np.vectorize(
    _float8e4m3_to_float32_scalar, excluded=["fn", "uz"]
)


@typing_extensions.deprecated(
    "Deprecated since 1.18. Consider using libraries like ml_dtypes for dtype conversion",
    category=FutureWarning,
)
def float8e4m3_to_float32(
    data: np.int16 | np.int32 | np.ndarray,
    dims: int | Sequence[int] | None = None,
    fn: bool = True,
    uz: bool = False,
) -> np.ndarray:
    """Converts ndarray of float8, e4m3 (as uint32) to f32 (as uint32).

    See :ref:`onnx-detail-float8` for technical details.

    Args:
        data: A numpy array, empty dimensions are allowed if dims is None.
        dims: If specified, the function reshapes the results.
        fn: No infinite values.
        uz: No negative zero.

    Returns:
        A numpy array of float32 with the same dimension if dims is None,
        or reshaped to dims if specified.
    """
    if not fn:
        raise NotImplementedError(
            "float32_to_float8e4m3 not implemented with fn=False."
        )
    res = _float8e4m3_to_float32(data, fn=fn, uz=uz)
    if dims is None:
        return res  # type: ignore[no-any-return]
    return res.reshape(dims)  # type: ignore[no-any-return]


def _float8e5m2_to_float32_scalar(ival: int, fn: bool, uz: bool) -> np.float32:
    if fn and uz:
        if ival == 0x80:  # noqa: PLR2004
            return np.float32(np.nan)
        exponent_bias = 16
    elif not fn and not uz:
        if ival in {253, 254, 255}:
            return np.float32(-np.nan)
        if ival in {125, 126, 127}:
            return np.float32(np.nan)
        if ival == 252:  # noqa: PLR2004
            return np.float32(-np.inf)
        if ival == 124:  # noqa: PLR2004
            return np.float32(np.inf)
        exponent_bias = 15
    else:
        raise NotImplementedError("fn and uz must be both False or True.")

    ival = np.uint32(ival)  # type: ignore[assignment]
    expo = (ival & 0x7C) >> 2
    mant = ival & 0x03
    sign = ival & 0x80
    res = sign << 24
    if expo == 0:
        if mant > 0:
            expo = 0x7F - exponent_bias
            if mant & 0x2 == 0:
                mant &= 0x1
                mant <<= 1
                expo -= 1
            res |= (mant & 0x1) << 22
            res |= expo << 23
    else:
        res |= mant << 21
        expo += 0x7F - exponent_bias
        res |= expo << 23
    f = np.uint32(res).view(np.float32)
    return f


_float8e5m2_to_float32 = np.vectorize(
    _float8e5m2_to_float32_scalar, excluded=["fn", "uz"]
)


@typing_extensions.deprecated(
    "Deprecated since 1.18. Consider using libraries like ml_dtypes for dtype conversion",
    category=FutureWarning,
)
def float8e5m2_to_float32(
    data: np.int16 | np.int32 | np.ndarray,
    dims: int | Sequence[int] | None = None,
    fn: bool = False,
    uz: bool = False,
) -> np.ndarray:
    """Converts ndarray of float8, e5m2 (as uint32) to f32 (as uint32).

    See :ref:`onnx-detail-float8` for technical details.

    Args:
        data: A numpy array, empty dimensions are allowed if dims is None.
        dims: If specified, the function reshapes the results.
        fn: No infinite values.
        uz: No negative zero.

    Returns:
        A numpy array of float32 with the same dimension if dims is None,
        or reshaped to dims if specified
    """
    res = _float8e5m2_to_float32(data, fn=fn, uz=uz)
    if dims is None:
        return res  # type: ignore[no-any-return]
    return res.reshape(dims)  # type: ignore[no-any-return]


@typing_extensions.deprecated(
    "Deprecated since 1.18. Consider implementing your own unpack logic",
    category=FutureWarning,
)
def unpack_int4(
    data: np.int32 | np.ndarray,
    dims: int | Sequence[int],
    signed: bool,
) -> np.ndarray:
    """Converts ndarray of int4 (as packed uint8) to f32
    See :ref:`onnx-detail-int4` for technical details.

    Args:
        data: A numpy array, empty dimensions are allowed if dims is
            None.
        dims: The dimensions are used to reshape the unpacked buffer
        signed: Whether the 4 bit integer is signed or unsigned

    Returns:
        A numpy array of float32 reshaped to dims.
    """
    single_func = lambda x: subbyte._unpack_single_4bitx2(x, signed)  # noqa: E731
    func = np.frompyfunc(single_func, 1, 2)

    res_high, res_low = func(data.ravel())
    res = np.empty((res_high.size + res_low.size,), dtype=np.float32)
    res[0::2] = res_high
    res[1::2] = res_low

    if (
        res.size == np.prod(dims) + 1
    ):  # handle single-element padding due to odd number of elements
        res = res.ravel()[:-1]
    res = res.reshape(dims)
    return res


def unpacked_float4e2m1_to_float32(x: npt.NDArray[np.uint8]) -> npt.NDArray[np.float32]:
    """Evaluate the numerical value of an array of unpacked float4e2m1 values (as uint8)
    See :ref:`onnx-detail-int4` for technical details.

    Args:
        x: an array of uint8 elements representing a float4e2m1 (using the 4 LSB)

    Returns:
        An array of float32 elements representing the values of the float4e2m1 input.
    """
    # x is stored in 4 LSB of int
    sign = np.where(np.bitwise_and(x, 0x08), -1, 1)
    mantissa = (x & 0x01).astype(np.float32)
    exponent = ((x & 0x06) >> 1).astype(np.float32)

    val = np.where(
        exponent == 0,
        sign * (mantissa / 2.0),
        sign * (1.0 + mantissa / 2.0) * 2.0 ** (exponent - 1),
    )  # denormalized, normalized
    return val


def unpack_float4e2m1(
    data: npt.NDArray[np.uint8],
    dims: Sequence[int],
) -> np.ndarray:
    """Converts ndarray of float4e2m1 (as packed uint8) to f32
    See :ref:`onnx-detail-float4` for technical details.

    Args:
        data: A numpy array, empty dimensions are allowed if dims is
            None.
        dims: The dimensions are used to reshape the unpacked buffer

    Returns:
        A numpy array of float32 reshaped to dims.
    """
    res = _unpack_uint4(data, dims)
    return unpacked_float4e2m1_to_float32(res)


def _unpack_uint4(
    data: npt.NDArray[np.uint8], dims: Sequence[int]
) -> npt.NDArray[np.uint8]:
    """Convert a packed uint4 array to unpacked uint4 array represented as uint8.

    Args:
        data: A numpy array.
        dims: The dimensions are used to reshape the unpacked buffer.

    Returns:
        A numpy array of int8/uint8 reshaped to dims.
    """
    result = np.empty([data.size * 2], dtype=data.dtype)
    array_low = data & np.uint8(0x0F)
    array_high = data & np.uint8(0xF0)
    array_high >>= np.uint8(4)
    result[0::2] = array_low
    result[1::2] = array_high
    if result.size == np.prod(dims) + 1:
        # handle single-element padding due to odd number of elements
        result = result[:-1]
    result.resize(dims, refcheck=False)
    return result


def _extend_int4_sign_bits(x: npt.NDArray[np.uint8]) -> npt.NDArray[np.int8]:
    """Extend 4-bit signed integer to 8-bit signed integer."""
    return np.where((x >> 3) == 0, x, x | 0xF0).astype(np.int8)


def _unpack_int4(
    data: npt.NDArray[np.uint8], dims: Sequence[int]
) -> npt.NDArray[np.int8]:
    """Convert a packed (signed) int4 array to unpacked int4 array represented as int8.

    The sign bit is extended to the most significant bit of the int8.

    Args:
        data: A numpy array.
        dims: The dimensions are used to reshape the unpacked buffer.

    Returns:
        A numpy array of int8 reshaped to dims.
    """
    unpacked = _unpack_uint4(data, dims)
    return _extend_int4_sign_bits(unpacked)


def to_array(tensor: TensorProto, base_dir: str = "") -> np.ndarray:  # noqa: PLR0911
    """Converts a tensor def object to a numpy array.
    Supports types defined in :mod:`onnx._custom_element_types`.

    Args:
        tensor: a TensorProto object.
        base_dir: if external tensor exists, base_dir can help to find the path to it

    Returns:
        arr: the converted array.
    """
    if tensor.HasField("segment"):
        raise ValueError("Currently not supporting loading segments.")
    if tensor.data_type == TensorProto.UNDEFINED:
        raise TypeError("The element type in the input tensor is not defined.")

    tensor_dtype = tensor.data_type
    np_dtype = helper.tensor_dtype_to_np_dtype(tensor_dtype)
    storage_np_dtype = helper.tensor_dtype_to_np_dtype(
        helper.tensor_dtype_to_storage_tensor_dtype(tensor_dtype)
    )
    storage_field = helper.tensor_dtype_to_field(tensor_dtype)
    dims = tensor.dims

    if tensor.data_type == TensorProto.STRING:
        utf8_strings = getattr(tensor, storage_field)
        ss = [s.decode("utf-8") for s in utf8_strings]
        return np.asarray(ss).astype(np_dtype).reshape(dims)

    # Load raw data from external tensor if it exists
    if uses_external_data(tensor):
        load_external_data_for_tensor(tensor, base_dir)

    if tensor.HasField("raw_data"):
        # Raw_bytes support: using frombuffer.
        raw_data = tensor.raw_data
        if sys.byteorder == "big":
            # Convert endian from little to big
            raw_data = np.frombuffer(raw_data, dtype=np_dtype).byteswap().tobytes()

        data: np.ndarray[Any, Any]
        if tensor_dtype == TensorProto.BFLOAT16:
            data = np.frombuffer(raw_data, dtype=np.int16).reshape(dims)
            return data.view(custom_np_types.bfloat16)

        if tensor_dtype == TensorProto.FLOAT8E4M3FN:
            data = np.frombuffer(raw_data, dtype=np.int8).reshape(dims)
            return data.view(custom_np_types.float8e4m3fn)

        if tensor_dtype == TensorProto.FLOAT8E4M3FNUZ:
            data = np.frombuffer(raw_data, dtype=np.int8).reshape(dims)
            return data.view(custom_np_types.float8e4m3fnuz)

        if tensor_dtype == TensorProto.FLOAT8E5M2:
            data = np.frombuffer(raw_data, dtype=np.int8).reshape(dims)
            return data.view(custom_np_types.float8e5m2)

        if tensor_dtype == TensorProto.FLOAT8E5M2FNUZ:
            data = np.frombuffer(raw_data, dtype=np.int8).reshape(dims)
            return data.view(custom_np_types.float8e5m2fnuz)

        if tensor_dtype == TensorProto.UINT4:
            data = np.frombuffer(raw_data, dtype=np.uint8)
            return _unpack_uint4(
                data,
                dims,
            ).view(custom_np_types.uint4)

        if tensor_dtype == TensorProto.INT4:
            data = np.frombuffer(raw_data, dtype=np.uint8)
            return _unpack_int4(data, dims).view(custom_np_types.int4)

        if tensor_dtype == TensorProto.FLOAT4E2M1:
            data = np.frombuffer(raw_data, dtype=np.uint8)
            return _unpack_uint4(data, dims).view(custom_np_types.float4e2m1)

        return np.frombuffer(raw_data, dtype=np_dtype).reshape(dims)  # type: ignore[no-any-return]

    # float16 is stored as int32 (uint16 type); Need view to get the original value
    if tensor_dtype == TensorProto.FLOAT16:
        return (
            np.asarray(tensor.int32_data, dtype=np.uint16)
            .reshape(dims)
            .view(np.float16)
        )

    if tensor_dtype == TensorProto.BFLOAT16:
        data = (
            np.asarray(tensor.int32_data, dtype=np.int32)
            .astype(np.uint16)
            .reshape(dims)
        )
        return data.view(custom_np_types.bfloat16)

    if tensor_dtype == TensorProto.FLOAT8E4M3FN:
        data = (
            np.asarray(tensor.int32_data, dtype=np.int32).astype(np.uint8).reshape(dims)
        )
        return data.view(custom_np_types.float8e4m3fn)

    if tensor_dtype == TensorProto.FLOAT8E4M3FNUZ:
        data = (
            np.asarray(tensor.int32_data, dtype=np.int32).astype(np.uint8).reshape(dims)
        )
        return data.view(custom_np_types.float8e4m3fnuz)

    if tensor_dtype == TensorProto.FLOAT8E5M2:
        data = (
            np.asarray(tensor.int32_data, dtype=np.int32).astype(np.uint8).reshape(dims)
        )
        return data.view(custom_np_types.float8e5m2)

    if tensor_dtype == TensorProto.FLOAT8E5M2FNUZ:
        data = (
            np.asarray(tensor.int32_data, dtype=np.int32).astype(np.uint8).reshape(dims)
        )
        return data.view(custom_np_types.float8e5m2fnuz)

    if tensor_dtype == TensorProto.UINT4:
        data = np.asarray(tensor.int32_data, dtype=np.int32).astype(np.uint8)
        return _unpack_uint4(data, dims).view(custom_np_types.uint4)

    if tensor_dtype == TensorProto.INT4:
        data = np.asarray(tensor.int32_data, dtype=np.int32).astype(np.uint8)
        return _unpack_int4(data, dims).view(custom_np_types.int4)
<<<<<<< HEAD
=======

    if tensor_dtype == TensorProto.FLOAT4E2M1:
        data = np.asarray(tensor.int32_data, dtype=np.int32).astype(np.uint8)
        return _unpack_uint4(data, dims).view(custom_np_types.float4e2m1)
>>>>>>> 82754720

    data = getattr(tensor, storage_field)
    if tensor_dtype in (TensorProto.COMPLEX64, TensorProto.COMPLEX128):
        data = combine_pairs_to_complex(data)  # type: ignore[assignment,arg-type]

    return np.asarray(data, dtype=storage_np_dtype).astype(np_dtype).reshape(dims)


def _from_array(arr: np.ndarray, name: str | None = None) -> TensorProto:
    """Converts a numpy array to a tensor def.

    Args:
        arr: a numpy array.
        name: (optional) the name of the tensor.

    Returns:
        TensorProto: the converted tensor def.
    """
    if not isinstance(arr, (np.ndarray, np.generic)):
        raise TypeError(
            f"arr must be of type np.generic or np.ndarray, got {type(arr)}"
        )

    tensor = TensorProto()
    tensor.dims.extend(arr.shape)
    if name:
        tensor.name = name

    if arr.dtype == object or np.issubdtype(arr.dtype, np.str_):
        # Special care for strings.
        tensor.data_type = helper.np_dtype_to_tensor_dtype(arr.dtype)
        # TODO: Introduce full string support.
        # We flatten the array in case there are 2-D arrays are specified
        # We throw the error below if we have a 3-D array or some kind of other
        # object. If you want more complex shapes then follow the below instructions.
        # Unlike other types where the shape is automatically inferred from
        # nested arrays of values, the only reliable way now to feed strings
        # is to put them into a flat array then specify type astype(object)
        # (otherwise all strings may have different types depending on their length)
        # and then specify shape .reshape([x, y, z])
        flat_array = arr.flatten()
        for e in flat_array:
            if isinstance(e, str):
                tensor.string_data.append(e.encode("utf-8"))
            elif isinstance(e, np.ndarray):
                for s in e:
                    if isinstance(s, str):
                        tensor.string_data.append(s.encode("utf-8"))
                    elif isinstance(s, bytes):
                        tensor.string_data.append(s)
            elif isinstance(e, bytes):
                tensor.string_data.append(e)
            else:
                raise NotImplementedError(
                    "Unrecognized object in the object array, expect a string, or array of bytes: ",
                    str(type(e)),
                )
        return tensor

    # For numerical types, directly use numpy raw bytes.
    try:
        dtype = helper.np_dtype_to_tensor_dtype(arr.dtype)
    except KeyError as e:
        raise RuntimeError(f"Numpy data type not understood yet: {arr.dtype!r}") from e
    tensor.data_type = dtype
    tensor.raw_data = arr.tobytes()  # note: tobytes() is only after 1.9.
    if sys.byteorder == "big":
        # Convert endian from big to little
        convert_endian(tensor)

    return tensor


def from_array(tensor: np.ndarray, name: str | None = None) -> TensorProto:
    """Converts an array into a TensorProto including
    supported type defined in :mod:`onnx._custom_element_types`.

    Args:
        tensor: a numpy array.
        name: (optional) the name of the tensor.

    Returns:
        TensorProto: the converted tensor def.
    """
    if not isinstance(tensor, np.ndarray):
        return _from_array(tensor, name)

    dt = tensor.dtype
    if dt == custom_np_types.float8e4m3fn and dt.descr[0][0] == "e4m3fn":
        to = TensorProto.FLOAT8E4M3FN
        dt_to = np.uint8  # type: ignore[assignment]
    elif dt == custom_np_types.float8e4m3fnuz and dt.descr[0][0] == "e4m3fnuz":
        to = TensorProto.FLOAT8E4M3FNUZ
        dt_to = np.uint8  # type: ignore[assignment]
    elif dt == custom_np_types.float8e5m2 and dt.descr[0][0] == "e5m2":
        to = TensorProto.FLOAT8E5M2
        dt_to = np.uint8  # type: ignore[assignment]
    elif dt == custom_np_types.float8e5m2fnuz and dt.descr[0][0] == "e5m2fnuz":
        to = TensorProto.FLOAT8E5M2FNUZ
        dt_to = np.uint8  # type: ignore[assignment]
    elif dt == custom_np_types.bfloat16 and dt.descr[0][0] == "bfloat16":
        to = TensorProto.BFLOAT16
        dt_to = np.uint16  # type: ignore[assignment]
    elif dt == custom_np_types.int4 and dt.descr[0][0] == "int4":
        to = TensorProto.INT4
        dt_to = np.int8  # type: ignore[assignment]
    elif dt == custom_np_types.uint4 and dt.descr[0][0] == "uint4":
        to = TensorProto.UINT4
        dt_to = np.uint8  # type: ignore[assignment]
    elif dt == custom_np_types.float4e2m1 and dt.descr[0][0] == "float4e2m1":
        to = TensorProto.FLOAT4E2M1
        dt_to = np.uint8
    else:
        return _from_array(tensor, name)

    if to in (TensorProto.UINT4, TensorProto.INT4, TensorProto.FLOAT4E2M1):
        value = tensor.astype(dt_to).ravel()
        if value.size % 2 == 1:
            raise ValueError(
                f"The conversion of a tensor of INT4 or UINT4 requires an even size "
                f"(shape={tensor.shape}). Every byte stores two INT4 or two UINT4."
            )
        buffer = (value[::2] & 0x0F) + (value[1::2] << 4)

        pb = TensorProto()
        pb.dims.extend(tensor.shape)
        if name:
            pb.name = name
        pb.raw_data = buffer.tobytes()
        pb.data_type = to
        return pb

    t = _from_array(tensor.astype(dt_to), name)
    t.data_type = to
    return t


def to_list(sequence: SequenceProto) -> list[Any]:
    """Converts a sequence def to a Python list.

    Args:
        sequence: a SequenceProto object.

    Returns:
        list: the converted list.
    """
    elem_type = sequence.elem_type
    if elem_type == SequenceProto.TENSOR:
        return [to_array(v) for v in sequence.tensor_values]  # type: ignore[arg-type]
    if elem_type == SequenceProto.SPARSE_TENSOR:
        return [to_array(v) for v in sequence.sparse_tensor_values]  # type: ignore[arg-type]
    if elem_type == SequenceProto.SEQUENCE:
        return [to_list(v) for v in sequence.sequence_values]
    if elem_type == SequenceProto.MAP:
        return [to_dict(v) for v in sequence.map_values]
    raise TypeError("The element type in the input sequence is not supported.")


def from_list(
    lst: list[Any], name: str | None = None, dtype: int | None = None
) -> SequenceProto:
    """Converts a list into a sequence def.

    Args:
        lst: a Python list
        name: (optional) the name of the sequence.
        dtype: (optional) type of element in the input list, used for specifying
                          sequence values when converting an empty list.

    Returns:
        SequenceProto: the converted sequence def.
    """
    sequence = SequenceProto()
    if name:
        sequence.name = name

    if dtype:
        elem_type = dtype
    elif len(lst) > 0:
        first_elem = lst[0]
        if isinstance(first_elem, dict):
            elem_type = SequenceProto.MAP
        elif isinstance(first_elem, list):
            elem_type = SequenceProto.SEQUENCE
        else:
            elem_type = SequenceProto.TENSOR
    else:
        # if empty input list and no dtype specified
        # choose sequence of tensors on default
        elem_type = SequenceProto.TENSOR
    sequence.elem_type = elem_type

    if (len(lst) > 0) and not all(isinstance(elem, type(lst[0])) for elem in lst):
        raise TypeError(
            "The element type in the input list is not the same "
            "for all elements and therefore is not supported as a sequence."
        )

    if elem_type == SequenceProto.TENSOR:
        for tensor in lst:
            sequence.tensor_values.extend([from_array(tensor)])
    elif elem_type == SequenceProto.SEQUENCE:
        for seq in lst:
            sequence.sequence_values.extend([from_list(seq)])
    elif elem_type == SequenceProto.MAP:
        for mapping in lst:
            sequence.map_values.extend([from_dict(mapping)])
    else:
        raise TypeError(
            "The element type in the input list is not a tensor, "
            "sequence, or map and is not supported."
        )
    return sequence


def to_dict(map_proto: MapProto) -> dict[Any, Any]:
    """Converts a map def to a Python dictionary.

    Args:
        map_proto: a MapProto object.

    Returns:
        The converted dictionary.
    """
    key_list: list[Any] = []
    if map_proto.key_type == TensorProto.STRING:
        key_list = list(map_proto.string_keys)
    else:
        key_list = list(map_proto.keys)

    value_list = to_list(map_proto.values)
    if len(key_list) != len(value_list):
        raise IndexError(
            "Length of keys and values for MapProto (map name: ",
            map_proto.name,
            ") are not the same.",
        )
    dictionary = dict(zip(key_list, value_list))
    return dictionary


def from_dict(dict_: dict[Any, Any], name: str | None = None) -> MapProto:
    """Converts a Python dictionary into a map def.

    Args:
        dict_: Python dictionary
        name: (optional) the name of the map.

    Returns:
        MapProto: the converted map def.
    """
    map_proto = MapProto()
    if name:
        map_proto.name = name
    keys = list(dict_)
    raw_key_type = np.result_type(keys[0])
    key_type = helper.np_dtype_to_tensor_dtype(raw_key_type)

    valid_key_int_types = [
        TensorProto.INT8,
        TensorProto.INT16,
        TensorProto.INT32,
        TensorProto.INT64,
        TensorProto.UINT8,
        TensorProto.UINT16,
        TensorProto.UINT32,
        TensorProto.UINT64,
    ]

    if not (
        all(
            np.result_type(key) == raw_key_type  # type: ignore[arg-type]
            for key in keys
        )
    ):
        raise TypeError(
            "The key type in the input dictionary is not the same "
            "for all keys and therefore is not valid as a map."
        )

    values = list(dict_.values())
    raw_value_type = np.result_type(values[0])
    if not all(np.result_type(val) == raw_value_type for val in values):
        raise TypeError(
            "The value type in the input dictionary is not the same "
            "for all values and therefore is not valid as a map."
        )

    value_seq = from_list(values)

    map_proto.key_type = key_type
    if key_type == TensorProto.STRING:
        map_proto.string_keys.extend(keys)
    elif key_type in valid_key_int_types:
        map_proto.keys.extend(keys)
    map_proto.values.CopyFrom(value_seq)
    return map_proto


def to_optional(optional: OptionalProto) -> Any | None:
    """Converts an optional def to a Python optional.

    Args:
        optional: an OptionalProto object.

    Returns:
        opt: the converted optional.
    """
    elem_type = optional.elem_type
    if elem_type == OptionalProto.UNDEFINED:
        return None
    if elem_type == OptionalProto.TENSOR:
        return to_array(optional.tensor_value)
    if elem_type == OptionalProto.SPARSE_TENSOR:
        return to_array(optional.sparse_tensor_value)  # type: ignore[arg-type]
    if elem_type == OptionalProto.SEQUENCE:
        return to_list(optional.sequence_value)
    if elem_type == OptionalProto.MAP:
        return to_dict(optional.map_value)
    if elem_type == OptionalProto.OPTIONAL:
        return to_optional(optional.optional_value)
    raise TypeError("The element type in the input optional is not supported.")


def from_optional(
    opt: Any | None, name: str | None = None, dtype: int | None = None
) -> OptionalProto:
    """Converts an optional value into a Optional def.

    Args:
        opt: a Python optional
        name: (optional) the name of the optional.
        dtype: (optional) type of element in the input, used for specifying
                          optional values when converting empty none. dtype must
                          be a valid OptionalProto.DataType value

    Returns:
        optional: the converted optional def.
    """
    # TODO: create a map and replace conditional branches
    optional = OptionalProto()
    if name:
        optional.name = name

    if dtype:
        # dtype must be a valid OptionalProto.DataType
        valid_dtypes = list(OptionalProto.DataType.values())
        if dtype not in valid_dtypes:
            raise TypeError(f"{dtype} must be a valid OptionalProto.DataType.")
        elem_type = dtype
    elif isinstance(opt, dict):
        elem_type = OptionalProto.MAP
    elif isinstance(opt, list):
        elem_type = OptionalProto.SEQUENCE
    elif opt is None:
        elem_type = OptionalProto.UNDEFINED
    else:
        elem_type = OptionalProto.TENSOR

    optional.elem_type = elem_type

    if opt is not None:
        if elem_type == OptionalProto.TENSOR:
            optional.tensor_value.CopyFrom(from_array(opt))
        elif elem_type == OptionalProto.SEQUENCE:
            optional.sequence_value.CopyFrom(from_list(opt))
        elif elem_type == OptionalProto.MAP:
            optional.map_value.CopyFrom(from_dict(opt))
        else:
            raise TypeError(
                "The element type in the input is not a tensor, "
                "sequence, or map and is not supported."
            )
    return optional


def convert_endian(tensor: TensorProto) -> None:
    """Call to convert endianness of raw data in tensor.

    Args:
        tensor: TensorProto to be converted.
    """
    tensor_dtype = tensor.data_type
    np_dtype = helper.tensor_dtype_to_np_dtype(tensor_dtype)
    tensor.raw_data = (
        np.frombuffer(tensor.raw_data, dtype=np_dtype).byteswap().tobytes()
    )


def create_random_int(
    input_shape: tuple[int], dtype: np.dtype, seed: int = 1
) -> np.ndarray:
    """Create random integer array for backend/test/case/node.

    Args:
        input_shape: The shape for the returned integer array.
        dtype: The NumPy data type for the returned integer array.
        seed: The seed for np.random.

    Returns:
        np.ndarray: Random integer array.
    """
    np.random.seed(seed)
    if dtype in (
        np.uint8,
        np.uint16,
        np.uint32,
        np.uint64,
        np.int8,
        np.int16,
        np.int32,
        np.int64,
    ):
        # the range of np.random.randint is int32; set a fixed boundary if overflow
        end = min(np.iinfo(dtype).max, np.iinfo(np.int32).max)
        start = max(np.iinfo(dtype).min, np.iinfo(np.int32).min)
        return np.random.randint(start, end, size=input_shape).astype(dtype)
    else:
        raise TypeError(f"{dtype} is not supported by create_random_int.")<|MERGE_RESOLUTION|>--- conflicted
+++ resolved
@@ -455,13 +455,10 @@
     if tensor_dtype == TensorProto.INT4:
         data = np.asarray(tensor.int32_data, dtype=np.int32).astype(np.uint8)
         return _unpack_int4(data, dims).view(custom_np_types.int4)
-<<<<<<< HEAD
-=======
 
     if tensor_dtype == TensorProto.FLOAT4E2M1:
         data = np.asarray(tensor.int32_data, dtype=np.int32).astype(np.uint8)
         return _unpack_uint4(data, dims).view(custom_np_types.float4e2m1)
->>>>>>> 82754720
 
     data = getattr(tensor, storage_field)
     if tensor_dtype in (TensorProto.COMPLEX64, TensorProto.COMPLEX128):
