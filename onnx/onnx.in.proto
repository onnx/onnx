// SPDX-License-Identifier: Apache-2.0


syntax = "proto2";

package {PACKAGE_NAME};

// Overview
//
// ONNX is an open specification that is comprised of the following components:
//
// 1)  A definition of an extensible computation graph model.
// 2)  Definitions of standard data types.
// 3)  Definitions of built-in operators.
//
// This document describes the syntax of models and their computation graphs,
// as well as the standard data types. Together, they are referred to as the ONNX
// Intermediate Representation, or 'IR' for short.
//
// The normative semantic specification of the ONNX IR is found in docs/IR.md.
// Definitions of the built-in neural network operators may be found in docs/Operators.md.
// #if ONNX-ML
// Definitions of the built-in classical machine learning operators may be found in
// docs/Operators-ml.md.
// #endif

// Notes
//
// Release
//
// We are still in the very early stage of defining ONNX. The current
// version of ONNX is a starting point. While we are actively working
// towards a complete spec, we would like to get the community involved
// by sharing our working version of ONNX.
//
// Protobuf compatibility
//
// To simplify framework compatibility, ONNX is defined using the subset of protobuf
// that is compatible with both protobuf v2 and v3. This means that we do not use any
// protobuf features that are only available in one of the two versions.
//
// Here are the most notable contortions we have to carry out to work around
// these limitations:
//
//   - No 'map' (added protobuf 3.0). We instead represent mappings as lists
//     of key-value pairs, where order does not matter and duplicates
//     are not allowed.


// Versioning
//
// ONNX versioning is specified in docs/IR.md and elaborated on in docs/Versioning.md
//
// To be compatible with both proto2 and proto3, we will use a version number
// that is not defined by the default value but an explicit enum number.
enum Version {
  // proto3 requires the first enum value to be zero.
  // We add this just to appease the compiler.
  _START_VERSION = 0;
  // The version field is always serialized and we will use it to store the
  // version that the  graph is generated from. This helps us set up version
  // control.
  // For the IR, we are using simple numbers starting with 0x00000001,
  // which was the version we published on Oct 10, 2017.
  IR_VERSION_2017_10_10 = 0x0000000000000001;

  // IR_VERSION 2 published on Oct 30, 2017
  // - Added type discriminator to AttributeProto to support proto3 users
  IR_VERSION_2017_10_30 = 0x0000000000000002;

  // IR VERSION 3 published on Nov 3, 2017
  // - For operator versioning:
  //    - Added new message OperatorSetIdProto
  //    - Added opset_import in ModelProto
  // - For vendor extensions, added domain in NodeProto
  IR_VERSION_2017_11_3 = 0x0000000000000003;

  // IR VERSION 4 published on Jan 22, 2019
  // - Relax constraint that initializers should be a subset of graph inputs
  // - Add type BFLOAT16
  IR_VERSION_2019_1_22 = 0x0000000000000004;

  // IR VERSION 5 published on March 18, 2019
  // - Add message TensorAnnotation.
  // - Add quantization annotation in GraphProto to map tensor with its scale and zero point quantization parameters.
  IR_VERSION_2019_3_18 = 0x0000000000000005;

  // IR VERSION 6 published on Sep 19, 2019
  // - Add support for sparse tensor constants stored in model.
  //   - Add message SparseTensorProto
  //   - Add sparse initializers
  IR_VERSION_2019_9_19 = 0x0000000000000006;

  // IR VERSION 7 published on May 8, 2020
  // - Add support to allow function body graph to rely on multiple external opreator sets.
  // - Add a list to promote inference graph's initializers to global and
  //   mutable variables. Global variables are visible in all graphs of the
  //   stored models.
  // - Add message TrainingInfoProto to store initialization
  //   method and training algorithm. The execution of TrainingInfoProto
  //   can modify the values of mutable variables.
  // - Implicitly add inference graph into each TrainingInfoProto's algorithm.
  IR_VERSION_2020_5_8 = 0x0000000000000007;

  // IR VERSION 8 published on <TBD>
  // Introduce TypeProto.SparseTensor
  IR_VERSION = 0x0000000000000008;

}

// Attributes
//
// A named attribute containing either singular float, integer, string, graph,
// and tensor values, or repeated float, integer, string, graph, and tensor values.
// An AttributeProto MUST contain the name field, and *only one* of the
// following content fields, effectively enforcing a C/C++ union equivalent.
message AttributeProto {

  // Note: this enum is structurally identical to the OpSchema::AttrType
  // enum defined in schema.h.  If you rev one, you likely need to rev the other.
  enum AttributeType {
    UNDEFINED = 0;
    FLOAT = 1;
    INT = 2;
    STRING = 3;
    TENSOR = 4;
    GRAPH = 5;
    SPARSE_TENSOR = 11;
    TYPE_PROTO = 13;

    FLOATS = 6;
    INTS = 7;
    STRINGS = 8;
    TENSORS = 9;
    GRAPHS = 10;
    SPARSE_TENSORS = 12;
    TYPE_PROTOS = 14;
  }

  // The name field MUST be present for this version of the IR.
  optional string name = 1;           // namespace Attribute

  // if ref_attr_name is not empty, ref_attr_name is the attribute name in parent function.
  // In this case, this AttributeProto does not contain data, and it's a reference of attribute
  // in parent scope.
  // NOTE: This should ONLY be used in function (sub-graph). It's invalid to be used in main graph.
  optional string ref_attr_name = 21;

  // A human-readable documentation for this attribute. Markdown is allowed.
  optional string doc_string = 13;

  // The type field MUST be present for this version of the IR.
  // For 0.0.1 versions of the IR, this field was not defined, and
  // implementations needed to use has_field heuristics to determine
  // which value field was in use.  For IR_VERSION 0.0.2 or later, this
  // field MUST be set and match the f|i|s|t|... field in use.  This
  // change was made to accommodate proto3 implementations.
  optional AttributeType type = 20;   // discriminator that indicates which field below is in use

  // Exactly ONE of the following fields must be present for this version of the IR
  optional float f = 2;               // float
  optional int64 i = 3;               // int
  optional bytes s = 4;               // UTF-8 string
  optional TensorProto t = 5;         // tensor value
  optional GraphProto g = 6;          // graph
  optional SparseTensorProto sparse_tensor = 22;  // sparse tensor value
  // Do not use field below, it's deprecated.
  // optional ValueProto v = 12;         // value - subsumes everything but graph
  optional TypeProto tp = 14;          // type proto

  repeated float floats = 7;          // list of floats
  repeated int64 ints = 8;            // list of ints
  repeated bytes strings = 9;         // list of UTF-8 strings
  repeated TensorProto tensors = 10;  // list of tensors
  repeated GraphProto graphs = 11;    // list of graph
  repeated SparseTensorProto sparse_tensors = 23; // list of sparse tensors
  repeated TypeProto type_protos = 15;// list of type protos
}

// Defines information on value, including the name, the type, and
// the shape of the value.
message ValueInfoProto {
  // This field MUST be present in this version of the IR.
  optional string name = 1;     // namespace Value
  // This field MUST be present in this version of the IR for
  // inputs and outputs of the top-level graph.
  optional TypeProto type = 2;
  // A human-readable documentation for this value. Markdown is allowed.
  optional string doc_string = 3;
}

// Nodes
//
// Computation graphs are made up of a DAG of nodes, which represent what is
// commonly called a "layer" or "pipeline stage" in machine learning frameworks.
//
// For example, it can be a node of type "Conv" that takes in an image, a filter
// tensor and a bias tensor, and produces the convolved output.
message NodeProto {
  repeated string input = 1;    // namespace Value
  repeated string output = 2;   // namespace Value

  // An optional identifier for this node in a graph.
  // This field MAY be absent in ths version of the IR.
  optional string name = 3;     // namespace Node

  // The symbolic identifier of the Operator to execute.
  optional string op_type = 4;  // namespace Operator
  // The domain of the OperatorSet that specifies the operator named by op_type.
  optional string domain = 7;   // namespace Domain

  // Additional named attributes.
  repeated AttributeProto attribute = 5;

  // A human-readable documentation for this node. Markdown is allowed.
  optional string doc_string = 6;
}

// Training information
// TrainingInfoProto stores information for training a model.
// In particular, this defines two functionalities: an initialization-step
// and a training-algorithm-step. Initialization resets the model
// back to its original state as if no training has been performed.
// Training algorithm improves the model based on input data.
//
// The semantics of the initialization-step is that the initializers
// in ModelProto.graph and in TrainingInfoProto.algorithm are first
// initialized as specified by the initializers in the graph, and then
// updated by the "initialization_binding" in every instance in
// ModelProto.training_info.
//
// The field "algorithm" defines a computation graph which represents a
// training algorithm's step. After the execution of a
// TrainingInfoProto.algorithm, the initializers specified by "update_binding"
// may be immediately updated. If the targeted training algorithm contains
// consecutive update steps (such as block coordinate descent methods),
// the user needs to create a TrainingInfoProto for each step.
message TrainingInfoProto {
  // This field describes a graph to compute the initial tensors
  // upon starting the training process. Initialization graph has no input
  // and can have multiple outputs. Usually, trainable tensors in neural
  // networks are randomly initialized. To achieve that, for each tensor,
  // the user can put a random number operator such as RandomNormal or
  // RandomUniform in TrainingInfoProto.initialization.node and assign its
  // random output to the specific tensor using "initialization_binding".
  // This graph can also set the initializers in "algorithm" in the same
  // TrainingInfoProto; a use case is resetting the number of training
  // iteration to zero.
  //
  // By default, this field is an empty graph and its evaluation does not
  // produce any output. Thus, no initializer would be changed by default.
  optional GraphProto initialization = 1;

  // This field represents a training algorithm step. Given required inputs,
  // it computes outputs to update initializers in its own or inference graph's
  // initializer lists. In general, this field contains loss node, gradient node,
  // optimizer node, increment of iteration count.
  //
  // An execution of the training algorithm step is performed by executing the
  // graph obtained by combining the inference graph (namely "ModelProto.graph")
  // and the "algorithm" graph. That is, the actual the actual
  // input/initializer/output/node/value_info/sparse_initializer list of
  // the training graph is the concatenation of
  // "ModelProto.graph.input/initializer/output/node/value_info/sparse_initializer"
  // and "algorithm.input/initializer/output/node/value_info/sparse_initializer"
  // in that order. This combined graph must satisfy the normal ONNX conditions.
  // Now, let's provide a visualization of graph combination for clarity.
  // Let the inference graph (i.e., "ModelProto.graph") be
  //    tensor_a, tensor_b -> MatMul -> tensor_c -> Sigmoid -> tensor_d
  // and the "algorithm" graph be
  //    tensor_d -> Add -> tensor_e
  // The combination process results
  //    tensor_a, tensor_b -> MatMul -> tensor_c -> Sigmoid -> tensor_d -> Add -> tensor_e
  //
  // Notice that an input of a node in the "algorithm" graph may reference the
  // output of a node in the inference graph (but not the other way round). Also, inference
  // node cannot reference inputs of "algorithm". With these restrictions, inference graph
  // can always be run independently without training information.
  //
  // By default, this field is an empty graph and its evaluation does not
  // produce any output. Evaluating the default training step never
  // update any initializers.
  optional GraphProto algorithm = 2;

  // This field specifies the bindings from the outputs of "initialization" to
  // some initializers in "ModelProto.graph.initializer" and
  // the "algorithm.initializer" in the same TrainingInfoProto.
  // See "update_binding" below for details.
  //
  // By default, this field is empty and no initializer would be changed
  // by the execution of "initialization".
  repeated StringStringEntryProto initialization_binding = 3;

  // Gradient-based training is usually an iterative procedure. In one gradient
  // descent iteration, we apply
  //
  // x = x - r * g
  //
  // where "x" is the optimized tensor, "r" stands for learning rate, and "g" is
  // gradient of "x" with respect to a chosen loss. To avoid adding assignments
  // into the training graph, we split the update equation into
  //
  // y = x - r * g
  // x = y
  //
  // The user needs to save "y = x - r * g" into TrainingInfoProto.algorithm. To
  // tell that "y" should be assigned to "x", the field "update_binding" may
  // contain a key-value pair of strings, "x" (key of StringStringEntryProto)
  // and "y" (value of StringStringEntryProto).
  // For a neural network with multiple trainable (mutable) tensors, there can
  // be multiple key-value pairs in "update_binding".
  //
  // The initializers appears as keys in "update_binding" are considered
  // mutable variables. This implies some behaviors
  // as described below.
  //
  //  1. We have only unique keys in all "update_binding"s so that two
  //     variables may not have the same name. This ensures that one
  //     variable is assigned up to once.
  //  2. The keys must appear in names of "ModelProto.graph.initializer" or
  //     "TrainingInfoProto.algorithm.initializer".
  //  3. The values must be output names of "algorithm" or "ModelProto.graph.output".
  //  4. Mutable variables are initialized to the value specified by the
  //     corresponding initializer, and then potentially updated by
  //     "initializer_binding"s and "update_binding"s in "TrainingInfoProto"s.
  //
  // This field usually contains names of trainable tensors
  // (in ModelProto.graph), optimizer states such as momentums in advanced
  // stochastic gradient methods (in TrainingInfoProto.graph),
  // and number of training iterations (in TrainingInfoProto.graph).
  //
  // By default, this field is empty and no initializer would be changed
  // by the execution of "algorithm".
  repeated StringStringEntryProto update_binding = 4;
}

// Models
//
// ModelProto is a top-level file/container format for bundling a ML model and
// associating its computation graph with metadata.
//
// The semantics of the model are described by the associated GraphProto's.
message ModelProto {
  // The version of the IR this model targets. See Version enum above.
  // This field MUST be present.
  optional int64 ir_version = 1;

  // The OperatorSets this model relies on.
  // All ModelProtos MUST have at least one entry that
  // specifies which version of the ONNX OperatorSet is
  // being imported.
  //
  // All nodes in the ModelProto's graph will bind against the operator
  // with the same-domain/same-op_type operator with the HIGHEST version
  // in the referenced operator sets.
  repeated OperatorSetIdProto opset_import = 8;

  // The name of the framework or tool used to generate this model.
  // This field SHOULD be present to indicate which implementation/tool/framework
  // emitted the model.
  optional string producer_name = 2;

  // The version of the framework or tool used to generate this model.
  // This field SHOULD be present to indicate which implementation/tool/framework
  // emitted the model.
  optional string producer_version = 3;

  // Domain name of the model.
  // We use reverse domain names as name space indicators. For example:
  // `com.facebook.fair` or `com.microsoft.cognitiveservices`
  //
  // Together with `model_version` and GraphProto.name, this forms the unique identity of
  // the graph.
  optional string domain = 4;

  // The version of the graph encoded. See Version enum below.
  optional int64 model_version = 5;

  // A human-readable documentation for this model. Markdown is allowed.
  optional string doc_string = 6;

  // The parameterized graph that is evaluated to execute the model.
  optional GraphProto graph = 7;

  // Named metadata values; keys should be distinct.
  repeated StringStringEntryProto metadata_props = 14;

  // Training-specific information. Sequentially executing all stored
  // `TrainingInfoProto.algorithm`s and assigning their outputs following
  // the corresponding `TrainingInfoProto.update_binding`s is one training
  // iteration. Similarly, to initialize the model
  // (as if training hasn't happened), the user should sequentially execute
  // all stored `TrainingInfoProto.initialization`s and assigns their outputs
  // using `TrainingInfoProto.initialization_binding`s.
  //
  // If this field is empty, the training behavior of the model is undefined.
  repeated TrainingInfoProto training_info = 20;
};

// StringStringEntryProto follows the pattern for cross-proto-version maps.
// See https://developers.google.com/protocol-buffers/docs/proto3#maps
message StringStringEntryProto {
  optional string key = 1;
  optional string value= 2;
};

message TensorAnnotation {
  optional string tensor_name = 1;
  // <key, value> pairs to annotate tensor specified by <tensor_name> above.
  // The keys used in the mapping below must be pre-defined in ONNX spec.
  // For example, for 8-bit linear quantization case, 'SCALE_TENSOR', 'ZERO_POINT_TENSOR' will be pre-defined as
  // quantization parameter keys.
  repeated StringStringEntryProto quant_parameter_tensor_names = 2;
}



// Graphs
//
// A graph defines the computational logic of a model and is comprised of a parameterized
// list of nodes that form a directed acyclic graph based on their inputs and outputs.
// This is the equivalent of the "network" or "graph" in many deep learning
// frameworks.
message GraphProto {
  // The nodes in the graph, sorted topologically.
  repeated NodeProto node = 1;

  // The name of the graph.
  optional string name = 2;   // namespace Graph

  // A list of named tensor values, used to specify constant inputs of the graph.
  // Each initializer (both TensorProto as well SparseTensorProto) MUST have a name.
  // The name MUST be unique across both initializer and sparse_initializer,
  // but the name MAY also appear in the input list.
  repeated TensorProto initializer = 5;

  // Initializers (see above) stored in sparse format.
  repeated SparseTensorProto sparse_initializer = 15;

  // A human-readable documentation for this graph. Markdown is allowed.
  optional string doc_string = 10;

  // The inputs and outputs of the graph.
  repeated ValueInfoProto input = 11;
  repeated ValueInfoProto output = 12;

  // Information for the values in the graph. The ValueInfoProto.name's
  // must be distinct. It is optional for a value to appear in value_info list.
  repeated ValueInfoProto value_info = 13;

  // This field carries information to indicate the mapping among a tensor and its
  // quantization parameter tensors. For example:
  // For tensor 'a', it may have {'SCALE_TENSOR', 'a_scale'} and {'ZERO_POINT_TENSOR', 'a_zero_point'} annotated,
  // which means, tensor 'a_scale' and tensor 'a_zero_point' are scale and zero point of tensor 'a' in the model.
  repeated TensorAnnotation quantization_annotation = 14;

  // DO NOT USE the following fields, they were deprecated from earlier versions.
  // repeated string input = 3;
  // repeated string output = 4;
  // optional int64 ir_version = 6;
  // optional int64 producer_version = 7;
  // optional string producer_tag = 8;
  // optional string domain = 9;
}

// Tensors
//
// A serialized tensor value.
message TensorProto {
  enum DataType {
    UNDEFINED = 0;
    // Basic types.
    FLOAT = 1;   // float
    UINT8 = 2;   // uint8_t
    INT8 = 3;    // int8_t
    UINT16 = 4;  // uint16_t
    INT16 = 5;   // int16_t
    INT32 = 6;   // int32_t
    INT64 = 7;   // int64_t
    STRING = 8;  // string
    BOOL = 9;    // bool

    // IEEE754 half-precision floating-point format (16 bits wide).
    // This format has 1 sign bit, 5 exponent bits, and 10 mantissa bits.
    FLOAT16 = 10;

    DOUBLE = 11;
    UINT32 = 12;
    UINT64 = 13;
    COMPLEX64 = 14;     // complex with float32 real and imaginary components
    COMPLEX128 = 15;    // complex with float64 real and imaginary components

    // Non-IEEE floating-point format based on IEEE754 single-precision
    // floating-point number truncated to 16 bits.
    // This format has 1 sign bit, 8 exponent bits, and 7 mantissa bits.
    BFLOAT16 = 16;

    // Future extensions go here.
  }

  // The shape of the tensor.
  repeated int64 dims = 1;

  // The data type of the tensor.
  // This field MUST have a valid TensorProto.DataType value
  optional int32 data_type = 2;

  // For very large tensors, we may want to store them in chunks, in which
  // case the following fields will specify the segment that is stored in
  // the current TensorProto.
  message Segment {
    optional int64 begin = 1;
    optional int64 end = 2;
  }
  optional Segment segment = 3;

  // Tensor content must be organized in row-major order.
  //
  // Depending on the data_type field, exactly one of the fields below with
  // name ending in _data is used to store the elements of the tensor.

  // For float and complex64 values
  // Complex64 tensors are encoded as a single array of floats,
  // with the real components appearing in odd numbered positions,
  // and the corresponding imaginary component appearing in the
  // subsequent even numbered position. (e.g., [1.0 + 2.0i, 3.0 + 4.0i]
  // is encoded as [1.0, 2.0 ,3.0 ,4.0]
  // When this field is present, the data_type field MUST be FLOAT or COMPLEX64.
  repeated float float_data = 4 [packed = true];

  // For int32, uint8, int8, uint16, int16, bool, and float16 values
  // float16 values must be bit-wise converted to an uint16_t prior
  // to writing to the buffer.
  // When this field is present, the data_type field MUST be
  // INT32, INT16, INT8, UINT16, UINT8, BOOL, or FLOAT16
  repeated int32 int32_data = 5 [packed = true];

  // For strings.
  // Each element of string_data is a UTF-8 encoded Unicode
  // string. No trailing null, no leading BOM. The protobuf "string"
  // scalar type is not used to match ML community conventions.
  // When this field is present, the data_type field MUST be STRING
  repeated bytes string_data = 6;

  // For int64.
  // When this field is present, the data_type field MUST be INT64
  repeated int64 int64_data = 7 [packed = true];

  // Optionally, a name for the tensor.
  optional string name = 8; // namespace Value

  // A human-readable documentation for this tensor. Markdown is allowed.
  optional string doc_string = 12;

  // Serializations can either use one of the fields above, or use this
  // raw bytes field. The only exception is the string case, where one is
  // required to store the content in the repeated bytes string_data field.
  //
  // When this raw_data field is used to store tensor value, elements MUST
  // be stored in as fixed-width, little-endian order.
  // Floating-point data types MUST be stored in IEEE 754 format.
  // Complex64 elements must be written as two consecutive FLOAT values, real component first.
  // Complex128 elements must be written as two consecutive DOUBLE values, real component first.
  // Boolean type MUST be written one byte per tensor element (00000001 for true, 00000000 for false).
  //
  // Note: the advantage of specific field rather than the raw_data field is
  // that in some cases (e.g. int data), protobuf does a better packing via
  // variable length storage, and may lead to smaller binary footprint.
  // When this field is present, the data_type field MUST NOT be STRING or UNDEFINED
  optional bytes raw_data = 9;

  // Data can be stored inside the protobuf file using type-specific fields or raw_data.
  // Alternatively, raw bytes data can be stored in an external file, using the external_data field.
  // external_data stores key-value pairs describing data location. Recognized keys are:
  // - "location" (required) - POSIX filesystem path relative to the directory where the ONNX
  //                           protobuf model was stored
  // - "offset" (optional) - position of byte at which stored data begins. Integer stored as string.
  //                         Offset values SHOULD be multiples 4096 (page size) to enable mmap support.
  // - "length" (optional) - number of bytes containing data. Integer stored as string.
  // - "checksum" (optional) - SHA1 digest of file specified in under 'location' key.
  repeated StringStringEntryProto external_data = 13;

  // Location of the data for this tensor. MUST be one of:
  // - DEFAULT - data stored inside the protobuf message. Data is stored in raw_data (if set) otherwise in type-specified field.
  // - EXTERNAL - data stored in an external location as described by external_data field.
  enum DataLocation {
    DEFAULT = 0;
    EXTERNAL = 1;
  }

  // If value not set, data is stored in raw_data (if set) otherwise in type-specified field.
  optional DataLocation data_location = 14;

  // For double
  // Complex128 tensors are encoded as a single array of doubles,
  // with the real components appearing in odd numbered positions,
  // and the corresponding imaginary component appearing in the
  // subsequent even numbered position. (e.g., [1.0 + 2.0i, 3.0 + 4.0i]
  // is encoded as [1.0, 2.0 ,3.0 ,4.0]
  // When this field is present, the data_type field MUST be DOUBLE or COMPLEX128
  repeated double double_data = 10 [packed = true];

  // For uint64 and uint32 values
  // When this field is present, the data_type field MUST be
  // UINT32 or UINT64
  repeated uint64 uint64_data = 11 [packed = true];
}

// A serialized sparse-tensor value
message SparseTensorProto {
  // The sequence of non-default values are encoded as a tensor of shape [NNZ].
  // The default-value is zero for numeric tensors, and empty-string for string tensors.
  // values must have a non-empty name present which serves as a name for SparseTensorProto
  // when used in sparse_initializer list.
  optional TensorProto values = 1;

  // The indices of the non-default values, which may be stored in one of two formats.
  // (a) Indices can be a tensor of shape [NNZ, rank] with the [i,j]-th value
  // corresponding to the j-th index of the i-th value (in the values tensor).
  // (b) Indices can be a tensor of shape [NNZ], in which case the i-th value
  // must be the linearized-index of the i-th value (in the values tensor).
  // The linearized-index can be converted into an index tuple (k_1,...,k_rank)
  // using the shape provided below.
  // The indices must appear in ascending order without duplication.
  // In the first format, the ordering is lexicographic-ordering:
  // e.g., index-value [1,4] must appear before [2,1]
  optional TensorProto indices = 2;

  // The shape of the underlying dense-tensor: [dim_1, dim_2, ... dim_rank]
  repeated int64 dims = 3;
}

// Defines a tensor shape. A dimension can be either an integer value
// or a symbolic variable. A symbolic variable represents an unknown
// dimension.
message TensorShapeProto {
  message Dimension {
    oneof value {
      int64 dim_value = 1;
      string dim_param = 2;   // namespace Shape
    };
    // Standard denotation can optionally be used to denote tensor
    // dimensions with standard semantic descriptions to ensure
    // that operations are applied to the correct axis of a tensor.
    // Refer to https://github.com/onnx/onnx/blob/master/docs/DimensionDenotation.md#denotation-definition
    // for pre-defined dimension denotations.
    optional string denotation = 3;
  };
  repeated Dimension dim = 1;
}

// Types
//
// The standard ONNX data types.
message TypeProto {

  message Tensor {
    // This field MUST NOT have the value of UNDEFINED
    // This field MUST have a valid TensorProto.DataType value
    // This field MUST be present for this version of the IR.
    optional int32 elem_type = 1;
    optional TensorShapeProto shape = 2;
  }

  // repeated T
  message Sequence {
    // The type and optional shape of each element of the sequence.
    // This field MUST be present for this version of the IR.
    optional TypeProto elem_type = 1;
  };

  // map<K,V>
  message Map {
    // This field MUST have a valid TensorProto.DataType value
    // This field MUST be present for this version of the IR.
    // This field MUST refer to an integral type ([U]INT{8|16|32|64}) or STRING
    optional int32 key_type = 1;
    // This field MUST be present for this version of the IR.
    optional TypeProto value_type = 2;
  };

<<<<<<< HEAD
  // wrapper for Tensor, Sequence, or Map
  message Optional {
    // The type and optional shape of the element wrapped.
    // This field MUST be present for this version of the IR.
    optional TypeProto elem_type = 1;
  };

// #if ONNX-ML

=======
>>>>>>> fe1d4946
  message SparseTensor {
    // This field MUST NOT have the value of UNDEFINED
    // This field MUST have a valid TensorProto.DataType value
    // This field MUST be present for this version of the IR.
    optional int32 elem_type = 1;
    optional TensorShapeProto shape = 2;
  }

// #if ONNX-ML

  message Opaque {
    // When missing, the domain is the same as the model's.
    optional string domain = 1;
    // The name is optional but significant when provided.
    optional string name = 2;
    // parameters that help defining the type
    // DEPRECATED do not use.
    // repeated TypeProto parameters = 3;
  }

// #endif

  oneof value {
    // The type of a tensor.
    Tensor tensor_type = 1;

    // NOTE:  DNN-only implementations of ONNX MAY elect to not support non-tensor values
    //        as input and output to graphs and nodes. These types are needed to naturally
    //        support classical ML operators.  DNN operators SHOULD restrict their input
    //        and output types to tensors.

    // The type of a sequence.
    Sequence sequence_type = 4;

    // The type of a map.
    Map map_type = 5;

<<<<<<< HEAD
    // The type of an optional.
    Optional optional_type = 9;

// #if ONNX-ML

=======
    // Type of the sparse tensor
>>>>>>> fe1d4946
    SparseTensor sparse_tensor_type = 8;

// #if ONNX-ML

    Opaque opaque_type = 7;

// #endif
  }

  // An optional denotation can be used to denote the whole
  // type with a standard semantic description as to what is
  // stored inside. Refer to https://github.com/onnx/onnx/blob/master/docs/TypeDenotation.md#type-denotation-definition
  // for pre-defined type denotations.
  optional string denotation = 6;
}

// Operator Sets
//
// OperatorSets are uniquely identified by a (domain, opset_version) pair.
message OperatorSetIdProto {
  // The domain of the operator set being identified.
  // The empty string ("") or absence of this field implies the operator
  // set that is defined as part of the ONNX specification.
  // This field MUST be present in this version of the IR when referring to any other operator set.
  optional string domain = 1;

  // The version of the operator set being identified.
  // This field MUST be present in this version of the IR.
  optional int64 version = 2;
}
<|MERGE_RESOLUTION|>--- conflicted
+++ resolved
@@ -679,7 +679,6 @@
     optional TypeProto value_type = 2;
   };
 
-<<<<<<< HEAD
   // wrapper for Tensor, Sequence, or Map
   message Optional {
     // The type and optional shape of the element wrapped.
@@ -689,8 +688,6 @@
 
 // #if ONNX-ML
 
-=======
->>>>>>> fe1d4946
   message SparseTensor {
     // This field MUST NOT have the value of UNDEFINED
     // This field MUST have a valid TensorProto.DataType value
@@ -728,15 +725,12 @@
     // The type of a map.
     Map map_type = 5;
 
-<<<<<<< HEAD
     // The type of an optional.
     Optional optional_type = 9;
 
 // #if ONNX-ML
 
-=======
     // Type of the sparse tensor
->>>>>>> fe1d4946
     SparseTensor sparse_tensor_type = 8;
 
 // #if ONNX-ML
