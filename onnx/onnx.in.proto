// SPDX-License-Identifier: Apache-2.0


syntax = "proto2";

package {PACKAGE_NAME};

// Overview
//
// ONNX is an open specification that is comprised of the following components:
//
// 1)  A definition of an extensible computation graph model.
// 2)  Definitions of standard data types.
// 3)  Definitions of built-in operators.
//
// This document describes the syntax of models and their computation graphs,
// as well as the standard data types. Together, they are referred to as the ONNX
// Intermediate Representation, or 'IR' for short.
//
// The normative semantic specification of the ONNX IR is found in docs/IR.md.
// Definitions of the built-in neural network operators may be found in docs/Operators.md.
// #if ONNX-ML
// Definitions of the built-in classical machine learning operators may be found in
// docs/Operators-ml.md.
// #endif

// Notes
//
// Protobuf compatibility
//
// To simplify framework compatibility, ONNX is defined using the subset of protobuf
// that is compatible with both protobuf v2 and v3. This means that we do not use any
// protobuf features that are only available in one of the two versions.
//
// Here are the most notable contortions we have to carry out to work around
// these limitations:
//
//   - No 'map' (added protobuf 3.0). We instead represent mappings as lists
//     of key-value pairs, where order does not matter and duplicates
//     are not allowed.


// Versioning
//
// ONNX versioning is specified in docs/IR.md and elaborated on in docs/Versioning.md
//
// To be compatible with both proto2 and proto3, we will use a version number
// that is not defined by the default value but an explicit enum number.
enum Version {
  // proto3 requires the first enum value to be zero.
  // We add this just to appease the compiler.
  _START_VERSION = 0;
  // The version field is always serialized and we will use it to store the
  // version that the  graph is generated from. This helps us set up version
  // control.
  // For the IR, we are using simple numbers starting with 0x00000001,
  // which was the version we published on Oct 10, 2017.
  IR_VERSION_2017_10_10 = 0x0000000000000001;

  // IR_VERSION 2 published on Oct 30, 2017
  // - Added type discriminator to AttributeProto to support proto3 users
  IR_VERSION_2017_10_30 = 0x0000000000000002;

  // IR VERSION 3 published on Nov 3, 2017
  // - For operator versioning:
  //    - Added new message OperatorSetIdProto
  //    - Added opset_import in ModelProto
  // - For vendor extensions, added domain in NodeProto
  IR_VERSION_2017_11_3 = 0x0000000000000003;

  // IR VERSION 4 published on Jan 22, 2019
  // - Relax constraint that initializers should be a subset of graph inputs
  // - Add type BFLOAT16
  IR_VERSION_2019_1_22 = 0x0000000000000004;

  // IR VERSION 5 published on March 18, 2019
  // - Add message TensorAnnotation.
  // - Add quantization annotation in GraphProto to map tensor with its scale and zero point quantization parameters.
  IR_VERSION_2019_3_18 = 0x0000000000000005;

  // IR VERSION 6 published on Sep 19, 2019
  // - Add support for sparse tensor constants stored in model.
  //   - Add message SparseTensorProto
  //   - Add sparse initializers
  IR_VERSION_2019_9_19 = 0x0000000000000006;

  // IR VERSION 7 published on May 8, 2020
  // - Add support to allow function body graph to rely on multiple external opreator sets.
  // - Add a list to promote inference graph's initializers to global and
  //   mutable variables. Global variables are visible in all graphs of the
  //   stored models.
  // - Add message TrainingInfoProto to store initialization
  //   method and training algorithm. The execution of TrainingInfoProto
  //   can modify the values of mutable variables.
  // - Implicitly add inference graph into each TrainingInfoProto's algorithm.
  IR_VERSION_2020_5_8 = 0x0000000000000007;

  // IR VERSION 8 published on July 30, 2021
  // Introduce TypeProto.SparseTensor
  // Introduce TypeProto.Optional
  // Added a list of FunctionProtos local to the model
  // Deprecated since_version and operator status from FunctionProto
  IR_VERSION_2021_7_30 = 0x0000000000000008;

  // IR VERSION 9 published on May 5, 2023
  // Added AttributeProto to FunctionProto so that default attribute values can be set.
  // Added FLOAT8E4M3FN, FLOAT8E4M3FNUZ, FLOAT8E5M2, FLOAT8E5M2FNUZ.
  IR_VERSION_2023_5_5 = 0x0000000000000009;

  // IR VERSION 10 published on TBD
  // Added UINT4, INT4.
  IR_VERSION = 0x000000000000000A;
}

// Attributes
//
// A named attribute containing either singular float, integer, string, graph,
// and tensor values, or repeated float, integer, string, graph, and tensor values.
// An AttributeProto MUST contain the name field, and *only one* of the
// following content fields, effectively enforcing a C/C++ union equivalent.
message AttributeProto {
  reserved 12, 16 to 19;
  reserved "v";

  // Note: this enum is structurally identical to the OpSchema::AttrType
  // enum defined in schema.h.  If you rev one, you likely need to rev the other.
  enum AttributeType {
    UNDEFINED = 0;
    FLOAT = 1;
    INT = 2;
    STRING = 3;
    TENSOR = 4;
    GRAPH = 5;
    SPARSE_TENSOR = 11;
    TYPE_PROTO = 13;

    FLOATS = 6;
    INTS = 7;
    STRINGS = 8;
    TENSORS = 9;
    GRAPHS = 10;
    SPARSE_TENSORS = 12;
    TYPE_PROTOS = 14;
  }

  // The name field MUST be present for this version of the IR.
  optional string name = 1;           // namespace Attribute

  // if ref_attr_name is not empty, ref_attr_name is the attribute name in parent function.
  // In this case, this AttributeProto does not contain data, and it's a reference of attribute
  // in parent scope.
  // NOTE: This should ONLY be used in function (sub-graph). It's invalid to be used in main graph.
  optional string ref_attr_name = 21;

  // A human-readable documentation for this attribute. Markdown is allowed.
  optional string doc_string = 13;

  // The type field MUST be present for this version of the IR.
  // For 0.0.1 versions of the IR, this field was not defined, and
  // implementations needed to use has_field heuristics to determine
  // which value field was in use.  For IR_VERSION 0.0.2 or later, this
  // field MUST be set and match the f|i|s|t|... field in use.  This
  // change was made to accommodate proto3 implementations.
  optional AttributeType type = 20;   // discriminator that indicates which field below is in use

  // Exactly ONE of the following fields must be present for this version of the IR
  optional float f = 2;               // float
  optional int64 i = 3;               // int
  optional bytes s = 4;               // UTF-8 string
  optional TensorProto t = 5;         // tensor value
  optional GraphProto g = 6;          // graph
  optional SparseTensorProto sparse_tensor = 22;  // sparse tensor value
  // Do not use field below, it's deprecated.
  // optional ValueProto v = 12;         // value - subsumes everything but graph
  optional TypeProto tp = 14;          // type proto

  repeated float floats = 7;          // list of floats
  repeated int64 ints = 8;            // list of ints
  repeated bytes strings = 9;         // list of UTF-8 strings
  repeated TensorProto tensors = 10;  // list of tensors
  repeated GraphProto graphs = 11;    // list of graph
  repeated SparseTensorProto sparse_tensors = 23; // list of sparse tensors
  repeated TypeProto type_protos = 15;// list of type protos
}

// Defines information on value, including the name, the type, and
// the shape of the value.
message ValueInfoProto {
  // This field MUST be present in this version of the IR.
  optional string name = 1;     // namespace Value
  // This field MUST be present in this version of the IR for
  // inputs and outputs of the top-level graph.
  optional TypeProto type = 2;
  // A human-readable documentation for this value. Markdown is allowed.
  optional string doc_string = 3;
}

// Nodes
//
// Computation graphs are made up of a DAG of nodes, which represent what is
// commonly called a "layer" or "pipeline stage" in machine learning frameworks.
//
// For example, it can be a node of type "Conv" that takes in an image, a filter
// tensor and a bias tensor, and produces the convolved output.
message NodeProto {
  repeated string input = 1;    // namespace Value
  repeated string output = 2;   // namespace Value

  // An optional identifier for this node in a graph.
  // This field MAY be absent in ths version of the IR.
  optional string name = 3;     // namespace Node

  // The symbolic identifier of the Operator to execute.
  optional string op_type = 4;  // namespace Operator
  // The domain of the OperatorSet that specifies the operator named by op_type.
  optional string domain = 7;   // namespace Domain
  // Overload identifier, used only to map this to a model-local function.
  optional string overload = 8;

  // Additional named attributes.
  repeated AttributeProto attribute = 5;

  // A human-readable documentation for this node. Markdown is allowed.
  optional string doc_string = 6;
}

// Training information
// TrainingInfoProto stores information for training a model.
// In particular, this defines two functionalities: an initialization-step
// and a training-algorithm-step. Initialization resets the model
// back to its original state as if no training has been performed.
// Training algorithm improves the model based on input data.
//
// The semantics of the initialization-step is that the initializers
// in ModelProto.graph and in TrainingInfoProto.algorithm are first
// initialized as specified by the initializers in the graph, and then
// updated by the "initialization_binding" in every instance in
// ModelProto.training_info.
//
// The field "algorithm" defines a computation graph which represents a
// training algorithm's step. After the execution of a
// TrainingInfoProto.algorithm, the initializers specified by "update_binding"
// may be immediately updated. If the targeted training algorithm contains
// consecutive update steps (such as block coordinate descent methods),
// the user needs to create a TrainingInfoProto for each step.
message TrainingInfoProto {
  // This field describes a graph to compute the initial tensors
  // upon starting the training process. Initialization graph has no input
  // and can have multiple outputs. Usually, trainable tensors in neural
  // networks are randomly initialized. To achieve that, for each tensor,
  // the user can put a random number operator such as RandomNormal or
  // RandomUniform in TrainingInfoProto.initialization.node and assign its
  // random output to the specific tensor using "initialization_binding".
  // This graph can also set the initializers in "algorithm" in the same
  // TrainingInfoProto; a use case is resetting the number of training
  // iteration to zero.
  //
  // By default, this field is an empty graph and its evaluation does not
  // produce any output. Thus, no initializer would be changed by default.
  optional GraphProto initialization = 1;

  // This field represents a training algorithm step. Given required inputs,
  // it computes outputs to update initializers in its own or inference graph's
  // initializer lists. In general, this field contains loss node, gradient node,
  // optimizer node, increment of iteration count.
  //
  // An execution of the training algorithm step is performed by executing the
  // graph obtained by combining the inference graph (namely "ModelProto.graph")
  // and the "algorithm" graph. That is, the actual
  // input/initializer/output/node/value_info/sparse_initializer list of
  // the training graph is the concatenation of
  // "ModelProto.graph.input/initializer/output/node/value_info/sparse_initializer"
  // and "algorithm.input/initializer/output/node/value_info/sparse_initializer"
  // in that order. This combined graph must satisfy the normal ONNX conditions.
  // Now, let's provide a visualization of graph combination for clarity.
  // Let the inference graph (i.e., "ModelProto.graph") be
  //    tensor_a, tensor_b -> MatMul -> tensor_c -> Sigmoid -> tensor_d
  // and the "algorithm" graph be
  //    tensor_d -> Add -> tensor_e
  // The combination process results
  //    tensor_a, tensor_b -> MatMul -> tensor_c -> Sigmoid -> tensor_d -> Add -> tensor_e
  //
  // Notice that an input of a node in the "algorithm" graph may reference the
  // output of a node in the inference graph (but not the other way round). Also, inference
  // node cannot reference inputs of "algorithm". With these restrictions, inference graph
  // can always be run independently without training information.
  //
  // By default, this field is an empty graph and its evaluation does not
  // produce any output. Evaluating the default training step never
  // update any initializers.
  optional GraphProto algorithm = 2;

  // This field specifies the bindings from the outputs of "initialization" to
  // some initializers in "ModelProto.graph.initializer" and
  // the "algorithm.initializer" in the same TrainingInfoProto.
  // See "update_binding" below for details.
  //
  // By default, this field is empty and no initializer would be changed
  // by the execution of "initialization".
  repeated StringStringEntryProto initialization_binding = 3;

  // Gradient-based training is usually an iterative procedure. In one gradient
  // descent iteration, we apply
  //
  // x = x - r * g
  //
  // where "x" is the optimized tensor, "r" stands for learning rate, and "g" is
  // gradient of "x" with respect to a chosen loss. To avoid adding assignments
  // into the training graph, we split the update equation into
  //
  // y = x - r * g
  // x = y
  //
  // The user needs to save "y = x - r * g" into TrainingInfoProto.algorithm. To
  // tell that "y" should be assigned to "x", the field "update_binding" may
  // contain a key-value pair of strings, "x" (key of StringStringEntryProto)
  // and "y" (value of StringStringEntryProto).
  // For a neural network with multiple trainable (mutable) tensors, there can
  // be multiple key-value pairs in "update_binding".
  //
  // The initializers appears as keys in "update_binding" are considered
  // mutable variables. This implies some behaviors
  // as described below.
  //
  //  1. We have only unique keys in all "update_binding"s so that two
  //     variables may not have the same name. This ensures that one
  //     variable is assigned up to once.
  //  2. The keys must appear in names of "ModelProto.graph.initializer" or
  //     "TrainingInfoProto.algorithm.initializer".
  //  3. The values must be output names of "algorithm" or "ModelProto.graph.output".
  //  4. Mutable variables are initialized to the value specified by the
  //     corresponding initializer, and then potentially updated by
  //     "initializer_binding"s and "update_binding"s in "TrainingInfoProto"s.
  //
  // This field usually contains names of trainable tensors
  // (in ModelProto.graph), optimizer states such as momentums in advanced
  // stochastic gradient methods (in TrainingInfoProto.graph),
  // and number of training iterations (in TrainingInfoProto.graph).
  //
  // By default, this field is empty and no initializer would be changed
  // by the execution of "algorithm".
  repeated StringStringEntryProto update_binding = 4;
}

// Models
//
// ModelProto is a top-level file/container format for bundling a ML model and
// associating its computation graph with metadata.
//
// The semantics of the model are described by the associated GraphProto's.
message ModelProto {
  // The version of the IR this model targets. See Version enum above.
  // This field MUST be present.
  optional int64 ir_version = 1;

  // The OperatorSets this model relies on.
  // All ModelProtos MUST have at least one entry that
  // specifies which version of the ONNX OperatorSet is
  // being imported.
  //
  // All nodes in the ModelProto's graph will bind against the operator
  // with the same-domain/same-op_type operator with the HIGHEST version
  // in the referenced operator sets.
  repeated OperatorSetIdProto opset_import = 8;

  // The name of the framework or tool used to generate this model.
  // This field SHOULD be present to indicate which implementation/tool/framework
  // emitted the model.
  optional string producer_name = 2;

  // The version of the framework or tool used to generate this model.
  // This field SHOULD be present to indicate which implementation/tool/framework
  // emitted the model.
  optional string producer_version = 3;

  // Domain name of the model.
  // We use reverse domain names as name space indicators. For example:
  // `com.facebook.fair` or `com.microsoft.cognitiveservices`
  //
  // Together with `model_version` and GraphProto.name, this forms the unique identity of
  // the graph.
  optional string domain = 4;

  // The version of the graph encoded. See Version enum below.
  optional int64 model_version = 5;

  // A human-readable documentation for this model. Markdown is allowed.
  optional string doc_string = 6;

  // The parameterized graph that is evaluated to execute the model.
  optional GraphProto graph = 7;

  // Named metadata values; keys should be distinct.
  repeated StringStringEntryProto metadata_props = 14;

  // Training-specific information. Sequentially executing all stored
  // `TrainingInfoProto.algorithm`s and assigning their outputs following
  // the corresponding `TrainingInfoProto.update_binding`s is one training
  // iteration. Similarly, to initialize the model
  // (as if training hasn't happened), the user should sequentially execute
  // all stored `TrainingInfoProto.initialization`s and assigns their outputs
  // using `TrainingInfoProto.initialization_binding`s.
  //
  // If this field is empty, the training behavior of the model is undefined.
  repeated TrainingInfoProto training_info = 20;

  // A list of function protos local to the model.
  //
  // The (domain, name, overload) tuple must be unique across the function protos in this list.
  // In case of any conflicts the behavior (whether the model local functions are given higher priority,
  // or standard operator sets are given higher priotity or this is treated as error) is defined by
  // the runtimes.
  //
  // The operator sets imported by FunctionProto should be compatible with the ones
  // imported by ModelProto and other model local FunctionProtos.
  // Example, if same operator set say 'A' is imported by a FunctionProto and ModelProto
  // or by 2 FunctionProtos then versions for the operator set may be different but,
  // the operator schema returned for op_type, domain, version combination
  // for both the versions should be same for every node in the function body.
  //
  // One FunctionProto can reference other FunctionProto in the model, however, recursive reference
  // is not allowed.
  repeated FunctionProto functions = 25;
};

// StringStringEntryProto follows the pattern for cross-proto-version maps.
// See https://developers.google.com/protocol-buffers/docs/proto3#maps
message StringStringEntryProto {
  optional string key = 1;
  optional string value = 2;
};

message TensorAnnotation {
  optional string tensor_name = 1;
  // <key, value> pairs to annotate tensor specified by <tensor_name> above.
  // The keys used in the mapping below must be pre-defined in ONNX spec.
  // For example, for 8-bit linear quantization case, 'SCALE_TENSOR', 'ZERO_POINT_TENSOR' will be pre-defined as
  // quantization parameter keys.
  repeated StringStringEntryProto quant_parameter_tensor_names = 2;
}



// Graphs
//
// A graph defines the computational logic of a model and is comprised of a parameterized
// list of nodes that form a directed acyclic graph based on their inputs and outputs.
// This is the equivalent of the "network" or "graph" in many deep learning
// frameworks.
message GraphProto {
  // The nodes in the graph, sorted topologically.
  repeated NodeProto node = 1;

  // The name of the graph.
  optional string name = 2;   // namespace Graph

  // A list of named tensor values, used to specify constant inputs of the graph.
  // Each initializer (both TensorProto as well SparseTensorProto) MUST have a name.
  // The name MUST be unique across both initializer and sparse_initializer,
  // but the name MAY also appear in the input list.
  repeated TensorProto initializer = 5;

  // Initializers (see above) stored in sparse format.
  repeated SparseTensorProto sparse_initializer = 15;

  // A human-readable documentation for this graph. Markdown is allowed.
  optional string doc_string = 10;

  // The inputs and outputs of the graph.
  repeated ValueInfoProto input = 11;
  repeated ValueInfoProto output = 12;

  // Information for the values in the graph. The ValueInfoProto.name's
  // must be distinct. It is optional for a value to appear in value_info list.
  repeated ValueInfoProto value_info = 13;

  // This field carries information to indicate the mapping among a tensor and its
  // quantization parameter tensors. For example:
  // For tensor 'a', it may have {'SCALE_TENSOR', 'a_scale'} and {'ZERO_POINT_TENSOR', 'a_zero_point'} annotated,
  // which means, tensor 'a_scale' and tensor 'a_zero_point' are scale and zero point of tensor 'a' in the model.
  repeated TensorAnnotation quantization_annotation = 14;

  reserved 3, 4, 6 to 9;
  reserved "ir_version", "producer_version", "producer_tag", "domain";
}

// Tensors
//
// A serialized tensor value.
message TensorProto {
  enum DataType {
    UNDEFINED = 0;
    // Basic types.
    FLOAT = 1;   // float
    UINT8 = 2;   // uint8_t
    INT8 = 3;    // int8_t
    UINT16 = 4;  // uint16_t
    INT16 = 5;   // int16_t
    INT32 = 6;   // int32_t
    INT64 = 7;   // int64_t
    STRING = 8;  // string
    BOOL = 9;    // bool

    // IEEE754 half-precision floating-point format (16 bits wide).
    // This format has 1 sign bit, 5 exponent bits, and 10 mantissa bits.
    FLOAT16 = 10;

    DOUBLE = 11;
    UINT32 = 12;
    UINT64 = 13;
    COMPLEX64 = 14;     // complex with float32 real and imaginary components
    COMPLEX128 = 15;    // complex with float64 real and imaginary components

    // Non-IEEE floating-point format based on IEEE754 single-precision
    // floating-point number truncated to 16 bits.
    // This format has 1 sign bit, 8 exponent bits, and 7 mantissa bits.
    BFLOAT16 = 16;

    // Non-IEEE floating-point format based on papers
    // FP8 Formats for Deep Learning, https://arxiv.org/abs/2209.05433,
    // 8-bit Numerical Formats For Deep Neural Networks, https://arxiv.org/pdf/2206.02915.pdf.
    // Operators supported FP8 are Cast, CastLike, QuantizeLinear, DequantizeLinear.
    // The computation usually happens inside a block quantize / dequantize
    // fused by the runtime.
    FLOAT8E4M3FN = 17;    // float 8, mostly used for coefficients, supports nan, not inf
    FLOAT8E4M3FNUZ = 18;  // float 8, mostly used for coefficients, supports nan, not inf, no negative zero
    FLOAT8E5M2 = 19;      // follows IEEE 754, supports nan, inf, mostly used for gradients
    FLOAT8E5M2FNUZ = 20;  // follows IEEE 754, supports nan, not inf, mostly used for gradients, no negative zero

    // 4-bit data-types
    UINT4 = 21;
    INT4 = 22;

    // Future extensions go here.
  }

  // The shape of the tensor.
  repeated int64 dims = 1;

  // The data type of the tensor.
  // This field MUST have a valid TensorProto.DataType value
  optional int32 data_type = 2;

  // For very large tensors, we may want to store them in chunks, in which
  // case the following fields will specify the segment that is stored in
  // the current TensorProto.
  message Segment {
    optional int64 begin = 1;
    optional int64 end = 2;
  }
  optional Segment segment = 3;

  // Tensor content must be organized in row-major order.
  //
  // Depending on the data_type field, exactly one of the fields below with
  // name ending in _data is used to store the elements of the tensor.

  // For float and complex64 values
  // Complex64 tensors are encoded as a single array of floats,
  // with the real components appearing in odd numbered positions,
  // and the corresponding imaginary component appearing in the
  // subsequent even numbered position. (e.g., [1.0 + 2.0i, 3.0 + 4.0i]
  // is encoded as [1.0, 2.0 ,3.0 ,4.0]
  // When this field is present, the data_type field MUST be FLOAT or COMPLEX64.
  repeated float float_data = 4 [packed = true];

  // For int32, uint8, int8, uint16, int16, bool, float8, and float16 values
  // float16 and float8 values must be bit-wise converted to an uint16_t prior
  // to writing to the buffer.
  // When this field is present, the data_type field MUST be
  // INT32, INT16, INT8, UINT16, UINT8, BOOL, FLOAT16, BFLOAT16, FLOAT8E4M3FN, FLOAT8E4M3FNUZ, FLOAT8E5M2, FLOAT8E5M2FNUZ
  repeated int32 int32_data = 5 [packed = true];

  // For strings.
  // Each element of string_data is a UTF-8 encoded Unicode
  // string. No trailing null, no leading BOM. The protobuf "string"
  // scalar type is not used to match ML community conventions.
  // When this field is present, the data_type field MUST be STRING
  repeated bytes string_data = 6;

  // For int64.
  // When this field is present, the data_type field MUST be INT64
  repeated int64 int64_data = 7 [packed = true];

  // Optionally, a name for the tensor.
  optional string name = 8; // namespace Value

  // A human-readable documentation for this tensor. Markdown is allowed.
  optional string doc_string = 12;

  // Serializations can either use one of the fields above, or use this
  // raw bytes field. The only exception is the string case, where one is
  // required to store the content in the repeated bytes string_data field.
  //
  // When this raw_data field is used to store tensor value, elements MUST
  // be stored in as fixed-width, little-endian order.
  // Floating-point data types MUST be stored in IEEE 754 format.
  // Complex64 elements must be written as two consecutive FLOAT values, real component first.
  // Complex128 elements must be written as two consecutive DOUBLE values, real component first.
  // Boolean type MUST be written one byte per tensor element (00000001 for true, 00000000 for false).
  //
  // Note: the advantage of specific field rather than the raw_data field is
  // that in some cases (e.g. int data), protobuf does a better packing via
  // variable length storage, and may lead to smaller binary footprint.
  // When this field is present, the data_type field MUST NOT be STRING or UNDEFINED
  optional bytes raw_data = 9;

  // Data can be stored inside the protobuf file using type-specific fields or raw_data.
  // Alternatively, raw bytes data can be stored in an external file, using the external_data field.
  // external_data stores key-value pairs describing data location. Recognized keys are:
  // - "location" (required) - POSIX filesystem path relative to the directory where the ONNX
  //                           protobuf model was stored
  // - "offset" (optional) - position of byte at which stored data begins. Integer stored as string.
  //                         Offset values SHOULD be multiples 4096 (page size) to enable mmap support.
  // - "length" (optional) - number of bytes containing data. Integer stored as string.
  // - "checksum" (optional) - SHA1 digest of file specified in under 'location' key.
  repeated StringStringEntryProto external_data = 13;

  // Location of the data for this tensor. MUST be one of:
  // - DEFAULT - data stored inside the protobuf message. Data is stored in raw_data (if set) otherwise in type-specified field.
  // - EXTERNAL - data stored in an external location as described by external_data field.
  enum DataLocation {
    DEFAULT = 0;
    EXTERNAL = 1;
  }

  // If value not set, data is stored in raw_data (if set) otherwise in type-specified field.
  optional DataLocation data_location = 14;

  // For double
  // Complex128 tensors are encoded as a single array of doubles,
  // with the real components appearing in odd numbered positions,
  // and the corresponding imaginary component appearing in the
  // subsequent even numbered position. (e.g., [1.0 + 2.0i, 3.0 + 4.0i]
  // is encoded as [1.0, 2.0 ,3.0 ,4.0]
  // When this field is present, the data_type field MUST be DOUBLE or COMPLEX128
  repeated double double_data = 10 [packed = true];

  // For uint64 and uint32 values
  // When this field is present, the data_type field MUST be
  // UINT32 or UINT64
  repeated uint64 uint64_data = 11 [packed = true];
}

// A serialized sparse-tensor value
message SparseTensorProto {
  // The sequence of non-default values are encoded as a tensor of shape [NNZ].
  // The default-value is zero for numeric tensors, and empty-string for string tensors.
  // values must have a non-empty name present which serves as a name for SparseTensorProto
  // when used in sparse_initializer list.
  optional TensorProto values = 1;

  // The indices of the non-default values, which may be stored in one of two formats.
  // (a) Indices can be a tensor of shape [NNZ, rank] with the [i,j]-th value
  // corresponding to the j-th index of the i-th value (in the values tensor).
  // (b) Indices can be a tensor of shape [NNZ], in which case the i-th value
  // must be the linearized-index of the i-th value (in the values tensor).
  // The linearized-index can be converted into an index tuple (k_1,...,k_rank)
  // using the shape provided below.
  // The indices must appear in ascending order without duplication.
  // In the first format, the ordering is lexicographic-ordering:
  // e.g., index-value [1,4] must appear before [2,1]
  optional TensorProto indices = 2;

  // The shape of the underlying dense-tensor: [dim_1, dim_2, ... dim_rank]
  repeated int64 dims = 3;
}

// Defines a tensor shape. A dimension can be either an integer value
// or a symbolic variable. A symbolic variable represents an unknown
// dimension.
message TensorShapeProto {
  message Dimension {
    oneof value {
      int64 dim_value = 1;
      string dim_param = 2;   // namespace Shape
    };
    // Standard denotation can optionally be used to denote tensor
    // dimensions with standard semantic descriptions to ensure
    // that operations are applied to the correct axis of a tensor.
    // Refer to https://github.com/onnx/onnx/blob/main/docs/DimensionDenotation.md#denotation-definition
    // for pre-defined dimension denotations.
    optional string denotation = 3;
  };
  repeated Dimension dim = 1;
}

// Types
//
// The standard ONNX data types.
message TypeProto {

  message Tensor {
    // This field MUST NOT have the value of UNDEFINED
    // This field MUST have a valid TensorProto.DataType value
    // This field MUST be present for this version of the IR.
    optional int32 elem_type = 1;
    optional TensorShapeProto shape = 2;
  }

  // repeated T
  message Sequence {
    // The type and optional shape of each element of the sequence.
    // This field MUST be present for this version of the IR.
    optional TypeProto elem_type = 1;
  };

  // map<K,V>
  message Map {
    // This field MUST have a valid TensorProto.DataType value
    // This field MUST be present for this version of the IR.
    // This field MUST refer to an integral type ([U]INT{8|16|32|64}) or STRING
    optional int32 key_type = 1;
    // This field MUST be present for this version of the IR.
    optional TypeProto value_type = 2;
  };

  // wrapper for Tensor, Sequence, or Map
  message Optional {
    // The type and optional shape of the element wrapped.
    // This field MUST be present for this version of the IR.
    // Possible values correspond to OptionalProto.DataType enum
    optional TypeProto elem_type = 1;
  };


  message SparseTensor {
    // This field MUST NOT have the value of UNDEFINED
    // This field MUST have a valid TensorProto.DataType value
    // This field MUST be present for this version of the IR.
    optional int32 elem_type = 1;
    optional TensorShapeProto shape = 2;
  }

// #if ONNX-ML

  message Opaque {
    // When missing, the domain is the same as the model's.
    optional string domain = 1;
    // The name is optional but significant when provided.
    optional string name = 2;
    // parameters that help defining the type
    // DEPRECATED do not use.
    // repeated TypeProto parameters = 3;
  }

// #endif

  oneof value {
    // The type of a tensor.
    Tensor tensor_type = 1;

    // NOTE:  DNN-only implementations of ONNX MAY elect to not support non-tensor values
    //        as input and output to graphs and nodes. These types are needed to naturally
    //        support classical ML operators.  DNN operators SHOULD restrict their input
    //        and output types to tensors.

    // The type of a sequence.
    Sequence sequence_type = 4;

    // The type of a map.
    Map map_type = 5;

    // The type of an optional.
    Optional optional_type = 9;


    // Type of the sparse tensor
    SparseTensor sparse_tensor_type = 8;

// #if ONNX-ML

    Opaque opaque_type = 7;

// #endif
  }

  // An optional denotation can be used to denote the whole
  // type with a standard semantic description as to what is
  // stored inside. Refer to https://github.com/onnx/onnx/blob/main/docs/TypeDenotation.md#type-denotation-definition
  // for pre-defined type denotations.
  optional string denotation = 6;
}

// Operator Sets
//
// OperatorSets are uniquely identified by a (domain, opset_version) pair.
message OperatorSetIdProto {
  // The domain of the operator set being identified.
  // The empty string ("") or absence of this field implies the operator
  // set that is defined as part of the ONNX specification.
  // This field MUST be present in this version of the IR when referring to any other operator set.
  optional string domain = 1;

  // The version of the operator set being identified.
  // This field MUST be present in this version of the IR.
  optional int64 version = 2;
}

// Operator/function status.
enum OperatorStatus {
    EXPERIMENTAL = 0;
    STABLE = 1;
}

message FunctionProto {
  // The name of the function, similar to op_type in NodeProto.
  // This is part of the unique-id (domain, name, overload) of FunctionProtos in a model.
  optional string name = 1;

  // Deprecated since IR Version 8
  // optional int64 since_version = 2;
  reserved 2;
  reserved "since_version";

  // Deprecated since IR Version 8
  // optional OperatorStatus status = 3;
  reserved 3;
  reserved "status";

  // The inputs and outputs of the function.
  repeated string input = 4;
  repeated string output = 5;

  // The attribute parameters of the function.
  // It is for function parameters without default values.
  repeated string attribute = 6;

  // The attribute protos of the function.
  // It is for function attributes with default values.
  // A function attribute shall be represented either as
  // a string attribute or an AttributeProto, not both.
  repeated AttributeProto attribute_proto = 11;

  // The nodes in the function.
  repeated NodeProto node = 7;
  // A human-readable documentation for this function. Markdown is allowed.
  optional string doc_string = 8;

  // The OperatorSets this function body (graph) relies on.
  //
  // All nodes in the function body (graph) will bind against the operator
  // with the same-domain/same-op_type operator with the HIGHEST version
  // in the referenced operator sets. This means at most one version can be relied
  // for one domain.
  //
  // The operator sets imported by FunctionProto should be compatible with the ones
  // imported by ModelProto. Example, if same operator set say 'A' is imported by FunctionProto
  // and ModelProto then versions for the operator set may be different but,
  // the operator schema returned for op_type, domain, version combination
  // for both the versions should be same.

  repeated OperatorSetIdProto opset_import = 9;

  // The domain which this function belongs to.
  // This is part of the unique-id (domain, name, overload) of FunctionProtos in a model.
  optional string domain = 10;
<<<<<<< HEAD
  // The overload identifier of the function.
  // This is part of the unique-id (domain, name, overload) of FunctionProtos in a model.
  optional string overload = 12;
}
=======

  // Information for the values in the function. The ValueInfoProto.name's
  // must be distinct and refer to names in the function (including inputs,
  // outputs, and intermediate values). It is optional for a value to appear
  // in value_info list.
  repeated ValueInfoProto value_info = 12;
}
>>>>>>> 48501e0f
<|MERGE_RESOLUTION|>--- conflicted
+++ resolved
@@ -855,17 +855,14 @@
   // The domain which this function belongs to.
   // This is part of the unique-id (domain, name, overload) of FunctionProtos in a model.
   optional string domain = 10;
-<<<<<<< HEAD
+
   // The overload identifier of the function.
   // This is part of the unique-id (domain, name, overload) of FunctionProtos in a model.
-  optional string overload = 12;
-}
-=======
+  optional string overload = 13;
 
   // Information for the values in the function. The ValueInfoProto.name's
   // must be distinct and refer to names in the function (including inputs,
   // outputs, and intermediate values). It is optional for a value to appear
   // in value_info list.
   repeated ValueInfoProto value_info = 12;
-}
->>>>>>> 48501e0f
+}