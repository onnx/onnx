# Copyright (c) ONNX Project Contributors
#
# SPDX-License-Identifier: Apache-2.0
from __future__ import annotations

from typing import NamedTuple

import ml_dtypes
import numpy as np

<<<<<<< HEAD
import onnx
=======
from onnx.onnx_pb import TensorProto
>>>>>>> 8fe6631d


class TensorDtypeMap(NamedTuple):
    np_dtype: np.dtype
    storage_dtype: int
    name: str


# tensor_dtype: (numpy type, storage type, string name)
# The storage type is the type used to store the tensor in the *_data field of
# a TensorProto. All available fields are float_data, int32_data, int64_data,
# string_data, uint64_data and double_data.
TENSOR_TYPE_MAP: dict[int, TensorDtypeMap] = {
    int(onnx.TensorProto.FLOAT): TensorDtypeMap(
        np.dtype("float32"), int(onnx.TensorProto.FLOAT), "TensorProto.FLOAT"
    ),
    int(onnx.TensorProto.UINT8): TensorDtypeMap(
        np.dtype("uint8"), int(onnx.TensorProto.INT32), "TensorProto.UINT8"
    ),
    int(onnx.TensorProto.INT8): TensorDtypeMap(
        np.dtype("int8"), int(onnx.TensorProto.INT32), "TensorProto.INT8"
    ),
    int(onnx.TensorProto.UINT16): TensorDtypeMap(
        np.dtype("uint16"), int(onnx.TensorProto.INT32), "TensorProto.UINT16"
    ),
    int(onnx.TensorProto.INT16): TensorDtypeMap(
        np.dtype("int16"), int(onnx.TensorProto.INT32), "TensorProto.INT16"
    ),
    int(onnx.TensorProto.INT32): TensorDtypeMap(
        np.dtype("int32"), int(onnx.TensorProto.INT32), "TensorProto.INT32"
    ),
    int(onnx.TensorProto.INT64): TensorDtypeMap(
        np.dtype("int64"), int(onnx.TensorProto.INT64), "TensorProto.INT64"
    ),
    int(onnx.TensorProto.BOOL): TensorDtypeMap(
        np.dtype("bool"), int(onnx.TensorProto.INT32), "TensorProto.BOOL"
    ),
    int(onnx.TensorProto.FLOAT16): TensorDtypeMap(
        np.dtype("float16"), int(onnx.TensorProto.INT32), "TensorProto.FLOAT16"
    ),
    int(onnx.TensorProto.BFLOAT16): TensorDtypeMap(
        np.dtype(ml_dtypes.bfloat16),
        int(onnx.TensorProto.INT32),
        "TensorProto.BFLOAT16",
    ),
    int(onnx.TensorProto.DOUBLE): TensorDtypeMap(
        np.dtype("float64"), int(onnx.TensorProto.DOUBLE), "TensorProto.DOUBLE"
    ),
    int(onnx.TensorProto.COMPLEX64): TensorDtypeMap(
        np.dtype("complex64"), int(onnx.TensorProto.FLOAT), "TensorProto.COMPLEX64"
    ),
    int(onnx.TensorProto.COMPLEX128): TensorDtypeMap(
        np.dtype("complex128"),
        int(onnx.TensorProto.DOUBLE),
        "TensorProto.COMPLEX128",
    ),
    int(onnx.TensorProto.UINT32): TensorDtypeMap(
        np.dtype("uint32"), int(onnx.TensorProto.UINT64), "TensorProto.UINT32"
    ),
    int(onnx.TensorProto.UINT64): TensorDtypeMap(
        np.dtype("uint64"), int(onnx.TensorProto.UINT64), "TensorProto.UINT64"
    ),
    int(onnx.TensorProto.STRING): TensorDtypeMap(
        np.dtype("object"), int(onnx.TensorProto.STRING), "TensorProto.STRING"
    ),
    int(onnx.TensorProto.FLOAT8E4M3FN): TensorDtypeMap(
        np.dtype(ml_dtypes.float8_e4m3fn),
        int(onnx.TensorProto.INT32),
        "TensorProto.FLOAT8E4M3FN",
    ),
    int(onnx.TensorProto.FLOAT8E4M3FNUZ): TensorDtypeMap(
        np.dtype(ml_dtypes.float8_e4m3fnuz),
        int(onnx.TensorProto.INT32),
        "TensorProto.FLOAT8E4M3FNUZ",
    ),
    int(onnx.TensorProto.FLOAT8E5M2): TensorDtypeMap(
        np.dtype(ml_dtypes.float8_e5m2),
        int(onnx.TensorProto.INT32),
        "TensorProto.FLOAT8E5M2",
    ),
    int(onnx.TensorProto.FLOAT8E5M2FNUZ): TensorDtypeMap(
        np.dtype(ml_dtypes.float8_e5m2fnuz),
        int(onnx.TensorProto.INT32),
        "TensorProto.FLOAT8E5M2FNUZ",
    ),
    int(onnx.TensorProto.UINT4): TensorDtypeMap(
        np.dtype(ml_dtypes.uint4), int(onnx.TensorProto.INT32), "TensorProto.UINT4"
    ),
    int(onnx.TensorProto.INT4): TensorDtypeMap(
        np.dtype(ml_dtypes.int4), int(onnx.TensorProto.INT32), "TensorProto.INT4"
    ),
    int(onnx.TensorProto.FLOAT4E2M1): TensorDtypeMap(
        np.dtype(ml_dtypes.float4_e2m1fn),
        int(onnx.TensorProto.INT32),
        "TensorProto.FLOAT4E2M1",
    ),
}<|MERGE_RESOLUTION|>--- conflicted
+++ resolved
@@ -7,12 +7,7 @@
 
 import ml_dtypes
 import numpy as np
-
-<<<<<<< HEAD
-import onnx
-=======
-from onnx.onnx_pb import TensorProto
->>>>>>> 8fe6631d
+from onnx_pb import TensorProto
 
 
 class TensorDtypeMap(NamedTuple):
@@ -26,87 +21,87 @@
 # a TensorProto. All available fields are float_data, int32_data, int64_data,
 # string_data, uint64_data and double_data.
 TENSOR_TYPE_MAP: dict[int, TensorDtypeMap] = {
-    int(onnx.TensorProto.FLOAT): TensorDtypeMap(
-        np.dtype("float32"), int(onnx.TensorProto.FLOAT), "TensorProto.FLOAT"
+    int(TensorProto.FLOAT): TensorDtypeMap(
+        np.dtype("float32"), int(TensorProto.FLOAT), "TensorProto.FLOAT"
     ),
-    int(onnx.TensorProto.UINT8): TensorDtypeMap(
-        np.dtype("uint8"), int(onnx.TensorProto.INT32), "TensorProto.UINT8"
+    int(TensorProto.UINT8): TensorDtypeMap(
+        np.dtype("uint8"), int(TensorProto.INT32), "TensorProto.UINT8"
     ),
-    int(onnx.TensorProto.INT8): TensorDtypeMap(
-        np.dtype("int8"), int(onnx.TensorProto.INT32), "TensorProto.INT8"
+    int(TensorProto.INT8): TensorDtypeMap(
+        np.dtype("int8"), int(TensorProto.INT32), "TensorProto.INT8"
     ),
-    int(onnx.TensorProto.UINT16): TensorDtypeMap(
-        np.dtype("uint16"), int(onnx.TensorProto.INT32), "TensorProto.UINT16"
+    int(TensorProto.UINT16): TensorDtypeMap(
+        np.dtype("uint16"), int(TensorProto.INT32), "TensorProto.UINT16"
     ),
-    int(onnx.TensorProto.INT16): TensorDtypeMap(
-        np.dtype("int16"), int(onnx.TensorProto.INT32), "TensorProto.INT16"
+    int(TensorProto.INT16): TensorDtypeMap(
+        np.dtype("int16"), int(TensorProto.INT32), "TensorProto.INT16"
     ),
-    int(onnx.TensorProto.INT32): TensorDtypeMap(
-        np.dtype("int32"), int(onnx.TensorProto.INT32), "TensorProto.INT32"
+    int(TensorProto.INT32): TensorDtypeMap(
+        np.dtype("int32"), int(TensorProto.INT32), "TensorProto.INT32"
     ),
-    int(onnx.TensorProto.INT64): TensorDtypeMap(
-        np.dtype("int64"), int(onnx.TensorProto.INT64), "TensorProto.INT64"
+    int(TensorProto.INT64): TensorDtypeMap(
+        np.dtype("int64"), int(TensorProto.INT64), "TensorProto.INT64"
     ),
-    int(onnx.TensorProto.BOOL): TensorDtypeMap(
-        np.dtype("bool"), int(onnx.TensorProto.INT32), "TensorProto.BOOL"
+    int(TensorProto.BOOL): TensorDtypeMap(
+        np.dtype("bool"), int(TensorProto.INT32), "TensorProto.BOOL"
     ),
-    int(onnx.TensorProto.FLOAT16): TensorDtypeMap(
-        np.dtype("float16"), int(onnx.TensorProto.INT32), "TensorProto.FLOAT16"
+    int(TensorProto.FLOAT16): TensorDtypeMap(
+        np.dtype("float16"), int(TensorProto.INT32), "TensorProto.FLOAT16"
     ),
-    int(onnx.TensorProto.BFLOAT16): TensorDtypeMap(
+    int(TensorProto.BFLOAT16): TensorDtypeMap(
         np.dtype(ml_dtypes.bfloat16),
-        int(onnx.TensorProto.INT32),
+        int(TensorProto.INT32),
         "TensorProto.BFLOAT16",
     ),
-    int(onnx.TensorProto.DOUBLE): TensorDtypeMap(
-        np.dtype("float64"), int(onnx.TensorProto.DOUBLE), "TensorProto.DOUBLE"
+    int(TensorProto.DOUBLE): TensorDtypeMap(
+        np.dtype("float64"), int(TensorProto.DOUBLE), "TensorProto.DOUBLE"
     ),
-    int(onnx.TensorProto.COMPLEX64): TensorDtypeMap(
-        np.dtype("complex64"), int(onnx.TensorProto.FLOAT), "TensorProto.COMPLEX64"
+    int(TensorProto.COMPLEX64): TensorDtypeMap(
+        np.dtype("complex64"), int(TensorProto.FLOAT), "TensorProto.COMPLEX64"
     ),
-    int(onnx.TensorProto.COMPLEX128): TensorDtypeMap(
+    int(TensorProto.COMPLEX128): TensorDtypeMap(
         np.dtype("complex128"),
-        int(onnx.TensorProto.DOUBLE),
+        int(TensorProto.DOUBLE),
         "TensorProto.COMPLEX128",
     ),
-    int(onnx.TensorProto.UINT32): TensorDtypeMap(
-        np.dtype("uint32"), int(onnx.TensorProto.UINT64), "TensorProto.UINT32"
+    int(TensorProto.UINT32): TensorDtypeMap(
+        np.dtype("uint32"), int(TensorProto.UINT64), "TensorProto.UINT32"
     ),
-    int(onnx.TensorProto.UINT64): TensorDtypeMap(
-        np.dtype("uint64"), int(onnx.TensorProto.UINT64), "TensorProto.UINT64"
+    int(TensorProto.UINT64): TensorDtypeMap(
+        np.dtype("uint64"), int(TensorProto.UINT64), "TensorProto.UINT64"
     ),
-    int(onnx.TensorProto.STRING): TensorDtypeMap(
-        np.dtype("object"), int(onnx.TensorProto.STRING), "TensorProto.STRING"
+    int(TensorProto.STRING): TensorDtypeMap(
+        np.dtype("object"), int(TensorProto.STRING), "TensorProto.STRING"
     ),
-    int(onnx.TensorProto.FLOAT8E4M3FN): TensorDtypeMap(
+    int(TensorProto.FLOAT8E4M3FN): TensorDtypeMap(
         np.dtype(ml_dtypes.float8_e4m3fn),
-        int(onnx.TensorProto.INT32),
+        int(TensorProto.INT32),
         "TensorProto.FLOAT8E4M3FN",
     ),
-    int(onnx.TensorProto.FLOAT8E4M3FNUZ): TensorDtypeMap(
+    int(TensorProto.FLOAT8E4M3FNUZ): TensorDtypeMap(
         np.dtype(ml_dtypes.float8_e4m3fnuz),
-        int(onnx.TensorProto.INT32),
+        int(TensorProto.INT32),
         "TensorProto.FLOAT8E4M3FNUZ",
     ),
-    int(onnx.TensorProto.FLOAT8E5M2): TensorDtypeMap(
+    int(TensorProto.FLOAT8E5M2): TensorDtypeMap(
         np.dtype(ml_dtypes.float8_e5m2),
-        int(onnx.TensorProto.INT32),
+        int(TensorProto.INT32),
         "TensorProto.FLOAT8E5M2",
     ),
-    int(onnx.TensorProto.FLOAT8E5M2FNUZ): TensorDtypeMap(
+    int(TensorProto.FLOAT8E5M2FNUZ): TensorDtypeMap(
         np.dtype(ml_dtypes.float8_e5m2fnuz),
-        int(onnx.TensorProto.INT32),
+        int(TensorProto.INT32),
         "TensorProto.FLOAT8E5M2FNUZ",
     ),
-    int(onnx.TensorProto.UINT4): TensorDtypeMap(
-        np.dtype(ml_dtypes.uint4), int(onnx.TensorProto.INT32), "TensorProto.UINT4"
+    int(TensorProto.UINT4): TensorDtypeMap(
+        np.dtype(ml_dtypes.uint4), int(TensorProto.INT32), "TensorProto.UINT4"
     ),
-    int(onnx.TensorProto.INT4): TensorDtypeMap(
-        np.dtype(ml_dtypes.int4), int(onnx.TensorProto.INT32), "TensorProto.INT4"
+    int(TensorProto.INT4): TensorDtypeMap(
+        np.dtype(ml_dtypes.int4), int(TensorProto.INT32), "TensorProto.INT4"
     ),
-    int(onnx.TensorProto.FLOAT4E2M1): TensorDtypeMap(
+    int(TensorProto.FLOAT4E2M1): TensorDtypeMap(
         np.dtype(ml_dtypes.float4_e2m1fn),
-        int(onnx.TensorProto.INT32),
+        int(TensorProto.INT32),
         "TensorProto.FLOAT4E2M1",
     ),
 }