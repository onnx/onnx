// Default converter for ONNX models between different opset versions
// in the default domain ("" or "ai.onnx").

#pragma once

#include "onnx/version_converter/BaseConverter.h"
#include "onnx/version_converter/adapters/no_previous_version.h"
#include "onnx/version_converter/adapters/broadcast_backward_compatibility.h"
#include "onnx/version_converter/adapters/broadcast_forward_compatibility.h"
#include "onnx/version_converter/adapters/type_restriction.h"
#include "onnx/version_converter/adapters/compatible.h"
#include "onnx/version_converter/adapters/remove_consumed_inputs.h"
#include "onnx/version_converter/adapters/gemm_7_6.h"
#include "onnx/version_converter/adapters/gemm_6_7.h"
#include "onnx/version_converter/adapters/batch_normalization_6_5.h"
#include "onnx/version_converter/adapters/batch_normalization_6_7.h"
#include "onnx/version_converter/adapters/batch_normalization_8_9.h"
#include "onnx/version_converter/adapters/set_is_test.h"
#include "onnx/version_converter/adapters/concat_3_4.h"
#include "onnx/version_converter/adapters/reshape_5_4.h"
#include "onnx/version_converter/adapters/reshape_4_5.h"
#include "onnx/version_converter/adapters/sum_8_7.h"
#include "onnx/version_converter/adapters/averagepool_7_6.h"
#include "onnx/version_converter/adapters/dropout_6_7.h"
#include "onnx/version_converter/adapters/maxpool_8_7.h"
#include "onnx/version_converter/adapters/extend_supported_types.h"
#include "onnx/version_converter/adapters/upsample_9_8.h"
#include "onnx/version_converter/adapters/upsample_8_9.h"
#include "onnx/version_converter/adapters/scan_9_8.h"
#include "onnx/version_converter/adapters/scan_8_9.h"
#include "onnx/version_converter/adapters/cast_9_8.h"
<<<<<<< HEAD
#include "onnx/version_converter/adapters/rnn_12_13.h"
#include "onnx/version_converter/adapters/rnn_13_12.h"
=======
#include "onnx/version_converter/adapters/clip_10_11.h"
#include "onnx/version_converter/adapters/dropout_11_12.h"
#include "onnx/version_converter/adapters/argmax_argmin_12_11.h"
>>>>>>> b6e4acb1

namespace ONNX_NAMESPACE { namespace version_conversion {

class DefaultVersionConverter : public BaseVersionConverter {
  private:
    bool DEBUG = false;

    std::pair<int, int> version_range;

    bool searchOpDomainMap(const std::unordered_map<std::string, std::map<
      int64_t, const OpSchema*>>& op_domain_map, int64_t curr_version,
      int64_t step) const {
      bool up = step == 1;
      const auto version_it = op_domain_map.find("");
      return version_it != op_domain_map.end() &&
          ((version_it->second.find(curr_version) !=
          version_it->second.end() && !up) ||
          (version_it->second.find(curr_version + step) !=
          version_it->second.end() && up));
    }

    void debug(const std::string& str) const {
      if (DEBUG) std::cerr << str << std::endl;
    }

    void assertInVersionRange(int64_t version) const {
      ONNX_ASSERTM(version >= version_range.first && version <=
          version_range.second,
          "Warning: invalid version (must be between %s and %s)",
          version_range.first, version_range.second);
    }

    void assertDefaultDomain(const std::string& initial_domain,
        const std::string& target_domain) const {
      ONNX_ASSERTM((initial_domain == "" || initial_domain == "ai.onnx") &&
          (target_domain == "" || target_domain == "ai.onnx"),
          "Warning: default onnx version converter can only convert "
          " between default domain opset versions ('' or 'ai.onnx')\n");
      ONNX_ASSERTM(initial_domain == target_domain,
          "initial_version and target_version must have the same domains");
    }

  public:
    DefaultVersionConverter() {
      const std::unordered_map<std::string, std::pair<int, int>>& versions_map =
        OpSchemaRegistry::DomainToVersionRange::Instance().Map();
      version_range = versions_map.at("");
      // Register adapters to the version converter
      const std::vector<OpSchema> all_opschemas =
        OpSchemaRegistry::get_all_schemas_with_history();

      for (const OpSchema& schema : all_opschemas) {
        all_schemas[schema.Name()][schema.domain()][(int64_t)
          schema.since_version()] = &schema;
      }

      // Iterate through all_schemas to determine NoPreviousVersionAdapters
      for (auto& op_pair : all_schemas) {
        const auto default_versions = op_pair.second.find("");
        if (default_versions != op_pair.second.end()) {
          int64_t min_version = version_range.second;
          for (auto& version_pair : default_versions->second) {
            if (version_pair.first < min_version) {
              min_version = version_pair.first;
            }
          }
          if (min_version > 1) {
            registerAdapter(make_unique<NoPreviousVersionAdapter>(op_pair.first,
              OpSetID(min_version), OpSetID(min_version - 1)));
          }
        }
      }

      /******** 3 -> 4 ********/
      registerAdapter(make_unique<Concat_3_4>());

      /******** 4 -> 3 ********/
      std::vector<TensorProto_DataType> concat_unallowed_types = {
        TensorProto_DataType_INT32, TensorProto_DataType_INT64,
        TensorProto_DataType_UINT32, TensorProto_DataType_UINT64,
        TensorProto_DataType_UINT8, TensorProto_DataType_UINT16,
        TensorProto_DataType_INT8, TensorProto_DataType_INT16,
        TensorProto_DataType_STRING, TensorProto_DataType_BOOL};
      registerAdapter(make_unique<TypeRestriction>("Concat", OpSetID(4),
            OpSetID(3), concat_unallowed_types));

      /******** 4 -> 5 ********/
      registerAdapter(make_unique<Reshape_4_5>());

      /******** 5 -> 4 ********/
      registerAdapter(make_unique<Reshape_5_4>());

      /******** 5 -> 6 ********/
      registerAdapter(make_unique<RemoveConsumedInputs>("Add",
        OpSetID(5), OpSetID(6)));
      registerAdapter(make_unique<RemoveConsumedInputs>("Mul",
        OpSetID(5), OpSetID(6)));
      registerAdapter(make_unique<CompatibleAdapter>("Gemm",
        OpSetID(5), OpSetID(6)));
      registerAdapter(make_unique<RemoveConsumedInputs>("Relu",
        OpSetID(5), OpSetID(6)));
      registerAdapter(make_unique<RemoveConsumedInputs>("BatchNormalization",
        OpSetID(5), OpSetID(6)));
      registerAdapter(make_unique<RemoveConsumedInputs>("Sum",
        OpSetID(5), OpSetID(6)));
      registerAdapter(make_unique<RemoveConsumedInputs>("Dropout",
        OpSetID(5), OpSetID(6)));
      registerAdapter(make_unique<RemoveConsumedInputs>("Abs",
        OpSetID(5), OpSetID(6)));
      registerAdapter(make_unique<RemoveConsumedInputs>("Ceil",
        OpSetID(5), OpSetID(6)));
      registerAdapter(make_unique<RemoveConsumedInputs>("Clip",
        OpSetID(5), OpSetID(6)));
      registerAdapter(make_unique<RemoveConsumedInputs>("Div",
        OpSetID(5), OpSetID(6)));
      registerAdapter(make_unique<RemoveConsumedInputs>("Elu",
        OpSetID(5), OpSetID(6)));
      registerAdapter(make_unique<RemoveConsumedInputs>("Exp",
        OpSetID(5), OpSetID(6)));
      registerAdapter(make_unique<RemoveConsumedInputs>("Floor",
        OpSetID(5), OpSetID(6)));
      registerAdapter(make_unique<RemoveConsumedInputs>("HardSigmoid",
        OpSetID(5), OpSetID(6)));
      registerAdapter(make_unique<RemoveConsumedInputs>("InstanceNormalization",
        OpSetID(5), OpSetID(6)));
      registerAdapter(make_unique<RemoveConsumedInputs>("LeakyRelu",
        OpSetID(5), OpSetID(6)));
      registerAdapter(make_unique<RemoveConsumedInputs>("Log",
        OpSetID(5), OpSetID(6)));
      registerAdapter(make_unique<RemoveConsumedInputs>("Max",
        OpSetID(5), OpSetID(6)));
      registerAdapter(make_unique<RemoveConsumedInputs>("Mean",
        OpSetID(5), OpSetID(6)));
      registerAdapter(make_unique<RemoveConsumedInputs>("Min",
        OpSetID(5), OpSetID(6)));
      registerAdapter(make_unique<RemoveConsumedInputs>("Neg",
        OpSetID(5), OpSetID(6)));
      registerAdapter(make_unique<RemoveConsumedInputs>("PRelu",
        OpSetID(5), OpSetID(6)));
      registerAdapter(make_unique<RemoveConsumedInputs>("Reciprocal",
        OpSetID(5), OpSetID(6)));
      registerAdapter(make_unique<RemoveConsumedInputs>("Selu",
        OpSetID(5), OpSetID(6)));
      registerAdapter(make_unique<RemoveConsumedInputs>("Sigmoid",
        OpSetID(5), OpSetID(6)));
      registerAdapter(make_unique<RemoveConsumedInputs>("Sqrt",
        OpSetID(5), OpSetID(6)));
      registerAdapter(make_unique<RemoveConsumedInputs>("Sub",
        OpSetID(5), OpSetID(6)));
      registerAdapter(make_unique<RemoveConsumedInputs>("Tanh",
        OpSetID(5), OpSetID(6)));

      /******** 6 -> 5 ********/
      std::vector<TensorProto_DataType> broadcast_unallowed_types = {
        TensorProto_DataType_INT32, TensorProto_DataType_INT64,
        TensorProto_DataType_UINT32, TensorProto_DataType_UINT64};
      std::vector<TensorProto_DataType> int_unallowed_types = {
        TensorProto_DataType_UINT8, TensorProto_DataType_UINT16,
        TensorProto_DataType_UINT32, TensorProto_DataType_UINT64,
        TensorProto_DataType_INT8, TensorProto_DataType_INT16,
        TensorProto_DataType_INT32, TensorProto_DataType_INT64};
      std::vector<TensorProto_DataType> neg_unallowed_types = {
        TensorProto_DataType_INT32, TensorProto_DataType_INT8,
        TensorProto_DataType_UINT16, TensorProto_DataType_INT64};
      registerAdapter(make_unique<TypeRestriction>("Add",
        OpSetID(6), OpSetID(5), broadcast_unallowed_types));
      registerAdapter(make_unique<TypeRestriction>("Mul",
        OpSetID(6), OpSetID(5), broadcast_unallowed_types));
      registerAdapter(make_unique<TypeRestriction>("Sub",
        OpSetID(6), OpSetID(5), broadcast_unallowed_types));
      registerAdapter(make_unique<TypeRestriction>("Div",
        OpSetID(6), OpSetID(5), broadcast_unallowed_types));
      registerAdapter(make_unique<TypeRestriction>("Abs",
        OpSetID(6), OpSetID(5), int_unallowed_types));
      registerAdapter(make_unique<TypeRestriction>("Neg",
        OpSetID(6), OpSetID(5), neg_unallowed_types));
      registerAdapter(make_unique<BatchNormalization_6_5>());
registerAdapter(make_unique<CompatibleAdapter>("Gemm",
        OpSetID(6), OpSetID(5)));
registerAdapter(make_unique<CompatibleAdapter>("Relu",
        OpSetID(6), OpSetID(5)));
registerAdapter(make_unique<CompatibleAdapter>("Sum",
        OpSetID(6), OpSetID(5)));
registerAdapter(make_unique<CompatibleAdapter>("Dropout",
        OpSetID(6), OpSetID(5)));
      /******** 6 -> 7 ********/
      registerAdapter(make_unique<CompatibleAdapter>("AveragePool",
        OpSetID(6), OpSetID(7)));      
      registerAdapter(make_unique<BroadcastForwardCompatibility>("Add",
        OpSetID(6), OpSetID(7)));
      registerAdapter(make_unique<BroadcastForwardCompatibility>("Div",
        OpSetID(6), OpSetID(7)));
      registerAdapter(make_unique<BroadcastForwardCompatibility>("Mul",
        OpSetID(6), OpSetID(7)));
      registerAdapter(make_unique<BroadcastForwardCompatibility>("Pow",
        OpSetID(6), OpSetID(7)));
      registerAdapter(make_unique<CompatibleAdapter>("PRelu",
        OpSetID(6), OpSetID(7)));    
      registerAdapter(make_unique<BroadcastForwardCompatibility>("Sub",
        OpSetID(6), OpSetID(7)));
      registerAdapter(make_unique<Gemm_6_7>());
      registerAdapter(make_unique<BatchNormalization_6_7>());
      registerAdapter(make_unique<Dropout_6_7>());

      /******** 7 -> 6 ********/   
      registerAdapter(make_unique<BroadcastBackwardCompatibility>("Add",
        OpSetID(7), OpSetID(6)));
      registerAdapter(make_unique<BroadcastBackwardCompatibility>("Div",
        OpSetID(7), OpSetID(6)));
      registerAdapter(make_unique<BroadcastBackwardCompatibility>("Mul",
        OpSetID(7), OpSetID(6)));
      registerAdapter(make_unique<BroadcastBackwardCompatibility>("Pow",
        OpSetID(7), OpSetID(6)));
      registerAdapter(make_unique<CompatibleAdapter>("PRelu",
        OpSetID(7), OpSetID(6)));  
      registerAdapter(make_unique<BroadcastBackwardCompatibility>("Sub",
        OpSetID(7), OpSetID(6)));
      registerAdapter(make_unique<SetIsTest>("BatchNormalization",
        OpSetID(7), OpSetID(6)));
      registerAdapter(make_unique<SetIsTest>("Dropout",
        OpSetID(7), OpSetID(6)));
      registerAdapter(make_unique<Gemm_7_6>());
      registerAdapter(make_unique<AveragePool_7_6>());

      /******** 7 -> 8 ********/  
      registerAdapter(make_unique<CompatibleAdapter>("Max",
        OpSetID(7), OpSetID(8)));
      registerAdapter(make_unique<CompatibleAdapter>("Min",
        OpSetID(7), OpSetID(8)));
      registerAdapter(make_unique<CompatibleAdapter>("Mean",
        OpSetID(7), OpSetID(8)));
      registerAdapter(make_unique<CompatibleAdapter>("Sum",
        OpSetID(7), OpSetID(8)));
      registerAdapter(make_unique<CompatibleAdapter>("MaxPool",
        OpSetID(7), OpSetID(8)));

      /******** 8 -> 7 ********/  
      registerAdapter(make_unique<BroadcastBackwardCompatibility>("Max",
        OpSetID(8), OpSetID(7)));
      registerAdapter(make_unique<BroadcastBackwardCompatibility>("Min",
        OpSetID(8), OpSetID(7)));
      registerAdapter(make_unique<BroadcastBackwardCompatibility>("Mean",
        OpSetID(8), OpSetID(7)));      
      registerAdapter(make_unique<Sum_8_7>());
      registerAdapter(make_unique<MaxPool_8_7>());

      /******** 8 -> 9 ********/  
      registerAdapter(make_unique<CompatibleAdapter>("Flatten",
        OpSetID(8), OpSetID(9)));
      registerAdapter(make_unique<CompatibleAdapter>("Constant",
        OpSetID(8), OpSetID(9)));
      registerAdapter(make_unique<CompatibleAdapter>("MatMul",
        OpSetID(8), OpSetID(9)));
      registerAdapter(make_unique<CompatibleAdapter>("Gemm",
        OpSetID(8), OpSetID(9)));
      registerAdapter(make_unique<CompatibleAdapter>("PRelu",
        OpSetID(8), OpSetID(9)));
      registerAdapter(make_unique<CompatibleAdapter>("Greater",
        OpSetID(8), OpSetID(9)));      
      registerAdapter(make_unique<CompatibleAdapter>("Less",
        OpSetID(8), OpSetID(9)));
      registerAdapter(make_unique<CompatibleAdapter>("Cast",
        OpSetID(8), OpSetID(9)));
      registerAdapter(make_unique<BatchNormalization_8_9>());
      registerAdapter(make_unique<Scan_8_9>());
      registerAdapter(make_unique<Upsample_8_9>());

      /******** 9 -> 8 ********/
      registerAdapter(make_unique<CompatibleAdapter>("BatchNormalization",
        OpSetID(9), OpSetID(8)));  
      registerAdapter(make_unique<ExtendSupportedTypes>("Flatten",
        OpSetID(9), OpSetID(8)));
      registerAdapter(make_unique<ExtendSupportedTypes>("Constant",
        OpSetID(9), OpSetID(8)));
      registerAdapter(make_unique<ExtendSupportedTypes>("MatMul",
        OpSetID(9), OpSetID(8)));
      registerAdapter(make_unique<ExtendSupportedTypes>("Gemm",
        OpSetID(9), OpSetID(8)));
      registerAdapter(make_unique<ExtendSupportedTypes>("PRelu",
        OpSetID(9), OpSetID(8)));
      registerAdapter(make_unique<ExtendSupportedTypes>("Greater",
        OpSetID(9), OpSetID(8)));
      registerAdapter(make_unique<ExtendSupportedTypes>("Less",
        OpSetID(9), OpSetID(8)));
      registerAdapter(make_unique<Cast_9_8>());
      registerAdapter(make_unique<Scan_9_8>());
      registerAdapter(make_unique<Upsample_9_8>());

      /******** 9 -> 10 ********/
      registerAdapter(make_unique<CompatibleAdapter>("AveragePool",
        OpSetID(9), OpSetID(10)));
      registerAdapter(make_unique<CompatibleAdapter>("MaxPool",
        OpSetID(9), OpSetID(10)));
      registerAdapter(make_unique<CompatibleAdapter>("Dropout",
        OpSetID(9), OpSetID(10)));

      /******** 10 -> 9 ********/
      registerAdapter(make_unique<CompatibleAdapter>("Dropout",
        OpSetID(10), OpSetID(9)));

      /******** 10 -> 11 ********/
      registerAdapter(make_unique<CompatibleAdapter>("ArgMax",
        OpSetID(10), OpSetID(11)));
      registerAdapter(make_unique<CompatibleAdapter>("ArgMin",
        OpSetID(10), OpSetID(11)));
      registerAdapter(make_unique<CompatibleAdapter>("AveragePool",
        OpSetID(10), OpSetID(11)));
      registerAdapter(make_unique<CompatibleAdapter>("Concat",
        OpSetID(10), OpSetID(11)));
      registerAdapter(make_unique<CompatibleAdapter>("Constant",
        OpSetID(10), OpSetID(11)));
      registerAdapter(make_unique<CompatibleAdapter>("Conv",
        OpSetID(10), OpSetID(11)));
      registerAdapter(make_unique<CompatibleAdapter>("ConvTranspose",
        OpSetID(10), OpSetID(11)));
      registerAdapter(make_unique<CompatibleAdapter>("Equal",
        OpSetID(10), OpSetID(11)));
      registerAdapter(make_unique<CompatibleAdapter>("Flatten",
        OpSetID(10), OpSetID(11)));
      registerAdapter(make_unique<CompatibleAdapter>("Gemm",
        OpSetID(10), OpSetID(11)));
      registerAdapter(make_unique<CompatibleAdapter>("LogSoftmax",
        OpSetID(10), OpSetID(11)));
      registerAdapter(make_unique<CompatibleAdapter>("MaxPool",
        OpSetID(10), OpSetID(11)));
      registerAdapter(make_unique<CompatibleAdapter>("ReduceL1",
        OpSetID(10), OpSetID(11)));
      registerAdapter(make_unique<CompatibleAdapter>("ReduceL2",
        OpSetID(10), OpSetID(11)));
      registerAdapter(make_unique<CompatibleAdapter>("ReduceLogSum",
        OpSetID(10), OpSetID(11)));
      registerAdapter(make_unique<CompatibleAdapter>("ReduceLogSumExp",
        OpSetID(10), OpSetID(11)));
      registerAdapter(make_unique<CompatibleAdapter>("ReduceMax",
        OpSetID(10), OpSetID(11)));
      registerAdapter(make_unique<CompatibleAdapter>("ReduceMean",
        OpSetID(10), OpSetID(11)));
      registerAdapter(make_unique<CompatibleAdapter>("ReduceMin",
        OpSetID(10), OpSetID(11)));
      registerAdapter(make_unique<CompatibleAdapter>("ReduceProd",
        OpSetID(10), OpSetID(11)));
      registerAdapter(make_unique<CompatibleAdapter>("ReduceSum",
        OpSetID(10), OpSetID(11)));
      registerAdapter(make_unique<CompatibleAdapter>("ReduceSumSquare",
        OpSetID(10), OpSetID(11)));
      registerAdapter(make_unique<CompatibleAdapter>("Softmax",
        OpSetID(10), OpSetID(11)));
      registerAdapter(make_unique<CompatibleAdapter>("Unsqueeze",
        OpSetID(10), OpSetID(11)));
      registerAdapter(make_unique<Clip_10_11>());

      /******** 11 -> 10 ********/
      std::vector<TensorProto_DataType> equal_unallowed_types = {
        TensorProto_DataType_UINT8, TensorProto_DataType_UINT16,
        TensorProto_DataType_UINT32, TensorProto_DataType_UINT64,
        TensorProto_DataType_INT8, TensorProto_DataType_INT16,
        TensorProto_DataType_FLOAT16, TensorProto_DataType_FLOAT,
        TensorProto_DataType_DOUBLE};
      registerAdapter(make_unique<CompatibleAdapter>("ArgMax",
        OpSetID(11), OpSetID(10)));
      registerAdapter(make_unique<CompatibleAdapter>("ArgMin",
        OpSetID(11), OpSetID(10)));
      registerAdapter(make_unique<CompatibleAdapter>("AveragePool",
        OpSetID(11), OpSetID(10)));
      registerAdapter(make_unique<CompatibleAdapter>("Concat",
        OpSetID(11), OpSetID(10)));
      registerAdapter(make_unique<CompatibleAdapter>("Constant",
        OpSetID(11), OpSetID(10)));
      registerAdapter(make_unique<CompatibleAdapter>("Conv",
        OpSetID(11), OpSetID(10)));
      registerAdapter(make_unique<CompatibleAdapter>("ConvTranspose",
        OpSetID(11), OpSetID(10)));
      registerAdapter(make_unique<TypeRestriction>("Equal",
        OpSetID(11), OpSetID(10), equal_unallowed_types));
      registerAdapter(make_unique<CompatibleAdapter>("Flatten",
        OpSetID(11), OpSetID(10)));
      registerAdapter(make_unique<CompatibleAdapter>("LogSoftmax",
        OpSetID(11), OpSetID(10)));
      registerAdapter(make_unique<CompatibleAdapter>("MaxPool",
<<<<<<< HEAD
        OpSetID(7), OpSetID(8)));
      registerAdapter(make_unique<MaxPool_8_7>());
      registerAdapter(make_unique<CompatibleAdapter>("Cast",
        OpSetID(8), OpSetID(9)));
      registerAdapter(make_unique<RNN_12_13>());
      registerAdapter(make_unique<RNN_13_12>());
=======
        OpSetID(11), OpSetID(10)));
      registerAdapter(make_unique<CompatibleAdapter>("ReduceL1",
        OpSetID(11), OpSetID(10)));
      registerAdapter(make_unique<CompatibleAdapter>("ReduceL2",
        OpSetID(11), OpSetID(10)));
      registerAdapter(make_unique<CompatibleAdapter>("ReduceLogSum",
        OpSetID(11), OpSetID(10)));
      registerAdapter(make_unique<CompatibleAdapter>("ReduceLogSumExp",
        OpSetID(11), OpSetID(10)));
      registerAdapter(make_unique<CompatibleAdapter>("ReduceMax",
        OpSetID(11), OpSetID(10)));
      registerAdapter(make_unique<CompatibleAdapter>("ReduceMean",
        OpSetID(11), OpSetID(10)));
      registerAdapter(make_unique<CompatibleAdapter>("ReduceMin",
        OpSetID(11), OpSetID(10)));
      registerAdapter(make_unique<CompatibleAdapter>("ReduceProd",
        OpSetID(11), OpSetID(10)));
      registerAdapter(make_unique<CompatibleAdapter>("ReduceSum",
        OpSetID(11), OpSetID(10)));
      registerAdapter(make_unique<CompatibleAdapter>("ReduceSumSquare",
        OpSetID(11), OpSetID(10)));
      registerAdapter(make_unique<CompatibleAdapter>("Softmax",
        OpSetID(11), OpSetID(10)));
      registerAdapter(make_unique<CompatibleAdapter>("Unsqueeze",
        OpSetID(11), OpSetID(10)));

      /******** 11 -> 12 ********/
      registerAdapter(make_unique<CompatibleAdapter>("ArgMax",
        OpSetID(11), OpSetID(12)));
      registerAdapter(make_unique<CompatibleAdapter>("ArgMin",
        OpSetID(11), OpSetID(12)));
      registerAdapter(make_unique<CompatibleAdapter>("BatchNormalization",
        OpSetID(11), OpSetID(12)));
      registerAdapter(make_unique<CompatibleAdapter>("Constant",
        OpSetID(11), OpSetID(12)));
      registerAdapter(make_unique<CompatibleAdapter>("Clip",
        OpSetID(11), OpSetID(12)));
      registerAdapter(make_unique<CompatibleAdapter>("Min",
        OpSetID(11), OpSetID(12)));
      registerAdapter(make_unique<CompatibleAdapter>("Max",
        OpSetID(11), OpSetID(12)));
      registerAdapter(make_unique<CompatibleAdapter>("MaxPool",
        OpSetID(11), OpSetID(12)));
      registerAdapter(make_unique<CompatibleAdapter>("Pow",
        OpSetID(11), OpSetID(12)));
      registerAdapter(make_unique<CompatibleAdapter>("ReduceMax",
        OpSetID(11), OpSetID(12)));
      registerAdapter(make_unique<CompatibleAdapter>("ReduceMin",
        OpSetID(11), OpSetID(12)));
      registerAdapter(make_unique<Dropout_11_12>());

      /******** 12 -> 11 ********/
      std::vector<TensorProto_DataType> maxpool_unallowed_types = {
        TensorProto_DataType_UINT8, TensorProto_DataType_INT8};
      registerAdapter(make_unique<ArgMaxArgMin_12_11>("ArgMax"));
      registerAdapter(make_unique<ArgMaxArgMin_12_11>("ArgMin"));
      registerAdapter(make_unique<CompatibleAdapter>("BatchNormalization",
        OpSetID(12), OpSetID(11)));
      registerAdapter(make_unique<TypeRestriction>("Clip", 
        OpSetID(12), OpSetID(11), int_unallowed_types));
      registerAdapter(make_unique<TypeRestriction>("Min", 
        OpSetID(12), OpSetID(11), int_unallowed_types));
      registerAdapter(make_unique<TypeRestriction>("Max", 
        OpSetID(12), OpSetID(11), int_unallowed_types));
      registerAdapter(make_unique<TypeRestriction>("MaxPool", 
        OpSetID(12), OpSetID(11), maxpool_unallowed_types));
      registerAdapter(make_unique<TypeRestriction>("ReduceMax", 
        OpSetID(12), OpSetID(11), maxpool_unallowed_types));
      registerAdapter(make_unique<TypeRestriction>("ReduceMin", 
        OpSetID(12), OpSetID(11), maxpool_unallowed_types));
>>>>>>> b6e4acb1
    }

    ModelProto convert_version(
        const ModelProto& mp_in,
        const OpSetID& initial_version,
        const OpSetID& target_version) const override;
};

ModelProto ConvertVersion(
    const ModelProto& mp_in,
    int target_version);
}} // namespace ONNX_NAMESPACE::version_conversion<|MERGE_RESOLUTION|>--- conflicted
+++ resolved
@@ -29,14 +29,12 @@
 #include "onnx/version_converter/adapters/scan_9_8.h"
 #include "onnx/version_converter/adapters/scan_8_9.h"
 #include "onnx/version_converter/adapters/cast_9_8.h"
-<<<<<<< HEAD
-#include "onnx/version_converter/adapters/rnn_12_13.h"
-#include "onnx/version_converter/adapters/rnn_13_12.h"
-=======
 #include "onnx/version_converter/adapters/clip_10_11.h"
 #include "onnx/version_converter/adapters/dropout_11_12.h"
 #include "onnx/version_converter/adapters/argmax_argmin_12_11.h"
->>>>>>> b6e4acb1
+#include "onnx/version_converter/adapters/rnn_12_13.h"
+#include "onnx/version_converter/adapters/rnn_13_12.h"
+
 
 namespace ONNX_NAMESPACE { namespace version_conversion {
 
@@ -416,14 +414,6 @@
       registerAdapter(make_unique<CompatibleAdapter>("LogSoftmax",
         OpSetID(11), OpSetID(10)));
       registerAdapter(make_unique<CompatibleAdapter>("MaxPool",
-<<<<<<< HEAD
-        OpSetID(7), OpSetID(8)));
-      registerAdapter(make_unique<MaxPool_8_7>());
-      registerAdapter(make_unique<CompatibleAdapter>("Cast",
-        OpSetID(8), OpSetID(9)));
-      registerAdapter(make_unique<RNN_12_13>());
-      registerAdapter(make_unique<RNN_13_12>());
-=======
         OpSetID(11), OpSetID(10)));
       registerAdapter(make_unique<CompatibleAdapter>("ReduceL1",
         OpSetID(11), OpSetID(10)));
@@ -494,7 +484,13 @@
         OpSetID(12), OpSetID(11), maxpool_unallowed_types));
       registerAdapter(make_unique<TypeRestriction>("ReduceMin", 
         OpSetID(12), OpSetID(11), maxpool_unallowed_types));
->>>>>>> b6e4acb1
+
+      /******** 12 -> 13 ********/
+      registerAdapter(make_unique<RNN_12_13>());
+
+      /******** 13 -> 12 ********/
+      registerAdapter(make_unique<RNN_13_12>());
+
     }
 
     ModelProto convert_version(
