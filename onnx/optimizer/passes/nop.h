#ifndef NOP_H
#define NOP_H

#include "onnx/optimizer/passes/optimize_pass.h"

namespace ONNX_NAMESPACE { namespace optimization {

struct Nop : public OptimizePass {
  explicit Nop()
    : OptimizePass("nop", API_TYPE::IR) {
  }

<<<<<<< HEAD
  virtual void optimize(Graph& graph) {
=======
  void optimize(Graph& /*graph*/) override {
  }

  void optimize(ONNX_NAMESPACE::ModelProto& /*mp*/) override {
>>>>>>> e3da0f9b
  }
};

}} // namespace ONNX_NAMESPACE::optimization

#endif<|MERGE_RESOLUTION|>--- conflicted
+++ resolved
@@ -3,24 +3,18 @@
 
 #include "onnx/optimizer/passes/optimize_pass.h"
 
-namespace ONNX_NAMESPACE { namespace optimization {
+namespace ONNX_NAMESPACE {
+namespace optimization {
 
-struct Nop : public OptimizePass {
-  explicit Nop()
-    : OptimizePass("nop", API_TYPE::IR) {
-  }
+struct Nop final : public OptimizePass {
+  explicit Nop() : OptimizePass("nop", API_TYPE::IR) {}
 
-<<<<<<< HEAD
-  virtual void optimize(Graph& graph) {
-=======
-  void optimize(Graph& /*graph*/) override {
-  }
+  void optimize(Graph& /*graph*/) override {}
 
-  void optimize(ONNX_NAMESPACE::ModelProto& /*mp*/) override {
->>>>>>> e3da0f9b
-  }
+  void optimize(ONNX_NAMESPACE::ModelProto& /*mp*/) override {}
 };
 
-}} // namespace ONNX_NAMESPACE::optimization
+} // namespace optimization
+} // namespace ONNX_NAMESPACE
 
 #endif