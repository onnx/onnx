--- conflicted
+++ resolved
@@ -175,19 +175,12 @@
         local_unresolved = liftReferences(body_graph);
         add_subgraph_outputs(body_graph);
       } else if (n->kind() == ONNX_NAMESPACE::kIf) {
-<<<<<<< HEAD
-        auto* then_graph = n->g(ONNX_NAMESPACE::kthen_branch).get();
-        auto then_unresolved = liftReferences(then_graph);
-        local_unresolved.insert(then_unresolved.begin(), then_unresolved.end());
-        auto* else_graph = n->g(ONNX_NAMESPACE::kelse_branch).get();
-=======
         auto *then_graph = n->g(ONNX_NAMESPACE::kthen_branch).get();
         add_subgraph_outputs(then_graph);
         auto then_unresolved = liftReferences(then_graph);
         local_unresolved.insert(then_unresolved.begin(), then_unresolved.end());
         auto *else_graph = n->g(ONNX_NAMESPACE::kelse_branch).get();
         add_subgraph_outputs(else_graph);
->>>>>>> 1cbe2743
         auto else_unresolved = liftReferences(else_graph);
         local_unresolved.insert(else_unresolved.begin(), else_unresolved.end());
       }
