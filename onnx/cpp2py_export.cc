/*
 * SPDX-License-Identifier: Apache-2.0
 */

#include <pybind11/pybind11.h>
#include <pybind11/stl.h>
#include <climits>
#include <limits>
#include <tuple>
#include <unordered_map>

#include "onnx/checker.h"
#include "onnx/defs/function.h"
#include "onnx/defs/parser.h"
#include "onnx/defs/printer.h"
#include "onnx/defs/schema.h"
#include "onnx/py_utils.h"
#include "onnx/shape_inference/implementation.h"
#include "onnx/version_converter/convert.h"

namespace ONNX_NAMESPACE {
namespace py = pybind11;
using namespace pybind11::literals;

template <typename ProtoType>
static std::tuple<bool, py::bytes, py::bytes> Parse(const char* cstr) {
  ProtoType proto{};
  OnnxParser parser(cstr);
  auto status = parser.Parse(proto);
  std::string out;
  proto.SerializeToString(&out);
  return std::make_tuple(status.IsOK(), py::bytes(status.ErrorMessage()), py::bytes(out));
}

template <typename ProtoType>
static std::string ProtoBytesToText(const py::bytes& bytes) {
  ProtoType proto{};
  ParseProtoFromPyBytes(&proto, bytes);
  return ProtoToString(proto);
}

template <typename T, typename Ts = typename std::remove_const<T>::type>
std::pair<std::unique_ptr<Ts[]>, std::unordered_map<std::string, T*>> ParseProtoFromBytesMap(
    std::unordered_map<std::string, py::bytes> bytesMap) {
  std::unique_ptr<Ts[]> values(new Ts[bytesMap.size()]);
  std::unordered_map<std::string, T*> result;
  size_t i = 0;
  for (auto kv : bytesMap) {
    ParseProtoFromPyBytes(&values[i], kv.second);
    result[kv.first] = &values[i];
    i++;
  }
  return make_pair(move(values), result);
}

std::unordered_map<std::string, py::bytes> CallNodeInferenceFunction(
    OpSchema* schema,
    const py::bytes& nodeBytes,
    std::unordered_map<std::string, py::bytes> valueTypesByNameBytes,
    std::unordered_map<std::string, py::bytes> inputDataByNameBytes,
    std::unordered_map<std::string, py::bytes> inputSparseDataByNameBytes,
    std::unordered_map<std::string, int> opsetImports,
    const int irVersion) {
  NodeProto node{};
  ParseProtoFromPyBytes(&node, nodeBytes);
  // Early fail if node is badly defined - may throw ValidationError
  schema->Verify(node);

  // Convert arguments to C++ types, allocating memory
  const auto& valueTypes = ParseProtoFromBytesMap<TypeProto>(valueTypesByNameBytes);
  const auto& inputData = ParseProtoFromBytesMap<const TensorProto>(inputDataByNameBytes);
  const auto& inputSparseData = ParseProtoFromBytesMap<const SparseTensorProto>(inputSparseDataByNameBytes);
  if (opsetImports.empty()) {
    opsetImports[schema->domain()] = schema->SinceVersion();
  }

  shape_inference::GraphInferenceContext graphInferenceContext(
      valueTypes.second, opsetImports, nullptr, {}, OpSchemaRegistry::Instance(), nullptr, irVersion);
  // Construct inference context and get results - may throw InferenceError
  shape_inference::InferenceContextImpl ctx(
      node, valueTypes.second, inputData.second, inputSparseData.second, nullptr, &graphInferenceContext);
  schema->GetTypeAndShapeInferenceFunction()(ctx);
  // Verify the inference succeeded - may also throw ValidationError
  // Note that input types were not validated until now (except that their count was correct)
  schema->CheckInputOutputType(ctx);

  // Convert back into bytes returned to Python
  std::unordered_map<std::string, py::bytes> typeProtoBytes;
  for (size_t i = 0; i < ctx.allOutputTypes_.size(); i++) {
    const auto& proto = ctx.allOutputTypes_[i];
    if (proto.IsInitialized()) {
      std::string s;
      proto.SerializeToString(&s);
      typeProtoBytes[node.output(i)] = py::bytes(s);
    }
  }

  return typeProtoBytes;
}

PYBIND11_MODULE(onnx_cpp2py_export, onnx_cpp2py_export) {
  onnx_cpp2py_export.doc() = "Python interface to onnx";

  onnx_cpp2py_export.attr("ONNX_ML") = py::bool_(
#ifdef ONNX_ML
      true
#else // ONNX_ML
      false
#endif // ONNX_ML
  );

  // Submodule `schema`
  auto defs = onnx_cpp2py_export.def_submodule("defs");
  defs.doc() = "Schema submodule";
  py::register_exception<SchemaError>(defs, "SchemaError");

  py::class_<OpSchema> op_schema(defs, "OpSchema", "Schema of an operator.");
  op_schema.def_property_readonly("file", &OpSchema::file)
      .def_property_readonly("line", &OpSchema::line)
      .def_property_readonly("support_level", &OpSchema::support_level)
      .def_property_readonly("doc", &OpSchema::doc, py::return_value_policy::reference)
      .def_property_readonly("since_version", &OpSchema::since_version)
      .def_property_readonly("deprecated", &OpSchema::deprecated)
      .def_property_readonly("domain", &OpSchema::domain)
      .def_property_readonly("function_opset_versions", &OpSchema::function_opset_versions)
      .def_property_readonly(
          "context_dependent_function_opset_versions", &OpSchema::context_dependent_function_opset_versions)
      .def_property_readonly(
          "all_function_opset_versions",
          [](OpSchema* op) -> std::vector<int> {
            std::vector<int> all_function_opset_versions = op->function_opset_versions();
            std::vector<int> context_dependent_function_opset_versions =
                op->context_dependent_function_opset_versions();
            all_function_opset_versions.insert(
                all_function_opset_versions.end(),
                context_dependent_function_opset_versions.begin(),
                context_dependent_function_opset_versions.end());
            std::sort(all_function_opset_versions.begin(), all_function_opset_versions.end());
            all_function_opset_versions.erase(
                std::unique(all_function_opset_versions.begin(), all_function_opset_versions.end()),
                all_function_opset_versions.end());
            return all_function_opset_versions;
          })
      .def_property_readonly("name", &OpSchema::Name)
      .def_property_readonly("min_input", &OpSchema::min_input)
      .def_property_readonly("max_input", &OpSchema::max_input)
      .def_property_readonly("min_output", &OpSchema::min_output)
      .def_property_readonly("max_output", &OpSchema::max_output)
      .def_property_readonly("attributes", &OpSchema::attributes)
      .def_property_readonly("inputs", &OpSchema::inputs)
      .def_property_readonly("outputs", &OpSchema::outputs)
      .def_property_readonly("has_type_and_shape_inference_function", &OpSchema::has_type_and_shape_inference_function)
      .def_property_readonly("has_data_propagation_function", &OpSchema::has_data_propagation_function)
      .def_property_readonly("type_constraints", &OpSchema::typeConstraintParams)
      .def_static("is_infinite", [](int v) { return v == std::numeric_limits<int>::max(); })
      .def(
          "_infer_node_outputs",
          CallNodeInferenceFunction,
          py::arg("nodeBytes"),
          py::arg("valueTypesByNameBytes"),
          py::arg("inputDataByNameBytes") = std::unordered_map<std::string, py::bytes>{},
          py::arg("inputSparseDataByNameBytes") = std::unordered_map<std::string, py::bytes>{})
      .def_property_readonly("has_function", &OpSchema::HasFunction)
      .def_property_readonly(
          "_function_body",
          [](OpSchema* op) -> py::bytes {
            std::string bytes = "";
            if (op->HasFunction())
              op->GetFunction()->SerializeToString(&bytes);
            return py::bytes(bytes);
          })
      .def(
<<<<<<< HEAD
          "get_function_with_opset_version",
          [](OpSchema* op, int opset_version) -> py::bytes {
            std::string bytes = "";
            const FunctionProto* function_proto = op->GetFunction(opset_version);
            if (function_proto) {
              function_proto->SerializeToString(&bytes);
            }
            return py::bytes(bytes);
          })
      .def_property_readonly("has_context_dependent_function", &OpSchema::HasContextDependentFunction)
=======
          "_infer_node_outputs",
          CallNodeInferenceFunction,
          py::arg("nodeBytes"),
          py::arg("valueTypesByNameBytes"),
          py::arg("inputDataByNameBytes") = std::unordered_map<std::string, py::bytes>{},
          py::arg("inputSparseDataByNameBytes") = std::unordered_map<std::string, py::bytes>{},
          py::arg("opsetImports") = std::unordered_map<std::string, int>{},
          py::arg("irVersion") = int(IR_VERSION))
>>>>>>> 8fb26ede
      .def(
          "get_context_dependent_function",
          [](OpSchema* op, const py::bytes& bytes, const std::vector<py::bytes>& input_types_bytes) -> py::bytes {
            NodeProto proto{};
            ParseProtoFromPyBytes(&proto, bytes);
            std::string func_bytes = "";
            if (op->HasContextDependentFunction()) {
              std::vector<TypeProto> input_types;
              input_types.reserve(input_types_bytes.size());
              for (auto& type_bytes : input_types_bytes) {
                TypeProto type_proto{};
                ParseProtoFromPyBytes(&type_proto, type_bytes);
                input_types.push_back(type_proto);
              }
              FunctionBodyBuildContextImpl ctx(proto, input_types);
              FunctionProto func_proto;
              op->BuildContextDependentFunction(ctx, func_proto);
              func_proto.SerializeToString(&func_bytes);
            }
            return py::bytes(func_bytes);
          })
      .def(
          "get_context_dependent_function_with_opset_version",
          [](OpSchema* op, int opset_version, const py::bytes& bytes, const std::vector<py::bytes>& input_types_bytes)
              -> py::bytes {
            NodeProto proto{};
            ParseProtoFromPyBytes(&proto, bytes);
            std::string func_bytes = "";
            if (op->HasContextDependentFunctionWithOpsetVersion(opset_version)) {
              std::vector<TypeProto> input_types;
              input_types.reserve(input_types_bytes.size());
              for (auto& type_bytes : input_types_bytes) {
                TypeProto type_proto{};
                ParseProtoFromPyBytes(&type_proto, type_bytes);
                input_types.push_back(type_proto);
              }
              FunctionBodyBuildContextImpl ctx(proto, input_types);
              FunctionProto func_proto;
              op->BuildContextDependentFunction(ctx, func_proto, opset_version);
              func_proto.SerializeToString(&func_bytes);
            }
            return py::bytes(func_bytes);
          });

  py::class_<OpSchema::Attribute>(op_schema, "Attribute")
      .def_readonly("name", &OpSchema::Attribute::name)
      .def_readonly("description", &OpSchema::Attribute::description)
      .def_readonly("type", &OpSchema::Attribute::type)
      .def_property_readonly(
          "_default_value",
          [](OpSchema::Attribute* attr) -> py::bytes {
            std::string out;
            attr->default_value.SerializeToString(&out);
            return out;
          })
      .def_readonly("required", &OpSchema::Attribute::required);

  py::class_<OpSchema::TypeConstraintParam>(op_schema, "TypeConstraintParam")
      .def_readonly("type_param_str", &OpSchema::TypeConstraintParam::type_param_str)
      .def_readonly("description", &OpSchema::TypeConstraintParam::description)
      .def_readonly("allowed_type_strs", &OpSchema::TypeConstraintParam::allowed_type_strs);

  py::enum_<OpSchema::FormalParameterOption>(op_schema, "FormalParameterOption")
      .value("Single", OpSchema::Single)
      .value("Optional", OpSchema::Optional)
      .value("Variadic", OpSchema::Variadic);

  py::enum_<OpSchema::DifferentiationCategory>(op_schema, "DifferentiationCategory")
      .value("Unknown", OpSchema::Unknown)
      .value("Differentiable", OpSchema::Differentiable)
      .value("NonDifferentiable", OpSchema::NonDifferentiable);

  py::class_<OpSchema::FormalParameter>(op_schema, "FormalParameter")
      .def_property_readonly("name", &OpSchema::FormalParameter::GetName)
      .def_property_readonly("types", &OpSchema::FormalParameter::GetTypes)
      .def_property_readonly("typeStr", &OpSchema::FormalParameter::GetTypeStr)
      .def_property_readonly("description", &OpSchema::FormalParameter::GetDescription)
      .def_property_readonly("option", &OpSchema::FormalParameter::GetOption)
      .def_property_readonly("isHomogeneous", &OpSchema::FormalParameter::GetIsHomogeneous)
      .def_property_readonly("differentiationCategory", &OpSchema::FormalParameter::GetDifferentiationCategory);

  py::enum_<AttributeProto::AttributeType>(op_schema, "AttrType")
      .value("FLOAT", AttributeProto::FLOAT)
      .value("INT", AttributeProto::INT)
      .value("STRING", AttributeProto::STRING)
      .value("TENSOR", AttributeProto::TENSOR)
      .value("GRAPH", AttributeProto::GRAPH)
      .value("FLOATS", AttributeProto::FLOATS)
      .value("INTS", AttributeProto::INTS)
      .value("STRINGS", AttributeProto::STRINGS)
      .value("TENSORS", AttributeProto::TENSORS)
      .value("GRAPHS", AttributeProto::GRAPHS)
      .value("SPARSE_TENSOR", AttributeProto::SPARSE_TENSOR)
      .value("SPARSE_TENSORS", AttributeProto::SPARSE_TENSORS)
      .value("TYPE_PROTO", AttributeProto::TYPE_PROTO)
      .value("TYPE_PROTOS", AttributeProto::TYPE_PROTOS);

  py::enum_<OpSchema::SupportType>(op_schema, "SupportType")
      .value("COMMON", OpSchema::SupportType::COMMON)
      .value("EXPERIMENTAL", OpSchema::SupportType::EXPERIMENTAL);

  defs.def(
      "has_schema",
      [](const std::string& op_type, const std::string& domain) -> bool {
        return OpSchemaRegistry::Schema(op_type, domain) != nullptr;
      },
      "op_type"_a,
      "domain"_a = ONNX_DOMAIN);
  defs.def("schema_version_map", []() -> std::unordered_map<std::string, std::pair<int, int>> {
    return OpSchemaRegistry::DomainToVersionRange::Instance().Map();
  });
  defs.def(
          "get_schema",
          [](const std::string& op_type, const int max_inclusive_version, const std::string& domain) -> OpSchema {
            const auto* schema = OpSchemaRegistry::Schema(op_type, max_inclusive_version, domain);
            if (!schema) {
              fail_schema("No schema registered for '" + op_type + "'!");
            }
            return *schema;
          },
          "op_type"_a,
          "max_inclusive_version"_a,
          "domain"_a = ONNX_DOMAIN,
          "Return the schema of the operator *op_type* and for a specific version.")
      .def(
          "get_schema",
          [](const std::string& op_type, const std::string& domain) -> OpSchema {
            const auto* schema = OpSchemaRegistry::Schema(op_type, domain);
            if (!schema) {
              fail_schema("No schema registered for '" + op_type + "'!");
            }
            return *schema;
          },
          "op_type"_a,
          "domain"_a = ONNX_DOMAIN,
          "Return the schema of the operator *op_type* and for a specific version.");

  defs.def(
      "get_all_schemas",
      []() -> const std::vector<OpSchema> { return OpSchemaRegistry::get_all_schemas(); },
      "Return the schema of all existing operators for the latest version.");

  defs.def(
      "get_all_schemas_with_history",
      []() -> const std::vector<OpSchema> { return OpSchemaRegistry::get_all_schemas_with_history(); },
      "Return the schema of all existing operators and all versions.");

  // Submodule `checker`
  auto checker = onnx_cpp2py_export.def_submodule("checker");
  checker.doc() = "Checker submodule";

  py::class_<checker::CheckerContext> checker_context(checker, "CheckerContext");
  checker_context.def(py::init<>())
      .def_property("ir_version", &checker::CheckerContext::get_ir_version, &checker::CheckerContext::set_ir_version)
      .def_property(
          "opset_imports", &checker::CheckerContext::get_opset_imports, &checker::CheckerContext::set_opset_imports);

  py::register_exception<checker::ValidationError>(checker, "ValidationError");

  checker.def("check_value_info", [](const py::bytes& bytes, const checker::CheckerContext& ctx) -> void {
    ValueInfoProto proto{};
    ParseProtoFromPyBytes(&proto, bytes);
    checker::check_value_info(proto, ctx);
  });

  checker.def("check_tensor", [](const py::bytes& bytes, const checker::CheckerContext& ctx) -> void {
    TensorProto proto{};
    ParseProtoFromPyBytes(&proto, bytes);
    checker::check_tensor(proto, ctx);
  });

  checker.def("check_sparse_tensor", [](const py::bytes& bytes, const checker::CheckerContext& ctx) -> void {
    SparseTensorProto proto{};
    ParseProtoFromPyBytes(&proto, bytes);
    checker::check_sparse_tensor(proto, ctx);
  });

  checker.def("check_attribute", [](const py::bytes& bytes, const checker::CheckerContext& ctx) -> void {
    AttributeProto proto{};
    ParseProtoFromPyBytes(&proto, bytes);
    checker::check_attribute(proto, ctx, checker::LexicalScopeContext());
  });

  checker.def("check_node", [](const py::bytes& bytes, const checker::CheckerContext& ctx) -> void {
    NodeProto proto{};
    ParseProtoFromPyBytes(&proto, bytes);
    checker::LexicalScopeContext lex_ctx;
    checker::check_node(proto, ctx, lex_ctx);
  });

  checker.def("check_graph", [](const py::bytes& bytes, const checker::CheckerContext& ctx) -> void {
    GraphProto proto{};
    ParseProtoFromPyBytes(&proto, bytes);
    checker::LexicalScopeContext lex_ctx;
    checker::check_graph(proto, ctx, lex_ctx);
  });

  checker.def(
      "check_model",
      [](const py::bytes& bytes, bool full_check) -> void {
        ModelProto proto{};
        ParseProtoFromPyBytes(&proto, bytes);
        checker::check_model(proto, full_check);
      },
      "bytes"_a,
      "full_check"_a = false);

  checker.def(
      "check_model_path",
      (void (*)(const std::string& path, bool full_check)) & checker::check_model,
      "path"_a,
      "full_check"_a = false);

  // Submodule `version_converter`
  auto version_converter = onnx_cpp2py_export.def_submodule("version_converter");
  version_converter.doc() = "VersionConverter submodule";
  py::register_exception<ConvertError>(version_converter, "ConvertError");

  version_converter.def("convert_version", [](const py::bytes& bytes, py::int_ target) {
    ModelProto proto{};
    ParseProtoFromPyBytes(&proto, bytes);
    shape_inference::InferShapes(proto);
    auto result = version_conversion::ConvertVersion(proto, target);
    std::string out;
    result.SerializeToString(&out);
    return py::bytes(out);
  });

  // Submodule `shape_inference`
  auto shape_inference = onnx_cpp2py_export.def_submodule("shape_inference");
  shape_inference.doc() = "Shape Inference submodule";
  py::register_exception<InferenceError>(shape_inference, "InferenceError");

  shape_inference.def(
      "infer_shapes",
      [](const py::bytes& bytes, bool check_type, bool strict_mode, bool data_prop) {
        ModelProto proto{};
        ParseProtoFromPyBytes(&proto, bytes);
        ShapeInferenceOptions options{check_type, strict_mode == true ? 1 : 0, data_prop};
        shape_inference::InferShapes(proto, OpSchemaRegistry::Instance(), options);
        std::string out;
        proto.SerializeToString(&out);
        return py::bytes(out);
      },
      "bytes"_a,
      "check_type"_a = false,
      "strict_mode"_a = false,
      "data_prop"_a = false);

  shape_inference.def(
      "infer_shapes_path",
      [](const std::string& model_path,
         const std::string& output_path,
         bool check_type,
         bool strict_mode,
         bool data_prop) -> void {
        ShapeInferenceOptions options{check_type, strict_mode == true ? 1 : 0, data_prop};
        shape_inference::InferShapes(model_path, output_path, OpSchemaRegistry::Instance(), options);
      });

  // Submodule `parser`
  auto parser = onnx_cpp2py_export.def_submodule("parser");
  parser.doc() = "Parser submodule";

  parser.def("parse_model", Parse<ModelProto>);
  parser.def("parse_graph", Parse<GraphProto>);
  parser.def("parse_function", Parse<FunctionProto>);

  // Submodule `printer`
  auto printer = onnx_cpp2py_export.def_submodule("printer");
  printer.doc() = "Printer submodule";

  printer.def("model_to_text", ProtoBytesToText<ModelProto>);
  printer.def("function_to_text", ProtoBytesToText<FunctionProto>);
  printer.def("graph_to_text", ProtoBytesToText<GraphProto>);
}

} // namespace ONNX_NAMESPACE<|MERGE_RESOLUTION|>--- conflicted
+++ resolved
@@ -159,7 +159,9 @@
           py::arg("nodeBytes"),
           py::arg("valueTypesByNameBytes"),
           py::arg("inputDataByNameBytes") = std::unordered_map<std::string, py::bytes>{},
-          py::arg("inputSparseDataByNameBytes") = std::unordered_map<std::string, py::bytes>{})
+          py::arg("inputSparseDataByNameBytes") = std::unordered_map<std::string, py::bytes>{},
+          py::arg("opsetImports") = std::unordered_map<std::string, int>{},
+          py::arg("irVersion") = int(IR_VERSION))
       .def_property_readonly("has_function", &OpSchema::HasFunction)
       .def_property_readonly(
           "_function_body",
@@ -170,7 +172,6 @@
             return py::bytes(bytes);
           })
       .def(
-<<<<<<< HEAD
           "get_function_with_opset_version",
           [](OpSchema* op, int opset_version) -> py::bytes {
             std::string bytes = "";
@@ -181,16 +182,6 @@
             return py::bytes(bytes);
           })
       .def_property_readonly("has_context_dependent_function", &OpSchema::HasContextDependentFunction)
-=======
-          "_infer_node_outputs",
-          CallNodeInferenceFunction,
-          py::arg("nodeBytes"),
-          py::arg("valueTypesByNameBytes"),
-          py::arg("inputDataByNameBytes") = std::unordered_map<std::string, py::bytes>{},
-          py::arg("inputSparseDataByNameBytes") = std::unordered_map<std::string, py::bytes>{},
-          py::arg("opsetImports") = std::unordered_map<std::string, int>{},
-          py::arg("irVersion") = int(IR_VERSION))
->>>>>>> 8fb26ede
       .def(
           "get_context_dependent_function",
           [](OpSchema* op, const py::bytes& bytes, const std::vector<py::bytes>& input_types_bytes) -> py::bytes {
