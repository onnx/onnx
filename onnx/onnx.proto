// Copyright (c) Facebook Inc. and Microsoft Corporation.
// Licensed under the MIT license.

syntax = "proto2";

package onnx;

// Note [Release]
// We are still in the very early stage of defining ONNX. The current
// version of ONNX is a starting point. While we are actively working
// towards a complete spec, we would like to get the community involved
// by sharing our working version of ONNX.

// Note [Protobuf compatibility]
// ~~~~~~~~~~~~~~~~~~~~~~~~~~~~~
// Based on experience working with downstream vendors, we generally can't
// assume recent versions of protobufs. This means that we do not use any
// protobuf features that are only available in proto3.
//
// Here are the most notable contortions we have to carry out to work around
// these limitations:
//
//   - No 'map' (added protobuf 3.0). We instead represent mappings as lists
//     of key-value pairs, where order does not matter and duplicates
//     are not allowed.

// Note [Namespaces]
// ~~~~~~~~~~~~~~~~~
// ONNX gives explicit names to graphs, intermediate values and
// serialized tensors.  To make it easier to generate names, we organize
// these into separate namespaces (so, e.g., a graph can have the same
// name as a serialized tensor.)  The namespaces are as follows:
//
// - Node: These names identify specific nodes in the graph (but not, necessarily
//   any particular input or output of the node.
// - Graph: These names identify graphs in the protobuf.
// - Attribute: These names identify attribute names for extra attributes that
//   are passed to operators.
// - Operator: These names identify particular operators.
// - Value: These names identify intermediate values (typically tensors) flowing through
//   the computation of a graph.
// - Shape: These names represent parameters for unknown shape dimensions.
//
// We specify the namespace of a name in ONNX as comments in the form
// of "namespace {Node,Graph,Operator,Attribute,Value,Shape}". Framework is responsible
// for supporting the namespaces.

// To be compatible with both proto2 and proto3, we will use a version number
// that is not defined by the default value but an explicit enum number.
enum Version {
  // The version field is always serialized and we will use it to store the
  // version that the  graph is generated from. This helps us set up version
  // control. We should use version as
  //     xx(major) - xx(minor) - xxxx(bugfix)
  // and we are starting with 00000001.
  IR_VERSION = 00000001;
}

// A named attribute containing either singular float, integer, string
// and tensor values, or repeated float, integer, string and tensor values.
// An AttributeProto MUST contain the name field, and *only one* of the
// following content fields, effectively enforcing a C/C++ union equivalent.
message AttributeProto {
  // The name field MUST be present for this version of the IR.
  optional string name = 1;           // namespace Attribute
  optional float f = 2;               // float
  optional int64 i = 3;               // int
  optional bytes s = 4;               // UTF-8 string
  optional TensorProto t = 5;         // tensor value
  optional GraphProto g = 6;          // graph
  
  repeated float floats = 7;          // list of floats 
  repeated int64 ints = 8;            // list of ints
  repeated bytes strings = 9;         // list of UTF-8 strings
  repeated TensorProto tensors = 10;  // list of tensors
  repeated GraphProto graphs = 11;    // list of graph
}

<<<<<<< HEAD
// Defines argument information set, except argument name.
// The argument could be an input or an output of a graph or node.
message ArgInfoProto {
  // This field MUST be present in this version of the IR.  
  optional TypeProto type = 1;
  optional TensorShapeProto shape = 2;
=======
// Defines information on value, including the name, the type, and
// the shape of the value.
message ValueInfoProto {
  // This field MUST be present in this version of the IR.  
  optional string name = 1;     // namespace Value
  // This field MUST be present in this version of the IR.  
  optional TypeProto type = 2;
>>>>>>> 5e8e4d98
}

// NodeProto stores a node that is similar to the notion of "layer"
// or "operator" in many deep learning frameworks. For example, it can be a
// node of type "Conv" that takes in an image, a filter tensor and a bias
// tensor, and produces the convolved output.
message NodeProto {
  repeated string input = 1;    // namespace Value
  repeated string output = 2;   // namespace Value
  optional string name = 3;     // namespace Node
  optional string op_type = 4;  // namespace Operator

  // Additional named attributes.
  repeated AttributeProto attribute = 5;

  // A human-readable documentation for this graph. Markdown is allowed.
  optional string doc_string = 6;

  // Information including type and shape for each input and output of
  // the operator/function called by the node.
  repeated ArgInfoProto input_arg_info = 7;
  repeated ArgInfoProto output_arg_info = 8;
}

// ModelProto is a top-level file/container format for bundling a ML model.
// The semantics of the model are described by the GraphProto that represents
// a parameterized computation graph against a set of named operators that are 
// defined independently from the graph. 
message ModelProto {
  // The version of the IR this model targets. See Version enum above.
  // This field MUST be present. 
  optional int64 ir_version = 1;
  
  // The name of the framework or tool used to generate this model.
  // This field SHOULD be present to indicate which implementation/tool/framework 
  // emitted the model. 
  optional string producer_name = 2;
  
  // The version of the framework or tool used to generate this model.
  // This field SHOULD be present to indicate which implementation/tool/framework 
  // emitted the model. 
  optional string producer_version = 3;

  // Domain name of the model.
  // We use reverse domain names as name space indicators. For example:
  // `com.facebook.fair` or `com.microsoft.cognitiveservices`
  //
  // Together with `model_version` and GraphProto.name, this forms the unique identity of
  // the graph.
  optional string domain = 4;

  // The version of the graph encoded. See Version enum below.
  optional int64 model_version = 5;
  
  // A human-readable documentation for this model. Markdown is allowed.
  optional string doc_string = 6;
  
  // The parameterized graph that is evaluated to execute the model.
  optional GraphProto graph = 7; 
};

// GraphProto defines a parameterized series of nodes to form a directed acyclic graph.
// This is the equivalent of the "network" and "graph" in many deep learning
// frameworks.
message GraphProto {
  // The nodes in the graph.
  repeated NodeProto node = 1;

  // The name of the graph.
  optional string name = 2;   // namespace Graph

<<<<<<< HEAD
  // The inputs and outputs of the graph.
  repeated ParameterDeclProto input = 3;  // namespace Value
  repeated ParameterDeclProto output = 4; // namespace Value

  // An optional list of initial values for tensors in the list of input above.
  // Used to pass serialized parameters for networks.
  // Each entry specifies a value for the input whose TensorProto.name matches
  // a name in the input. This list is not required to be the same length of as
  // input since many tensors might not have initial values.
  repeated TensorProto initializer = 5;

  // The version of the IR this graph targets. See Version enum below.
  // This field MUST be present this version of the IR.
  optional int64 ir_version = 6;

  // The version of the framework runtime that generates this graph.
  // This producer_version has the same format as ir_version. 
  optional int64 producer_version = 7;

  // The name of the framework used to generate this graph in the form
  // "framework_name[-tag]". Tag is optional and provides additional
  // information such as `alpha` or `beta` or `rc3`.
  optional string producer_tag = 8;

  // Domain of the graph.
  // We use reverse domain names as name space indicators. For example:
  // `com.facebook.fair` or `com.microsoft.cognitiveservices`
  //
  // Together with `name` and `version`, this forms the unique identity of
  // the graph.
  optional string domain = 9;

  // A human-readable documentation for this graph. Markdown is allowed.
  optional string doc_string = 10;

  // Imported libraries are referenced as a collection of strings in the form of absolute
  // URIs or relative paths. Where such relative paths are rooted is defined by tools and
  // runtime implementations.
  repeated string imported_libraries = 13;  
  
}
=======
  // A list of named tensor values (constants), used to specify default
  // values for some of the inputs of the graph.
  // Each TensorProto entry must have a distinct name (within the list) that
  // also appears in the input list.
  // In an evaluation, the default value specified here is used if and only if
  // user specifies no value for the corresponding input parameter.
  // May be used to pass serialized parameters for networks.
  repeated TensorProto initializer = 5;

  // A human-readable documentation for this graph. Markdown is allowed.
  optional string doc_string = 10;
>>>>>>> 5e8e4d98

  // The inputs and outputs of the graph.
  repeated ValueInfoProto input = 11;
  repeated ValueInfoProto output = 12;

  // Information for the values in the graph. The ValueInfoProto.name's
  // must be distinct. It is optional for a value to appear in value_info list.
  repeated ValueInfoProto value_info = 13;

  // DO NOT USE the following fields, they were deprecated before
  // repeated string input = 3;
  // repeated string output = 4;
  // optional int64 ir_version = 6;
  // optional int64 producer_version = 7;
  // optional string producer_tag = 8;
  // optional string domain = 9;
}

// A message defined to store a tensor in its serialized format.
message TensorProto {
  enum DataType {
    UNDEFINED = 0;
    // Basic types.
    FLOAT = 1;   // float
    UINT8 = 2;   // uint8_t
    INT8 = 3;    // int8_t
    UINT16 = 4;  // uint16_t
    INT16 = 5;   // int16_t
    INT32 = 6;   // int32_t
    INT64 = 7;   // int64_t
    STRING = 8;  // string
    BOOL = 9;    // bool

    // Advanced types
    FLOAT16 = 10;
    DOUBLE = 11;
    UINT32 = 12;
    UINT64 = 13;
    COMPLEX64 = 14;     // complex with float32 real and imaginary components
    COMPLEX128 = 15;    // complex with float64 real and imaginary components
    // Future extensions go here.
  }

  // The shape of the tensor.
  repeated int64 dims = 1;

  // The data type of the tensor.
  optional DataType data_type = 2;

  // For very large tensors, we may want to store them in chunks, in which
  // case the following fields will specify the segment that is stored in
  // the current TensorProto.
  message Segment {
    optional int64 begin = 1;
    optional int64 end = 2;
  }
  optional Segment segment = 3;

  // Tensor content must be in the row major order.
  //
  // Depending on the data_type field, exactly one of the fields below with
  // name ending in _data is used to store the elements of the tensor.

  // For float and complex64 values
  // Complex64 tensors are encoded as a single array of floats,
  // with the real components appearing in odd numbered positions, 
  // and the corresponding imaginary component apparing in the 
  // subsequent even numbered position. (e.g., [1.0 + 2.0i, 3.0 + 4.0i]
  // is encoded as [1.0, 2.0 ,3.0 ,4.0]  
  // When this field is present, the data_type field MUST be FLOAT or COMPLEX64.
  repeated float float_data = 4 [packed = true];

  // For int32, uint8, int8, uint16, int16, bool, and float16 values
  // float16 values must be bit-wise converted to an uint16_t prior 
  // to writing to the buffer.
  // When this field is present, the data_type field MUST be 
  // INT32, INT16, INT8, UINT16, INT8, BOOL, or FLOAT32
  repeated int32 int32_data = 5 [packed = true];

  // For strings.
  // Each element of string_data is a UTF-8 encoded Unicode
  // string. No trailing null, no leading BOM. The protobuf "string"
  // scalar type is not used to match ML community conventions.
  // When this field is present, the data_type field MUST be STRING
  repeated bytes string_data = 6;

  // For int64.
  // When this field is present, the data_type field MUST be INT64
  repeated int64 int64_data = 7 [packed = true];

  // Optionally, a name for the tensor.
  optional string name = 8; // namespace Value

  // Serializations can either use one of the fields above, or use this
  // raw bytes field. The only exception is the string case, where one is
  // required to store the content in the repeated bytes string_data field.
  //
  // When this raw_data field is used to store tensor value, elements MUST 
  // be stored in as fixed-width, little-endian order. 
  // Floating-point data types MUST be stored in IEEE 754 format. 
  // Complex64 elements must be written as two consecutive FLOAT values, real component first.
  // Complex128 elements must be written as two consecutive DOUBLE values, real component first.
  // Boolean type MUST be written one byte per tensor element (00000001 for true, 00000000 for false).
  //
  // Note: the advantage of specific field rather than the raw_data field is
  // that in some cases (e.g. int data), protobuf does a better packing via
  // variable length storage, and may lead to smaller binary footprint.
  // When this field is present, the data_type field MUST NOT be STRING or UNDEFINED
  optional bytes raw_data = 9;

  // For double
  // Complex64 tensors are encoded as a single array of doubles,
  // with the real components appearing in odd numbered positions, 
  // and the corresponding imaginary component apparing in the 
  // subsequent even numbered position. (e.g., [1.0 + 2.0i, 3.0 + 4.0i]
  // is encoded as [1.0, 2.0 ,3.0 ,4.0]  
  // When this field is present, the data_type field MUST be DOUBLE or COMPLEX128
  repeated double double_data = 10 [packed = true];
  
  // For uint64 and uint32 values
  // When this field is present, the data_type field MUST be 
  // UINT32 or UINT64
  repeated uint64 uint64_data = 11 [packed = true];
}

// A sparse tensor must be stored as three dense tensors:
//  1. dims: The shape of the original dense tensor.
//  2. indices: A 2-D tensor specifying the indices of the nonzero elements.
//  3. values: A 1-D tensor containing the values of the nonzero elements.
message SparseTensorProto {
  // The dimensions in the tensor.
  repeated int64 dims = 1;
  // This field MUST be present this version of the IR.
  optional TensorProto indices = 2;
  // This field MUST be present this version of the IR.  
  optional TensorProto values = 3;
}

<<<<<<< HEAD
// Define the types that can be used as parameters and/or attributes.

// valid for parameters and attributes
message TensorTypeProto {
// This field MUST NOT have the value of UNDEFINED
// This field MUST be present for this version of the IR.
  optional TensorProto.DataType elem_type = 1;
}

// valid for parameters
message SparseTensorTypeProto {
// This field MUST NOT have the value of UNDEFINED
// This field MUST be present for this version of the IR.
  optional TensorProto.DataType elem_type = 1;
}

// valid for attributes, specifically the i|d|s fields
message ScalarTypeProto {
  // This field MUST NOT have the value of UNDEFINED
  // This field MUST be present for this version of the IR.
    optional TensorProto.DataType data_type = 1;
} 

// valid for attributes, specifically the ints|doubles|strings fields
message SequenceTypeProto {
// This field MUST be present for this version of the IR.
  optional TypeProto elem_type = 1;
};

message ParameterTypeProto {
  oneof value {
  // The type of a tensor.
  TensorTypeProto tensor_type = 1;

  // The type of a sparse tensor.
  SparseTensorTypeProto sparse_tensor_type = 2;

  //TODO: add additional paramteer types (at a minimum, map) to support CoreML.
  }
}

message AttributeTypeProto {
=======
// Define the types.
message TypeProto {
  // Defines a tensor shape. A dimension can be either an integer value
  // or a symbolic variable. A symbolic variable represents an unknown
  // dimension.
  message TensorShapeProto {
    message Dimension {
      oneof value {
        int64 dim_value = 1;
        string dim_param = 2;   // namespace Shape
      };
    };
    repeated Dimension dim = 1;
  }

  message TensorTypeProto {
    // This field MUST NOT have the value of UNDEFINED
    // This field MUST be present for this version of the IR.
    optional TensorProto.DataType elem_type = 1;
    optional TensorShapeProto shape = 2;    
  }

  message SparseTensorTypeProto {
    // This field MUST NOT have the value of UNDEFINED
    // This field MUST be present for this version of the IR.
    optional TensorProto.DataType elem_type = 1;
    optional TensorShapeProto shape = 2;
  }

>>>>>>> 5e8e4d98
  oneof value {
    // The type of a tensor.
    TensorTypeProto tensor_type = 1;

    // The type of a sparse tensor.
    SparseTensorTypeProto sparse_tensor_type = 2;
<<<<<<< HEAD

    // The type of a scalar value.
    ScalarTypeProto scalar_type = 3;

    // The type of a sequence value.
    SequenceTypeProto sequence_type = 4;

    //TODO: add tuple/record and map type for CoreML compat
  }
}

// Defines a tensor shape. A dimension can be either an integer value
// or a symbolic variable. A symbolic variable represents an unknown
// dimension.
message TensorShapeProto {
  message Dimension {
    oneof value {
      int64 dim_value = 1;
      string dim_param = 2;   // namespace Shape
    };
  };
  repeated Dimension dim = 1;
}

// A library is a top-level format that contains the declaration
// of operators and the definition of functions. 
message LibraryProto {
  // The version of the IR this graph targets. See Version enum below.
  // This field MUST be present this version of the IR.  
  optional int64 ir_version = 1;

  // The optional version of the framework runtime that generates this graph.
  // This producer_version has the same format as ir_version. 
  optional int64 producer_version = 2;

  // The optional name of the framework used to generate this graph in the form
  // "framework_name[-tag]". Tag is optional and provides additional
  // information such as `alpha` or `beta` or `rc3`.
  optional string producer_tag = 3;

  // An optional version identifier used to track evolution of this library.
  // This model_version has the same format as ir_version. 
  optional int64 model_version = 4;

  // The optional name of the author who created the library.
  optional string model_author = 5;

  // Optional licensing information concerning use or origination of the library.
  optional string model_license = 6;

  // The name of the library.
  optional string name = 7;   // namespace Library

  // Domain of the library.
  // We use reverse domain names as name space indicators. For example:
  // `com.facebook.fair` or `com.microsoft.cognitiveservices`
  //
  // Together with `name` and `model_version`, this forms the unique identity of
  // the library.
  optional string domain = 8;

  // An optional human-readable documentation for this graph.
  // This string MAY contain markdown syntax in GFM form.
  optional string doc_string = 9;

  // The operators declared by this library. 
  repeated OperatorDeclProto operator = 10;

  // A given name may appear at most once in operator.
  // When refering to an operator from outside of this library, the op_type
  // field must equal:
  //      LibraryProto.domain + "." + LibraryProto.name + "." OperatorDeclProto.name  
  // or
  //      LibraryProto.domain + "." + LibraryProto.name + "." FunctionDefProto.name  

  // Imported libraries are referenced as a collection of strings in the form of absolute
  // URIs or relative paths. Where such relative paths are rooted is defined by tools and
  // runtime implementations.
  repeated string imported_libraries = 12;  
};


// ParameterDeclProto is used to declare the expected type/shape
// of a given input/output parameter.
message ParameterDeclProto {
  optional string name = 1;
  optional ParameterTypeProto type = 2;
  optional TensorShapeProto shape = 3;
// An optional human-readable documentation for this parameter.
  optional string doc_string = 4;
};

// AttributeDeclProto is used to declare the expected type/shape
// of a given attribute or input/output parameter.
message AttributeDeclProto {
  optional string name = 1;
  optional AttributeTypeProto type = 2;
  optional TensorShapeProto shape = 3;
  optional bool required = 4;
  // An optional human-readable documentation for this parameter.
  optional string doc_string = 5;
};

// SignatureDeclProto describes the expected attributes and input/output parameters
// for a given operator.
message SignatureDeclProto {
// The formal input parameters to the operation or function 
  repeated ParameterDeclProto input_params = 1;
// The formal output parameters to the operation or function 
  repeated ParameterDeclProto output_params = 2;
// The declaration of expected attributes to the operation or function 
  repeated AttributeDeclProto input_attributes = 3; 
// An optional human-readable documentation for this signature.
  optional string doc_string = 4;
};



// OperatorDeclProto describes the expected attributes and input/output
// parameters of a given operator who's implementation is provided by
// the framework or runtime that evaluates the graph/node. 
message OperatorDeclProto {
  enum SupportType {
    COMMON = 0;
    EXPERIMENTAL = 1;
  }

// This field MUST be present for this version of the IR.
  optional string name = 1;

// This field MUST be present for this version of the IR.
  optional SupportType support_type = 2;

// This field MUST contain at least one SignatureDeclProto.
// This field MAY contain multiple SignatureDeclProtos, one 
// per type signature supported by this operator.
  repeated SignatureDeclProto signature = 3;

// An optional human-readable documentation for this operator.
  optional string doc_string = 4;
};
=======
  }
}
>>>>>>> 5e8e4d98
<|MERGE_RESOLUTION|>--- conflicted
+++ resolved
@@ -76,14 +76,6 @@
   repeated GraphProto graphs = 11;    // list of graph
 }
 
-<<<<<<< HEAD
-// Defines argument information set, except argument name.
-// The argument could be an input or an output of a graph or node.
-message ArgInfoProto {
-  // This field MUST be present in this version of the IR.  
-  optional TypeProto type = 1;
-  optional TensorShapeProto shape = 2;
-=======
 // Defines information on value, including the name, the type, and
 // the shape of the value.
 message ValueInfoProto {
@@ -91,7 +83,6 @@
   optional string name = 1;     // namespace Value
   // This field MUST be present in this version of the IR.  
   optional TypeProto type = 2;
->>>>>>> 5e8e4d98
 }
 
 // NodeProto stores a node that is similar to the notion of "layer"
@@ -151,6 +142,12 @@
   
   // The parameterized graph that is evaluated to execute the model.
   optional GraphProto graph = 7; 
+
+
+  // Imported libraries are referenced as a collection of strings in the form of absolute
+  // URIs or relative paths. Where such relative paths are rooted is defined by tools and
+  // runtime implementations.
+  repeated string imported_libraries = 13;  
 };
 
 // GraphProto defines a parameterized series of nodes to form a directed acyclic graph.
@@ -162,50 +159,7 @@
 
   // The name of the graph.
   optional string name = 2;   // namespace Graph
-
-<<<<<<< HEAD
-  // The inputs and outputs of the graph.
-  repeated ParameterDeclProto input = 3;  // namespace Value
-  repeated ParameterDeclProto output = 4; // namespace Value
-
-  // An optional list of initial values for tensors in the list of input above.
-  // Used to pass serialized parameters for networks.
-  // Each entry specifies a value for the input whose TensorProto.name matches
-  // a name in the input. This list is not required to be the same length of as
-  // input since many tensors might not have initial values.
-  repeated TensorProto initializer = 5;
-
-  // The version of the IR this graph targets. See Version enum below.
-  // This field MUST be present this version of the IR.
-  optional int64 ir_version = 6;
-
-  // The version of the framework runtime that generates this graph.
-  // This producer_version has the same format as ir_version. 
-  optional int64 producer_version = 7;
-
-  // The name of the framework used to generate this graph in the form
-  // "framework_name[-tag]". Tag is optional and provides additional
-  // information such as `alpha` or `beta` or `rc3`.
-  optional string producer_tag = 8;
-
-  // Domain of the graph.
-  // We use reverse domain names as name space indicators. For example:
-  // `com.facebook.fair` or `com.microsoft.cognitiveservices`
-  //
-  // Together with `name` and `version`, this forms the unique identity of
-  // the graph.
-  optional string domain = 9;
-
-  // A human-readable documentation for this graph. Markdown is allowed.
-  optional string doc_string = 10;
-
-  // Imported libraries are referenced as a collection of strings in the form of absolute
-  // URIs or relative paths. Where such relative paths are rooted is defined by tools and
-  // runtime implementations.
-  repeated string imported_libraries = 13;  
-  
-}
-=======
+  
   // A list of named tensor values (constants), used to specify default
   // values for some of the inputs of the graph.
   // Each TensorProto entry must have a distinct name (within the list) that
@@ -217,7 +171,6 @@
 
   // A human-readable documentation for this graph. Markdown is allowed.
   optional string doc_string = 10;
->>>>>>> 5e8e4d98
 
   // The inputs and outputs of the graph.
   repeated ValueInfoProto input = 11;
@@ -356,50 +309,6 @@
   optional TensorProto values = 3;
 }
 
-<<<<<<< HEAD
-// Define the types that can be used as parameters and/or attributes.
-
-// valid for parameters and attributes
-message TensorTypeProto {
-// This field MUST NOT have the value of UNDEFINED
-// This field MUST be present for this version of the IR.
-  optional TensorProto.DataType elem_type = 1;
-}
-
-// valid for parameters
-message SparseTensorTypeProto {
-// This field MUST NOT have the value of UNDEFINED
-// This field MUST be present for this version of the IR.
-  optional TensorProto.DataType elem_type = 1;
-}
-
-// valid for attributes, specifically the i|d|s fields
-message ScalarTypeProto {
-  // This field MUST NOT have the value of UNDEFINED
-  // This field MUST be present for this version of the IR.
-    optional TensorProto.DataType data_type = 1;
-} 
-
-// valid for attributes, specifically the ints|doubles|strings fields
-message SequenceTypeProto {
-// This field MUST be present for this version of the IR.
-  optional TypeProto elem_type = 1;
-};
-
-message ParameterTypeProto {
-  oneof value {
-  // The type of a tensor.
-  TensorTypeProto tensor_type = 1;
-
-  // The type of a sparse tensor.
-  SparseTensorTypeProto sparse_tensor_type = 2;
-
-  //TODO: add additional paramteer types (at a minimum, map) to support CoreML.
-  }
-}
-
-message AttributeTypeProto {
-=======
 // Define the types.
 message TypeProto {
   // Defines a tensor shape. A dimension can be either an integer value
@@ -429,21 +338,12 @@
     optional TensorShapeProto shape = 2;
   }
 
->>>>>>> 5e8e4d98
   oneof value {
     // The type of a tensor.
     TensorTypeProto tensor_type = 1;
 
     // The type of a sparse tensor.
     SparseTensorTypeProto sparse_tensor_type = 2;
-<<<<<<< HEAD
-
-    // The type of a scalar value.
-    ScalarTypeProto scalar_type = 3;
-
-    // The type of a sequence value.
-    SequenceTypeProto sequence_type = 4;
-
     //TODO: add tuple/record and map type for CoreML compat
   }
 }
@@ -519,22 +419,11 @@
 };
 
 
-// ParameterDeclProto is used to declare the expected type/shape
-// of a given input/output parameter.
-message ParameterDeclProto {
-  optional string name = 1;
-  optional ParameterTypeProto type = 2;
-  optional TensorShapeProto shape = 3;
-// An optional human-readable documentation for this parameter.
-  optional string doc_string = 4;
-};
-
 // AttributeDeclProto is used to declare the expected type/shape
 // of a given attribute or input/output parameter.
 message AttributeDeclProto {
   optional string name = 1;
   optional AttributeTypeProto type = 2;
-  optional TensorShapeProto shape = 3;
   optional bool required = 4;
   // An optional human-readable documentation for this parameter.
   optional string doc_string = 5;
@@ -544,9 +433,9 @@
 // for a given operator.
 message SignatureDeclProto {
 // The formal input parameters to the operation or function 
-  repeated ParameterDeclProto input_params = 1;
+  repeated ValueInfoProto input_params = 1;
 // The formal output parameters to the operation or function 
-  repeated ParameterDeclProto output_params = 2;
+  repeated ValueInfoProto output_params = 2;
 // The declaration of expected attributes to the operation or function 
   repeated AttributeDeclProto input_attributes = 3; 
 // An optional human-readable documentation for this signature.
@@ -578,7 +467,3 @@
 // An optional human-readable documentation for this operator.
   optional string doc_string = 4;
 };
-=======
-  }
-}
->>>>>>> 5e8e4d98
