// Copyright (c) Facebook Inc. and Microsoft Corporation.
// Licensed under the MIT license.

syntax = "proto2";

package onnx;

// Note [Release]
// We are still in the very early stage of defining ONNX. The current
// version of ONNX is a starting point. While we are actively working
// towards a complete spec, we would like to get the community involved
// by sharing our working version of ONNX.

// Note [Protobuf compatibility]
// ~~~~~~~~~~~~~~~~~~~~~~~~~~~~~
// Based on experience working with downstream vendors, we generally can't
// assume recent versions of protobufs. This means that we do not use any
// protobuf features that are only available in proto3.
//
// Here are the most notable contortions we have to carry out to work around
// these limitations:
//
//   - No 'map' (added protobuf 3.0). We instead represent mappings as lists
//     of key-value pairs, where order does not matter and duplicates
//     are not allowed.

// Note [Namespaces]
// ~~~~~~~~~~~~~~~~~
// ONNX gives explicit names to graphs, intermediate values and
// serialized tensors.  To make it easier to generate names, we organize
// these into separate namespaces (so, e.g., a graph can have the same
// name as a serialized tensor.)  The namespaces are as follows:
//
// - Node: These names identify specific nodes in the graph (but not, necessarily
//   any particular input or output of the node.
// - Graph: These names identify graphs in the protobuf.
// - Attribute: These names identify attribute names for extra attributes that
//   are passed to operators.
// - Operator: These names identify particular operators.
// - Value: These names identify intermediate values (typically tensors) flowing through
//   the computation of a graph.
// - Shape: These names represent parameters for unknown shape dimensions.
//
// We specify the namespace of a name in ONNX as comments in the form
// of "namespace {Node,Graph,Operator,Attribute,Value,Shape}". Framework is responsible
// for supporting the namespaces.

// To be compatible with both proto2 and proto3, we will use a version number
// that is not defined by the default value but an explicit enum number.
enum Version {
  // The version field is always serialized and we will use it to store the
  // version that the  graph is generated from. This helps us set up version
  // control. We should use version as
  //     xx(major) - xx(minor) - xxxx(bugfix)
  // and we are starting with 00000001.
  IR_VERSION = 00000001;
}

// A named attribute containing either singular float, integer, string
// and tensor values, or repeated float, integer, string and tensor values.
// An AttributeProto MUST contain the name field, and *only one* of the
// following content fields, effectively enforcing a C/C++ union equivalent.
message AttributeProto {
  // The name field MUST be present for this version of the IR.
  optional string name = 1;           // namespace Attribute
  optional float f = 2;               // float
  optional int64 i = 3;               // int
  optional bytes s = 4;               // UTF-8 string
  optional TensorProto t = 5;         // tensor value
  optional GraphProto g = 6;          // graph

  repeated float floats = 7;          // list of floats 
  repeated int64 ints = 8;            // list of ints
  repeated bytes strings = 9;         // list of UTF-8 strings
  repeated TensorProto tensors = 10;  // list of tensors
  repeated GraphProto graphs = 11;    // list of graph
}

<<<<<<< HEAD
// Defines argument information set, except argument name.
// The argument could be an input or an output of a graph or node.
message ArgInfoProto {
  // This field MUST be present in this version of the IR.  
  optional TypeProto type = 1;
  optional TensorShapeProto shape = 2;
=======
// Defines information on value, including the name, the type, and
// the shape of the value.
message ValueInfoProto {
  // This field MUST be present in this version of the IR.  
  optional string name = 1;     // namespace Value
  // This field MUST be present in this version of the IR.  
  optional TypeProto type = 2;
>>>>>>> e525955d
}

// NodeProto stores a node that is similar to the notion of "layer"
// or "operator" in many deep learning frameworks. For example, it can be a
// node of type "Conv" that takes in an image, a filter tensor and a bias
// tensor, and produces the convolved output.
message NodeProto {
  repeated string input = 1;    // namespace Value
  repeated string output = 2;   // namespace Value
  optional string name = 3;     // namespace Node
  optional string op_type = 4;  // namespace Operator

  // Additional named attributes.
  repeated AttributeProto attribute = 5;

  // A human-readable documentation for this graph. Markdown is allowed.
  optional string doc_string = 6;

  // Information including type and shape for each input and output of
  // the operator/function called by the node.
  repeated ArgInfoProto input_arg_info = 7;
  repeated ArgInfoProto output_arg_info = 8;
}

// ModelProto is a top-level file/container format for bundling a ML model.
// The semantics of the model are described by the GraphProto that represents
// a parameterized computation graph against a set of named operators that are 
// defined independently from the graph. 
message ModelProto {
  // The version of the IR this model targets. See Version enum above.
  // This field MUST be present. 
  optional int64 ir_version = 1;
  
  // The name of the framework or tool used to generate this model.
  // This field SHOULD be present to indicate which implementation/tool/framework 
  // emitted the model. 
  optional string producer_name = 2;
  
  // The version of the framework or tool used to generate this model.
  // This field SHOULD be present to indicate which implementation/tool/framework 
  // emitted the model. 
  optional string producer_version = 3;

  // Domain name of the model.
  // We use reverse domain names as name space indicators. For example:
  // `com.facebook.fair` or `com.microsoft.cognitiveservices`
  //
  // Together with `model_version` and GraphProto.name, this forms the unique identity of
  // the graph.
  optional string domain = 4;

  // The version of the graph encoded. See Version enum below.
  optional int64 model_version = 5;
  
  // A human-readable documentation for this model. Markdown is allowed.
  optional string doc_string = 6;
  
  // The parameterized graph that is evaluated to execute the model.
  optional GraphProto graph = 7; 
};

// GraphProto defines a parameterized series of nodes to form a directed acyclic graph.
// This is the equivalent of the "network" and "graph" in many deep learning
// frameworks.
message GraphProto {
  // The nodes in the graph.
  repeated NodeProto node = 1;

  // The name of the graph.
  optional string name = 2;   // namespace Graph

<<<<<<< HEAD
  // The inputs and outputs of the graph.
  repeated string input = 3;  // namespace Value
  repeated string output = 4; // namespace Value

  // An optional list of initial values for tensors in the list of input above.
  // Used to pass serialized parameters for networks.
  // Each entry specifies a value for the input whose TensorProto.name matches
  // a name in the input. This list is not required to be the same length of as
  // input since many tensors might not have initial values.
  repeated TensorProto initializer = 5;

  // The version of the IR this graph targets. See Version enum below.
  // This field MUST be present this version of the IR.
  optional int64 ir_version = 6;

  // The version of the framework runtime that generates this graph.
  // This producer_version has the same format as ir_version. 
  optional int64 producer_version = 7;

  // The name of the framework used to generate this graph in the form
  // "framework_name[-tag]". Tag is optional and provides additional
  // information such as `alpha` or `beta` or `rc3`.
  optional string producer_tag = 8;

  // Domain of the graph.
  // We use reverse domain names as name space indicators. For example:
  // `com.facebook.fair` or `com.microsoft.cognitiveservices`
  //
  // Together with `name` and `version`, this forms the unique identity of
  // the graph.
  optional string domain = 9;

  // A human-readable documentation for this graph. Markdown is allowed.
  optional string doc_string = 10;

  // Argument information for input/output of this graph.
  // Each ArgInfoProto corresponds one-to-one by position with the 
  // input or output value of the graph.
  // The number of elements in input_arg_info MUST match the number 
  // of elements in the input field.
  // The number of elements in output_arg_info MUST match the number 
  // of elements in the output field.
  repeated ArgInfoProto input_arg_info = 11;
  repeated ArgInfoProto output_arg_info = 12;

  // Imported libraries are referenced as a collection of strings in the form of absolute
  // URIs or relative paths. Where such relative paths are rooted is defined by tools and
  // runtime implementations.
  repeated string imported_libraries = 13;  
  
}
=======
  // A list of named tensor values (constants), used to specify default
  // values for some of the inputs of the graph.
  // Each TensorProto entry must have a distinct name (within the list) that
  // also appears in the input list.
  // In an evaluation, the default value specified here is used if and only if
  // user specifies no value for the corresponding input parameter.
  // May be used to pass serialized parameters for networks.
  repeated TensorProto initializer = 5;

  // A human-readable documentation for this graph. Markdown is allowed.
  optional string doc_string = 10;
>>>>>>> e525955d

  // The inputs and outputs of the graph.
  repeated ValueInfoProto input = 11;
  repeated ValueInfoProto output = 12;

  // Information for the values in the graph. The ValueInfoProto.name's
  // must be distinct. It is optional for a value to appear in value_info list.
  repeated ValueInfoProto value_info = 13;

  // DO NOT USE the following fields, they were deprecated before
  // repeated string input = 3;
  // repeated string output = 4;
  // optional int64 ir_version = 6;
  // optional int64 producer_version = 7;
  // optional string producer_tag = 8;
  // optional string domain = 9;
}

// A message defined to store a tensor in its serialized format.
message TensorProto {
  enum DataType {
    UNDEFINED = 0;
    // Basic types.
    FLOAT = 1;   // float
    UINT8 = 2;   // uint8_t
    INT8 = 3;    // int8_t
    UINT16 = 4;  // uint16_t
    INT16 = 5;   // int16_t
    INT32 = 6;   // int32_t
    INT64 = 7;   // int64_t
    STRING = 8;  // string
    BOOL = 9;    // bool

    // Advanced types
    FLOAT16 = 10;
    DOUBLE = 11;
    COMPLEX64 = 12;     // complex with float32 real and imaginary components
    COMPLEX128 = 13;    // complex with float64 real and imaginary components
    // Future extensions go here.
  }

  // The shape of the tensor.
  repeated int64 dims = 1;

  // The data type of the tensor.
  optional DataType data_type = 2;

  // For very large tensors, we may want to store them in chunks, in which
  // case the following fields will specify the segment that is stored in
  // the current TensorProto.
  message Segment {
    optional int64 begin = 1;
    optional int64 end = 2;
  }
  optional Segment segment = 3;

  // Tensor content must be in the row major order. Depending on the data_type
  // field, exactly one of the following fields is used to store the elements of the tensor:
  //    float_data
  //    int32_data
  //    int64_data
  //    string_data
  //    raw_data

  // For float and complex64 values
  // Complex64 tensors are encoded as a single array of floats,
  // with the real components appearing in odd numbered positions, 
  // and the corresponding imaginary component apparing in the 
  // subsequent even numbered position. (e.g., [1.0 + 2.0i, 3.0 + 4.0i]
  // is encoded as [1.0, 2.0 ,3.0 ,4.0]  
  // When this field is present, the data_type field MUST be FLOAT or COMPLEX64.
  repeated float float_data = 4 [packed = true];

  // For int32, uint8, int8, uint16, int16, bool, and float16 values
  // float16 values must be bit-wise converted to an uint16_t prior 
  // to writing to the buffer.
  // When this field is present, the data_type field MUST be 
  // INT32, INT16, INT8, UINT16, INT8, BOOL, or FLOAT32
  repeated int32 int32_data = 5 [packed = true];

  // For strings.
  // Each element of string_data is a UTF-8 encoded Unicode
  // string. No trailing null, no leading BOM. The protobuf "string"
  // scalar type is not used to match ML community conventions.
  // When this field is present, the data_type field MUST be STRING
  repeated bytes string_data = 6;

  // For int64.
  // When this field is present, the data_type field MUST be INT64
  repeated int64 int64_data = 7 [packed = true];

  // Optionally, a name for the tensor.
  optional string name = 8; // namespace Value

  // Serializations can either use one of the fields above, or use this
  // raw bytes field. The only exception is the string case, where one is
  // required to store the content in the repeated bytes string_data field.
  //
  // When this raw_data field is used to store tensor value, elements MUST 
  // be stored in as fixed-width, little-endian order. 
  // Floating-point data types MUST be stored in IEEE 754 format. 
  // Complex64 elements must be written as two consecutive FLOAT values, real component first.
  // Complex128 elements must be written as two consecutive DOUBLE values, real component first.
  // Boolean type MUST be written one byte per tensor element (00000001 for true, 00000000 for false).
  //
  // Note: the advantage of specific field rather than the raw_data field is
  // that in some cases (e.g. int data), protobuf does a better packing via
  // variable length storage, and may lead to smaller binary footprint.
  // When this field is present, the data_type field MUST NOT be STRING or UNDEFINED
  optional bytes raw_data = 9;

  // For double
  // Complex64 tensors are encoded as a single array of doubles,
  // with the real components appearing in odd numbered positions, 
  // and the corresponding imaginary component apparing in the 
  // subsequent even numbered position. (e.g., [1.0 + 2.0i, 3.0 + 4.0i]
  // is encoded as [1.0, 2.0 ,3.0 ,4.0]  
  // When this field is present, the data_type field MUST be DOUBLE or COMPLEX128
  repeated double double_data = 10 [packed = true];
  
}

// A sparse tensor must be stored as three dense tensors:
//  1. dims: The shape of the original dense tensor.
//  2. indices: A 2-D tensor specifying the indices of the nonzero elements.
//  3. values: A 1-D tensor containing the values of the nonzero elements.
message SparseTensorProto {
  // The dimensions in the tensor.
  repeated int64 dims = 1;
  // This field MUST be present this version of the IR.
  optional TensorProto indices = 2;
  // This field MUST be present this version of the IR.  
  optional TensorProto values = 3;
}

// Define the types.
message TypeProto {
<<<<<<< HEAD
  message TensorTypeProto {
  // This field MUST NOT have the value of UNDEFINED
  // This field MUST be present for this version of the IR.
    optional TensorProto.DataType elem_type = 1;
  }

  message SparseTensorTypeProto {
  // This field MUST NOT have the value of UNDEFINED
  // This field MUST be present for this version of the IR.
    optional TensorProto.DataType elem_type = 1;
  }

  // ScalarType is needed to describe (at a minimum) scalar attribute values.
  // When used in an attribute declaration, use the i|s|f fields a la the
  // same encoding rules used by TensorProto.
  message ScalarTypeProto {
    // This field MUST NOT have the value of UNDEFINED
    // This field MUST be present for this version of the IR.
      optional TensorProto.DataType data_type = 1;
  } 

  // SequenceType is needed to describe (at a minimum) repeated attribute values.
  // When used in an attribute declaration, use the ints|strings|floats fields a la the
  // same encoding rules used by TensorProto.
  message SequenceTypeProto {
  // This field MUST be present for this version of the IR.
    optional TypeProto elem_type = 1;
  };
=======
  // Defines a tensor shape. A dimension can be either an integer value
  // or a symbolic variable. A symbolic variable represents an unknown
  // dimension.
  message TensorShapeProto {
    message Dimension {
      oneof value {
        int64 dim_value = 1;
        string dim_param = 2;   // namespace Shape
      };
    };
    repeated Dimension dim = 1;
  }

  message TensorTypeProto {
    // This field MUST NOT have the value of UNDEFINED
    // This field MUST be present for this version of the IR.
    optional TensorProto.DataType elem_type = 1;
    optional TensorShapeProto shape = 2;    
  }

  message SparseTensorTypeProto {
    // This field MUST NOT have the value of UNDEFINED
    // This field MUST be present for this version of the IR.
    optional TensorProto.DataType elem_type = 1;
    optional TensorShapeProto shape = 2;
  }
>>>>>>> e525955d

  oneof value {
    // The type of a tensor.
    TensorTypeProto tensor_type = 1;

    // The type of a sparse tensor.
    SparseTensorTypeProto sparse_tensor_type = 2;
<<<<<<< HEAD

    // The type of a scalar value.
    ScalarTypeProto scalar_type = 3;

    // The type of a sequence value.
    SequenceTypeProto sequence_type = 4;
  }
}

// Defines a tensor shape. A dimension can be either an integer value
// or a symbolic variable. A symbolic variable represents an unknown
// dimension.
message TensorShapeProto {
  message Dimension {
    oneof value {
      int64 dim_value = 1;
      string dim_param = 2;   // namespace Shape
    };
  };
  repeated Dimension dim = 1;
}

// A library is a top-level format that contains the declaration
// of operators and the definition of functions. 
message LibraryProto {
  // The version of the IR this graph targets. See Version enum below.
  // This field MUST be present this version of the IR.  
  optional int64 ir_version = 1;

  // The optional version of the framework runtime that generates this graph.
  // This producer_version has the same format as ir_version. 
  optional int64 producer_version = 2;

  // The optional name of the framework used to generate this graph in the form
  // "framework_name[-tag]". Tag is optional and provides additional
  // information such as `alpha` or `beta` or `rc3`.
  optional string producer_tag = 3;

  // An optional version identifier used to track evolution of this library.
  // This model_version has the same format as ir_version. 
  optional int64 model_version = 4;

  // The optional name of the author who created the library.
  optional string model_author = 5;

  // Optional licensing information concerning use or origination of the library.
  optional string model_license = 6;

  // The name of the library.
  optional string name = 7;   // namespace Library

  // Domain of the library.
  // We use reverse domain names as name space indicators. For example:
  // `com.facebook.fair` or `com.microsoft.cognitiveservices`
  //
  // Together with `name` and `model_version`, this forms the unique identity of
  // the library.
  optional string domain = 8;

  // An optional human-readable documentation for this graph.
  // This string MAY contain markdown syntax in GFM form.
  optional string doc_string = 9;

  // The operators declared by this library. 
  repeated OperatorDeclProto operator = 10;

  // A given name may appear at most once in operator.
  // When refering to an operator from outside of this library, the op_type
  // field must equal:
  //      LibraryProto.domain + "." + LibraryProto.name + "." OperatorDeclProto.name  
  // or
  //      LibraryProto.domain + "." + LibraryProto.name + "." FunctionDefProto.name  

  // Imported libraries are referenced as a collection of strings in the form of absolute
  // URIs or relative paths. Where such relative paths are rooted is defined by tools and
  // runtime implementations.
  repeated string imported_libraries = 12;  
};


// ParameterDeclProto is used to declare the expected type/shape
// of a given attribute or input/output parameter.
message ParameterDeclProto {
  optional string name = 1;
  optional TypeProto type = 2;
  optional TensorShapeProto shape = 3;
// An optional human-readable documentation for this parameter.
  optional string doc_string = 4;
};

// SignatureDeclProto describes the expected attributes and input/output parameters
// for a given operator.
message SignatureDeclProto {
// The formal input parameters to the operation or function 
  repeated ParameterDeclProto input_params = 1;
// The formal output parameters to the operation or function 
  repeated ParameterDeclProto output_params = 2;
// The declaration of expected attributes to the operation or function 
  repeated ParameterDeclProto input_attributes = 3; 
// An optional human-readable documentation for this signature.
  optional string doc_string = 4;
};

// OperatorDeclProto describes the expected attributes and input/output
// parameters of a given operator who's implementation is provided by
// the framework or runtime that evaluates the graph/node. 
message OperatorDeclProto {
// This field MUST be present for this version of the IR.
  optional string name = 1;

// This field MUST contain at least one SignatureDeclProto.
// This field MAY contain multiple SignatureDeclProtos, one 
// per type signature supported by this operator.
  repeated SignatureDeclProto signature = 2;

// An optional human-readable documentation for this operator.
  optional string doc_string = 3;
};
=======
  }
}
>>>>>>> e525955d
<|MERGE_RESOLUTION|>--- conflicted
+++ resolved
@@ -76,14 +76,6 @@
   repeated GraphProto graphs = 11;    // list of graph
 }
 
-<<<<<<< HEAD
-// Defines argument information set, except argument name.
-// The argument could be an input or an output of a graph or node.
-message ArgInfoProto {
-  // This field MUST be present in this version of the IR.  
-  optional TypeProto type = 1;
-  optional TensorShapeProto shape = 2;
-=======
 // Defines information on value, including the name, the type, and
 // the shape of the value.
 message ValueInfoProto {
@@ -91,7 +83,6 @@
   optional string name = 1;     // namespace Value
   // This field MUST be present in this version of the IR.  
   optional TypeProto type = 2;
->>>>>>> e525955d
 }
 
 // NodeProto stores a node that is similar to the notion of "layer"
@@ -163,59 +154,6 @@
   // The name of the graph.
   optional string name = 2;   // namespace Graph
 
-<<<<<<< HEAD
-  // The inputs and outputs of the graph.
-  repeated string input = 3;  // namespace Value
-  repeated string output = 4; // namespace Value
-
-  // An optional list of initial values for tensors in the list of input above.
-  // Used to pass serialized parameters for networks.
-  // Each entry specifies a value for the input whose TensorProto.name matches
-  // a name in the input. This list is not required to be the same length of as
-  // input since many tensors might not have initial values.
-  repeated TensorProto initializer = 5;
-
-  // The version of the IR this graph targets. See Version enum below.
-  // This field MUST be present this version of the IR.
-  optional int64 ir_version = 6;
-
-  // The version of the framework runtime that generates this graph.
-  // This producer_version has the same format as ir_version. 
-  optional int64 producer_version = 7;
-
-  // The name of the framework used to generate this graph in the form
-  // "framework_name[-tag]". Tag is optional and provides additional
-  // information such as `alpha` or `beta` or `rc3`.
-  optional string producer_tag = 8;
-
-  // Domain of the graph.
-  // We use reverse domain names as name space indicators. For example:
-  // `com.facebook.fair` or `com.microsoft.cognitiveservices`
-  //
-  // Together with `name` and `version`, this forms the unique identity of
-  // the graph.
-  optional string domain = 9;
-
-  // A human-readable documentation for this graph. Markdown is allowed.
-  optional string doc_string = 10;
-
-  // Argument information for input/output of this graph.
-  // Each ArgInfoProto corresponds one-to-one by position with the 
-  // input or output value of the graph.
-  // The number of elements in input_arg_info MUST match the number 
-  // of elements in the input field.
-  // The number of elements in output_arg_info MUST match the number 
-  // of elements in the output field.
-  repeated ArgInfoProto input_arg_info = 11;
-  repeated ArgInfoProto output_arg_info = 12;
-
-  // Imported libraries are referenced as a collection of strings in the form of absolute
-  // URIs or relative paths. Where such relative paths are rooted is defined by tools and
-  // runtime implementations.
-  repeated string imported_libraries = 13;  
-  
-}
-=======
   // A list of named tensor values (constants), used to specify default
   // values for some of the inputs of the graph.
   // Each TensorProto entry must have a distinct name (within the list) that
@@ -227,7 +165,6 @@
 
   // A human-readable documentation for this graph. Markdown is allowed.
   optional string doc_string = 10;
->>>>>>> e525955d
 
   // The inputs and outputs of the graph.
   repeated ValueInfoProto input = 11;
@@ -365,36 +302,6 @@
 
 // Define the types.
 message TypeProto {
-<<<<<<< HEAD
-  message TensorTypeProto {
-  // This field MUST NOT have the value of UNDEFINED
-  // This field MUST be present for this version of the IR.
-    optional TensorProto.DataType elem_type = 1;
-  }
-
-  message SparseTensorTypeProto {
-  // This field MUST NOT have the value of UNDEFINED
-  // This field MUST be present for this version of the IR.
-    optional TensorProto.DataType elem_type = 1;
-  }
-
-  // ScalarType is needed to describe (at a minimum) scalar attribute values.
-  // When used in an attribute declaration, use the i|s|f fields a la the
-  // same encoding rules used by TensorProto.
-  message ScalarTypeProto {
-    // This field MUST NOT have the value of UNDEFINED
-    // This field MUST be present for this version of the IR.
-      optional TensorProto.DataType data_type = 1;
-  } 
-
-  // SequenceType is needed to describe (at a minimum) repeated attribute values.
-  // When used in an attribute declaration, use the ints|strings|floats fields a la the
-  // same encoding rules used by TensorProto.
-  message SequenceTypeProto {
-  // This field MUST be present for this version of the IR.
-    optional TypeProto elem_type = 1;
-  };
-=======
   // Defines a tensor shape. A dimension can be either an integer value
   // or a symbolic variable. A symbolic variable represents an unknown
   // dimension.
@@ -421,7 +328,6 @@
     optional TensorProto.DataType elem_type = 1;
     optional TensorShapeProto shape = 2;
   }
->>>>>>> e525955d
 
   oneof value {
     // The type of a tensor.
@@ -429,126 +335,5 @@
 
     // The type of a sparse tensor.
     SparseTensorTypeProto sparse_tensor_type = 2;
-<<<<<<< HEAD
-
-    // The type of a scalar value.
-    ScalarTypeProto scalar_type = 3;
-
-    // The type of a sequence value.
-    SequenceTypeProto sequence_type = 4;
-  }
-}
-
-// Defines a tensor shape. A dimension can be either an integer value
-// or a symbolic variable. A symbolic variable represents an unknown
-// dimension.
-message TensorShapeProto {
-  message Dimension {
-    oneof value {
-      int64 dim_value = 1;
-      string dim_param = 2;   // namespace Shape
-    };
-  };
-  repeated Dimension dim = 1;
-}
-
-// A library is a top-level format that contains the declaration
-// of operators and the definition of functions. 
-message LibraryProto {
-  // The version of the IR this graph targets. See Version enum below.
-  // This field MUST be present this version of the IR.  
-  optional int64 ir_version = 1;
-
-  // The optional version of the framework runtime that generates this graph.
-  // This producer_version has the same format as ir_version. 
-  optional int64 producer_version = 2;
-
-  // The optional name of the framework used to generate this graph in the form
-  // "framework_name[-tag]". Tag is optional and provides additional
-  // information such as `alpha` or `beta` or `rc3`.
-  optional string producer_tag = 3;
-
-  // An optional version identifier used to track evolution of this library.
-  // This model_version has the same format as ir_version. 
-  optional int64 model_version = 4;
-
-  // The optional name of the author who created the library.
-  optional string model_author = 5;
-
-  // Optional licensing information concerning use or origination of the library.
-  optional string model_license = 6;
-
-  // The name of the library.
-  optional string name = 7;   // namespace Library
-
-  // Domain of the library.
-  // We use reverse domain names as name space indicators. For example:
-  // `com.facebook.fair` or `com.microsoft.cognitiveservices`
-  //
-  // Together with `name` and `model_version`, this forms the unique identity of
-  // the library.
-  optional string domain = 8;
-
-  // An optional human-readable documentation for this graph.
-  // This string MAY contain markdown syntax in GFM form.
-  optional string doc_string = 9;
-
-  // The operators declared by this library. 
-  repeated OperatorDeclProto operator = 10;
-
-  // A given name may appear at most once in operator.
-  // When refering to an operator from outside of this library, the op_type
-  // field must equal:
-  //      LibraryProto.domain + "." + LibraryProto.name + "." OperatorDeclProto.name  
-  // or
-  //      LibraryProto.domain + "." + LibraryProto.name + "." FunctionDefProto.name  
-
-  // Imported libraries are referenced as a collection of strings in the form of absolute
-  // URIs or relative paths. Where such relative paths are rooted is defined by tools and
-  // runtime implementations.
-  repeated string imported_libraries = 12;  
-};
-
-
-// ParameterDeclProto is used to declare the expected type/shape
-// of a given attribute or input/output parameter.
-message ParameterDeclProto {
-  optional string name = 1;
-  optional TypeProto type = 2;
-  optional TensorShapeProto shape = 3;
-// An optional human-readable documentation for this parameter.
-  optional string doc_string = 4;
-};
-
-// SignatureDeclProto describes the expected attributes and input/output parameters
-// for a given operator.
-message SignatureDeclProto {
-// The formal input parameters to the operation or function 
-  repeated ParameterDeclProto input_params = 1;
-// The formal output parameters to the operation or function 
-  repeated ParameterDeclProto output_params = 2;
-// The declaration of expected attributes to the operation or function 
-  repeated ParameterDeclProto input_attributes = 3; 
-// An optional human-readable documentation for this signature.
-  optional string doc_string = 4;
-};
-
-// OperatorDeclProto describes the expected attributes and input/output
-// parameters of a given operator who's implementation is provided by
-// the framework or runtime that evaluates the graph/node. 
-message OperatorDeclProto {
-// This field MUST be present for this version of the IR.
-  optional string name = 1;
-
-// This field MUST contain at least one SignatureDeclProto.
-// This field MAY contain multiple SignatureDeclProtos, one 
-// per type signature supported by this operator.
-  repeated SignatureDeclProto signature = 2;
-
-// An optional human-readable documentation for this operator.
-  optional string doc_string = 3;
-};
-=======
-  }
-}
->>>>>>> e525955d
+  }
+}