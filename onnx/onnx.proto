//
// WARNING: This file is automatically generated!  Please edit onnx.in.proto.
//


// Copyright (c) ONNX Project Contributors.
// Licensed under the MIT license.

syntax = "proto2";

package onnx;

// Overview
//
// ONNX is an open specification that is comprised of the following components:
//
// 1)  A definition of an extensible computation graph model.
// 2)  Definitions of standard data types.
// 3)  Definitions of built-in operators.
//
// This document describes the syntax of models and their computation graphs,
// as well as the standard data types. Together, they are referred to as the ONNX
// Intermediate Representation, or 'IR' for short. 
//
// The normative semantic specification of the ONNX IR is found in docs/IR.md.
// Definitions of the built-in neural network operators may be found in docs/Operators.md.

// Notes
//
// Release
//
// We are still in the very early stage of defining ONNX. The current
// version of ONNX is a starting point. While we are actively working
// towards a complete spec, we would like to get the community involved
// by sharing our working version of ONNX.
//
// Protobuf compatibility
// 
// To simplify framework compatibility, ONNX is defined using the subset of protobuf 
// that is compatible with both protobuf v2 and v3. This means that we do not use any
// protobuf features that are only available in one of the two versions.
//
// Here are the most notable contortions we have to carry out to work around
// these limitations:
//
//   - No 'map' (added protobuf 3.0). We instead represent mappings as lists
//     of key-value pairs, where order does not matter and duplicates
//     are not allowed.


// Versioning
//
// ONNX versioning is specified in docs/IR.md and elaborated on in docs/Versioning.md
//
// To be compatible with both proto2 and proto3, we will use a version number
// that is not defined by the default value but an explicit enum number.
enum Version {
  // proto3 requires the first enum value to be zero.
  // We add this just to appease the compiler.
  _START_VERSION = 0;
  // The version field is always serialized and we will use it to store the
  // version that the  graph is generated from. This helps us set up version
  // control. 
  // For the IR, we are using simple numbers starting with with 0x00000001, 
  // which was the version we published on Oct 10, 2017.
  IR_VERSION_2017_10_10 = 0x0000000000000001;

  // IR_VERSION 2 published on Oct 30, 2017
  // - Added type discriminator to AttributeProto to support proto3 users
  IR_VERSION_2017_10_30 = 0x0000000000000002;

  // IR VERSION 3 published on Nov 3, 2017
  // - For operator versioning:
  //    - Added new message OperatorSetIdProto
  //    - Added opset_import in ModelProto
  // - For vendor extensions, added domain in NodeProto
  IR_VERSION_2017_11_3 = 0x0000000000000003;

  // IR VERSION 4 published on Jan 22, 2019
  // - Relax constraint that initializers should be a subset of graph inputs
  // - Add type BFLOAT16
  IR_VERSION_2019_1_22 = 0x0000000000000004;

  // IR VERSION 5 published on March 18, 2019
  // - Add message TensorAnnotation.
  // - Add quantization annotation in GraphProto to map tensor with its scale and zero point quantization parameters.
  IR_VERSION_2019_3_18 = 0x0000000000000005;

<<<<<<< HEAD
  // IR VERSION 6 published on <TBD>
  // - Add support for sparse tensor constants stored in model.
  //   - Add message SparseTensorProto
  //   - Add sparse initializers
=======
  // IR VERSION 6 published on May 11, 2019
  // - Add message TrainingInfoProto.
  // - Add training information in GraphProto to store gradient-based training
  //   algorithm and the minimized loss function.
>>>>>>> 3f69cdaa
  IR_VERSION = 0x0000000000000006;
}

// Attributes
//
// A named attribute containing either singular float, integer, string, graph,
// and tensor values, or repeated float, integer, string, graph, and tensor values.
// An AttributeProto MUST contain the name field, and *only one* of the
// following content fields, effectively enforcing a C/C++ union equivalent.
message AttributeProto {

  // Note: this enum is structurally identical to the OpSchema::AttrType
  // enum defined in schema.h.  If you rev one, you likely need to rev the other.
  enum AttributeType {
    UNDEFINED = 0;
    FLOAT = 1;
    INT = 2;
    STRING = 3;
    TENSOR = 4;
    GRAPH = 5;
    SPARSE_TENSOR = 11;

    FLOATS = 6;
    INTS = 7;
    STRINGS = 8;
    TENSORS = 9;
    GRAPHS = 10;
    SPARSE_TENSORS = 12;
  }

  // The name field MUST be present for this version of the IR.
  optional string name = 1;           // namespace Attribute
 
  // if ref_attr_name is not empty, ref_attr_name is the attribute name in parent function.
  // In this case, this AttributeProto does not contain data, and it's a reference of attribute
  // in parent scope.
  // NOTE: This should ONLY be used in function (sub-graph). It's invalid to be used in main graph.
  optional string ref_attr_name = 21;

  // A human-readable documentation for this attribute. Markdown is allowed.
  optional string doc_string = 13;

  // The type field MUST be present for this version of the IR.
  // For 0.0.1 versions of the IR, this field was not defined, and
  // implementations needed to use has_field hueristics to determine
  // which value field was in use.  For IR_VERSION 0.0.2 or later, this
  // field MUST be set and match the f|i|s|t|... field in use.  This
  // change was made to accomodate proto3 implementations.
  optional AttributeType type = 20;   // discriminator that indicates which field below is in use

  // Exactly ONE of the following fields must be present for this version of the IR
  optional float f = 2;               // float
  optional int64 i = 3;               // int
  optional bytes s = 4;               // UTF-8 string
  optional TensorProto t = 5;         // tensor value
  optional GraphProto g = 6;          // graph
  optional SparseTensorProto sparse_tensor = 22;  // sparse tensor value
  // Do not use field below, it's deprecated.
  // optional ValueProto v = 12;         // value - subsumes everything but graph

  repeated float floats = 7;          // list of floats
  repeated int64 ints = 8;            // list of ints
  repeated bytes strings = 9;         // list of UTF-8 strings
  repeated TensorProto tensors = 10;  // list of tensors
  repeated GraphProto graphs = 11;    // list of graph
  repeated SparseTensorProto sparse_tensors = 23; // list of sparse tensors
}

// Defines information on value, including the name, the type, and
// the shape of the value.
message ValueInfoProto {
  // This field MUST be present in this version of the IR.
  optional string name = 1;     // namespace Value
  // This field MUST be present in this version of the IR for
  // inputs and outputs of the top-level graph.
  optional TypeProto type = 2;
  // A human-readable documentation for this value. Markdown is allowed.
  optional string doc_string = 3;
}

// Nodes
//
// Computation graphs are made up of a DAG of nodes, which represent what is
// commonly called a "layer" or "pipeline stage" in machine learning frameworks.
//
// For example, it can be a node of type "Conv" that takes in an image, a filter 
// tensor and a bias tensor, and produces the convolved output.
message NodeProto {
  repeated string input = 1;    // namespace Value
  repeated string output = 2;   // namespace Value

  // An optional identifier for this node in a graph.
  // This field MAY be absent in ths version of the IR.
  optional string name = 3;     // namespace Node

  // The symbolic identifier of the Operator to execute.
  optional string op_type = 4;  // namespace Operator
  // The domain of the OperatorSet that specifies the operator named by op_type.
  optional string domain = 7;   // namespace Domain

  // Additional named attributes.
  repeated AttributeProto attribute = 5;

  // A human-readable documentation for this node. Markdown is allowed.
  optional string doc_string = 6;
}

// Operator/function status.
enum OperatorStatus {
    EXPERIMENTAL = 0;
    STABLE = 1;
}

message FunctionProto {
  // The name of the function, similar usage of op_type in OperatorProto.
  optional string name = 1;

  // The first version of a function set which contains this function.
  // When there's any breaking change for this function, the function set
  // contains the function needs to bump its version, and since_version of
  // the updated function will be changed to the updated function set version.  
  optional int64 since_version = 2;

  // This field indicates whether the syntax, semantics, or presence
  // of this function is in an experimental or stable stage. Once an
  // function is published as STABLE, its syntax and semantics MUST NOT
  // change in subsequent versions of the operator set.
  // When a function is published as EXPERIMENTAL, the syntax and semantics
  // of the function MAY change across operator set versions.
  // Functions "become" stable by deprecating the experimental version and
  // introducing a new stable function with the same name.
  optional OperatorStatus status = 3;

  // The inputs and outputs of the function.
  repeated string input = 4;
  repeated string output = 5;

  // The attributes of the function.
  repeated string attribute= 6;

  // The nodes in the function.
  repeated NodeProto node = 7;
  // A human-readable documentation for this function. Markdown is allowed.
  optional string doc_string = 8;
}

// Training information
// TrainingInfoProto is a computation graph similar to the inference one (i.e.,
// ModelProto.graph) but represents a full or a part of the training algorithm.
// Instead of reusing GraphProto to store the training algorithm,
// TrainingInfoProto is introduced to avoid assignments in iterative training
// procedures. If the targeted training algorithm contains multiple assignment
// stages, the user needs to create a TrainingInfoProto for every stage.
//
// TrainingInfoProto contains three major components.
//
//   * Field "initializer": initializers which can be referenced in the
//       training function's input list.
//   * Field "algorithm": the training function. It's a standard FunctionProto
//       without exceptional behaviors.
//   * Field "update_binding": this field specifies which output of "algorithm"
//     should be. Its type is a list of key-value pairs.
//
// The execution of TrainingInfoProto contain the following steps.
//
//   1. Load initializers specified in "algorithm"'s input list from either
//      this TrainingInfoProto's "initializer" field or the inference graph's
//      initializer list.
//   2. Prepare other inputs (usually are user-provided tensors) which are not
//      initializers.
//   3. Bind all inputs to the "algorithm" and execute "algorithm". The
//      "algorithm" is usually the computation graph of one training iteration
//      (i.e., code to process one batch of data).
//   4. Assign selected outputs of "algorithm" to some specified initializers.
message TrainingInfoProto {
  // Training-specific initializers, for example, accumulated squared gradient
  // in ADAGRAD optimizer, momentum, or number of executed training iterations.
  // The values can only be inputs of "algorithm" defined below.
  repeated TensorProto initializer = 1;

  // Training inputs, for example, labels in classification problems.
  // Those values can only be inputs of "algorithm" defined below.
  repeated ValueInfoProto input = 2;

  // Training outputs, for example, new tensor values computed by the
  // specified training algorithm. Those values can only be selected outputs of
  // "algorithms".
  repeated ValueInfoProto output = 3;

  // The training algorithm. Given required inputs, it computes outputs which
  // can be used to update initializers. In general, this field contains
  // loss node, gradient node, optimizer node, and calls to the inference
  // function. The field "algorithm.node" can reference functions defined in
  // the field "ModelProto.function".
  //
  // The field MUST be present.
  optional FunctionProto algorithm = 4;

  // Gradient-based training is usually an iterative procedure. In one gradient
  // descent iteration, we apply
  //
  // x = x - r * g
  //
  // where "x" is the optimized tensor, "r" stands for learning rate, and "g" is
  // gradient of "x" with respect to a chosen loss. To avoid adding assignments
  // into the training graph (ONNX does not have assignment operator yet), the
  // user need to save "y = x - r * g" into a TrainingProto. To tell runtime
  // that "y" should be assigned to "x", the field "update_binding" should
  // contain a pair of strings, "y" (key of StringStringEntryProto) and "x"
  // (value of StringStringEntryProto). Similarly, for a neural network which
  // contains multiple tensors, there will be multiple key-value pairs in
  // "update_binding". In general, "update_binding" can assign any output of
  // "algorithm" to any initializer in either "ModelProto.graph.initializer" or
  // "initializer". For not breaking single-static-assignment, one tensor can
  // only be assigned up to once; it implies that the values in "update_binding"
  // must be unique.
  repeated StringStringEntryProto update_binding = 7;
}

// Models
//
// ModelProto is a top-level file/container format for bundling a ML model and
// associating its computation graph with metadata.
//
// The semantics of the model are described by the associated GraphProto.
message ModelProto {
  // The version of the IR this model targets. See Version enum above.
  // This field MUST be present.
  optional int64 ir_version = 1;

  // The OperatorSets this model relies on.
  // All ModelProtos MUST have at least one entry that
  // specifies which version of the ONNX OperatorSet is
  // being imported.
  //
  // All nodes in the ModelProto's graph will bind against the operator
  // with the same-domain/same-op_type operator with the HIGHEST version
  // in the referenced operator sets.
  repeated OperatorSetIdProto opset_import = 8;

  // The name of the framework or tool used to generate this model.
  // This field SHOULD be present to indicate which implementation/tool/framework
  // emitted the model.
  optional string producer_name = 2;

  // The version of the framework or tool used to generate this model.
  // This field SHOULD be present to indicate which implementation/tool/framework
  // emitted the model.
  optional string producer_version = 3;

  // Domain name of the model.
  // We use reverse domain names as name space indicators. For example:
  // `com.facebook.fair` or `com.microsoft.cognitiveservices`
  //
  // Together with `model_version` and GraphProto.name, this forms the unique identity of
  // the graph.
  optional string domain = 4;

  // The version of the graph encoded. See Version enum below.
  optional int64 model_version = 5;

  // A human-readable documentation for this model. Markdown is allowed.
  optional string doc_string = 6;

  // The parameterized graph that is evaluated to execute the model.
  optional GraphProto graph = 7;

  // The functions can be referenced in the "graph.node" field and
  // "training_info[i].algorithm.node" field. They are similar to static class
  // functions in C++/C#, if we view this "graph" as a class instance.
  repeated FunctionProto function = 9;

  // Named metadata values; keys should be distinct.
  repeated StringStringEntryProto metadata_props = 14;

  // Training-specific information. Sequentially executing all stored
  // "TrainingInfoProto"s is one training iteration.
  repeated TrainingInfoProto training_info = 21;
};

// StringStringEntryProto follows the pattern for cross-proto-version maps.
// See https://developers.google.com/protocol-buffers/docs/proto3#maps
message StringStringEntryProto {
  optional string key = 1;
  optional string value= 2;
};

message TensorAnnotation {
  optional string tensor_name = 1;
  // <key, value> pairs to annotate tensor specified by <tensor_name> above.
  // The keys used in the mapping below must be pre-defined in ONNX spec.
  // For example, for 8-bit linear quantization case, 'SCALE_TENSOR', 'ZERO_POINT_TENSOR' will be pre-defined as
  // quantization parameter keys.
  repeated StringStringEntryProto quant_parameter_tensor_names = 2;
}



// Graphs
//
// A graph defines the computational logic of a model and is comprised of a parameterized 
// list of nodes that form a directed acyclic graph based on their inputs and outputs.
// This is the equivalent of the "network" or "graph" in many deep learning
// frameworks.
message GraphProto {
  // The nodes in the graph, sorted topologically.
  repeated NodeProto node = 1;

  // The name of the graph.
  optional string name = 2;   // namespace Graph

  // A list of named tensor values, used to specify constant inputs of the graph.
  // Each TensorProto entry must have a distinct name (within the list) that
  // MAY also appear in the input list.
  repeated TensorProto initializer = 5;

  // Initializers (see above) stored in sparse format.
  repeated SparseTensorProto sparse_initializer = 15;

  // A human-readable documentation for this graph. Markdown is allowed.
  optional string doc_string = 10;

  // The inputs and outputs of the graph.
  repeated ValueInfoProto input = 11;
  repeated ValueInfoProto output = 12;

  // Information for the values in the graph. The ValueInfoProto.name's
  // must be distinct. It is optional for a value to appear in value_info list.
  repeated ValueInfoProto value_info = 13;

  // This field carries information to indicate the mapping among a tensor and its
  // quantization parameter tensors. For example:
  // For tensor 'a', it may have {'SCALE_TENSOR', 'a_scale'} and {'ZERO_POINT_TENSOR', 'a_zero_point'} annotated,
  // which means, tensor 'a_scale' and tensor 'a_zero_point' are scale and zero point of tensor 'a' in the model.
  repeated TensorAnnotation quantization_annotation = 14;

  // DO NOT USE the following fields, they were deprecated from earlier versions.
  // repeated string input = 3;
  // repeated string output = 4;
  // optional int64 ir_version = 6;
  // optional int64 producer_version = 7;
  // optional string producer_tag = 8;
  // optional string domain = 9;
}

// Tensors
//
// A serialized tensor value.
message TensorProto {
  enum DataType {
    UNDEFINED = 0;
    // Basic types.
    FLOAT = 1;   // float
    UINT8 = 2;   // uint8_t
    INT8 = 3;    // int8_t
    UINT16 = 4;  // uint16_t
    INT16 = 5;   // int16_t
    INT32 = 6;   // int32_t
    INT64 = 7;   // int64_t
    STRING = 8;  // string
    BOOL = 9;    // bool

    // IEEE754 half-precision floating-point format (16 bits wide).
    // This format has 1 sign bit, 5 exponent bits, and 10 mantissa bits.
    FLOAT16 = 10;

    DOUBLE = 11;
    UINT32 = 12;
    UINT64 = 13;
    COMPLEX64 = 14;     // complex with float32 real and imaginary components
    COMPLEX128 = 15;    // complex with float64 real and imaginary components

    // Non-IEEE floating-point format based on IEEE754 single-precision
    // floating-point number truncated to 16 bits.
    // This format has 1 sign bit, 8 exponent bits, and 7 mantissa bits.
    BFLOAT16 = 16;

    // Future extensions go here.
  }

  // The shape of the tensor.
  repeated int64 dims = 1;

  // The data type of the tensor.
  // This field MUST have a valid TensorProto.DataType value
  optional int32 data_type = 2;

  // For very large tensors, we may want to store them in chunks, in which
  // case the following fields will specify the segment that is stored in
  // the current TensorProto.
  message Segment {
    optional int64 begin = 1;
    optional int64 end = 2;
  }
  optional Segment segment = 3;

  // Tensor content must be organized in row-major order.
  //
  // Depending on the data_type field, exactly one of the fields below with
  // name ending in _data is used to store the elements of the tensor.

  // For float and complex64 values
  // Complex64 tensors are encoded as a single array of floats,
  // with the real components appearing in odd numbered positions,
  // and the corresponding imaginary component apparing in the
  // subsequent even numbered position. (e.g., [1.0 + 2.0i, 3.0 + 4.0i]
  // is encoded as [1.0, 2.0 ,3.0 ,4.0]
  // When this field is present, the data_type field MUST be FLOAT or COMPLEX64.
  repeated float float_data = 4 [packed = true];

  // For int32, uint8, int8, uint16, int16, bool, and float16 values
  // float16 values must be bit-wise converted to an uint16_t prior
  // to writing to the buffer.
  // When this field is present, the data_type field MUST be
  // INT32, INT16, INT8, UINT16, UINT8, BOOL, or FLOAT16
  repeated int32 int32_data = 5 [packed = true];

  // For strings.
  // Each element of string_data is a UTF-8 encoded Unicode
  // string. No trailing null, no leading BOM. The protobuf "string"
  // scalar type is not used to match ML community conventions.
  // When this field is present, the data_type field MUST be STRING
  repeated bytes string_data = 6;

  // For int64.
  // When this field is present, the data_type field MUST be INT64
  repeated int64 int64_data = 7 [packed = true];

  // Optionally, a name for the tensor.
  optional string name = 8; // namespace Value

  // A human-readable documentation for this tensor. Markdown is allowed.
  optional string doc_string = 12;

  // Serializations can either use one of the fields above, or use this
  // raw bytes field. The only exception is the string case, where one is
  // required to store the content in the repeated bytes string_data field.
  //
  // When this raw_data field is used to store tensor value, elements MUST
  // be stored in as fixed-width, little-endian order.
  // Floating-point data types MUST be stored in IEEE 754 format.
  // Complex64 elements must be written as two consecutive FLOAT values, real component first.
  // Complex128 elements must be written as two consecutive DOUBLE values, real component first.
  // Boolean type MUST be written one byte per tensor element (00000001 for true, 00000000 for false).
  //
  // Note: the advantage of specific field rather than the raw_data field is
  // that in some cases (e.g. int data), protobuf does a better packing via
  // variable length storage, and may lead to smaller binary footprint.
  // When this field is present, the data_type field MUST NOT be STRING or UNDEFINED
  optional bytes raw_data = 9;

  // Data can be stored inside the protobuf file using type-specific fields or raw_data.
  // Alternatively, raw bytes data can be stored in an external file, using the external_data field.
  // external_data stores key-value pairs describing data location. Recognized keys are:
  // - "location" (required) - POSIX filesystem path relative to the directory where the ONNX
  //                           protobuf model was stored
  // - "offset" (optional) - position of byte at which stored data begins. Integer stored as string.
  //                         Offset values SHOULD be multiples 4096 (page size) to enable mmap support.
  // - "length" (optional) - number of bytes containing data. Integer stored as string.
  // - "checksum" (optional) - SHA1 digest of file specified in under 'location' key.
  repeated StringStringEntryProto external_data = 13;

  // Location of the data for this tensor. MUST be one of:
  // - DEFAULT - data stored inside the protobuf message. Data is stored in raw_data (if set) otherwise in type-specified field.
  // - EXTERNAL - data stored in an external location as described by external_data field.
  enum DataLocation {
    DEFAULT = 0;
    EXTERNAL = 1;
  }

  // If value not set, data is stored in raw_data (if set) otherwise in type-specified field.
  optional DataLocation data_location = 14;

  // For double
  // Complex128 tensors are encoded as a single array of doubles,
  // with the real components appearing in odd numbered positions,
  // and the corresponding imaginary component apparing in the
  // subsequent even numbered position. (e.g., [1.0 + 2.0i, 3.0 + 4.0i]
  // is encoded as [1.0, 2.0 ,3.0 ,4.0]
  // When this field is present, the data_type field MUST be DOUBLE or COMPLEX128
  repeated double double_data = 10 [packed = true];

  // For uint64 and uint32 values
  // When this field is present, the data_type field MUST be
  // UINT32 or UINT64
  repeated uint64 uint64_data = 11 [packed = true];
}

// A serialized sparse-tensor value
message SparseTensorProto {
  // The sequence of non-default values are encoded as a tensor of shape [NNZ].
  // The default-value is zero for numeric tensors, and empty-string for string tensors.
  optional TensorProto values = 1;

  // The indices of the non-default values, which may be stored in one of two formats.
  // (a) Indices can be a tensor of shape [NNZ, rank] with the [i,j]-th value
  // corresponding to the j-th index of the i-th value (in the values tensor).
  // (b) Indices can be a tensor of shape [NNZ], in which case the i-th value
  // must be the linearized-index of the i-th value (in the values tensor).
  // The linearized-index can be converted into an index tuple (k_1,...,k_rank)
  // using the shape provided below.
  // The indices must appear in ascending order without duplication.
  // In the first format, the ordering is lexicographic-ordering:
  // e.g., index-value [1,4] must appear before [2,1]
  optional TensorProto indices = 2;

  // The shape of the underlying dense-tensor: [dim_1, dim_2, ... dim_rank]
  repeated int64 dims = 3;
}

// Defines a tensor shape. A dimension can be either an integer value
// or a symbolic variable. A symbolic variable represents an unknown
// dimension.
message TensorShapeProto {
  message Dimension {
    oneof value {
      int64 dim_value = 1;
      string dim_param = 2;   // namespace Shape
    };
    // Standard denotation can optionally be used to denote tensor
    // dimensions with standard semantic descriptions to ensure
    // that operations are applied to the correct axis of a tensor.
    // Refer to https://github.com/onnx/onnx/blob/master/docs/DimensionDenotation.md#denotation-definition
    // for pre-defined dimension denotations.
    optional string denotation = 3;
  };
  repeated Dimension dim = 1;
}

// Types
//
// The standard ONNX data types.
message TypeProto {

  message Tensor {
    // This field MUST NOT have the value of UNDEFINED
    // This field MUST have a valid TensorProto.DataType value
    // This field MUST be present for this version of the IR.
    optional int32 elem_type = 1;
    optional TensorShapeProto shape = 2;
  }

  // repeated T
  message Sequence {
    // The type and optional shape of each element of the sequence.
    // This field MUST be present for this version of the IR.
    optional TypeProto elem_type = 1;
  };

  // map<K,V>
  message Map {
    // This field MUST have a valid TensorProto.DataType value
    // This field MUST be present for this version of the IR.
    // This field MUST refer to an integral type ([U]INT{8|16|32|64}) or STRING
    optional int32 key_type = 1;
    // This field MUST be present for this version of the IR.
    optional TypeProto value_type = 2;
  };


  oneof value {
    // The type of a tensor.
    Tensor tensor_type = 1;

    // NOTE:  DNN-only implementations of ONNX MAY elect to not support non-tensor values
    //        as input and output to graphs and nodes. These types are needed to naturally
    //        support classical ML operators.  DNN operators SHOULD restrict their input
    //        and output types to tensors.

    // The type of a sequence.
    Sequence sequence_type = 4;

    // The type of a map.
    Map map_type = 5;

  }

  // An optional denotation can be used to denote the whole 
  // type with a standard semantic description as to what is 
  // stored inside. Refer to https://github.com/onnx/onnx/blob/master/docs/TypeDenotation.md#type-denotation-definition
  // for pre-defined type denotations.
  optional string denotation = 6;
}

// Operator Sets
//
// OperatorSets are uniquely identified by a (domain, opset_version) pair.
message OperatorSetIdProto {
  // The domain of the operator set being identified.
  // The empty string ("") or absence of this field implies the operator
  // set that is defined as part of the ONNX specification.
  // This field MUST be present in this version of the IR when referring to any other operator set.
  optional string domain = 1;

  // The version of the operator set being identified.
  // This field MUST be present in this version of the IR.
  optional int64 version = 2;
}<|MERGE_RESOLUTION|>--- conflicted
+++ resolved
@@ -86,18 +86,17 @@
   // - Add quantization annotation in GraphProto to map tensor with its scale and zero point quantization parameters.
   IR_VERSION_2019_3_18 = 0x0000000000000005;
 
-<<<<<<< HEAD
   // IR VERSION 6 published on <TBD>
   // - Add support for sparse tensor constants stored in model.
   //   - Add message SparseTensorProto
   //   - Add sparse initializers
-=======
-  // IR VERSION 6 published on May 11, 2019
+  IR_VERSION = 0x0000000000000006;
+
+  // IR VERSION 7 published on <TBD>
   // - Add message TrainingInfoProto.
   // - Add training information in GraphProto to store gradient-based training
   //   algorithm and the minimized loss function.
->>>>>>> 3f69cdaa
-  IR_VERSION = 0x0000000000000006;
+  IR_VERSION = 0x0000000000000007;
 }
 
 // Attributes
