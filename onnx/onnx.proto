// Copyright (c) Facebook Inc. and Microsoft Corporation.
// Licensed under the MIT license.

syntax = "proto2";

package onnx;

// Note [Release]
// We are still in the very early stage of defining ONNX. The current
// version of ONNX is a starting point. While we are actively working
// towards a complete spec, we would like to get the community involved
// by sharing our working version of ONNX.

// Note [Protobuf compatibility]
// ~~~~~~~~~~~~~~~~~~~~~~~~~~~~~
// Based on experience working with downstream vendors, we generally can't
// assume recent versions of protobufs. This means that we do not use any
// protobuf features that are only available in proto3.
//
// Here are the most notable contortions we have to carry out to work around
// these limitations:
//
//   - No 'map' (added protobuf 3.0). We instead represent mappings as lists
//     of key-value pairs, where order does not matter and duplicates
//     are not allowed.

// Note [Namespaces]
// ~~~~~~~~~~~~~~~~~
// ONNX gives explicit names to graphs, intermediate values and
// serialized tensors.  To make it easier to generate names, we organize
// these into separate namespaces (so, e.g., a graph can have the same
// name as a serialized tensor.)  The namespaces are as follows:
//
// - Node: These names identify specific nodes in the graph (but not, necessarily
//   any particular input or output of the node.
// - Graph: These names identify graphs in the protobuf.
// - Attribute: These names identify attribute names for extra attributes that
//   are passed to operators.
// - Operator: These names identify particular operators.
// - Value: These names identify intermediate values (typically tensors) flowing through
//   the computation of a graph.
// - Shape: These names represent parameters for unknown shape dimensions.
//
// We specify the namespace of a name in ONNX as comments in the form
// of "namespace {Node,Graph,Operator,Attribute,Value,Shape}". Framework is responsible
// for supporting the namespaces.

// To be compatible with both proto2 and proto3, we will use a version number
// that is not defined by the default value but an explicit enum number.
enum Version {
  // The version field is always serialized and we will use it to store the
  // version that the  graph is generated from. This helps us set up version
  // control. We should use version as
  //     xx(major) - xx(minor) - xxxx(bugfix)
  // and we are starting with 00000001.
  IR_VERSION = 00000001;
}

// A named attribute containing either singular float, integer, string
// and tensor values, or repeated float, integer, string and tensor values.
// An AttributeProto MUST contain the name field, and *only one* of the
// following content fields, effectively enforcing a C/C++ union equivalent.
message AttributeProto {
  // The name field MUST be present for this version of the IR.
  optional string name = 1;           // namespace Attribute
  optional float f = 2;               // float
  optional int64 i = 3;               // int
  optional bytes s = 4;               // UTF-8 string
  optional TensorProto t = 5;         // tensor value
  optional GraphProto g = 6;          // graph

  repeated float floats = 7;          // list of floats 
  repeated int64 ints = 8;            // list of ints
  repeated bytes strings = 9;         // list of UTF-8 strings
  repeated TensorProto tensors = 10;  // list of tensors
  repeated GraphProto graphs = 11;    // list of graph
}

// Defines information on value, including the name, the type, and
// the shape of the value.
message ValueInfoProto {
  // This field MUST be present in this version of the IR.  
  optional string name = 1;     // namespace Value
  // This field MUST be present in this version of the IR.  
  optional TypeProto type = 2;
  optional TensorShapeProto shape = 3;
}

// NodeProto stores a node that is similar to the notion of "layer"
// or "operator" in many deep learning frameworks. For example, it can be a
// node of type "Conv" that takes in an image, a filter tensor and a bias
// tensor, and produces the convolved output.
message NodeProto {
  repeated string input = 1;    // namespace Value
  repeated string output = 2;   // namespace Value
  optional string name = 3;     // namespace Node
  optional string op_type = 4;  // namespace Operator

  // Additional named attributes.
  repeated AttributeProto attribute = 5;

  // A human-readable documentation for this graph. Markdown is allowed.
  optional string doc_string = 6;
}

// ModelProto is a top-level file/container format for bundling a ML model.
// The semantics of the model are described by the GraphProto that represents
// a parameterized computation graph against a set of named operators that are 
// defined independently from the graph. 
message ModelProto {
  // The version of the IR this model targets. See Version enum above.
  // This field MUST be present. 
  optional int64 ir_version = 1;
  
  // The name of the framework or tool used to generate this model.
  // This field SHOULD be present to indicate which implementation/tool/framework 
  // emitted the model. 
  optional string producer_name = 2;
  
  // The version of the framework or tool used to generate this model.
  // This field SHOULD be present to indicate which implementation/tool/framework 
  // emitted the model. 
  optional string producer_version = 3;

  // Domain name of the model.
  // We use reverse domain names as name space indicators. For example:
  // `com.facebook.fair` or `com.microsoft.cognitiveservices`
  //
  // Together with `model_version` and GraphProto.name, this forms the unique identity of
  // the graph.
  optional string domain = 4;

  // The version of the graph encoded. See Version enum below.
  optional int64 model_version = 5;
  
  // A human-readable documentation for this model. Markdown is allowed.
  optional string doc_string = 6;
  
  // The parameterized graph that is evaluated to execute the model.
  optional GraphProto graph = 7; 
};

// GraphProto defines a parameterized series of nodes to form a directed acyclic graph.
// This is the equivalent of the "network" and "graph" in many deep learning
// frameworks.
message GraphProto {
  // The nodes in the graph.
  repeated NodeProto node = 1;

  // The name of the graph.
  optional string name = 2;   // namespace Graph

<<<<<<< HEAD
  // An optional list of initial values for tensors in the list of input above.
  // Used to pass serialized parameters for networks.
  // Each entry specifies a value for the input whose TensorProto.name matches
  // a name in the input. This list is not required to be the same length of as
  // input since many tensors might not have initial values.
  repeated TensorProto initializer = 5;

  // The version of the IR this graph targets. See Version enum below.
  // This field MUST be present this version of the IR.
  optional int64 ir_version = 6;

  // The version of the framework runtime that generates this graph.
  // This producer_version has the same format as ir_version. 
  optional int64 producer_version = 7;

  // The name of the framework used to generate this graph in the form
  // "framework_name[-tag]". Tag is optional and provides additional
  // information such as `alpha` or `beta` or `rc3`.
  optional string producer_tag = 8;

  // Domain of the graph.
  // We use reverse domain names as name space indicators. For example:
  // `com.facebook.fair` or `com.microsoft.cognitiveservices`
  //
  // Together with `name` and `version`, this forms the unique identity of
  // the graph.
  optional string domain = 9;

  // A human-readable documentation for this graph. Markdown is allowed.
  optional string doc_string = 10;

  // The inputs and outputs of the graph.
  repeated ValueInfoProto input = 11;
  repeated ValueInfoProto output = 12;

  // Information for the values in the graph. The ValueInfoProto.name's
  // must be distinct. It is optional for a value to appear in value_info list.
  repeated ValueInfoProto value_info = 13;
}

// To be compatible with both proto2 and proto3, we will use a version number
// that is not defined by the default value but an explicit enum number.
enum Version {
  // The version field is always serialized and we will use it to store the
  // version that the graph is generated from. This helps us set up version
  // control. We should use version as
  //     xx(major) - xx(minor) - xxxx(bugfix)
  // and we are starting with 00000001.
  IR_VERSION = 00000002;
}
=======
  // The inputs and outputs of the graph.
  repeated string input = 3;  // namespace Tensor
  repeated string output = 4; // namespace Tensor

  // A list of named tensor values (constants), used to specify default
  // values for some of the inputs of the graph.
  // Each TensorProto entry must have a distinct name (within the list) that
  // also appears in the input list.
  // In an evaluation, the default value specified here is used if and only if
  // user specifies no value for the corresponding input parameter.
  // May be used to pass serialized parameters for networks.
  repeated TensorProto initializer = 5;

  // A human-readable documentation for this graph. Markdown is allowed.
  optional string doc_string = 10;

  // DO NOT USE the following fields, they were deprecated before
  // optional int64 ir_version = 6;
  // optional int64 producer_version = 7;
  // optional string producer_tag = 8;
  // optional string domain = 9;
};
>>>>>>> c8b1ffb5

// A message defined to store a tensor in its serialized format.
message TensorProto {
  enum DataType {
    UNDEFINED = 0;
    // Basic types.
    FLOAT = 1;   // float
    UINT8 = 2;   // uint8_t
    INT8 = 3;    // int8_t
    UINT16 = 4;  // uint16_t
    INT16 = 5;   // int16_t
    INT32 = 6;   // int32_t
    INT64 = 7;   // int64_t
    STRING = 8;  // string
    BOOL = 9;    // bool

    // Advanced types
    FLOAT16 = 10;

    // Future extensions go here.
  }

  // The shape of the tensor.
  repeated int64 dims = 1;

  // The data type of the tensor.
  optional DataType data_type = 2;

  // For very large tensors, we may want to store them in chunks, in which
  // case the following fields will specify the segment that is stored in
  // the current TensorProto.
  message Segment {
    optional int64 begin = 1;
    optional int64 end = 2;
  }
  optional Segment segment = 3;

  // Tensor content must be in the row major order.
  // For float
  repeated float float_data = 4 [packed = true];

  // For int32, uint8, int8, uint16, int16, bool, and float16
  // Note about float16: in storage we will basically convert float16 byte-wise
  // to unsigned short and then store them in the int32_data field.
  repeated int32 int32_data = 5 [packed = true];

  // For strings.
  repeated bytes string_data = 6;

  // For int64.
  repeated int64 int64_data = 7 [packed = true];

  // Optionally, a name for the tensor.
  optional string name = 8; // namespace Tensor

  // Serializations can either use one of the fields above, or use this
  // raw bytes field. The only exception is the string case, where one is
  // required to store the content in the repeated bytes string_data field.
  //
  // When this raw_data field is used to store tensor value, it is expected
  // to use the little-endian order. For floating data types, they should
  // be of the IEEE 754 format. Boolean type is stored as bytes.
  //
  // Note: the advantage of specific field rather than the raw_data field is
  // that in some cases (e.g. int data), protobuf does a better packing via
  // variable length storage, and may lead to smaller binary footprint.
  optional bytes raw_data = 9;
}

// A sparse tensor must be stored as three dense tensors:
//  1. dims: The shape of the original dense tensor.
//  2. indices: A 2-D tensor specifying the indices of the nonzero elements.
//  3. values: A 1-D tensor containing the values of the nonzero elements.
message SparseTensorProto {
  // The dimensions in the tensor.
  repeated int64 dims = 1;
  // This field MUST be present this version of the IR.
  optional TensorProto indices = 2;
  // This field MUST be present this version of the IR.  
  optional TensorProto values = 3;
}

// Define the types.
message TypeProto {
  message TensorTypeProto {
    // This field MUST NOT have the value of UNDEFINED
    // This field MUST be present for this version of the IR.
    optional TensorProto.DataType elem_type = 1;
  }

  message SparseTensorTypeProto {
    // This field MUST NOT have the value of UNDEFINED
    // This field MUST be present for this version of the IR.
    optional TensorProto.DataType elem_type = 1;
  }

  oneof value {
    // The type of a tensor.
    TensorTypeProto tensor_type = 1;

    // The type of a sparse tensor.
    SparseTensorTypeProto sparse_tensor_type = 2;
  }
}

// Defines a tensor shape. A dimension can be either an integer value
// or a symbolic variable. A symbolic variable represents an unknown
// dimension.
message TensorShapeProto {
  message Dimension {
    oneof value {
      int64 dim_value = 1;
      string dim_param = 2;   // namespace Shape
    };
  };
  repeated Dimension dim = 1;
}<|MERGE_RESOLUTION|>--- conflicted
+++ resolved
@@ -150,62 +150,6 @@
   // The name of the graph.
   optional string name = 2;   // namespace Graph
 
-<<<<<<< HEAD
-  // An optional list of initial values for tensors in the list of input above.
-  // Used to pass serialized parameters for networks.
-  // Each entry specifies a value for the input whose TensorProto.name matches
-  // a name in the input. This list is not required to be the same length of as
-  // input since many tensors might not have initial values.
-  repeated TensorProto initializer = 5;
-
-  // The version of the IR this graph targets. See Version enum below.
-  // This field MUST be present this version of the IR.
-  optional int64 ir_version = 6;
-
-  // The version of the framework runtime that generates this graph.
-  // This producer_version has the same format as ir_version. 
-  optional int64 producer_version = 7;
-
-  // The name of the framework used to generate this graph in the form
-  // "framework_name[-tag]". Tag is optional and provides additional
-  // information such as `alpha` or `beta` or `rc3`.
-  optional string producer_tag = 8;
-
-  // Domain of the graph.
-  // We use reverse domain names as name space indicators. For example:
-  // `com.facebook.fair` or `com.microsoft.cognitiveservices`
-  //
-  // Together with `name` and `version`, this forms the unique identity of
-  // the graph.
-  optional string domain = 9;
-
-  // A human-readable documentation for this graph. Markdown is allowed.
-  optional string doc_string = 10;
-
-  // The inputs and outputs of the graph.
-  repeated ValueInfoProto input = 11;
-  repeated ValueInfoProto output = 12;
-
-  // Information for the values in the graph. The ValueInfoProto.name's
-  // must be distinct. It is optional for a value to appear in value_info list.
-  repeated ValueInfoProto value_info = 13;
-}
-
-// To be compatible with both proto2 and proto3, we will use a version number
-// that is not defined by the default value but an explicit enum number.
-enum Version {
-  // The version field is always serialized and we will use it to store the
-  // version that the graph is generated from. This helps us set up version
-  // control. We should use version as
-  //     xx(major) - xx(minor) - xxxx(bugfix)
-  // and we are starting with 00000001.
-  IR_VERSION = 00000002;
-}
-=======
-  // The inputs and outputs of the graph.
-  repeated string input = 3;  // namespace Tensor
-  repeated string output = 4; // namespace Tensor
-
   // A list of named tensor values (constants), used to specify default
   // values for some of the inputs of the graph.
   // Each TensorProto entry must have a distinct name (within the list) that
@@ -218,13 +162,22 @@
   // A human-readable documentation for this graph. Markdown is allowed.
   optional string doc_string = 10;
 
+  // The inputs and outputs of the graph.
+  repeated ValueInfoProto input = 11;
+  repeated ValueInfoProto output = 12;
+
+  // Information for the values in the graph. The ValueInfoProto.name's
+  // must be distinct. It is optional for a value to appear in value_info list.
+  repeated ValueInfoProto value_info = 13;
+
   // DO NOT USE the following fields, they were deprecated before
+  // repeated string input = 3;
+  // repeated string output = 4;
   // optional int64 ir_version = 6;
   // optional int64 producer_version = 7;
   // optional string producer_tag = 8;
   // optional string domain = 9;
-};
->>>>>>> c8b1ffb5
+}
 
 // A message defined to store a tensor in its serialized format.
 message TensorProto {
