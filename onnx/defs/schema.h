// Copyright (c) Facebook Inc. and Microsoft Corporation.
// Licensed under the MIT license.

#pragma once

#include <climits>
#include <cstring>
#include <functional>
#include <initializer_list>
#include <iostream>
#include <limits>
#include <ostream>
#include <set>
#include <string>
#include <tuple>
#include <unordered_map>
#include <unordered_set>
#include <vector>

#include "data_type_utils.h"
#include "onnx/defs/shape_inference.h"

namespace ONNX_NAMESPACE {

using OperatorSetVersion = int;

constexpr const char* ONNX_DOMAIN = "";
constexpr bool OPTIONAL = false;

using DataTypeSet = std::unordered_set<DataType>;

// Type constraint map. Key is type string. Value is data type set and
// description.
using TypeConstraintMap =
    std::unordered_map<std::string, std::pair<DataTypeSet, std::string>>;

/**
 * @brief A class to record the schema of an op.
 *
 * OpSchema records the common interface of an op specified by its name.
 *
 * To register an OpSchema, one can use the macro ONNX_OPERATOR_SCHEMA(name) and
 * then append the various functions in the class. For example, for an op
 * that takes in two inputs, one output, and the first input and output
 * could be in-place, can be written as
 *
 *     ONNX_OPERATOR_SCHEMA(name)
 *         .NumInputs(2).NumOutputs(1).AllowConsumed({{0, 0}});
 */
class OpSchema final {
 public:
  // Formal parameter options.
  enum FormalParameterOption : uint8_t {
    // The input formal parameter is single and not optional.
    // Number of this input is 1.
    Single = 0,
    // The input formal parameter is single and optional.
    // Number of this input is 0 or 1.
    Optional = 1,
    // The input formal parameter is variadic.
    // Number of this input is [1, n].
    Variadic = 2,
  };

  // Formal parameter represenation, including input/output name, typeStr,
  // description, and type constraints.
  class FormalParameter final {
   public:
    // Constructor.
    FormalParameter() = default;

    explicit FormalParameter(
        std::string name,
        DataTypeSet type_set,
        std::string type_str,
        std::string description,
        FormalParameterOption param_option = Single);

    explicit FormalParameter(
        std::string name,
        std::string description,
        std::string type_str,
        FormalParameterOption param_option = Single);

    // Get formal parameter name.
    const std::string& GetName() const;

    // Get allowed data types.
    const DataTypeSet& GetTypes() const;

    // Get formal parameter type string.
    const std::string& GetTypeStr() const;

    // Get formal parameter description.
    const std::string& GetDescription() const;

    // Get the parameter option, it could be Single, Optional or Variadic.
    FormalParameterOption GetOption() const;

   private:
    friend class OpSchema;

    DataTypeSet& MutableTypes();

    // Formal parameter name.
    std::string name_;

    // A set of data types supported for <*this> formal parameter.
    // It should contain at least one element if this formal parameter is good.
    DataTypeSet type_set_;

    // The <parameter type> string specified when registring an op.
    // It could be a supported data type or a type constraint key, which
    // maps to a set of supported data types.
    std::string type_str_;

    // Formal parameter description.
    std::string description_;

    // Formal parameter option.
    FormalParameterOption param_option_;
  };

  enum class SupportType : uint8_t {
    COMMON, // Supported by all frameworks that support this IR.
    EXPERIMENTAL, // This OP is experimental and can be changed or removed in
                  // the future.
  };

  OpSchema() : OpSchema("unknown", "unknown", 0) {}
  OpSchema(std::string name, std::string file, int line)
      : name_(std::move(name)),
        file_(std::move(file)),
        line_(line),
        support_(SupportType::COMMON) {}

  /**
   * @brief Returns the file that the op schema is registered from.
   */
  const std::string& file() const {
    return file_;
  }

  /**
   * @brief Returns the line in file that the op schema is registered from.
   */
  int line() const {
    return line_;
  }

  /**
   * @brief Returns the support level of the op schema.
   */
  SupportType support_level() const {
    return support_;
  }

  /**
   * @brief Returns the docstring of the op schema.
   */
  const char* doc() const {
    return doc_.empty() ? nullptr : doc_.c_str();
  }

  /**
   * @brief Verifies if a NodeProto matches the pattern specified in
   * the schema.
   */
  void Verify(const NodeProto& node) const;

  // Functions to set the property of the operator schemas.
  // Sets the number of inputs, either a fixed number or a min and a max.

  /**
   * The earliest operator set version which this operator was
   * present in.  If an operator has had no BC-breaking changes,
   * this is simply the first operator set the operator was a member
   * of; if it has had BC-breaking changes, then for the semantics
   * /as described/ in the OpSchema entry, this version describes
   * the operator set which introduced the BC-breaking change.
   *
   * For example, suppose op Foo was added in v3, and had a BC-breaking
   * change in v6.  Then there will be an op schema entry for Foo with
   * SinceVersion(3), and another, updated op schema entry for Foo
   * with SinceVersion(6).
   */
  OpSchema& SinceVersion(OperatorSetVersion n); // aka int

  /**
   * @brief Input could be one of the values specified in allowed_input_nums.
   */
  OpSchema& NumInputs(std::set<int> allowed_input_nums);

  /**
   * @brief Output could be one of the values specified in allowed_output_nums.
   */
  OpSchema& NumOutputs(std::set<int> allowed_output_nums);

  // Shape Inference
  //
  // Note that signatures are defined to allow for forward-declaring
  // any structs used from ir.h
  OpSchema& TypeAndShapeInferenceFunction(InferenceFunction inferenceFunction);
  InferenceFunction GetTypeAndShapeInferenceFunction() const {
    return tensor_inference_function_ ? tensor_inference_function_ : dummyInferenceFunction;
  }

  // Set the support level for the op schema.
  OpSchema& SetSupportLevel(SupportType supportType);

  // Functions to do documentation for the operator schema.
  OpSchema& SetDoc(std::string doc);

  // Functions to specify domain for the operator schema.
  // Default domain value (ONNX_DOMAIN) means it's ONNX domain.
  OpSchema& SetDomain(std::string domain);

  struct Attribute final {
    Attribute(
        std::string name_,
        std::string description_,
        AttributeProto::AttributeType type_,
        bool required_)
        : name(std::move(name_)),
          description(std::move(description_)),
          type(type_),
          required(required_),
          default_value() {}

    Attribute(
        std::string name_,
        std::string description_,
        AttributeProto default_value_)
        : name(std::move(name_)),
          description(std::move(description_)),
          type(default_value_.type()),
          required(false),
          default_value(std::move(default_value_)) {}

    const std::string name;
    const std::string description;
    AttributeProto::AttributeType type;
    bool required;
    AttributeProto default_value;
  };

  OpSchema& Attr(Attribute attr);

// Register "optional" attribute with default value.
#define ATTR_SETTER_WITH_DEFAULT_VALUE(TypeName) \
  OpSchema& Attr(                                \
      std::string name,                          \
      std::string description,                   \
      AttributeProto::AttributeType type,        \
      const TypeName& defaultValue);             \
  OpSchema& Attr(                                \
      std::string name,                          \
      std::string description,                   \
      AttributeProto::AttributeType type,        \
      const std::vector<TypeName>& defaultValue);

  ATTR_SETTER_WITH_DEFAULT_VALUE(int64_t)
  ATTR_SETTER_WITH_DEFAULT_VALUE(float)
  ATTR_SETTER_WITH_DEFAULT_VALUE(std::string)
  ATTR_SETTER_WITH_DEFAULT_VALUE(TensorProto)
  ATTR_SETTER_WITH_DEFAULT_VALUE(GraphProto)

  // Register "required" attribute without default value.
  OpSchema& Attr(
      std::string name,
      std::string description,
      AttributeProto::AttributeType type,
      bool required = true);
  OpSchema& AllowUncheckedAttributes();

  // Type constraint.
  struct TypeConstraintParam final {
    TypeConstraintParam(
        std::string type_param_str_,
        std::vector<std::string> allowed_type_strs_,
        std::string description_)
        : type_param_str(std::move(type_param_str_)),
          allowed_type_strs(std::move(allowed_type_strs_)),
          description(std::move(description_)) {}

    // Type parameter string, for example, "T", "T1", etc.
    std::string type_param_str;
    // Allowed type strings for <*this> type parameter, for example,
    // "tensor(float)".
    std::vector<std::string> allowed_type_strs;
    // Type parameter description.
    std::string description;
  };

  // Grammar for type strings used in Input(), Output().
  // <type> ::= <data_type> |
  //            tensor(<data_type>) |
  //            seq(<type>) |
  //            map(<data_type>, <type>) |
  //            <type_parameter>
  // <data_type> :: = float | int32 | string | bool | uint8
  //                | int8 | uint16 | int16 | int64 | float16 | double
  // <type_parameter> ::= any type parameter string, say "T".
  //
  // NOTE: 1) <type_parameter> will always be together with a type constraints
  // specification.
  //       2) <type> ::= <data_type> means the data is scalar (zero dimension).
  //
  // Example:
  // ONNX_OPERATOR_SCHEMA(Sum)
  // .Input(0, "input_a", "the first input", "T")
  // .Input(1, "input_b", "the second input", "T")
  // .Output(0, "sum", "the sum of two numbers", "T")
  // .TypeConstraint("T", {"float", "double", "int32"}, "allowed data types for
  // sum.")
  //
  // Optional = true means that the input might have empty input value
  // (represented as "") in the graph even though the later inputs have values.
  // It's useful for complex situation when there are several independent
  // optional inputs.
  OpSchema& Input(
      int n,
      std::string name,
      std::string description,
      std::string type_str,
      FormalParameterOption param_option = Single);
  OpSchema& Output(
      int n,
      std::string name,
      std::string description,
      std::string type_str,
      FormalParameterOption param_option = Single);
  OpSchema& TypeConstraint(
      std::string type_str,
      std::vector<std::string> constraints,
      std::string description);

  // Convenience members for types

  // All high-precision numeric types.
  static const std::vector<std::string>& high_precision_numeric_types() {
    static const std::vector<std::string> high_precision_numeric_types = {
        "tensor(uint32)",
        "tensor(uint64)",
        "tensor(int32)",
        "tensor(int64)",
        "tensor(float)",
        "tensor(double)"};
    return high_precision_numeric_types;
  }

  static const std::vector<std::string>& all_numeric_types() {
      static const std::vector<std::string> all_numeric_types = {
          +"tensor(uint8)",
          +"tensor(uint16)",
          +"tensor(uint32)",
          +"tensor(uint64)",
          +"tensor(int8)",
          +"tensor(int16)",
          +"tensor(int32)",
          +"tensor(int64)",
          +"tensor(float16)",
          +"tensor(float)",
          +"tensor(double)" };
      return all_numeric_types;
  }

  static const std::vector<std::string>& all_tensor_types() {
    static const std::vector<std::string> all_tensor_types = {"tensor(uint8)",
                                                              "tensor(uint16)",
                                                              "tensor(uint32)",
                                                              "tensor(uint64)",
                                                              "tensor(int8)",
                                                              "tensor(int16)",
                                                              "tensor(int32)",
                                                              "tensor(int64)",
                                                              "tensor(float16)",
                                                              "tensor(float)",
                                                              "tensor(double)",
                                                              "tensor(string)",
                                                              "tensor(bool)"};
    return all_tensor_types;
  }

  // Calls the passed function with `this` as an argument. Useful for
  // adding docs for temlated/macro ops.
  OpSchema& FillUsing(const std::function<void(OpSchema&)>& populator);

  friend std::ostream& operator<<(std::ostream& out, const OpSchema& schema);

  const std::string& domain() const {
    return domain_;
  }

  int since_version() const {
    return since_version_;
  }
  const std::map<std::string, Attribute>& attributes() const {
    return attributes_;
  }

  // Get input formal parameters.
  const std::vector<FormalParameter>& inputs() const {
    return inputs_;
  }

  // Get output formal parameters.
  const std::vector<FormalParameter>& outputs() const {
    return outputs_;
  }

  const std::vector<TypeConstraintParam>& typeConstraintParams() const {
    return type_constraint_params_;
  }

  const std::string& Name() const {
    return name_;
  }

  const OperatorSetVersion SinceVersion() const {
    return since_version_;
  }

  int min_input() const {
    return min_input_;
  }
  int max_input() const {
    return max_input_;
  }
  int min_output() const {
    return min_output_;
  }
  int max_output() const {
    return max_output_;
  }

  bool has_type_and_shape_inference_function() const {
    return tensor_inference_function_;
  }

 private:
  friend class OpSchemaRegistry;

  // Verifies that the schema is valid and all specifications are compatible.
  // It will also parse all type strings specified for inputs/outputs into valid
  // TypeProto and create global unique string pointer as the DataType for
  // efficiency.
  void Finalize();

  void ParseAndSetTypes(
      /*out*/ std::vector<OpSchema::FormalParameter>* formalParameters);

  std::string name_;
  std::string file_;
  std::string doc_;
  // Default domain value ("") means it's ONNX domain.
  std::string domain_ = ONNX_DOMAIN;
  std::map<std::string, Attribute> attributes_{};
  bool allows_unchecked_attributes_ = false;
  std::vector<FormalParameter> inputs_;
  std::vector<FormalParameter> outputs_;
  std::vector<TypeConstraintParam> type_constraint_params_;
  TypeConstraintMap type_constraints_;
  int line_ = 0;
  SupportType support_;
  int min_input_ = 0;
  int max_input_ = 0;
  int min_output_ = 0;
  int max_output_ = 0;
  // The default is a little goofy, since it is never what you want
  OperatorSetVersion since_version_ = 1;
  std::function<bool(int)> num_inputs_allowed_ = [](int) { return true; };
  std::function<bool(int)> num_outputs_allowed_ = [](int) { return true; };
<<<<<<< HEAD
  InferenceFunction tensor_inference_function_ = [](InferenceContext&) {return Status::OK(); };
=======
  InferenceFunction tensor_inference_function_ = nullptr;
>>>>>>> dc07e0fb
};

// Map type to store operator schemas. The format is,
// <OpName, <Domain, <OperatorSetVersion, OpSchema>>>.
using OpName_Domain_Version_Schema_Map = std::unordered_map<
    std::string,
    std::unordered_map<std::string, std::map<OperatorSetVersion, OpSchema>>>;

/**
 * @brief A registry to hold all the operator schemas.
 */
class OpSchemaRegistry final {
 public:
  // A singleton class to store domain to min/max op_set version map.
  class DomainToVersionRange final {
   public:
    DomainToVersionRange() {
      // Increase the highest version when you make BC-breaking changes to the
      // operator schema on specific domain. Update the lowest version when it's
      // determined to remove too old version history.
      map_[ONNX_DOMAIN] = std::make_pair(1, 7);
      map_["ai.onnx.ml"] = std::make_pair(1, 1);
    }

    const std::unordered_map<std::string, std::pair<int, int>>& Map() const {
      return map_;
    }

    // Add customized domain to min/max version.
    // Onnx partners are able to use onnx operator schema api to
    // register customized op in their own domain.
    void AddDomainToVersion(
        const std::string& domain,
        int min_version,
        int max_version) {
      std::lock_guard<std::mutex> lock(mutex_);
      assert(map_.end() == map_.find(domain));
      map_[domain] = std::make_pair(min_version, max_version);
    }

    static DomainToVersionRange& Instance() {
      static DomainToVersionRange domain_to_version_range;
      return domain_to_version_range;
    }

   private:
    // Key: domain. Value: <lowest version, highest version> pair.
    std::unordered_map<std::string, std::pair<int, int>> map_;

    std::mutex mutex_;
  };

  class OpSchemaRegisterOnce final {
   public:
    OpSchemaRegisterOnce(OpSchema& op_schema) {
      // TODO: when we fix all issues - we can add abort() here
      try {
        op_schema.Finalize();
      } catch (const std::exception& e) {
        std::cerr << "Schema error: " << e.what() << std::endl;
      }
      auto& m = map();
      auto& op_name = op_schema.Name();
      auto& op_domain = op_schema.domain();
      auto ver = op_schema.SinceVersion();

      if (m[op_name][op_domain].count(ver)) {
        const auto& schema = m[op_name][op_domain][ver];
        std::cerr << "Trying to register schema with name " << op_name
                  << " (domain: " << op_domain << " version: " << ver
                  << ") from file " << op_schema.file() << " line "
                  << op_schema.line()
                  << ", but it is already registered from file "
                  << schema.file() << " line " << schema.line() << std::endl;
        abort();
      }

      auto ver_range_map = DomainToVersionRange::Instance().Map();
      auto ver_range_it = ver_range_map.find(op_domain);
      if (ver_range_it == ver_range_map.end()) {
        std::cerr << "Trying to register schema with name " << op_name
                  << " (domain: " << op_domain << " version: " << ver
                  << ") from file " << op_schema.file() << " line "
                  << op_schema.line() << ", but it its domain is not"
                  << "known by the checker." << std::endl;
        abort();
      }
      auto lower_bound_incl = ver_range_it->second.first;
      auto upper_bound_incl = ver_range_it->second.second;
      if (!(lower_bound_incl <= ver && upper_bound_incl >= ver)) {
        std::cerr
            << "Trying to register schema with name " << op_name
            << " (domain: " << op_domain << " version: " << ver
            << ") from file " << op_schema.file() << " line "
            << op_schema.line() << ", but it its version is not"
            << "in the inclusive range [" << lower_bound_incl << ", "
            << upper_bound_incl << "] (usually, this means you "
            << "bumped the operator version but "
            << "forgot to update the version range in DomainToVersionRange "
            << "in onnx/defs/schema.h)." << std::endl;
        abort();
      }
      m[op_name][op_domain].emplace(std::make_pair(ver, op_schema));
    }
  };

  // Return the latest schema for an operator in specified domain.
  // Domain with default value ONNX_DOMAIN means ONNX.
  static const OpSchema* Schema(
      const std::string& key,
      const std::string& domain = ONNX_DOMAIN) {
    auto& m = map();
    if (m.count(key) && m[key].count(domain)) {
      return &m[key][domain].rbegin()->second;
    } else {
      return nullptr;
    }
  }

  // Return the schema with biggest version, which is not greater than specified
  // <maxInclusiveVersion> in specified domain. Domain with default value
  // ONNX_DOMAIN means ONNX.
  static const OpSchema* Schema(
      const std::string& key,
      const int maxInclusiveVersion,
      const std::string& domain = ONNX_DOMAIN) {
    auto& m = map();
    if (m.count(key) && m[key].count(domain)) {
      auto pos = m[key][domain].lower_bound(maxInclusiveVersion);
      if (m[key][domain].begin() == pos && pos->first > maxInclusiveVersion) {
        // All versions are greater than specified version.
        return nullptr;
      }
      if (m[key][domain].end() == pos || pos->first > maxInclusiveVersion) {
        // All versions are less than specified version, or,
        // The <pos> version is greater than specified version.
        pos--;
        return &(pos->second);
      }
      // Schema with exact version as specified one exists.
      return &(pos->second);
    } else {
      return nullptr;
    }
  }

 private:
  // OpSchemaRegistry should not need to be instantiated.
  OpSchemaRegistry() = delete;

  /**
   * @brief Returns the underlying string to OpSchema map.
   *
   * You should not manually manipulate the map object returned. Instead, use
   * the macros defined such as ONNX_OPERATOR_SCHEMA to register your operator
   * schema.
   *
   * We wrap it inside a function to avoid the statia initialization order
   * fiasco.
   */
  static OpName_Domain_Version_Schema_Map& map();

 public:
  static const std::vector<OpSchema> get_all_schemas_with_history() {
    std::vector<OpSchema> r;
    for (auto x : map()) {
      for (auto y : x.second) {
        for (auto z : y.second) {
          r.emplace_back(z.second);
        }
      }
    }
    return r;
  }

  static const std::vector<OpSchema> get_all_schemas() {
    std::vector<OpSchema> r;
    for (auto x : map()) {
      for (auto y : x.second) {
        auto& version2schema = y.second;
        r.emplace_back(version2schema.rbegin()->second);
      }
    }
    return r;
  }
};

#define ONNX_OPERATOR_SCHEMA(name) \
  ONNX_OPERATOR_SCHEMA_UNIQ_HELPER(__COUNTER__, name)
#define ONNX_OPERATOR_SCHEMA_UNIQ_HELPER(Counter, name) \
  ONNX_OPERATOR_SCHEMA_UNIQ(Counter, name)
#define ONNX_OPERATOR_SCHEMA_UNIQ(Counter, name)                 \
  static ONNX_NAMESPACE::OpSchemaRegistry::OpSchemaRegisterOnce( \
      op_schema_register_once##name##Counter) =                  \
      OpSchema(#name, __FILE__, __LINE__)

// Helper function
size_t ReplaceAll(std::string& s, const char* from, const char* to);

} // namespace ONNX_NAMESPACE<|MERGE_RESOLUTION|>--- conflicted
+++ resolved
@@ -471,11 +471,7 @@
   OperatorSetVersion since_version_ = 1;
   std::function<bool(int)> num_inputs_allowed_ = [](int) { return true; };
   std::function<bool(int)> num_outputs_allowed_ = [](int) { return true; };
-<<<<<<< HEAD
-  InferenceFunction tensor_inference_function_ = [](InferenceContext&) {return Status::OK(); };
-=======
   InferenceFunction tensor_inference_function_ = nullptr;
->>>>>>> dc07e0fb
 };
 
 // Map type to store operator schemas. The format is,
