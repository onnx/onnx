--- conflicted
+++ resolved
@@ -1664,14 +1664,8 @@
             Resize_attr_coordinate_transformation_mode_doc,
             AttributeProto::STRING,
             std::string("half_pixel"))
-<<<<<<< HEAD
-        .Attr(
-            "nearest_mode",
-            "Four modes: round_prefer_floor (default), round_prefer_ceil, floor, ceil. Only used by nearest interpolation. It indicates how to get \"nearest\" pixel in input tensor from x_original, so this attribute is valid only if \"mode\" is \"nearest\".",
-=======
         .Attr("nearest_mode",
             "Four modes: round_prefer_floor (default, as known as round half down), round_prefer_ceil (as known as round half up), floor, ceil. Only used by nearest interpolation. It indicates how to get \"nearest\" pixel in input tensor from x_original, so this attribute is valid only if \"mode\" is \"nearest\".",
->>>>>>> 52187738
             AttributeProto::STRING,
             std::string("round_prefer_floor"))
         .Attr(
