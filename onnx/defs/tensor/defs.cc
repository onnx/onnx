// Copyright (c) Facebook Inc. and Microsoft Corporation.
// Licensed under the MIT license.

#include "onnx/defs/schema.h"

#include <algorithm>

using namespace ONNX_NAMESPACE;

ONNX_OPERATOR_SCHEMA(Cast)
    .SetDoc(R"DOC(
The operator casts the elements of a given input tensor to a data type
specified by the 'to' argument and returns an output tensor of the same size in
the converted type. The 'to' argument must be one of the data types specified
in the 'DataType' enum field in the TensorProto message.
NOTE: Casting to and from strings is not supported yet.
)DOC")
    .Attr(
        "to",
        "The data type to which the elements of the input tensor are cast."
        "Strictly must be one of the types from DataType enum in TensorProto",
        AttributeProto::INT)
    .Input(0, "input", "Input tensor to be cast.", "T1")
    .Output(
        0,
        "output",
        "Output tensor with the same shape as input with type "
        "specified by the 'to' argument",
        "T2")
    .TypeConstraint(
        "T1",
        {"tensor(float16)",
         "tensor(float)",
         "tensor(double)",
         "tensor(int8)",
         "tensor(int16)",
         "tensor(int32)",
         "tensor(int64)",
         "tensor(uint8)",
         "tensor(uint16)",
         "tensor(uint32)",
         "tensor(uint64)",
         "tensor(bool)"},
        "Constrain input types. Casting from strings and complex are not supported.")
    .TypeConstraint(
        "T2",
        {"tensor(float16)",
         "tensor(float)",
         "tensor(double)",
         "tensor(int8)",
         "tensor(int16)",
         "tensor(int32)",
         "tensor(int64)",
         "tensor(uint8)",
         "tensor(uint16)",
         "tensor(uint32)",
         "tensor(uint64)",
         "tensor(bool)"},
        "Constrain output types. Casting to strings and complex are not supported.")
    .TypeAndShapeInferenceFunction([](InferenceContext& ctx) {
      ctx.getOutputType(0)->mutable_tensor_type()->set_elem_type(
          static_cast<TensorProto_DataType>(ctx.getAttribute("to")->i()));
      if (!hasNInputShapes(ctx, 1)) {
        return;
      }
      propagateShapeFromInputToOutput(ctx, 0, 0);
    });

ONNX_OPERATOR_SCHEMA(Reshape)
    .SinceVersion(6)
    .SetDoc(R"DOC(
Reshape the input tensor similar to numpy.reshape.
First input is the data tensor, second input is a shape tensor which specifies the output shape. It outputs the reshaped tensor.
At most one dimension of the new shape can be -1. In this case, the value is
inferred from the size of the tensor and the remaining dimensions. A dimension
could also be 0, in which case the actual dimension value is unchanged (i.e. taken
from the input tensor).)DOC")
    .Input(0, "data", "An input tensor.", "T")
    .Input(1, "shape", "Specified shape for output.", "tensor(int64)")
    .SinceVersion(5)
    .Output(0, "reshaped", "Reshaped data.", "T")
    .TypeConstraint(
        "T",
        {"tensor(float16)", "tensor(float)", "tensor(double)"},
        "Constrain input and output types to float tensors.")
    .TypeAndShapeInferenceFunction([](InferenceContext& ctx) {
      propagateElemTypeFromInputToOutput(ctx, 0, 0);
    });

ONNX_OPERATOR_SCHEMA(Shape)
    .SetDoc(R"DOC(
Takes a tensor as input and outputs an 1D int64 tensor containing the shape of the input tensor.
)DOC")
    .Input(0, "data", "An input tensor.", "T")
    .Output(0, "shape", "Shape of the input tensor", "T1")
    .TypeConstraint(
        "T",
        {"tensor(float16)",
         "tensor(float)",
         "tensor(double)",
         "tensor(int8)",
         "tensor(int16)",
         "tensor(int32)",
         "tensor(int64)",
         "tensor(uint8)",
         "tensor(uint16)",
         "tensor(bool)"},
        "Input tensor can be of arbitrary type.")
    .TypeConstraint(
        "T1",
        {"tensor(int64)"},
        "Constrains output to int64 tensor.")
    .TypeAndShapeInferenceFunction([](InferenceContext& ctx) {
      ctx.getOutputType(0)->mutable_tensor_type()->set_elem_type(
          TensorProto::INT64);

      if (!hasNInputShapes(ctx, 1)) {
        return;
      }

      if (ctx.getInputType(0)->tensor_type().has_shape()) {
        ctx.getOutputType(0)
            ->mutable_tensor_type()
            ->mutable_shape()
            ->add_dim()
            ->set_dim_value(
                ctx.getInputType(0)->tensor_type().shape().dim_size());
      }
    });

ONNX_OPERATOR_SCHEMA(Size)
    .SetDoc(R"DOC(
Takes a tensor as input and outputs a int64 scalar that equals to the total number of elements of the input tensor.
)DOC")
    .Input(0, "data", "An input tensor.", "T")
    .Output(0, "size", "Total number of elements of the input tensor", "T1")
    .TypeConstraint(
        "T",
        {"tensor(float16)",
         "tensor(float)",
         "tensor(double)",
         "tensor(int8)",
         "tensor(int16)",
         "tensor(int32)",
         "tensor(int64)",
         "tensor(uint8)",
         "tensor(uint16)",
         "tensor(bool)"},
        "Input tensor can be of arbitrary type.")
    .TypeConstraint(
        "T1",
        {"tensor(int64)"},
        "Constrains output to int64 tensor, which should be a scalar though.")
    .TypeAndShapeInferenceFunction([](InferenceContext& ctx) {
      ctx.getOutputType(0)->mutable_tensor_type()->set_elem_type(
          TensorProto::INT64);
      ctx.getOutputType(0)->mutable_tensor_type()->mutable_shape();
    });

ONNX_OPERATOR_SCHEMA(Concat)
    .SinceVersion(4)
    .Attr("axis", "Which axis to concat on", AttributeProto::INT)
    .SetDoc("Concatenate a list of tensors into a single tensor")
    .Input(
        0,
        "inputs",
        "List of tensors for concatenation",
        "T",
        OpSchema::Variadic)
    .Output(0, "concat_result", "Concatenated tensor", "T")
    .TypeConstraint(
        "T",
        {"tensor(float16)", "tensor(float)", "tensor(double)"},
        "Constrain output types to float tensors.")
    .TypeAndShapeInferenceFunction([](InferenceContext& ctx) {
      propagateElemTypeFromInputToOutput(ctx, 0, 0);
      if (!hasNInputShapes(ctx, 1)) {
        return;
      }

      for (size_t i = 0; i < ctx.getNumInputs(); i++) {
        if (!ctx.getInputType(i)->tensor_type().has_shape()) {
          return;
        }
      }

      auto axisAttr = ctx.getAttribute("axis");
      if (!axisAttr) {
        return;
      }
      int axis = static_cast<int>(axisAttr->i());
      if (axis < 0) {
        return;
      }

      bool all_lengths_known = true;
      int total_length = 0;

      auto* output_shape =
          ctx.getOutputType(0)->mutable_tensor_type()->mutable_shape();

      for (int64_t i = 0;
           i < ctx.getInputType(0)->tensor_type().shape().dim_size();
           ++i) {
        output_shape->add_dim();
      }

      for (size_t i = 0; i < ctx.getNumInputs(); i++) {
        const auto& shape = ctx.getInputType(i)->tensor_type().shape();
        for (int j = 0; j < shape.dim_size(); j++) {
          if (j == axis) {
            if (shape.dim(j).has_dim_value()) {
              total_length += static_cast<int>(shape.dim(j).dim_value());
            } else {
              all_lengths_known = false;
            }
          } else if (shape.dim(j).has_dim_value()) {
            if (output_shape->dim(j).has_dim_value()) {
              if (shape.dim(j).dim_value() !=
                  output_shape->dim(j).dim_value()) {
                return;
              }
            } else {
              *output_shape->mutable_dim(j) = shape.dim(j);
            }
          }
        }
      }

      if (all_lengths_known) {
        output_shape->mutable_dim(axis)->set_dim_value(total_length);
      }
    });

ONNX_OPERATOR_SCHEMA(Split)
    .SinceVersion(2)
    .Input(0, "input", "The tensor to split", "T")
    .Output(
        0,
        "outputs",
        "One or more outputs forming list of tensors after splitting",
        "T",
        OpSchema::Variadic)
    .TypeConstraint(
        "T",
        {"tensor(float16)", "tensor(float)", "tensor(double)"},
        "Constrain input types to float tensors.")
    .Attr(
        "axis",
        "Which axis to split on (defaults to 0)",
        AttributeProto::INT,
        static_cast<int64_t>(0))
    .Attr("split", "length of each output", AttributeProto::INTS, OPTIONAL)
    .SetDoc(R"DOC(Split a tensor into a list of tensors, along the specified
'axis'. Lengths of the parts can be specified using argument 'split'.
Otherwise, the tensor is split to equal sized parts.
)DOC")
    .TypeAndShapeInferenceFunction([](InferenceContext& ctx) {
      propagateElemTypeFromInputToOutput(ctx, 0, 0);

      if (!hasNInputShapes(ctx, 1)) {
        return;
      }

      auto axisAttr = ctx.getAttribute("axis");
      int axis = axisAttr ? static_cast<int>(axisAttr->i()) : 0;
      if (axis < 0) {
        return;
      }
      std::vector<int64_t> split;
      if (!getRepeatedAttribute(ctx, "split", split)) {
        if (!ctx.getInputType(0)->tensor_type().has_shape()) {
          return;
        }
        const auto& splitDim =
            ctx.getInputType(0)->tensor_type().shape().dim(axis);
        if (!splitDim.has_dim_value()) {
          return;
        }
        int splitDimValue = static_cast<int>(splitDim.dim_value());
        int chunkSize = splitDimValue / static_cast<int>(ctx.getNumOutputs());
        int leftOver =
            splitDimValue - (chunkSize * static_cast<int>(ctx.getNumOutputs()));
        for (int i = 0; i < static_cast<int>(ctx.getNumOutputs()); i++) {
          split.push_back(i < leftOver ? chunkSize + 1 : chunkSize);
        }

        for (size_t i = 0; i < ctx.getNumOutputs(); i++) {
          *ctx.getOutputType(i)->mutable_tensor_type()->mutable_shape() =
              ctx.getInputType(0)->tensor_type().shape();
          ctx.getOutputType(i)
              ->mutable_tensor_type()
              ->mutable_shape()
              ->mutable_dim(axis)
              ->set_dim_value(split[i]);
        }
      }
    });

ONNX_OPERATOR_SCHEMA(Slice)
    .SetDoc(R"DOC(
Produces a slice of the input tensor along multiple axes. Similar to numpy:
https://docs.scipy.org/doc/numpy/reference/arrays.indexing.html
Slices uses `axes`, `starts` and `ends` attributes to specify the start and end
dimension for each axis in the list of axes, it uses this information to
slice the input `data` tensor. If a negative value is passed for any of the
start or end indices, it represent number of elements before the end of that
dimension. If the value passed to start or end is larger than the `n` (the
number of elements in this dimension), it represents `n`. For slicing to the
end of a dimension with unknown size, it is recommended to pass in `INT_MAX`.
If `axes` are omitted, they are set to `[0, ..., ndim-1]`.
Example 1:
  data = [
      [1, 2, 3, 4],
      [5, 6, 7, 8],
  ]
  axes = [0, 1]
  starts = [1, 0]
  ends = [2, 3]
  result = [
      [5, 6, 7],
  ]
Example 2:
  data = [
      [1, 2, 3, 4],
      [5, 6, 7, 8],
  ]
  starts = [0, 1]
  ends = [-1, 1000]
  result = [
      [2, 3, 4],
  ]
)DOC")
    .Input(0, "data", "Tensor of data to extract slices from.", "T")
    .Attr(
        "axes",
        "Axes that `starts` and `ends` apply to. "
        "It's optional. If not present, will be treated as "
        "[0, 1, ..., len(`starts`) - 1].",
        AttributeProto::INTS,
        OPTIONAL)
    .Attr(
        "starts",
        "Starting indices of corresponding axis in `axes`",
        AttributeProto::INTS)
    .Attr(
        "ends",
        "Ending indices (exclusive) of corresponding axis in axes`",
        AttributeProto::INTS)
    .Output(0, "output", "Sliced data tensor.", "T")
    .TypeConstraint(
        "T",
        {"tensor(float16)", "tensor(float)", "tensor(double)"},
        "Constrain input and output types to float tensors.")
    .TypeAndShapeInferenceFunction([](InferenceContext& ctx) {
      propagateElemTypeFromInputToOutput(ctx, 0, 0);
      if (!hasNInputShapes(ctx, 1)) {
        return;
      }
      std::vector<int64_t> starts;
      std::vector<int64_t> ends;
      if (!getRepeatedAttribute(ctx, "starts", starts) ||
          !getRepeatedAttribute(ctx, "ends", ends) ||
          starts.size() != ends.size()) {
        return;
      }
      std::vector<int64_t> axes;
      if (!getRepeatedAttribute(ctx, "axes", axes)) {
        for (int i = 0; (size_t)i < starts.size(); ++i) {
          axes.push_back(i);
        }
      } else if (axes.size() != starts.size()) {
        return;
      } else if (!std::is_sorted(axes.begin(), axes.end())) {
        // TODO support shape inference for unsorted axes
        return;
      }

      ctx.getOutputType(0)->mutable_tensor_type()->mutable_shape();

<<<<<<< HEAD
      for (size_t i = 0, j = 0;
           (int64_t)i < ctx.getInputType(0)->tensor_type().shape().dim_size();
           ++i) {
        auto* newdim = ctx.getOutputType(0)
                           ->mutable_tensor_type()
                           ->mutable_shape()
                           ->add_dim();
        if (j < axes.size() && axes[j] == i) {
          // There's a lot of potential behaviors. For now just
          // handle some simple cases.
          if (ctx.getInputType(0)
                  ->tensor_type()
                  .shape()
                  .dim((int)i)
                  .has_dim_value() &&
              starts[j] >= 0 && ends[j] >= 0) {
            auto newval = std::min(
                              ctx.getInputType(0)
                                  ->tensor_type()
                                  .shape()
                                  .dim((int)i)
                                  .dim_value(),
                              ends[j]) -
                starts[j];
            if (newval >= 0) {
              newdim->set_dim_value(newval);
=======
        for (size_t i = 0, j = 0; (int64_t) i < ctx.getInputType(0)->tensor_type().shape().dim_size(); ++i) {
          auto* newdim = ctx.getOutputType(0)->mutable_tensor_type()->mutable_shape()->add_dim();
          if (j < axes.size() && static_cast<size_t>(axes[j]) == i) {
            // There's a lot of potential behaviors. For now just
            // handle some simple cases.
            if (ctx.getInputType(0)->tensor_type().shape().dim((int)i).has_dim_value() &&
                starts[j] >= 0 && ends[j] >= 0) {
              auto newval = std::min(ctx.getInputType(0)->tensor_type().shape().dim((int)i).dim_value(), ends[j]) - starts[j];
              if (newval >= 0) {
                newdim->set_dim_value(newval);
              }
>>>>>>> e35126bc
            }
          }
          ++j;
        } else {
          *newdim = ctx.getInputType(0)->tensor_type().shape().dim((int)i);
        }
      }
    });

ONNX_OPERATOR_SCHEMA(Transpose)
    .SetDoc(R"DOC(
Transpose the input tensor similar to numpy.transpose. For example, when
perm=(1, 0, 2), given an input tensor of shape (1, 2, 3), the output shape
will be (2, 1, 3).
)DOC")
    .Attr(
        "perm",
        "A list of integers. By default, reverse the dimensions, "
        "otherwise permute the axes according to the values given.",
        AttributeProto::INTS,
        OPTIONAL)
    .Input(0, "data", "An input tensor.", "T")
    .Output(0, "transposed", "Transposed output.", "T")
    .TypeConstraint(
        "T",
        {"tensor(float16)", "tensor(float)", "tensor(double)"},
        "Constrain input and output types to float tensors.")
    .TypeAndShapeInferenceFunction([](InferenceContext& ctx) {
      propagateElemTypeFromInputToOutput(ctx, 0, 0);
      if (!hasNInputShapes(ctx, 1)) {
        return;
      }

      std::vector<int64_t> perm;
      if (!getRepeatedAttribute(ctx, "perm", perm)) {
        for (int i = ctx.getInputType(0)->tensor_type().shape().dim_size() - 1;
             i >= 0;
             --i) {
          perm.push_back(i);
        }
      }

      propagateElemTypeFromInputToOutput(ctx, 0, 0);
      for (size_t i = 0; i < perm.size(); ++i) {
        appendSingleDimCopiedFromInputTypeToOutputType(
            ctx, 0, 0, static_cast<size_t>(perm[i]));
      }
    });

ONNX_OPERATOR_SCHEMA(Gather)
    .SetDoc(R"DOC(
Given `data` tensor of rank r >= 1, and `indices` tensor of rank q, gather
entries of the axis dimension of `data` (by default outer-most one as axis=0) indexed by `indices`, and concatenates
them in an output tensor of rank q + (r - 1).
Example 1:
  data = [
      [1.0, 1.2],
      [2.3, 3.4],
      [4.5, 5.7],
  ]
  indices = [
      [0, 1],
      [1, 2],
  ]
  output = [
      [
          [1.0, 1.2],
          [2.3, 3.4],
      ],
      [
          [2.3, 3.4],
          [4.5, 5.7],
      ],
  ]
Example 2:
  data = [
      [1.0, 1.2, 1.9],
      [2.3, 3.4, 3.9],
      [4.5, 5.7, 5.9],
  ]
  indices = [
      [0, 2],
  ]
  axis = 1,
  output = [
      [
          [1.0, 1.9],
          [2.3, 3.9],
          [4.5, 5.9],
      ],
  ]
)DOC")
    .Attr(
        "axis",
        "Which axis to gather on, defaults to 0. Negative value means "
        "counting dimensions from the back. Accepted range in [-r, r-1]",
        AttributeProto::INT,
        static_cast<int64_t>(0))
    .Input(0, "data", "Tensor of rank r >= 1.", "T")
    .Input(
        1,
        "indices",
        "Tensor of int32/int64 indices, of any rank q.",
        "Tind")
    .Output(0, "output", "Tensor of rank q + (r - 1).", "T")
    .TypeConstraint(
        "T",
        {"tensor(float16)", "tensor(float)", "tensor(double)"},
        "Constrain input and output types to float tensors.")
    .TypeConstraint(
        "Tind",
        {"tensor(int32)", "tensor(int64)"},
        "Constrain indices to integer types")
    .TypeAndShapeInferenceFunction([](InferenceContext& ctx) {
      propagateElemTypeFromInputToOutput(ctx, 0, 0);
      if (!hasNInputShapes(ctx, 2)) {
        return;
      }

      int r = ctx.getInputType(0)->tensor_type().shape().dim_size();
      int q = ctx.getInputType(1)->tensor_type().shape().dim_size();

      int out_rank = q + r - 1;

      if (out_rank == 0) {
        ctx.getOutputType(0)->mutable_tensor_type()->mutable_shape();
      }
      for (int i = 0; i < out_rank; ++i) {
        ctx.getOutputType(0)->mutable_tensor_type()->mutable_shape()->add_dim();
      }
    });

ONNX_OPERATOR_SCHEMA(Squeeze)
    .Attr(
        "axes",
        "List of positive integers, indicate the dimensions to squeeze.",
        AttributeProto::INTS)
    .SetDoc(R"DOC(
Remove single-dimensional entries from the shape of a tensor.
Takes a  parameter `axes` with a list of axes to squeeze.
)DOC")
    .Input(0, "data", "Tensors with at least max(dims) dimensions.", "T")
    .Output(0, "squeezed", "Reshaped tensor with same data as input.", "T")
    .TypeConstraint(
        "T",
        {"tensor(float16)", "tensor(float)", "tensor(double)"},
        "Constrain input and output types to float tensors.")
    .TypeAndShapeInferenceFunction([](InferenceContext& ctx) {
      propagateElemTypeFromInputToOutput(ctx, 0, 0);
      if (!hasNInputShapes(ctx, 1)) {
        return;
      }

      std::vector<int64_t> axes;
      if (!getRepeatedAttribute(ctx, "axes", axes)) {
        return;
      }

      if (!ctx.getInputType(0)->tensor_type().has_shape()) {
        return;
      }

      ctx.getOutputType(0)->mutable_tensor_type()->mutable_shape();

      for (int i = 0, j = 0;
           i < ctx.getInputType(0)->tensor_type().shape().dim_size();
           ++i) {
        if (static_cast<size_t>(j) < axes.size() && axes[j] == i) {
          ++j;
        } else {
          *ctx.getOutputType(0)
               ->mutable_tensor_type()
               ->mutable_shape()
               ->add_dim() = ctx.getInputType(0)->tensor_type().shape().dim(i);
        }
      }
    });

ONNX_OPERATOR_SCHEMA(Unsqueeze)
    .Attr(
        "axes",
        "List of positive integers, indicate the dimensions to be inserted",
        AttributeProto::INTS)
    .SetDoc(R"DOC(
Insert single-dimensional entries to the shape of a tensor.
Takes one required argument `axes`, a list of dimensions that will be inserted.
Dimension indices in `axes` are as seen in the output tensor. For example:
  Given a tensor such that tensor with shape [3, 4, 5], then
  Unsqueeze(tensor, axes=[0, 4]) has shape [1, 3, 4, 5, 1]
)DOC")
    .Input(0, "data", "Original tensor", "T")
    .Output(0, "expanded", "Reshaped tensor with same data as input.", "T")
    .TypeConstraint(
        "T",
        {"tensor(float16)", "tensor(float)", "tensor(double)"},
        "Constrain input and output types to float tensors.")
    .TypeAndShapeInferenceFunction([](InferenceContext& ctx) {
      propagateElemTypeFromInputToOutput(ctx, 0, 0);
      if (!hasNInputShapes(ctx, 1)) {
        return;
      }

      std::vector<int64_t> axes;
      if (!getRepeatedAttribute(ctx, "axes", axes)) {
        return;
      }
      std::sort(axes.begin(), axes.end());

      if (!ctx.getInputType(0)->tensor_type().has_shape()) {
        return;
      }

      ctx.getOutputType(0)->mutable_tensor_type()->mutable_shape();

      int j = 0;
      for (int i = 0; i < ctx.getInputType(0)->tensor_type().shape().dim_size();
           ++i) {
        while (static_cast<size_t>(j) < axes.size() &&
               axes[j] ==
                   ctx.getOutputType(0)->tensor_type().shape().dim_size()) {
          ctx.getOutputType(0)
              ->mutable_tensor_type()
              ->mutable_shape()
              ->add_dim()
              ->set_dim_value(1);
          ++j;
        }
        *ctx.getOutputType(0)
             ->mutable_tensor_type()
             ->mutable_shape()
             ->add_dim() = ctx.getInputType(0)->tensor_type().shape().dim(i);
      }
      while (static_cast<size_t>(j) < axes.size() &&
             axes[j] ==
                 ctx.getOutputType(0)->tensor_type().shape().dim_size()) {
        ctx.getOutputType(0)
            ->mutable_tensor_type()
            ->mutable_shape()
            ->add_dim()
            ->set_dim_value(1);
        ++j;
      }
    });

ONNX_OPERATOR_SCHEMA(Pad)
    .SinceVersion(2)
    .Attr(
        "pads",
        "List of integers indicate the padding element count at the "
        "beginning and end of each axis, for 2D it is the number of pixel. "
        "`pads` rank should be double of the input's rank. `pads` format should be as follow "
        "[x1_begin, x2_begin...x1_end, x2_end,...], where xi_begin the number of pixels "
        "added at the beginning of axis `i` and xi_end, the number of pixels added at "
        "the end of axis `i`.",
        AttributeProto::INTS)
    .Attr(
        "mode",
        "Three modes: constant(default), reflect, edge",
        AttributeProto::STRING,
        std::string("constant"))
    .Attr(
        "value",
        "One float, indicates the value to be filled, default is 0",
        AttributeProto::FLOAT,
        0.0f)
    .SetDoc(R"DOC(
Given `data` tensor, pads, mode, and value.
Example:
  Insert 0 pads to the beginning of the second dimension.
  data = [
      [1.0, 1.2],
      [2.3, 3.4],
      [4.5, 5.7],
  ]
  pads = [0, 2, 0, 0]
  output = [
      [
          [0.0, 0.0, 1.0, 1.2],
          [0.0, 0.0, 2.3, 3.4],
          [0.0, 0.0, 4.5, 5.7],
      ],
  ]
)DOC")
    .Input(0, "data", "Input tensor.", "T")
    .Output(0, "output", "Tensor after padding.", "T")
    .TypeConstraint(
        "T",
        {"tensor(float16)", "tensor(float)", "tensor(double)"},
        "Constrain input and output types to float tensors.")
    .TypeAndShapeInferenceFunction([](InferenceContext& ctx) {
      propagateElemTypeFromInputToOutput(ctx, 0, 0);
      if (!hasNInputShapes(ctx, 1)) {
        return;
      }

<<<<<<< HEAD
      std::vector<int64_t> pads;
      if (!getRepeatedAttribute(ctx, "pads", pads) ||
          pads.size() !=
              ctx.getInputType(0)->tensor_type().shape().dim_size() * 2) {
        return;
      }
=======
        std::vector<int64_t> pads;
        if (!getRepeatedAttribute(ctx, "pads", pads) ||
            pads.size() != static_cast<size_t>(ctx.getInputType(0)->tensor_type().shape().dim_size() * 2)) {
          return;
        }
>>>>>>> e35126bc

      ctx.getOutputType(0)->mutable_tensor_type()->mutable_shape();

      for (size_t i = 0;
           (int64_t)i < ctx.getInputType(0)->tensor_type().shape().dim_size();
           ++i) {
        auto* newdim = ctx.getOutputType(0)
                           ->mutable_tensor_type()
                           ->mutable_shape()
                           ->add_dim();
        if (ctx.getInputType(0)
                ->tensor_type()
                .shape()
                .dim((int)i)
                .has_dim_value()) {
          newdim->set_dim_value(
              ctx.getInputType(0)
                  ->tensor_type()
                  .shape()
                  .dim((int)i)
                  .dim_value() +
              pads[i] +
              pads[ctx.getInputType(0)->tensor_type().shape().dim_size() + i]);
        } else if (
            pads[i] +
                pads
                    [ctx.getInputType(0)->tensor_type().shape().dim_size() +
                     i] ==
            0) {
          *newdim = ctx.getInputType(0)->tensor_type().shape().dim((int)i);
        }
      }
    });

ONNX_OPERATOR_SCHEMA(SpaceToDepth)
    .Attr(
        "blocksize",
        "Blocks of [blocksize, blocksize] are moved.",
        AttributeProto::INT)
    .SetDoc(
        R"DOC(SpaceToDepth rearranges blocks of spatial data into depth. More specifically,
this op outputs a copy of the input tensor where values from the height and width dimensions
are moved to the depth dimension.
)DOC")
    .Input(
        0,
        "input",
        "Input tensor of [N,C,H,W], where N is the batch axis, C is the channel or depth"
        ", H is the height and W is the width.",
        "T")
    .Output(
        0,
        "output",
        "Output tensor of [N, C * blocksize * blocksize, H/blocksize, W/blocksize].",
        "T")
    .TypeConstraint(
        "T",
        {"tensor(float16)", "tensor(float)", "tensor(double)"},
        "Constrain input types to float tensors.");

ONNX_OPERATOR_SCHEMA(DepthToSpace)
    .Attr(
        "blocksize",
        "Blocks of [blocksize, blocksize] are moved.",
        AttributeProto::INT)
    .SetDoc(
        R"DOC(DepthToSpace rearranges (permutes) data from depth into blocks of spatial data.
This is the reverse transformation of SpaceToDepth. More specifically, this op outputs a copy of
the input tensor where values from the depth dimension are moved in spatial blocks to the height
and width dimensions.
)DOC")
    .Input(
        0,
        "input",
        "Input tensor of [N,C,H,W], where N is the batch axis, C is the channel or depth"
        ", H is the height and W is the width.",
        "T")
    .Output(
        0,
        "output",
        "Output tensor of [N, C/(blocksize * blocksize), H * blocksize, W * blocksize].",
        "T")
    .TypeConstraint(
        "T",
        {"tensor(float16)", "tensor(float)", "tensor(double)"},
        "Constrain input types to float tensors.");

ONNX_OPERATOR_SCHEMA(Tile)
    .SetDoc(R"DOC(Constructs a tensor by tiling a given tensor.
This is the same as function `tile` in Numpy, but no broadcast.
For example A = [[1, 2], [3, 4]], B = [1, 2], tile(A, B) = [[1, 2, 1, 2], [3, 4, 3, 4]]
)DOC")
    .Input(0, "input", "Input tensor of any shape.", "T")
    .Input(
        1,
        "repeats",
        "1D int64 tensor of the same length as input's dimension number, "
        "includes numbers of repeated copies along input's dimensions.",
        "T1")
    .Output(
        0,
        "output",
        "Output tensor of the same dimension and type as tensor input. "
        "output_dim[i] = input_dim[i] * repeats[i]",
        "T")
    .TypeConstraint(
        "T",
        {"tensor(float16)", "tensor(float)", "tensor(double)"},
        "Constrain input and output's types to float tensors.")
    .TypeConstraint(
        "T1",
        {"tensor(int64)"},
        "Constrain repeat's type to int64 tensors.");

ONNX_OPERATOR_SCHEMA(Upsample)
    .Attr(
        "scales",
        "The scale array along each dimension. It takes value greater than or equal to 1."
		" The number of elements of 'scales' should be the same as the rank of input 'X'.",
        AttributeProto::FLOATS)
    .Attr(
        "mode",
        "Two interpolation modes: nearest (default), and linear (including bilinear, trilinear, etc)",
        AttributeProto::STRING,
        std::string("nearest"))
    .Input(0, "X", "N-D tensor", "T")
    .Output(0, "Y", "N-D tensor after resizing", "T")
    .TypeConstraint(
        "T",
        {"tensor(bool)",
         "tensor(int32)",
         "tensor(int64)",
         "tensor(float16)",
         "tensor(float)",
         "tensor(double)"},
        "Constrain output types to bool, int32, int64, float16, float, double tensors.")
    .SetDoc(R"DOC(
Upsample the input tensor.
Each dimension value of the output tensor is:
  output_dimension = floor(input_dimension * scale),

Example:
  Given `data` tensor, 'scales', 'mode',
  Upsample the input 4-D tensor in nearest mode:

  data = [[[
      [1, 2],
      [3, 4]
  ]]]
  scales = [1,1,2,2]
  mode = "nearest"

  output = [[[
      [1, 1, 2, 2],
      [1, 1, 2, 2],
      [3, 3, 4, 4],
      [3, 3, 4, 4]
  ]]]
)DOC");<|MERGE_RESOLUTION|>--- conflicted
+++ resolved
@@ -378,7 +378,6 @@
 
       ctx.getOutputType(0)->mutable_tensor_type()->mutable_shape();
 
-<<<<<<< HEAD
       for (size_t i = 0, j = 0;
            (int64_t)i < ctx.getInputType(0)->tensor_type().shape().dim_size();
            ++i) {
@@ -386,7 +385,7 @@
                            ->mutable_tensor_type()
                            ->mutable_shape()
                            ->add_dim();
-        if (j < axes.size() && axes[j] == i) {
+        if (j < axes.size() && static_cast<size_t>(axes[j]) == i) {
           // There's a lot of potential behaviors. For now just
           // handle some simple cases.
           if (ctx.getInputType(0)
@@ -405,19 +404,6 @@
                 starts[j];
             if (newval >= 0) {
               newdim->set_dim_value(newval);
-=======
-        for (size_t i = 0, j = 0; (int64_t) i < ctx.getInputType(0)->tensor_type().shape().dim_size(); ++i) {
-          auto* newdim = ctx.getOutputType(0)->mutable_tensor_type()->mutable_shape()->add_dim();
-          if (j < axes.size() && static_cast<size_t>(axes[j]) == i) {
-            // There's a lot of potential behaviors. For now just
-            // handle some simple cases.
-            if (ctx.getInputType(0)->tensor_type().shape().dim((int)i).has_dim_value() &&
-                starts[j] >= 0 && ends[j] >= 0) {
-              auto newval = std::min(ctx.getInputType(0)->tensor_type().shape().dim((int)i).dim_value(), ends[j]) - starts[j];
-              if (newval >= 0) {
-                newdim->set_dim_value(newval);
-              }
->>>>>>> e35126bc
             }
           }
           ++j;
@@ -713,20 +699,13 @@
         return;
       }
 
-<<<<<<< HEAD
       std::vector<int64_t> pads;
       if (!getRepeatedAttribute(ctx, "pads", pads) ||
           pads.size() !=
-              ctx.getInputType(0)->tensor_type().shape().dim_size() * 2) {
-        return;
-      }
-=======
-        std::vector<int64_t> pads;
-        if (!getRepeatedAttribute(ctx, "pads", pads) ||
-            pads.size() != static_cast<size_t>(ctx.getInputType(0)->tensor_type().shape().dim_size() * 2)) {
-          return;
-        }
->>>>>>> e35126bc
+              static_cast<size_t>(
+                  ctx.getInputType(0)->tensor_type().shape().dim_size() * 2)) {
+        return;
+      }
 
       ctx.getOutputType(0)->mutable_tensor_type()->mutable_shape();
 
@@ -845,7 +824,7 @@
     .Attr(
         "scales",
         "The scale array along each dimension. It takes value greater than or equal to 1."
-		" The number of elements of 'scales' should be the same as the rank of input 'X'.",
+        " The number of elements of 'scales' should be the same as the rank of input 'X'.",
         AttributeProto::FLOATS)
     .Attr(
         "mode",
