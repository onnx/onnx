// Copyright (c) Facebook Inc. and Microsoft Corporation.
// Licensed under the MIT license.

#include "onnx/defs/schema.h"

#include <algorithm>

namespace ONNX_NAMESPACE {
static const char* Cast_ver6_doc = R"DOC(
The operator casts the elements of a given input tensor to a data type
specified by the 'to' argument and returns an output tensor of the same size in
the converted type. The 'to' argument must be one of the data types specified
in the 'DataType' enum field in the TensorProto message.
NOTE: Casting to and from strings is not supported yet.
)DOC";

ONNX_OPERATOR_SET_SCHEMA(
    Cast,
    6,
    OpSchema()
        .SetDoc(Cast_ver6_doc)
        .Attr(
            "to",
            "The data type to which the elements of the input tensor are cast."
            "Strictly must be one of the types from DataType enum in TensorProto",
            AttributeProto::INT)
        .Input(0, "input", "Input tensor to be cast.", "T1")
        .Output(
            0,
            "output",
            "Output tensor with the same shape as input with type "
            "specified by the 'to' argument",
            "T2")
        .TypeConstraint(
            "T1",
            {"tensor(float16)",
             "tensor(float)",
             "tensor(double)",
             "tensor(int8)",
             "tensor(int16)",
             "tensor(int32)",
             "tensor(int64)",
             "tensor(uint8)",
             "tensor(uint16)",
             "tensor(uint32)",
             "tensor(uint64)",
             "tensor(bool)"},
            "Constrain input types. Casting from strings and complex are not supported.")
        .TypeConstraint(
            "T2",
            {"tensor(float16)",
             "tensor(float)",
             "tensor(double)",
             "tensor(int8)",
             "tensor(int16)",
             "tensor(int32)",
             "tensor(int64)",
             "tensor(uint8)",
             "tensor(uint16)",
             "tensor(uint32)",
             "tensor(uint64)",
             "tensor(bool)"},
            "Constrain output types. Casting to strings and complex are not supported.")
        .TypeAndShapeInferenceFunction([](InferenceContext& ctx) {
          propagateElemTypeFromAttributeToOutput(ctx, "to", 0);
          if (hasNInputShapes(ctx, 1)) {
            propagateShapeFromInputToOutput(ctx, 0, 0);
          }
        }));

static const char* Reshape_ver5_doc = R"DOC(
Reshape the input tensor similar to numpy.reshape.
First input is the data tensor, second input is a shape tensor which specifies the output shape. It outputs the reshaped tensor.
At most one dimension of the new shape can be -1. In this case, the value is
inferred from the size of the tensor and the remaining dimensions. A dimension
could also be 0, in which case the actual dimension value is unchanged (i.e. taken
from the input tensor).)DOC";

ONNX_OPERATOR_SET_SCHEMA(
    Reshape, 5,
    OpSchema()
        .SetDoc(Reshape_ver5_doc)
        .Input(0, "data", "An input tensor.", "T")
        .Input(1, "shape", "Specified shape for output.", "tensor(int64)")
        .Output(0, "reshaped", "Reshaped data.", "T")
<<<<<<< HEAD
        .TypeConstraint("T",
                        {"tensor(float16)", "tensor(float)", "tensor(double)"},
                        "Constrain input and output types to float tensors.")
        .TypeAndShapeInferenceFunction([](InferenceContext &ctx) {
          // Type Inference
=======
        .TypeConstraint(
            "T",
			OpSchema::all_tensor_types(),
            "Constrain input and output types to all tensor types.")
        .TypeAndShapeInferenceFunction([](InferenceContext& ctx) {
>>>>>>> 677a05f1
          propagateElemTypeFromInputToOutput(ctx, 0, 0);
          // Shape Inference if 2nd input data (the target shape) is available
          const TensorProto *targetShapeInitializer =
              ctx.getInputData(1);
          if (!targetShapeInitializer) {
            return;
          }
          // Make targetShape (0 -> same as originalShape, -1 -> inferred).
          // The targetShape vector represents the specified shape for output.
          std::vector<int64_t> targetShape;
          if (targetShapeInitializer->has_raw_data()) {
            const std::string &bytes = targetShapeInitializer->raw_data();
            targetShape.insert(targetShape.end(),
                               reinterpret_cast<const int64_t *>(bytes.c_str()),
                               reinterpret_cast<const int64_t *>(bytes.c_str() +
                                                                 bytes.size()));
          } else {
            const auto &data = targetShapeInitializer->int64_data();
            targetShape.insert(targetShape.end(), data.begin(), data.end());
          }

          // Iterate through targetShape, adding dimensions in the outputShape
          // TensorProto. If the targertShape dimension is -1, we do not set the
          // dimension value in this iteration, but we record the Dimension. If
          // targertShape dimension is 0, we attempt to propagate the dimension
          // value/param. If the value cannot be inferred, we set the flag in
          // the unresolveZeros vector. If targetShape dimension is positive, we
          // set the dimension value in the outputShape. We track the product of
          // the dimensions we are setting outputShape in the outputProduct
          // variable. The outputProduct will potentially be used for inferring
          // a dimension marked -1.
          auto *outputShape =
              ctx.getOutputType(0)->mutable_tensor_type()->mutable_shape();
          TensorShapeProto::Dimension *negativeOneDim = nullptr;
          const auto &dataInputTensorType = ctx.getInputType(0)->tensor_type();
          std::vector<bool> unresolvedZeros(targetShape.size(), false);
          int64_t outputProduct = 1;
          for (int i = 0; i < static_cast<int>(targetShape.size()); ++i) {
            // Add a new dimension to outputShape
            auto *new_dim = outputShape->add_dim();
            if (targetShape[i] == -1) {
              // Check if multiple -1's. If not, set negativeOneDim, marking
              // this dimension to potentially be filled in later.
              if (negativeOneDim) {
                fail_shape_inference(
                    "Target shape may not have multiple -1 dimensions");
              }
              negativeOneDim = new_dim;
            } else if (targetShape[i] == 0) {
              // Check if data input has a shape and if the index i is within
              // its bounds. If these conditions are satisfied, any dimension
              // value/param should be propogated. If dimension value cannot be
              // inferred, set the corresponding  unresolvedZeros flag to true.
              unresolvedZeros[i] = true;
              if (dataInputTensorType.has_shape()) {
                if (i >= dataInputTensorType.shape().dim_size()) {
                  fail_shape_inference("Invalid position of 0");
                }
                if (dataInputTensorType.shape().dim(i).has_dim_value()) {
                  const auto &dim_value =
                      dataInputTensorType.shape().dim(i).dim_value();
                  new_dim->set_dim_value(dim_value);
                  outputProduct *= dim_value;
                  unresolvedZeros[i] = false;
                } else if (dataInputTensorType.shape().dim(i).has_dim_param()) {
                  const auto &dim_param =
                      dataInputTensorType.shape().dim(i).dim_param();
                  new_dim->set_dim_param(dim_param);
                }
              }
            } else if (targetShape[i] > 0) {
              // Set the dimension value to targetShape[i]
              new_dim->set_dim_value(targetShape[i]);
              outputProduct *= targetShape[i];
            } else {
              // Check if value is less than -1; fail if so
              fail_shape_inference("Dimension value is invalid");
            }
          }

          // If negativeOneDim has been set, we attempt to infer its value. This
          // can be done if all dimension values for the data input tensor shape
          // are known other than the ones corresponding to unresolvedZeros
          // flags.
          if (negativeOneDim && outputProduct != 0) {
            // First, attempt to compute product of data input shape dimensions
            // that are not marked by unresolvedZeros. If not possible, set the
            // inputProductValid flag to false.
            int64_t inputProduct = 1;
            bool inputProductValid = true;
            if (!dataInputTensorType.has_shape()) {
              inputProductValid = false;
            } else {
              for (int i = 0; i < dataInputTensorType.shape().dim_size(); ++i) {
                if (dataInputTensorType.shape().dim(i).has_dim_value()) {
                  inputProduct *=
                      dataInputTensorType.shape().dim(i).dim_value();
                } else if (i >= static_cast<int>(unresolvedZeros.size()) || !unresolvedZeros[i]) {
                  inputProductValid = false;
                  break;
                }
              }
            }
            if (inputProductValid) {
              if (inputProduct % outputProduct != 0) {
                fail_shape_inference(
                    "Dimension could not be inferred: incompatible shapes");
              }
              negativeOneDim->set_dim_value(inputProduct / outputProduct);
            }
          }
        }));

static const char* Shape_ver1_doc = R"DOC(
Takes a tensor as input and outputs an 1D int64 tensor containing the shape of the input tensor.
)DOC";

ONNX_OPERATOR_SET_SCHEMA(
    Shape,
    1,
    OpSchema()
        .SetDoc(Shape_ver1_doc)
        .Input(0, "data", "An input tensor.", "T")
        .Output(0, "shape", "Shape of the input tensor", "T1")
        .TypeConstraint(
            "T",
            OpSchema::all_tensor_types(),
            "Input tensor can be of arbitrary type.")
        .TypeConstraint(
            "T1",
            {"tensor(int64)"},
            "Constrain output to int64 tensor.")
        .TypeAndShapeInferenceFunction([](InferenceContext& ctx) {
          ctx.getOutputType(0)->mutable_tensor_type()->set_elem_type(
              TensorProto::INT64);

          if (!hasNInputShapes(ctx, 1)) {
            return;
          }

          if (ctx.getInputType(0)->tensor_type().has_shape()) {
            ctx.getOutputType(0)
                ->mutable_tensor_type()
                ->mutable_shape()
                ->add_dim()
                ->set_dim_value(
                    ctx.getInputType(0)->tensor_type().shape().dim_size());
          }
        }));

static const char* Size_ver1_doc = R"DOC(
Takes a tensor as input and outputs a int64 scalar that equals to the total number of elements of the input tensor.
)DOC";

ONNX_OPERATOR_SET_SCHEMA(
    Size,
    1,
    OpSchema()
        .SetDoc(Size_ver1_doc)
        .Input(0, "data", "An input tensor.", "T")
        .Output(0, "size", "Total number of elements of the input tensor", "T1")
        .TypeConstraint(
            "T",
            OpSchema::all_tensor_types(),
            "Input tensor can be of arbitrary type.")
        .TypeConstraint(
            "T1",
            {"tensor(int64)"},
            "Constrain output to int64 tensor, which should be a scalar though.")
        .TypeAndShapeInferenceFunction([](InferenceContext& ctx) {
          ctx.getOutputType(0)->mutable_tensor_type()->set_elem_type(
              TensorProto::INT64);
          ctx.getOutputType(0)->mutable_tensor_type()->mutable_shape();
        }));

ONNX_OPERATOR_SET_SCHEMA(
    Concat,
    4,
    OpSchema()
        .Attr("axis", "Which axis to concat on", AttributeProto::INT)
        .SetDoc("Concatenate a list of tensors into a single tensor")
        .Input(
            0,
            "inputs",
            "List of tensors for concatenation",
            "T",
            OpSchema::Variadic)
        .Output(0, "concat_result", "Concatenated tensor", "T")
        .TypeConstraint(
            "T",
            OpSchema::all_tensor_types(),
            "Constrain output types to any tensor type.")
        .TypeAndShapeInferenceFunction([](InferenceContext& ctx) {
          propagateElemTypeFromInputToOutput(ctx, 0, 0);
          auto numInputs = ctx.getNumInputs();
          if (numInputs < 1 ||
              !hasNInputShapes(ctx, static_cast<int>(numInputs))) {
            return;
          }

          auto rank = ctx.getInputType(0)->tensor_type().shape().dim_size();

          auto axisAttr = ctx.getAttribute("axis");
          if (!axisAttr) {
            fail_shape_inference("Required attribute axis is missing");
          }
          int axis = static_cast<int>(axisAttr->i());
          if (axis < 0) {
            return; // TODO: check if negative axis must be supported
          }

          bool all_lengths_known = true;
          int total_length = 0;

          auto* output_shape =
              ctx.getOutputType(0)->mutable_tensor_type()->mutable_shape();

          for (int64_t i = 0; i < rank; ++i) {
            output_shape->add_dim();
          }

          for (size_t i = 0; i < numInputs; i++) {
            const auto& shape = ctx.getInputType(i)->tensor_type().shape();
            if (shape.dim_size() != rank)
              fail_shape_inference("All inputs to Concat must have same rank");
            for (int j = 0; j < rank; j++) {
              if (j == axis) {
                if (shape.dim(j).has_dim_value()) {
                  total_length += static_cast<int>(shape.dim(j).dim_value());
                } else {
                  all_lengths_known = false;
                }
              } else if (shape.dim(j).has_dim_value()) {
                if (output_shape->dim(j).has_dim_value()) {
                  if (shape.dim(j).dim_value() !=
                      output_shape->dim(j).dim_value()) {
                    fail_shape_inference("Dimension mismatch");
                    ;
                  }
                } else {
                  *output_shape->mutable_dim(j) = shape.dim(j);
                }
              }
            }
          }

          if (all_lengths_known) {
            output_shape->mutable_dim(axis)->set_dim_value(total_length);
          }
        }));

static const char* Split_ver2_doc =
    R"DOC(Split a tensor into a list of tensors, along the specified
'axis'. Lengths of the parts can be specified using argument 'split'.
Otherwise, the tensor is split to equal sized parts.
)DOC";

ONNX_OPERATOR_SET_SCHEMA(
    Split,
    2,
    OpSchema()
        .Input(0, "input", "The tensor to split", "T")
        .Output(
            0,
            "outputs",
            "One or more outputs forming list of tensors after splitting",
            "T",
            OpSchema::Variadic)
        .TypeConstraint(
            "T",
            OpSchema::all_tensor_types(),
            "Constrain input and output types to all tensor types.")
        .Attr(
            "axis",
            "Which axis to split on (defaults to 0)",
            AttributeProto::INT,
            static_cast<int64_t>(0))
        .Attr("split", "length of each output", AttributeProto::INTS, OPTIONAL)
        .SetDoc(Split_ver2_doc)
        .TypeAndShapeInferenceFunction([](InferenceContext& ctx) {
          for (int i = 0; i < static_cast<int>(ctx.getNumOutputs()); ++i) {
            propagateElemTypeFromInputToOutput(ctx, 0, i);
          }

          if (!hasNInputShapes(ctx, 1)) {
            return;
          }

          auto axisAttr = ctx.getAttribute("axis");
          int axis = axisAttr ? static_cast<int>(axisAttr->i()) : 0;
          if (axis < 0) {
            return;
          }
          std::vector<int64_t> split;
          if (!getRepeatedAttribute(ctx, "split", split)) {
            if (!ctx.getInputType(0)->tensor_type().has_shape()) {
              return;
            }
            const auto& shape = ctx.getInputType(0)->tensor_type().shape();
            if (axis >= shape.dim_size()) {
              fail_type_inference("Invalid value of attribute 'axis'");
            }
            const auto& splitDim = shape.dim(axis);
            if (!splitDim.has_dim_value()) {
              return;
            }
            int splitDimValue = static_cast<int>(splitDim.dim_value());
            int chunkSize =
                splitDimValue / static_cast<int>(ctx.getNumOutputs());
            int leftOver = splitDimValue -
                (chunkSize * static_cast<int>(ctx.getNumOutputs()));
            for (int i = 0; i < static_cast<int>(ctx.getNumOutputs()); i++) {
              split.push_back(i < leftOver ? chunkSize + 1 : chunkSize);
            }

            for (size_t i = 0; i < ctx.getNumOutputs(); i++) {
              *ctx.getOutputType(i)->mutable_tensor_type()->mutable_shape() =
                  shape;
              ctx.getOutputType(i)
                  ->mutable_tensor_type()
                  ->mutable_shape()
                  ->mutable_dim(axis)
                  ->set_dim_value(split[i]);
            }
          }
        }));

static const char* Slice_ver1_doc = R"DOC(
Produces a slice of the input tensor along multiple axes. Similar to numpy:
https://docs.scipy.org/doc/numpy/reference/arrays.indexing.html
Slices uses `axes`, `starts` and `ends` attributes to specify the start and end
dimension for each axis in the list of axes, it uses this information to
slice the input `data` tensor. If a negative value is passed for any of the
start or end indices, it represent number of elements before the end of that
dimension. If the value passed to start or end is larger than the `n` (the
number of elements in this dimension), it represents `n`. For slicing to the
end of a dimension with unknown size, it is recommended to pass in `INT_MAX`.
If `axes` are omitted, they are set to `[0, ..., ndim-1]`.
Example 1:
  data = [
      [1, 2, 3, 4],
      [5, 6, 7, 8],
  ]
  axes = [0, 1]
  starts = [1, 0]
  ends = [2, 3]
  result = [
      [5, 6, 7],
  ]
Example 2:
  data = [
      [1, 2, 3, 4],
      [5, 6, 7, 8],
  ]
  starts = [0, 1]
  ends = [-1, 1000]
  result = [
      [2, 3, 4],
  ]
)DOC";

ONNX_OPERATOR_SET_SCHEMA(
    Slice,
    1,
    OpSchema()
        .SetDoc(Slice_ver1_doc)
        .Input(0, "data", "Tensor of data to extract slices from.", "T")
        .Attr(
            "axes",
            "Axes that `starts` and `ends` apply to. "
            "It's optional. If not present, will be treated as "
            "[0, 1, ..., len(`starts`) - 1].",
            AttributeProto::INTS,
            OPTIONAL)
        .Attr(
            "starts",
            "Starting indices of corresponding axis in `axes`",
            AttributeProto::INTS)
        .Attr(
            "ends",
            "Ending indices (exclusive) of corresponding axis in axes`",
            AttributeProto::INTS)
        .Output(0, "output", "Sliced data tensor.", "T")
        .TypeConstraint(
            "T",
            OpSchema::all_tensor_types(),
            "Constrain input and output types to all tensor types.")
        .TypeAndShapeInferenceFunction([](InferenceContext& ctx) {
          propagateElemTypeFromInputToOutput(ctx, 0, 0);
          if (!hasNInputShapes(ctx, 1)) {
            return;
          }
          std::vector<int64_t> starts;
          std::vector<int64_t> ends;
          if (!getRepeatedAttribute(ctx, "starts", starts) ||
              !getRepeatedAttribute(ctx, "ends", ends) ||
              starts.size() != ends.size()) {
            fail_shape_inference(
                "Incorrect or missing attribute value for starts and ends");
            ;
          }
          std::vector<int64_t> axes;
          if (!getRepeatedAttribute(ctx, "axes", axes)) {
            for (int i = 0; (size_t)i < starts.size(); ++i) {
              axes.push_back(i);
            }
          } else if (axes.size() != starts.size()) {
            fail_shape_inference("Attribute axes has incorrect length");
            ;
          } else if (!std::is_sorted(axes.begin(), axes.end())) {
            // TODO support shape inference for unsorted axes
            return;
          }

          ctx.getOutputType(0)->mutable_tensor_type()->mutable_shape();

          for (size_t i = 0, j = 0; (int64_t)i <
               ctx.getInputType(0)->tensor_type().shape().dim_size();
               ++i) {
            auto* newdim = ctx.getOutputType(0)
                               ->mutable_tensor_type()
                               ->mutable_shape()
                               ->add_dim();
            if (j < axes.size() && static_cast<size_t>(axes[j]) == i) {
              // There's a lot of potential behaviors. For now just
              // handle some simple cases.
              if (ctx.getInputType(0)
                      ->tensor_type()
                      .shape()
                      .dim((int)i)
                      .has_dim_value() &&
                  starts[j] >= 0 && ends[j] >= 0) {
                auto newval = std::min(
                                  (int64_t)ctx.getInputType(0)
                                      ->tensor_type()
                                      .shape()
                                      .dim((int)i)
                                      .dim_value(),
                                  ends[j]) -
                    starts[j];
                if (newval >= 0) {
                  newdim->set_dim_value(newval);
                }
              }
              ++j;
            } else {
              *newdim = ctx.getInputType(0)->tensor_type().shape().dim((int)i);
            }
          }
        }));

static const char* Transpose_ver1_doc = R"DOC(
Transpose the input tensor similar to numpy.transpose. For example, when
perm=(1, 0, 2), given an input tensor of shape (1, 2, 3), the output shape
will be (2, 1, 3).
)DOC";

ONNX_OPERATOR_SET_SCHEMA(
    Transpose,
    1,
    OpSchema()
        .SetDoc(Transpose_ver1_doc)
        .Attr(
            "perm",
            "A list of integers. By default, reverse the dimensions, "
            "otherwise permute the axes according to the values given.",
            AttributeProto::INTS,
            OPTIONAL)
        .Input(0, "data", "An input tensor.", "T")
        .Output(0, "transposed", "Transposed output.", "T")
        .TypeConstraint(
            "T",
            OpSchema::all_tensor_types(),
            "Constrain input and output types to all tensor types.")
        .TypeAndShapeInferenceFunction([](InferenceContext& ctx) {
          propagateElemTypeFromInputToOutput(ctx, 0, 0);
          if (!hasNInputShapes(ctx, 1)) {
            return;
          }
          auto input_type = ctx.getInputType(0);
          const TensorShapeProto& shape = input_type->tensor_type().shape();
          std::vector<int64_t> perm;
          bool has_perm_attr = getRepeatedAttribute(ctx, "perm", perm);
          if (!has_perm_attr) {
            for (int i = shape.dim_size() - 1; i >= 0; --i)
              perm.push_back(i);
          } else if (!perm.empty()) {
            // check if every index is valid
            for (int64_t fromDimIndex : perm)
              if (!(0 <= fromDimIndex && fromDimIndex < shape.dim_size())) {
                std::ostringstream oss;
                oss << "Invalid attribute perm {" << perm[0];
                for (size_t i = 1; i != perm.size(); ++i) {
                  oss << ", " << perm[i];
                }
                oss << "}, input shape = {";
                if (shape.dim_size() > 0) {
                  oss << shape.dim(0).dim_value();
                  for (int i = 1; i != shape.dim_size(); ++i) {
                    oss << ", " << shape.dim(i).dim_value();
                  }
                  oss << "}";
                }
                fail_type_inference(oss.str());
              }
          }

          propagateElemTypeFromInputToOutput(ctx, 0, 0);
          for (size_t i = 0; i < perm.size(); ++i) {
            appendSingleDimCopiedFromInputTypeToOutputType(
                ctx, 0, 0, static_cast<size_t>(perm[i]));
          }
        }));

static const char* Gather_ver1_doc = R"DOC(
Given `data` tensor of rank r >= 1, and `indices` tensor of rank q, gather
entries of the axis dimension of `data` (by default outer-most one as axis=0) indexed by `indices`, and concatenates
them in an output tensor of rank q + (r - 1).
Example 1:
  data = [
      [1.0, 1.2],
      [2.3, 3.4],
      [4.5, 5.7],
  ]
  indices = [
      [0, 1],
      [1, 2],
  ]
  output = [
      [
          [1.0, 1.2],
          [2.3, 3.4],
      ],
      [
          [2.3, 3.4],
          [4.5, 5.7],
      ],
  ]
Example 2:
  data = [
      [1.0, 1.2, 1.9],
      [2.3, 3.4, 3.9],
      [4.5, 5.7, 5.9],
  ]
  indices = [
      [0, 2],
  ]
  axis = 1,
  output = [
      [
          [1.0, 1.9],
          [2.3, 3.9],
          [4.5, 5.9],
      ],
  ]
)DOC";

ONNX_OPERATOR_SET_SCHEMA(
    Gather,
    1,
    OpSchema()
        .SetDoc(Gather_ver1_doc)
        .Attr(
            "axis",
            "Which axis to gather on, defaults to 0. Negative value means "
            "counting dimensions from the back. Accepted range in [-r, r-1]",
            AttributeProto::INT,
            static_cast<int64_t>(0))
        .Input(0, "data", "Tensor of rank r >= 1.", "T")
        .Input(
            1,
            "indices",
            "Tensor of int32/int64 indices, of any rank q.",
            "Tind")
        .Output(0, "output", "Tensor of rank q + (r - 1).", "T")
        .TypeConstraint(
            "T",
            OpSchema::all_tensor_types(),
            "Constrain input and output types to any tensor type.")
        .TypeConstraint(
            "Tind",
            {"tensor(int32)", "tensor(int64)"},
            "Constrain indices to integer types")
        .TypeAndShapeInferenceFunction([](InferenceContext& ctx) {
          propagateElemTypeFromInputToOutput(ctx, 0, 0);
          if (!hasNInputShapes(ctx, 2)) {
            return;
          }

          int r = ctx.getInputType(0)->tensor_type().shape().dim_size();
          int q = ctx.getInputType(1)->tensor_type().shape().dim_size();

          int out_rank = q + r - 1;

          if (out_rank == 0) {
            ctx.getOutputType(0)->mutable_tensor_type()->mutable_shape();
          }
          for (int i = 0; i < out_rank; ++i) {
            ctx.getOutputType(0)
                ->mutable_tensor_type()
                ->mutable_shape()
                ->add_dim();
          }
        }));

static const char* Squeeze_ver1_doc = R"DOC(
Remove single-dimensional entries from the shape of a tensor.
Takes a  parameter `axes` with a list of axes to squeeze.
If `axes` is not provided, all the single dimensions will be removed from
the shape. If an axis is selected with shape entry not equal to one, an error is raised.
)DOC";

ONNX_OPERATOR_SET_SCHEMA(
    Squeeze,
    1,
    OpSchema()
        .Attr(
            "axes",
            "List of positive integers, indicate the dimensions to squeeze.",
            AttributeProto::INTS,
            OPTIONAL)
        .SetDoc(Squeeze_ver1_doc)
        .Input(0, "data", "Tensors with at least max(dims) dimensions.", "T")
        .Output(0, "squeezed", "Reshaped tensor with same data as input.", "T")
        .TypeConstraint(
            "T",
            OpSchema::all_tensor_types(),
            "Constrain input and output types to all tensor types.")
        .TypeAndShapeInferenceFunction([](InferenceContext& ctx) {
          propagateElemTypeFromInputToOutput(ctx, 0, 0);
          if (!hasNInputShapes(ctx, 1)) {
            return;
          }

          std::vector<int64_t> axes;
          if (!getRepeatedAttribute(ctx, "axes", axes)) {
            return;
          }

          if (!ctx.getInputType(0)->tensor_type().has_shape()) {
            return;
          }

          ctx.getOutputType(0)->mutable_tensor_type()->mutable_shape();

          for (int i = 0, j = 0;
               i < ctx.getInputType(0)->tensor_type().shape().dim_size();
               ++i) {
            if (static_cast<size_t>(j) < axes.size() && axes[j] == i) {
              ++j;
            } else {
              *ctx.getOutputType(0)
                   ->mutable_tensor_type()
                   ->mutable_shape()
                   ->add_dim() =
                  ctx.getInputType(0)->tensor_type().shape().dim(i);
            }
          }
        }));

static const char* Unsqueeze_ver1_doc = R"DOC(
Insert single-dimensional entries to the shape of a tensor.
Takes one required argument `axes`, a list of dimensions that will be inserted.
Dimension indices in `axes` are as seen in the output tensor. For example:
  Given a tensor such that tensor with shape [3, 4, 5], then
  Unsqueeze(tensor, axes=[0, 4]) has shape [1, 3, 4, 5, 1]
)DOC";

ONNX_OPERATOR_SET_SCHEMA(
    Unsqueeze,
    1,
    OpSchema()
        .Attr(
            "axes",
            "List of positive integers, indicate the dimensions to be inserted",
            AttributeProto::INTS)
        .SetDoc(Unsqueeze_ver1_doc)
        .Input(0, "data", "Original tensor", "T")
        .Output(0, "expanded", "Reshaped tensor with same data as input.", "T")
        .TypeConstraint(
            "T",
            OpSchema::all_tensor_types(),
            "Constrain input and output types to all tensor types.")
        .TypeAndShapeInferenceFunction([](InferenceContext& ctx) {
          propagateElemTypeFromInputToOutput(ctx, 0, 0);
          if (!hasNInputShapes(ctx, 1)) {
            return;
          }

          std::vector<int64_t> axes;
          if (!getRepeatedAttribute(ctx, "axes", axes)) {
            return;
          }
          std::sort(axes.begin(), axes.end());

          if (!ctx.getInputType(0)->tensor_type().has_shape()) {
            return;
          }

          ctx.getOutputType(0)->mutable_tensor_type()->mutable_shape();

          int j = 0;
          for (int i = 0;
               i < ctx.getInputType(0)->tensor_type().shape().dim_size();
               ++i) {
            while (static_cast<size_t>(j) < axes.size() &&
                   axes[j] ==
                       ctx.getOutputType(0)->tensor_type().shape().dim_size()) {
              ctx.getOutputType(0)
                  ->mutable_tensor_type()
                  ->mutable_shape()
                  ->add_dim()
                  ->set_dim_value(1);
              ++j;
            }
            *ctx.getOutputType(0)
                 ->mutable_tensor_type()
                 ->mutable_shape()
                 ->add_dim() =
                ctx.getInputType(0)->tensor_type().shape().dim(i);
          }
          while (static_cast<size_t>(j) < axes.size() &&
                 axes[j] ==
                     ctx.getOutputType(0)->tensor_type().shape().dim_size()) {
            ctx.getOutputType(0)
                ->mutable_tensor_type()
                ->mutable_shape()
                ->add_dim()
                ->set_dim_value(1);
            ++j;
          }
        }));

static const char* Pad_ver2_doc = R"DOC(
Given `data` tensor, pads, mode, and value.
Example:
  Insert 0 pads to the beginning of the second dimension.
  data = [
      [1.0, 1.2],
      [2.3, 3.4],
      [4.5, 5.7],
  ]
  pads = [0, 2, 0, 0]
  output = [
      [
          [0.0, 0.0, 1.0, 1.2],
          [0.0, 0.0, 2.3, 3.4],
          [0.0, 0.0, 4.5, 5.7],
      ],
  ]
)DOC";

ONNX_OPERATOR_SET_SCHEMA(
    Pad,
    2,
    OpSchema()
        .Attr(
            "pads",
            "List of integers indicating the number of padding elements to add or remove (if negative) "
            "at the beginning and end of each axis. For 2D it is the number of pixels. "
            "`pads` rank should be double of the input's rank. `pads` format should be as follow "
            "[x1_begin, x2_begin...x1_end, x2_end,...], where xi_begin the number of pixels "
            "added at the beginning of axis `i` and xi_end, the number of pixels added at "
            "the end of axis `i`.",
            AttributeProto::INTS)
        .Attr(
            "mode",
            "Three modes: constant(default), reflect, edge",
            AttributeProto::STRING,
            std::string("constant"))
        .Attr(
            "value",
            "One float, indicates the value to be filled, default is 0",
            AttributeProto::FLOAT,
            0.0f)
        .SetDoc(Pad_ver2_doc)
        .Input(0, "data", "Input tensor.", "T")
        .Output(0, "output", "Tensor after padding.", "T")
        .TypeConstraint(
            "T",
            {"tensor(float16)", "tensor(float)", "tensor(double)"},
            "Constrain input and output types to float tensors.")
        .TypeAndShapeInferenceFunction([](InferenceContext& ctx) {
          propagateElemTypeFromInputToOutput(ctx, 0, 0);
          if (!hasNInputShapes(ctx, 1)) {
            return;
          }

          auto& input_shape = ctx.getInputType(0)->tensor_type().shape();

          std::vector<int64_t> pads;
          if (!getRepeatedAttribute(ctx, "pads", pads))
            fail_shape_inference("Attribute value for pads is required");
          if (pads.size() != static_cast<size_t>(input_shape.dim_size() * 2)) {
            fail_shape_inference("Attribute pads has incorrect length");
            ;
          }

          ctx.getOutputType(0)->mutable_tensor_type()->mutable_shape();

          for (size_t i = 0; (int64_t)i < input_shape.dim_size(); ++i) {
            auto* newdim = ctx.getOutputType(0)
                               ->mutable_tensor_type()
                               ->mutable_shape()
                               ->add_dim();
            if (ctx.getInputType(0)
                    ->tensor_type()
                    .shape()
                    .dim((int)i)
                    .has_dim_value()) {
              newdim->set_dim_value(
                  ctx.getInputType(0)
                      ->tensor_type()
                      .shape()
                      .dim((int)i)
                      .dim_value() +
                  pads[i] + pads[input_shape.dim_size() + i]);
            } else if (pads[i] + pads[input_shape.dim_size() + i] == 0) {
              *newdim = input_shape.dim((int)i);
            }
          }
        }));

static const char* SpaceToDepth_ver1_doc =
    R"DOC(SpaceToDepth rearranges blocks of spatial data into depth. More specifically,
this op outputs a copy of the input tensor where values from the height and width dimensions
are moved to the depth dimension.
)DOC";

ONNX_OPERATOR_SET_SCHEMA(
    SpaceToDepth,
    1,
    OpSchema()
        .Attr(
            "blocksize",
            "Blocks of [blocksize, blocksize] are moved.",
            AttributeProto::INT)
        .SetDoc(SpaceToDepth_ver1_doc)
        .Input(
            0,
            "input",
            "Input tensor of [N,C,H,W], where N is the batch axis, C is the channel or depth"
            ", H is the height and W is the width.",
            "T")
        .Output(
            0,
            "output",
            "Output tensor of [N, C * blocksize * blocksize, H/blocksize, W/blocksize].",
            "T")
        .TypeConstraint(
            "T",
            OpSchema::all_tensor_types(),
            "Constrain input and output types to all tensor types.")
        .TypeAndShapeInferenceFunction([](InferenceContext& ctx) {
          propagateElemTypeFromInputToOutput(ctx, 0, 0);
          auto blocksize = getAttribute(ctx, "blocksize", 0);
          if (blocksize <= 0)
            fail_shape_inference("Blocksize must be positive");
          if (hasInputShape(ctx, 0)) {
            auto& input_shape = getInputShape(ctx, 0);
            if (input_shape.dim_size() == 4) {
              // TODO: Clarify what behavior should be if H or W is not a
              // multiple of blocksize.
              updateOutputShape(
                  ctx,
                  0,
                  {input_shape.dim(0),
                   input_shape.dim(1) * (blocksize * blocksize),
                   input_shape.dim(2) / blocksize,
                   input_shape.dim(3) / blocksize});
            } else
              fail_shape_inference("Input tensor must be 4-dimensional");
          }
        }));

static const char* DepthToSpace_ver1_doc =
    R"DOC(DepthToSpace rearranges (permutes) data from depth into blocks of spatial data.
This is the reverse transformation of SpaceToDepth. More specifically, this op outputs a copy of
the input tensor where values from the depth dimension are moved in spatial blocks to the height
and width dimensions.
)DOC";

ONNX_OPERATOR_SET_SCHEMA(
    DepthToSpace,
    1,
    OpSchema()
        .Attr(
            "blocksize",
            "Blocks of [blocksize, blocksize] are moved.",
            AttributeProto::INT)
        .SetDoc(DepthToSpace_ver1_doc)
        .Input(
            0,
            "input",
            "Input tensor of [N,C,H,W], where N is the batch axis, C is the channel or depth"
            ", H is the height and W is the width.",
            "T")
        .Output(
            0,
            "output",
            "Output tensor of [N, C/(blocksize * blocksize), H * blocksize, W * blocksize].",
            "T")
        .TypeConstraint(
            "T",
            OpSchema::all_tensor_types(),
            "Constrain input and output types to all tensor types.")
        .TypeAndShapeInferenceFunction([](InferenceContext& ctx) {
          propagateElemTypeFromInputToOutput(ctx, 0, 0);
          auto blocksize = getAttribute(ctx, "blocksize", 0);
          if (blocksize <= 0)
            fail_shape_inference("Blocksize must be positive");
          if (hasInputShape(ctx, 0)) {
            auto& input_shape = getInputShape(ctx, 0);
            if (input_shape.dim_size() == 4) {
              // TODO: Clarify what behavior should be if C is not a multiple of
              // blocksize*blocksize.
              updateOutputShape(
                  ctx,
                  0,
                  {input_shape.dim(0),
                   input_shape.dim(1) / (blocksize * blocksize),
                   input_shape.dim(2) * blocksize,
                   input_shape.dim(3) * blocksize});
            } else
              fail_shape_inference("Input tensor must be 4-dimensional");
          }
        }));

static const char* Tile_ver6_doc =
    R"DOC(Constructs a tensor by tiling a given tensor.
This is the same as function `tile` in Numpy, but no broadcast.
For example A = [[1, 2], [3, 4]], B = [1, 2], tile(A, B) = [[1, 2, 1, 2], [3, 4, 3, 4]]
)DOC";

ONNX_OPERATOR_SET_SCHEMA(
    Tile,
    6,
    OpSchema()
        .SetDoc(Tile_ver6_doc)
        .Input(0, "input", "Input tensor of any shape.", "T")
        .Input(
            1,
            "repeats",
            "1D int64 tensor of the same length as input's dimension number, "
            "includes numbers of repeated copies along input's dimensions.",
            "T1")
        .Output(
            0,
            "output",
            "Output tensor of the same dimension and type as tensor input. "
            "output_dim[i] = input_dim[i] * repeats[i]",
            "T")
        .TypeConstraint(
            "T",
            OpSchema::all_tensor_types(),
            "Constrain input and output types to all tensor types.")
        .TypeConstraint(
            "T1",
            {"tensor(int64)"},
            "Constrain repeat's type to int64 tensors.")
        .TypeAndShapeInferenceFunction([](InferenceContext& ctx) {
          propagateElemTypeFromInputToOutput(ctx, 0, 0);
          // Only rank of output can be inferred. We can do better if second
          // input is a constant, but this requires extending InferenceContext
          // interface to get values of constant inputs.
        }));

static const char* Upsample_ver7_doc = R"DOC(
Upsample the input tensor.
Each dimension value of the output tensor is:
  output_dimension = floor(input_dimension * scale).
)DOC";

ONNX_OPERATOR_SET_SCHEMA(
    Upsample,
    7,
    OpSchema()
        .Attr(
            "scales",
            "The scale array along each dimension. It takes value greater than or equal to 1."
            " The number of elements of 'scales' should be the same as the rank of input 'X'.",
            AttributeProto::FLOATS)
        .Attr(
            "mode",
            "Two interpolation modes: nearest (default), and linear (including bilinear, trilinear, etc)",
            AttributeProto::STRING,
            std::string("nearest"))
        .Input(0, "X", "N-D tensor", "T")
        .Output(0, "Y", "N-D tensor after resizing", "T")
        .TypeConstraint(
            "T",
            OpSchema::all_tensor_types(),
            "Constrain input and output types to all tensor types.")
        .SetDoc(Upsample_ver7_doc));

ONNX_OPERATOR_SET_SCHEMA(
    Identity,
    1,
    OpSchema()
        .SetDoc("Identity operator")
        .Input(0, "input", "Input tensor", "T")
        .Output(0, "output", "Tensor to copy input into.", "T")
        .TypeConstraint(
            "T",
            OpSchema::all_tensor_types(),
            "Constrain input and output types to all tensor types.")
        .TypeAndShapeInferenceFunction(propagateShapeAndTypeFromFirstInput));
} // namespace ONNX_NAMESPACE<|MERGE_RESOLUTION|>--- conflicted
+++ resolved
@@ -83,19 +83,12 @@
         .Input(0, "data", "An input tensor.", "T")
         .Input(1, "shape", "Specified shape for output.", "tensor(int64)")
         .Output(0, "reshaped", "Reshaped data.", "T")
-<<<<<<< HEAD
-        .TypeConstraint("T",
-                        {"tensor(float16)", "tensor(float)", "tensor(double)"},
-                        "Constrain input and output types to float tensors.")
-        .TypeAndShapeInferenceFunction([](InferenceContext &ctx) {
-          // Type Inference
-=======
         .TypeConstraint(
             "T",
 			OpSchema::all_tensor_types(),
             "Constrain input and output types to all tensor types.")
         .TypeAndShapeInferenceFunction([](InferenceContext& ctx) {
->>>>>>> 677a05f1
+          // Type inference
           propagateElemTypeFromInputToOutput(ctx, 0, 0);
           // Shape Inference if 2nd input data (the target shape) is available
           const TensorProto *targetShapeInitializer =
