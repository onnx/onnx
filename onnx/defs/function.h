--- conflicted
+++ resolved
@@ -21,7 +21,6 @@
     const FunctionProto& func,
     GraphProto& g,
     const std::string& node_prefix = "");
-<<<<<<< HEAD
 
 class FunctionProtoHelper {
  public:
@@ -137,30 +136,4 @@
   InitFromString(val);
 }
 
-// Example to register a function.
-// Common::Status BuildFc(std::unique_ptr<FunctionProto>* func_proto) {
-//  if (nullptr == func_proto) {
-//    return Status(
-//        Common::CHECKER,
-//        Common::INVALID_ARGUMENT,
-//        "func_proto should not be nullptr.");
-//  }
-//
-//  func_proto->reset(new FunctionProto);
-//  auto& func = **func_proto;
-//  func.set_name("FC");
-//   set function inputs.
-//   set function outputs.
-//   set function attributes.
-//   set function description.
-//   set function body (nodes).
-//
-//  return Status::OK();
-//}
-//
-// ONNX_FUNCTION_BUILD(Name, Ver,
-// FunctionBuilder().SetDomain("").SetBuildFunction(BuildFc));
-
-=======
->>>>>>> ce332628
 } // namespace ONNX_NAMESPACE