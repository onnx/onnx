// Copyright (c) ONNX Project Contributors.
// Licensed under the MIT license.

#pragma once

#include "onnx/defs/schema.h"

namespace ONNX_NAMESPACE {

// Forward declarations for ai.onnx version 1
class ONNX_OPERATOR_SET_SCHEMA_CLASS_NAME(Onnx, 1, Abs);
class ONNX_OPERATOR_SET_SCHEMA_CLASS_NAME(Onnx, 1, Add);
class ONNX_OPERATOR_SET_SCHEMA_CLASS_NAME(Onnx, 1, And);
class ONNX_OPERATOR_SET_SCHEMA_CLASS_NAME(Onnx, 1, ArgMax);
class ONNX_OPERATOR_SET_SCHEMA_CLASS_NAME(Onnx, 1, ArgMin);
class ONNX_OPERATOR_SET_SCHEMA_CLASS_NAME(Onnx, 1, AveragePool);
class ONNX_OPERATOR_SET_SCHEMA_CLASS_NAME(Onnx, 1, BatchNormalization);
class ONNX_OPERATOR_SET_SCHEMA_CLASS_NAME(Onnx, 1, Cast);
class ONNX_OPERATOR_SET_SCHEMA_CLASS_NAME(Onnx, 1, Ceil);
class ONNX_OPERATOR_SET_SCHEMA_CLASS_NAME(Onnx, 1, Clip);
class ONNX_OPERATOR_SET_SCHEMA_CLASS_NAME(Onnx, 1, Concat);
class ONNX_OPERATOR_SET_SCHEMA_CLASS_NAME(Onnx, 1, Constant);
class ONNX_OPERATOR_SET_SCHEMA_CLASS_NAME(Onnx, 1, Conv);
class ONNX_OPERATOR_SET_SCHEMA_CLASS_NAME(Onnx, 1, ConvTranspose);
class ONNX_OPERATOR_SET_SCHEMA_CLASS_NAME(Onnx, 1, DepthToSpace);
class ONNX_OPERATOR_SET_SCHEMA_CLASS_NAME(Onnx, 1, Div);
class ONNX_OPERATOR_SET_SCHEMA_CLASS_NAME(Onnx, 1, Dropout);
class ONNX_OPERATOR_SET_SCHEMA_CLASS_NAME(Onnx, 1, Elu);
class ONNX_OPERATOR_SET_SCHEMA_CLASS_NAME(Onnx, 1, Equal);
class ONNX_OPERATOR_SET_SCHEMA_CLASS_NAME(Onnx, 1, Exp);
class ONNX_OPERATOR_SET_SCHEMA_CLASS_NAME(Onnx, 1, Flatten);
class ONNX_OPERATOR_SET_SCHEMA_CLASS_NAME(Onnx, 1, Floor);
class ONNX_OPERATOR_SET_SCHEMA_CLASS_NAME(Onnx, 1, GRU);
class ONNX_OPERATOR_SET_SCHEMA_CLASS_NAME(Onnx, 1, Gather);
class ONNX_OPERATOR_SET_SCHEMA_CLASS_NAME(Onnx, 1, Gemm);
class ONNX_OPERATOR_SET_SCHEMA_CLASS_NAME(Onnx, 1, GlobalAveragePool);
class ONNX_OPERATOR_SET_SCHEMA_CLASS_NAME(Onnx, 1, GlobalLpPool);
class ONNX_OPERATOR_SET_SCHEMA_CLASS_NAME(Onnx, 1, GlobalMaxPool);
class ONNX_OPERATOR_SET_SCHEMA_CLASS_NAME(Onnx, 1, Greater);
class ONNX_OPERATOR_SET_SCHEMA_CLASS_NAME(Onnx, 1, HardSigmoid);
class ONNX_OPERATOR_SET_SCHEMA_CLASS_NAME(Onnx, 1, Hardmax);
class ONNX_OPERATOR_SET_SCHEMA_CLASS_NAME(Onnx, 1, Identity);
class ONNX_OPERATOR_SET_SCHEMA_CLASS_NAME(Onnx, 1, If);
class ONNX_OPERATOR_SET_SCHEMA_CLASS_NAME(Onnx, 1, InstanceNormalization);
class ONNX_OPERATOR_SET_SCHEMA_CLASS_NAME(Onnx, 1, LRN);
class ONNX_OPERATOR_SET_SCHEMA_CLASS_NAME(Onnx, 1, LSTM);
class ONNX_OPERATOR_SET_SCHEMA_CLASS_NAME(Onnx, 1, LeakyRelu);
class ONNX_OPERATOR_SET_SCHEMA_CLASS_NAME(Onnx, 1, Less);
class ONNX_OPERATOR_SET_SCHEMA_CLASS_NAME(Onnx, 1, Log);
class ONNX_OPERATOR_SET_SCHEMA_CLASS_NAME(Onnx, 1, LogSoftmax);
class ONNX_OPERATOR_SET_SCHEMA_CLASS_NAME(Onnx, 1, Loop);
class ONNX_OPERATOR_SET_SCHEMA_CLASS_NAME(Onnx, 1, LpNormalization);
class ONNX_OPERATOR_SET_SCHEMA_CLASS_NAME(Onnx, 1, LpPool);
class ONNX_OPERATOR_SET_SCHEMA_CLASS_NAME(Onnx, 1, MatMul);
class ONNX_OPERATOR_SET_SCHEMA_CLASS_NAME(Onnx, 1, Max);
class ONNX_OPERATOR_SET_SCHEMA_CLASS_NAME(Onnx, 1, MaxPool);
class ONNX_OPERATOR_SET_SCHEMA_CLASS_NAME(Onnx, 1, MaxRoiPool);
class ONNX_OPERATOR_SET_SCHEMA_CLASS_NAME(Onnx, 1, Mean);
class ONNX_OPERATOR_SET_SCHEMA_CLASS_NAME(Onnx, 1, Min);
class ONNX_OPERATOR_SET_SCHEMA_CLASS_NAME(Onnx, 1, Mul);
class ONNX_OPERATOR_SET_SCHEMA_CLASS_NAME(Onnx, 1, Neg);
class ONNX_OPERATOR_SET_SCHEMA_CLASS_NAME(Onnx, 1, Not);
class ONNX_OPERATOR_SET_SCHEMA_CLASS_NAME(Onnx, 1, Or);
class ONNX_OPERATOR_SET_SCHEMA_CLASS_NAME(Onnx, 1, PRelu);
class ONNX_OPERATOR_SET_SCHEMA_CLASS_NAME(Onnx, 1, Pad);
class ONNX_OPERATOR_SET_SCHEMA_CLASS_NAME(Onnx, 1, Pow);
class ONNX_OPERATOR_SET_SCHEMA_CLASS_NAME(Onnx, 1, RNN);
class ONNX_OPERATOR_SET_SCHEMA_CLASS_NAME(Onnx, 1, RandomNormal);
class ONNX_OPERATOR_SET_SCHEMA_CLASS_NAME(Onnx, 1, RandomNormalLike);
class ONNX_OPERATOR_SET_SCHEMA_CLASS_NAME(Onnx, 1, RandomUniform);
class ONNX_OPERATOR_SET_SCHEMA_CLASS_NAME(Onnx, 1, RandomUniformLike);
class ONNX_OPERATOR_SET_SCHEMA_CLASS_NAME(Onnx, 1, Reciprocal);
class ONNX_OPERATOR_SET_SCHEMA_CLASS_NAME(Onnx, 1, ReduceL1);
class ONNX_OPERATOR_SET_SCHEMA_CLASS_NAME(Onnx, 1, ReduceL2);
class ONNX_OPERATOR_SET_SCHEMA_CLASS_NAME(Onnx, 1, ReduceLogSum);
class ONNX_OPERATOR_SET_SCHEMA_CLASS_NAME(Onnx, 1, ReduceLogSumExp);
class ONNX_OPERATOR_SET_SCHEMA_CLASS_NAME(Onnx, 1, ReduceMax);
class ONNX_OPERATOR_SET_SCHEMA_CLASS_NAME(Onnx, 1, ReduceMean);
class ONNX_OPERATOR_SET_SCHEMA_CLASS_NAME(Onnx, 1, ReduceMin);
class ONNX_OPERATOR_SET_SCHEMA_CLASS_NAME(Onnx, 1, ReduceProd);
class ONNX_OPERATOR_SET_SCHEMA_CLASS_NAME(Onnx, 1, ReduceSum);
class ONNX_OPERATOR_SET_SCHEMA_CLASS_NAME(Onnx, 1, ReduceSumSquare);
class ONNX_OPERATOR_SET_SCHEMA_CLASS_NAME(Onnx, 1, Relu);
class ONNX_OPERATOR_SET_SCHEMA_CLASS_NAME(Onnx, 1, Reshape);
class ONNX_OPERATOR_SET_SCHEMA_CLASS_NAME(Onnx, 1, Selu);
class ONNX_OPERATOR_SET_SCHEMA_CLASS_NAME(Onnx, 1, Shape);
class ONNX_OPERATOR_SET_SCHEMA_CLASS_NAME(Onnx, 1, Sigmoid);
class ONNX_OPERATOR_SET_SCHEMA_CLASS_NAME(Onnx, 1, Size);
class ONNX_OPERATOR_SET_SCHEMA_CLASS_NAME(Onnx, 1, Slice);
class ONNX_OPERATOR_SET_SCHEMA_CLASS_NAME(Onnx, 1, Softmax);
class ONNX_OPERATOR_SET_SCHEMA_CLASS_NAME(Onnx, 1, Softplus);
class ONNX_OPERATOR_SET_SCHEMA_CLASS_NAME(Onnx, 1, Softsign);
class ONNX_OPERATOR_SET_SCHEMA_CLASS_NAME(Onnx, 1, SpaceToDepth);
class ONNX_OPERATOR_SET_SCHEMA_CLASS_NAME(Onnx, 1, Split);
class ONNX_OPERATOR_SET_SCHEMA_CLASS_NAME(Onnx, 1, Sqrt);
class ONNX_OPERATOR_SET_SCHEMA_CLASS_NAME(Onnx, 1, Squeeze);
class ONNX_OPERATOR_SET_SCHEMA_CLASS_NAME(Onnx, 1, Sub);
class ONNX_OPERATOR_SET_SCHEMA_CLASS_NAME(Onnx, 1, Sum);
class ONNX_OPERATOR_SET_SCHEMA_CLASS_NAME(Onnx, 1, Tanh);
class ONNX_OPERATOR_SET_SCHEMA_CLASS_NAME(Onnx, 1, Tile);
class ONNX_OPERATOR_SET_SCHEMA_CLASS_NAME(Onnx, 1, TopK);
class ONNX_OPERATOR_SET_SCHEMA_CLASS_NAME(Onnx, 1, Transpose);
class ONNX_OPERATOR_SET_SCHEMA_CLASS_NAME(Onnx, 1, Unsqueeze);
class ONNX_OPERATOR_SET_SCHEMA_CLASS_NAME(Onnx, 1, Upsample);
class ONNX_OPERATOR_SET_SCHEMA_CLASS_NAME(Onnx, 1, Xor);

// Iterate over schema from ai.onnx version 1
class OpSet_Onnx_ver1 {
 public:
  static void ForEachSchema(std::function<void(OpSchema&&)> fn) {
    fn(GetOpSchema<ONNX_OPERATOR_SET_SCHEMA_CLASS_NAME(Onnx, 1, Abs)>());
    fn(GetOpSchema<ONNX_OPERATOR_SET_SCHEMA_CLASS_NAME(Onnx, 1, Add)>());
    fn(GetOpSchema<ONNX_OPERATOR_SET_SCHEMA_CLASS_NAME(Onnx, 1, And)>());
    fn(GetOpSchema<ONNX_OPERATOR_SET_SCHEMA_CLASS_NAME(Onnx, 1, ArgMax)>());
    fn(GetOpSchema<ONNX_OPERATOR_SET_SCHEMA_CLASS_NAME(Onnx, 1, ArgMin)>());
    fn(GetOpSchema<ONNX_OPERATOR_SET_SCHEMA_CLASS_NAME(
           Onnx, 1, AveragePool)>());
    fn(GetOpSchema<ONNX_OPERATOR_SET_SCHEMA_CLASS_NAME(
           Onnx, 1, BatchNormalization)>());
    fn(GetOpSchema<ONNX_OPERATOR_SET_SCHEMA_CLASS_NAME(Onnx, 1, Cast)>());
    fn(GetOpSchema<ONNX_OPERATOR_SET_SCHEMA_CLASS_NAME(Onnx, 1, Ceil)>());
    fn(GetOpSchema<ONNX_OPERATOR_SET_SCHEMA_CLASS_NAME(Onnx, 1, Clip)>());
    fn(GetOpSchema<ONNX_OPERATOR_SET_SCHEMA_CLASS_NAME(Onnx, 1, Concat)>());
    fn(GetOpSchema<ONNX_OPERATOR_SET_SCHEMA_CLASS_NAME(Onnx, 1, Constant)>());
    fn(GetOpSchema<ONNX_OPERATOR_SET_SCHEMA_CLASS_NAME(Onnx, 1, Conv)>());
    fn(GetOpSchema<ONNX_OPERATOR_SET_SCHEMA_CLASS_NAME(
           Onnx, 1, ConvTranspose)>());
    fn(GetOpSchema<ONNX_OPERATOR_SET_SCHEMA_CLASS_NAME(
           Onnx, 1, DepthToSpace)>());
    fn(GetOpSchema<ONNX_OPERATOR_SET_SCHEMA_CLASS_NAME(Onnx, 1, Div)>());
    fn(GetOpSchema<ONNX_OPERATOR_SET_SCHEMA_CLASS_NAME(Onnx, 1, Dropout)>());
    fn(GetOpSchema<ONNX_OPERATOR_SET_SCHEMA_CLASS_NAME(Onnx, 1, Elu)>());
    fn(GetOpSchema<ONNX_OPERATOR_SET_SCHEMA_CLASS_NAME(Onnx, 1, Equal)>());
    fn(GetOpSchema<ONNX_OPERATOR_SET_SCHEMA_CLASS_NAME(Onnx, 1, Exp)>());
    fn(GetOpSchema<ONNX_OPERATOR_SET_SCHEMA_CLASS_NAME(Onnx, 1, Flatten)>());
    fn(GetOpSchema<ONNX_OPERATOR_SET_SCHEMA_CLASS_NAME(Onnx, 1, Floor)>());
    fn(GetOpSchema<ONNX_OPERATOR_SET_SCHEMA_CLASS_NAME(Onnx, 1, GRU)>());
    fn(GetOpSchema<ONNX_OPERATOR_SET_SCHEMA_CLASS_NAME(Onnx, 1, Gather)>());
    fn(GetOpSchema<ONNX_OPERATOR_SET_SCHEMA_CLASS_NAME(Onnx, 1, Gemm)>());
    fn(GetOpSchema<ONNX_OPERATOR_SET_SCHEMA_CLASS_NAME(
           Onnx, 1, GlobalAveragePool)>());
    fn(GetOpSchema<ONNX_OPERATOR_SET_SCHEMA_CLASS_NAME(
           Onnx, 1, GlobalLpPool)>());
    fn(GetOpSchema<ONNX_OPERATOR_SET_SCHEMA_CLASS_NAME(
           Onnx, 1, GlobalMaxPool)>());
    fn(GetOpSchema<ONNX_OPERATOR_SET_SCHEMA_CLASS_NAME(Onnx, 1, Greater)>());
    fn(GetOpSchema<ONNX_OPERATOR_SET_SCHEMA_CLASS_NAME(
           Onnx, 1, HardSigmoid)>());
    fn(GetOpSchema<ONNX_OPERATOR_SET_SCHEMA_CLASS_NAME(Onnx, 1, Hardmax)>());
    fn(GetOpSchema<ONNX_OPERATOR_SET_SCHEMA_CLASS_NAME(Onnx, 1, Identity)>());
    fn(GetOpSchema<ONNX_OPERATOR_SET_SCHEMA_CLASS_NAME(Onnx, 1, If)>());
    fn(GetOpSchema<ONNX_OPERATOR_SET_SCHEMA_CLASS_NAME(
           Onnx, 1, InstanceNormalization)>());
    fn(GetOpSchema<ONNX_OPERATOR_SET_SCHEMA_CLASS_NAME(Onnx, 1, LRN)>());
    fn(GetOpSchema<ONNX_OPERATOR_SET_SCHEMA_CLASS_NAME(Onnx, 1, LSTM)>());
    fn(GetOpSchema<ONNX_OPERATOR_SET_SCHEMA_CLASS_NAME(Onnx, 1, LeakyRelu)>());
    fn(GetOpSchema<ONNX_OPERATOR_SET_SCHEMA_CLASS_NAME(Onnx, 1, Less)>());
    fn(GetOpSchema<ONNX_OPERATOR_SET_SCHEMA_CLASS_NAME(Onnx, 1, Log)>());
    fn(GetOpSchema<ONNX_OPERATOR_SET_SCHEMA_CLASS_NAME(Onnx, 1, LogSoftmax)>());
    fn(GetOpSchema<ONNX_OPERATOR_SET_SCHEMA_CLASS_NAME(Onnx, 1, Loop)>());
    fn(GetOpSchema<ONNX_OPERATOR_SET_SCHEMA_CLASS_NAME(
           Onnx, 1, LpNormalization)>());
    fn(GetOpSchema<ONNX_OPERATOR_SET_SCHEMA_CLASS_NAME(Onnx, 1, LpPool)>());
    fn(GetOpSchema<ONNX_OPERATOR_SET_SCHEMA_CLASS_NAME(Onnx, 1, MatMul)>());
    fn(GetOpSchema<ONNX_OPERATOR_SET_SCHEMA_CLASS_NAME(Onnx, 1, Max)>());
    fn(GetOpSchema<ONNX_OPERATOR_SET_SCHEMA_CLASS_NAME(Onnx, 1, MaxPool)>());
    fn(GetOpSchema<ONNX_OPERATOR_SET_SCHEMA_CLASS_NAME(Onnx, 1, MaxRoiPool)>());
    fn(GetOpSchema<ONNX_OPERATOR_SET_SCHEMA_CLASS_NAME(Onnx, 1, Mean)>());
    fn(GetOpSchema<ONNX_OPERATOR_SET_SCHEMA_CLASS_NAME(Onnx, 1, Min)>());
    fn(GetOpSchema<ONNX_OPERATOR_SET_SCHEMA_CLASS_NAME(Onnx, 1, Mul)>());
    fn(GetOpSchema<ONNX_OPERATOR_SET_SCHEMA_CLASS_NAME(Onnx, 1, Neg)>());
    fn(GetOpSchema<ONNX_OPERATOR_SET_SCHEMA_CLASS_NAME(Onnx, 1, Not)>());
    fn(GetOpSchema<ONNX_OPERATOR_SET_SCHEMA_CLASS_NAME(Onnx, 1, Or)>());
    fn(GetOpSchema<ONNX_OPERATOR_SET_SCHEMA_CLASS_NAME(Onnx, 1, PRelu)>());
    fn(GetOpSchema<ONNX_OPERATOR_SET_SCHEMA_CLASS_NAME(Onnx, 1, Pad)>());
    fn(GetOpSchema<ONNX_OPERATOR_SET_SCHEMA_CLASS_NAME(Onnx, 1, Pow)>());
    fn(GetOpSchema<ONNX_OPERATOR_SET_SCHEMA_CLASS_NAME(Onnx, 1, RNN)>());
    fn(GetOpSchema<ONNX_OPERATOR_SET_SCHEMA_CLASS_NAME(
           Onnx, 1, RandomNormal)>());
    fn(GetOpSchema<ONNX_OPERATOR_SET_SCHEMA_CLASS_NAME(
           Onnx, 1, RandomNormalLike)>());
    fn(GetOpSchema<ONNX_OPERATOR_SET_SCHEMA_CLASS_NAME(
           Onnx, 1, RandomUniform)>());
    fn(GetOpSchema<ONNX_OPERATOR_SET_SCHEMA_CLASS_NAME(
           Onnx, 1, RandomUniformLike)>());
    fn(GetOpSchema<ONNX_OPERATOR_SET_SCHEMA_CLASS_NAME(Onnx, 1, Reciprocal)>());
    fn(GetOpSchema<ONNX_OPERATOR_SET_SCHEMA_CLASS_NAME(Onnx, 1, ReduceL1)>());
    fn(GetOpSchema<ONNX_OPERATOR_SET_SCHEMA_CLASS_NAME(Onnx, 1, ReduceL2)>());
    fn(GetOpSchema<ONNX_OPERATOR_SET_SCHEMA_CLASS_NAME(
           Onnx, 1, ReduceLogSum)>());
    fn(GetOpSchema<ONNX_OPERATOR_SET_SCHEMA_CLASS_NAME(
           Onnx, 1, ReduceLogSumExp)>());
    fn(GetOpSchema<ONNX_OPERATOR_SET_SCHEMA_CLASS_NAME(Onnx, 1, ReduceMax)>());
    fn(GetOpSchema<ONNX_OPERATOR_SET_SCHEMA_CLASS_NAME(Onnx, 1, ReduceMean)>());
    fn(GetOpSchema<ONNX_OPERATOR_SET_SCHEMA_CLASS_NAME(Onnx, 1, ReduceMin)>());
    fn(GetOpSchema<ONNX_OPERATOR_SET_SCHEMA_CLASS_NAME(Onnx, 1, ReduceProd)>());
    fn(GetOpSchema<ONNX_OPERATOR_SET_SCHEMA_CLASS_NAME(Onnx, 1, ReduceSum)>());
    fn(GetOpSchema<ONNX_OPERATOR_SET_SCHEMA_CLASS_NAME(
           Onnx, 1, ReduceSumSquare)>());
    fn(GetOpSchema<ONNX_OPERATOR_SET_SCHEMA_CLASS_NAME(Onnx, 1, Relu)>());
    fn(GetOpSchema<ONNX_OPERATOR_SET_SCHEMA_CLASS_NAME(Onnx, 1, Reshape)>());
    fn(GetOpSchema<ONNX_OPERATOR_SET_SCHEMA_CLASS_NAME(Onnx, 1, Selu)>());
    fn(GetOpSchema<ONNX_OPERATOR_SET_SCHEMA_CLASS_NAME(Onnx, 1, Shape)>());
    fn(GetOpSchema<ONNX_OPERATOR_SET_SCHEMA_CLASS_NAME(Onnx, 1, Sigmoid)>());
    fn(GetOpSchema<ONNX_OPERATOR_SET_SCHEMA_CLASS_NAME(Onnx, 1, Size)>());
    fn(GetOpSchema<ONNX_OPERATOR_SET_SCHEMA_CLASS_NAME(Onnx, 1, Slice)>());
    fn(GetOpSchema<ONNX_OPERATOR_SET_SCHEMA_CLASS_NAME(Onnx, 1, Softmax)>());
    fn(GetOpSchema<ONNX_OPERATOR_SET_SCHEMA_CLASS_NAME(Onnx, 1, Softplus)>());
    fn(GetOpSchema<ONNX_OPERATOR_SET_SCHEMA_CLASS_NAME(Onnx, 1, Softsign)>());
    fn(GetOpSchema<ONNX_OPERATOR_SET_SCHEMA_CLASS_NAME(
           Onnx, 1, SpaceToDepth)>());
    fn(GetOpSchema<ONNX_OPERATOR_SET_SCHEMA_CLASS_NAME(Onnx, 1, Split)>());
    fn(GetOpSchema<ONNX_OPERATOR_SET_SCHEMA_CLASS_NAME(Onnx, 1, Sqrt)>());
    fn(GetOpSchema<ONNX_OPERATOR_SET_SCHEMA_CLASS_NAME(Onnx, 1, Squeeze)>());
    fn(GetOpSchema<ONNX_OPERATOR_SET_SCHEMA_CLASS_NAME(Onnx, 1, Sub)>());
    fn(GetOpSchema<ONNX_OPERATOR_SET_SCHEMA_CLASS_NAME(Onnx, 1, Sum)>());
    fn(GetOpSchema<ONNX_OPERATOR_SET_SCHEMA_CLASS_NAME(Onnx, 1, Tanh)>());
    fn(GetOpSchema<ONNX_OPERATOR_SET_SCHEMA_CLASS_NAME(Onnx, 1, Tile)>());
    fn(GetOpSchema<ONNX_OPERATOR_SET_SCHEMA_CLASS_NAME(Onnx, 1, TopK)>());
    fn(GetOpSchema<ONNX_OPERATOR_SET_SCHEMA_CLASS_NAME(Onnx, 1, Transpose)>());
    fn(GetOpSchema<ONNX_OPERATOR_SET_SCHEMA_CLASS_NAME(Onnx, 1, Unsqueeze)>());
    fn(GetOpSchema<ONNX_OPERATOR_SET_SCHEMA_CLASS_NAME(Onnx, 1, Upsample)>());
    fn(GetOpSchema<ONNX_OPERATOR_SET_SCHEMA_CLASS_NAME(Onnx, 1, Xor)>());
  }
};

// Forward declarations for ai.onnx version 2
class ONNX_OPERATOR_SET_SCHEMA_CLASS_NAME(Onnx, 2, GlobalLpPool);
class ONNX_OPERATOR_SET_SCHEMA_CLASS_NAME(Onnx, 2, LpPool);
class ONNX_OPERATOR_SET_SCHEMA_CLASS_NAME(Onnx, 2, Pad);
class ONNX_OPERATOR_SET_SCHEMA_CLASS_NAME(Onnx, 2, Split);

// Iterate over schema from ai.onnx version 2
class OpSet_Onnx_ver2 {
 public:
  static void ForEachSchema(std::function<void(OpSchema&&)> fn) {
    fn(GetOpSchema<ONNX_OPERATOR_SET_SCHEMA_CLASS_NAME(
           Onnx, 2, GlobalLpPool)>());
    fn(GetOpSchema<ONNX_OPERATOR_SET_SCHEMA_CLASS_NAME(Onnx, 2, LpPool)>());
    fn(GetOpSchema<ONNX_OPERATOR_SET_SCHEMA_CLASS_NAME(Onnx, 2, Pad)>());
    fn(GetOpSchema<ONNX_OPERATOR_SET_SCHEMA_CLASS_NAME(Onnx, 2, Split)>());
  }
};

// Forward declarations for ai.onnx version 3
class ONNX_OPERATOR_SET_SCHEMA_CLASS_NAME(Onnx, 3, GRU);

// Iterate over schema from ai.onnx version 3
class OpSet_Onnx_ver3 {
 public:
  static void ForEachSchema(std::function<void(OpSchema&&)> fn) {
    fn(GetOpSchema<ONNX_OPERATOR_SET_SCHEMA_CLASS_NAME(Onnx, 3, GRU)>());
  }
};

// Forward declarations for ai.onnx version 4
class ONNX_OPERATOR_SET_SCHEMA_CLASS_NAME(Onnx, 4, Concat);

// Iterate over schema from ai.onnx version 4
class OpSet_Onnx_ver4 {
 public:
  static void ForEachSchema(std::function<void(OpSchema&&)> fn) {
    fn(GetOpSchema<ONNX_OPERATOR_SET_SCHEMA_CLASS_NAME(Onnx, 4, Concat)>());
  }
};

// Forward declarations for ai.onnx version 5
class ONNX_OPERATOR_SET_SCHEMA_CLASS_NAME(Onnx, 5, Reshape);

// Iterate over schema from ai.onnx version 5
class OpSet_Onnx_ver5 {
 public:
  static void ForEachSchema(std::function<void(OpSchema&&)> fn) {
    fn(GetOpSchema<ONNX_OPERATOR_SET_SCHEMA_CLASS_NAME(Onnx, 5, Reshape)>());
  }
};

// Forward declarations for ai.onnx version 6
class ONNX_OPERATOR_SET_SCHEMA_CLASS_NAME(Onnx, 6, Abs);
class ONNX_OPERATOR_SET_SCHEMA_CLASS_NAME(Onnx, 6, Add);
class ONNX_OPERATOR_SET_SCHEMA_CLASS_NAME(Onnx, 6, BatchNormalization);
class ONNX_OPERATOR_SET_SCHEMA_CLASS_NAME(Onnx, 6, Cast);
class ONNX_OPERATOR_SET_SCHEMA_CLASS_NAME(Onnx, 6, Ceil);
class ONNX_OPERATOR_SET_SCHEMA_CLASS_NAME(Onnx, 6, Clip);
class ONNX_OPERATOR_SET_SCHEMA_CLASS_NAME(Onnx, 6, Div);
class ONNX_OPERATOR_SET_SCHEMA_CLASS_NAME(Onnx, 6, Dropout);
class ONNX_OPERATOR_SET_SCHEMA_CLASS_NAME(Onnx, 6, Elu);
class ONNX_OPERATOR_SET_SCHEMA_CLASS_NAME(Onnx, 6, Exp);
class ONNX_OPERATOR_SET_SCHEMA_CLASS_NAME(Onnx, 6, Floor);
class ONNX_OPERATOR_SET_SCHEMA_CLASS_NAME(Onnx, 6, Gemm);
class ONNX_OPERATOR_SET_SCHEMA_CLASS_NAME(Onnx, 6, HardSigmoid);
class ONNX_OPERATOR_SET_SCHEMA_CLASS_NAME(Onnx, 6, InstanceNormalization);
class ONNX_OPERATOR_SET_SCHEMA_CLASS_NAME(Onnx, 6, LeakyRelu);
class ONNX_OPERATOR_SET_SCHEMA_CLASS_NAME(Onnx, 6, Log);
class ONNX_OPERATOR_SET_SCHEMA_CLASS_NAME(Onnx, 6, Max);
class ONNX_OPERATOR_SET_SCHEMA_CLASS_NAME(Onnx, 6, Mean);
class ONNX_OPERATOR_SET_SCHEMA_CLASS_NAME(Onnx, 6, Min);
class ONNX_OPERATOR_SET_SCHEMA_CLASS_NAME(Onnx, 6, Mul);
class ONNX_OPERATOR_SET_SCHEMA_CLASS_NAME(Onnx, 6, Neg);
class ONNX_OPERATOR_SET_SCHEMA_CLASS_NAME(Onnx, 6, PRelu);
class ONNX_OPERATOR_SET_SCHEMA_CLASS_NAME(Onnx, 6, Reciprocal);
class ONNX_OPERATOR_SET_SCHEMA_CLASS_NAME(Onnx, 6, Relu);
class ONNX_OPERATOR_SET_SCHEMA_CLASS_NAME(Onnx, 6, Selu);
class ONNX_OPERATOR_SET_SCHEMA_CLASS_NAME(Onnx, 6, Sigmoid);
class ONNX_OPERATOR_SET_SCHEMA_CLASS_NAME(Onnx, 6, Sqrt);
class ONNX_OPERATOR_SET_SCHEMA_CLASS_NAME(Onnx, 6, Sub);
class ONNX_OPERATOR_SET_SCHEMA_CLASS_NAME(Onnx, 6, Sum);
class ONNX_OPERATOR_SET_SCHEMA_CLASS_NAME(Onnx, 6, Tanh);
class ONNX_OPERATOR_SET_SCHEMA_CLASS_NAME(Onnx, 6, Tile);

// Iterate over schema from ai.onnx version 6
class OpSet_Onnx_ver6 {
 public:
  static void ForEachSchema(std::function<void(OpSchema&&)> fn) {
    fn(GetOpSchema<ONNX_OPERATOR_SET_SCHEMA_CLASS_NAME(Onnx, 6, Abs)>());
    fn(GetOpSchema<ONNX_OPERATOR_SET_SCHEMA_CLASS_NAME(Onnx, 6, Add)>());
    fn(GetOpSchema<ONNX_OPERATOR_SET_SCHEMA_CLASS_NAME(
           Onnx, 6, BatchNormalization)>());
    fn(GetOpSchema<ONNX_OPERATOR_SET_SCHEMA_CLASS_NAME(Onnx, 6, Cast)>());
    fn(GetOpSchema<ONNX_OPERATOR_SET_SCHEMA_CLASS_NAME(Onnx, 6, Ceil)>());
    fn(GetOpSchema<ONNX_OPERATOR_SET_SCHEMA_CLASS_NAME(Onnx, 6, Clip)>());
    fn(GetOpSchema<ONNX_OPERATOR_SET_SCHEMA_CLASS_NAME(Onnx, 6, Div)>());
    fn(GetOpSchema<ONNX_OPERATOR_SET_SCHEMA_CLASS_NAME(Onnx, 6, Dropout)>());
    fn(GetOpSchema<ONNX_OPERATOR_SET_SCHEMA_CLASS_NAME(Onnx, 6, Elu)>());
    fn(GetOpSchema<ONNX_OPERATOR_SET_SCHEMA_CLASS_NAME(Onnx, 6, Exp)>());
    fn(GetOpSchema<ONNX_OPERATOR_SET_SCHEMA_CLASS_NAME(Onnx, 6, Floor)>());
    fn(GetOpSchema<ONNX_OPERATOR_SET_SCHEMA_CLASS_NAME(Onnx, 6, Gemm)>());
    fn(GetOpSchema<ONNX_OPERATOR_SET_SCHEMA_CLASS_NAME(
           Onnx, 6, HardSigmoid)>());
    fn(GetOpSchema<ONNX_OPERATOR_SET_SCHEMA_CLASS_NAME(
           Onnx, 6, InstanceNormalization)>());
    fn(GetOpSchema<ONNX_OPERATOR_SET_SCHEMA_CLASS_NAME(Onnx, 6, LeakyRelu)>());
    fn(GetOpSchema<ONNX_OPERATOR_SET_SCHEMA_CLASS_NAME(Onnx, 6, Log)>());
    fn(GetOpSchema<ONNX_OPERATOR_SET_SCHEMA_CLASS_NAME(Onnx, 6, Max)>());
    fn(GetOpSchema<ONNX_OPERATOR_SET_SCHEMA_CLASS_NAME(Onnx, 6, Mean)>());
    fn(GetOpSchema<ONNX_OPERATOR_SET_SCHEMA_CLASS_NAME(Onnx, 6, Min)>());
    fn(GetOpSchema<ONNX_OPERATOR_SET_SCHEMA_CLASS_NAME(Onnx, 6, Mul)>());
    fn(GetOpSchema<ONNX_OPERATOR_SET_SCHEMA_CLASS_NAME(Onnx, 6, Neg)>());
    fn(GetOpSchema<ONNX_OPERATOR_SET_SCHEMA_CLASS_NAME(Onnx, 6, PRelu)>());
    fn(GetOpSchema<ONNX_OPERATOR_SET_SCHEMA_CLASS_NAME(Onnx, 6, Reciprocal)>());
    fn(GetOpSchema<ONNX_OPERATOR_SET_SCHEMA_CLASS_NAME(Onnx, 6, Relu)>());
    fn(GetOpSchema<ONNX_OPERATOR_SET_SCHEMA_CLASS_NAME(Onnx, 6, Selu)>());
    fn(GetOpSchema<ONNX_OPERATOR_SET_SCHEMA_CLASS_NAME(Onnx, 6, Sigmoid)>());
    fn(GetOpSchema<ONNX_OPERATOR_SET_SCHEMA_CLASS_NAME(Onnx, 6, Sqrt)>());
    fn(GetOpSchema<ONNX_OPERATOR_SET_SCHEMA_CLASS_NAME(Onnx, 6, Sub)>());
    fn(GetOpSchema<ONNX_OPERATOR_SET_SCHEMA_CLASS_NAME(Onnx, 6, Sum)>());
    fn(GetOpSchema<ONNX_OPERATOR_SET_SCHEMA_CLASS_NAME(Onnx, 6, Tanh)>());
    fn(GetOpSchema<ONNX_OPERATOR_SET_SCHEMA_CLASS_NAME(Onnx, 6, Tile)>());
  }
};

// Forward declarations for ai.onnx version 7
class ONNX_OPERATOR_SET_SCHEMA_CLASS_NAME(Onnx, 7, Acos);
class ONNX_OPERATOR_SET_SCHEMA_CLASS_NAME(Onnx, 7, Add);
class ONNX_OPERATOR_SET_SCHEMA_CLASS_NAME(Onnx, 7, And);
class ONNX_OPERATOR_SET_SCHEMA_CLASS_NAME(Onnx, 7, Asin);
class ONNX_OPERATOR_SET_SCHEMA_CLASS_NAME(Onnx, 7, Atan);
class ONNX_OPERATOR_SET_SCHEMA_CLASS_NAME(Onnx, 7, AveragePool);
class ONNX_OPERATOR_SET_SCHEMA_CLASS_NAME(Onnx, 7, BatchNormalization);
class ONNX_OPERATOR_SET_SCHEMA_CLASS_NAME(Onnx, 7, Cos);
class ONNX_OPERATOR_SET_SCHEMA_CLASS_NAME(Onnx, 7, Div);
class ONNX_OPERATOR_SET_SCHEMA_CLASS_NAME(Onnx, 7, Dropout);
class ONNX_OPERATOR_SET_SCHEMA_CLASS_NAME(Onnx, 7, Equal);
class ONNX_OPERATOR_SET_SCHEMA_CLASS_NAME(Onnx, 7, Gemm);
class ONNX_OPERATOR_SET_SCHEMA_CLASS_NAME(Onnx, 7, Greater);
class ONNX_OPERATOR_SET_SCHEMA_CLASS_NAME(Onnx, 7, GRU);
class ONNX_OPERATOR_SET_SCHEMA_CLASS_NAME(Onnx, 7, Less);
class ONNX_OPERATOR_SET_SCHEMA_CLASS_NAME(Onnx, 7, LSTM);
class ONNX_OPERATOR_SET_SCHEMA_CLASS_NAME(Onnx, 7, Mul);
class ONNX_OPERATOR_SET_SCHEMA_CLASS_NAME(Onnx, 7, Or);
class ONNX_OPERATOR_SET_SCHEMA_CLASS_NAME(Onnx, 7, Pow);
class ONNX_OPERATOR_SET_SCHEMA_CLASS_NAME(Onnx, 7, RNN);
class ONNX_OPERATOR_SET_SCHEMA_CLASS_NAME(Onnx, 7, Sin);
class ONNX_OPERATOR_SET_SCHEMA_CLASS_NAME(Onnx, 7, Sub);
class ONNX_OPERATOR_SET_SCHEMA_CLASS_NAME(Onnx, 7, Tan);
class ONNX_OPERATOR_SET_SCHEMA_CLASS_NAME(Onnx, 7, Upsample);
class ONNX_OPERATOR_SET_SCHEMA_CLASS_NAME(Onnx, 7, Multinomial);
class ONNX_OPERATOR_SET_SCHEMA_CLASS_NAME(Onnx, 7, Xor);
class ONNX_OPERATOR_SET_SCHEMA_CLASS_NAME(Onnx, 7, PRelu);

// Iterate over schema from ai.onnx version 7
class OpSet_Onnx_ver7 {
 public:
  static void ForEachSchema(std::function<void(OpSchema&&)> fn) {
    fn(GetOpSchema<ONNX_OPERATOR_SET_SCHEMA_CLASS_NAME(Onnx, 7, Acos)>());
    fn(GetOpSchema<ONNX_OPERATOR_SET_SCHEMA_CLASS_NAME(Onnx, 7, Add)>());
    fn(GetOpSchema<ONNX_OPERATOR_SET_SCHEMA_CLASS_NAME(Onnx, 7, And)>());
    fn(GetOpSchema<ONNX_OPERATOR_SET_SCHEMA_CLASS_NAME(Onnx, 7, Asin)>());
    fn(GetOpSchema<ONNX_OPERATOR_SET_SCHEMA_CLASS_NAME(Onnx, 7, Atan)>());
    fn(GetOpSchema<ONNX_OPERATOR_SET_SCHEMA_CLASS_NAME(
           Onnx, 7, AveragePool)>());
    fn(GetOpSchema<ONNX_OPERATOR_SET_SCHEMA_CLASS_NAME(
           Onnx, 7, BatchNormalization)>());
    fn(GetOpSchema<ONNX_OPERATOR_SET_SCHEMA_CLASS_NAME(Onnx, 7, Cos)>());
    fn(GetOpSchema<ONNX_OPERATOR_SET_SCHEMA_CLASS_NAME(Onnx, 7, Div)>());
    fn(GetOpSchema<ONNX_OPERATOR_SET_SCHEMA_CLASS_NAME(Onnx, 7, Dropout)>());
    fn(GetOpSchema<ONNX_OPERATOR_SET_SCHEMA_CLASS_NAME(Onnx, 7, Equal)>());
    fn(GetOpSchema<ONNX_OPERATOR_SET_SCHEMA_CLASS_NAME(Onnx, 7, Gemm)>());
    fn(GetOpSchema<ONNX_OPERATOR_SET_SCHEMA_CLASS_NAME(Onnx, 7, Greater)>());
    fn(GetOpSchema<ONNX_OPERATOR_SET_SCHEMA_CLASS_NAME(Onnx, 7, GRU)>());
    fn(GetOpSchema<ONNX_OPERATOR_SET_SCHEMA_CLASS_NAME(Onnx, 7, Less)>());
    fn(GetOpSchema<ONNX_OPERATOR_SET_SCHEMA_CLASS_NAME(Onnx, 7, LSTM)>());
    fn(GetOpSchema<ONNX_OPERATOR_SET_SCHEMA_CLASS_NAME(Onnx, 7, Mul)>());
    fn(GetOpSchema<ONNX_OPERATOR_SET_SCHEMA_CLASS_NAME(Onnx, 7, Or)>());
    fn(GetOpSchema<ONNX_OPERATOR_SET_SCHEMA_CLASS_NAME(Onnx, 7, Pow)>());
    fn(GetOpSchema<ONNX_OPERATOR_SET_SCHEMA_CLASS_NAME(Onnx, 7, RNN)>());
    fn(GetOpSchema<ONNX_OPERATOR_SET_SCHEMA_CLASS_NAME(Onnx, 7, Sin)>());
    fn(GetOpSchema<ONNX_OPERATOR_SET_SCHEMA_CLASS_NAME(Onnx, 7, Sub)>());
    fn(GetOpSchema<ONNX_OPERATOR_SET_SCHEMA_CLASS_NAME(Onnx, 7, Tan)>());
    fn(GetOpSchema<ONNX_OPERATOR_SET_SCHEMA_CLASS_NAME(Onnx, 7, Upsample)>());
    fn(GetOpSchema<ONNX_OPERATOR_SET_SCHEMA_CLASS_NAME(
           Onnx, 7, Multinomial)>());
    fn(GetOpSchema<ONNX_OPERATOR_SET_SCHEMA_CLASS_NAME(Onnx, 7, Xor)>());
    fn(GetOpSchema<ONNX_OPERATOR_SET_SCHEMA_CLASS_NAME(Onnx, 7, PRelu)>());
  }
};

// Forward declarations for ai.onnx version 8
class ONNX_OPERATOR_SET_SCHEMA_CLASS_NAME(Onnx, 8, Expand);
class ONNX_OPERATOR_SET_SCHEMA_CLASS_NAME(Onnx, 8, Max);
class ONNX_OPERATOR_SET_SCHEMA_CLASS_NAME(Onnx, 8, Min);
class ONNX_OPERATOR_SET_SCHEMA_CLASS_NAME(Onnx, 8, Sum);
class ONNX_OPERATOR_SET_SCHEMA_CLASS_NAME(Onnx, 8, Mean);
class ONNX_OPERATOR_SET_SCHEMA_CLASS_NAME(Onnx, 8, MaxPool);
class ONNX_OPERATOR_SET_SCHEMA_CLASS_NAME(Onnx, 8, Scan);

// Iterate over schema from ai.onnx version 8
class OpSet_Onnx_ver8 {
 public:
  static void ForEachSchema(std::function<void(OpSchema&&)> fn) {
    fn(GetOpSchema<ONNX_OPERATOR_SET_SCHEMA_CLASS_NAME(Onnx, 8, Expand)>());
    fn(GetOpSchema<ONNX_OPERATOR_SET_SCHEMA_CLASS_NAME(Onnx, 8, Min)>());
    fn(GetOpSchema<ONNX_OPERATOR_SET_SCHEMA_CLASS_NAME(Onnx, 8, Max)>());
    fn(GetOpSchema<ONNX_OPERATOR_SET_SCHEMA_CLASS_NAME(Onnx, 8, Sum)>());
    fn(GetOpSchema<ONNX_OPERATOR_SET_SCHEMA_CLASS_NAME(Onnx, 8, Mean)>());
    fn(GetOpSchema<ONNX_OPERATOR_SET_SCHEMA_CLASS_NAME(Onnx, 8, MaxPool)>());
    fn(GetOpSchema<ONNX_OPERATOR_SET_SCHEMA_CLASS_NAME(Onnx, 8, Scan)>());
  }
};

// Forward declarations for ai.onnx version 9
class ONNX_OPERATOR_SET_SCHEMA_CLASS_NAME(Onnx, 9, BatchNormalization);
class ONNX_OPERATOR_SET_SCHEMA_CLASS_NAME(Onnx, 9, Compress);
class ONNX_OPERATOR_SET_SCHEMA_CLASS_NAME(Onnx, 9, ConstantOfShape);
class ONNX_OPERATOR_SET_SCHEMA_CLASS_NAME(Onnx, 9, EyeLike);
class ONNX_OPERATOR_SET_SCHEMA_CLASS_NAME(Onnx, 9, Greater);
class ONNX_OPERATOR_SET_SCHEMA_CLASS_NAME(Onnx, 9, Less);
class ONNX_OPERATOR_SET_SCHEMA_CLASS_NAME(Onnx, 9, Upsample);
class ONNX_OPERATOR_SET_SCHEMA_CLASS_NAME(Onnx, 9, MaxUnpool);
class ONNX_OPERATOR_SET_SCHEMA_CLASS_NAME(Onnx, 9, Constant);
class ONNX_OPERATOR_SET_SCHEMA_CLASS_NAME(Onnx, 9, MatMul);
class ONNX_OPERATOR_SET_SCHEMA_CLASS_NAME(Onnx, 9, OneHot);
class ONNX_OPERATOR_SET_SCHEMA_CLASS_NAME(Onnx, 9, PRelu);
class ONNX_OPERATOR_SET_SCHEMA_CLASS_NAME(Onnx, 9, Gemm);
class ONNX_OPERATOR_SET_SCHEMA_CLASS_NAME(Onnx, 9, Flatten);
class ONNX_OPERATOR_SET_SCHEMA_CLASS_NAME(Onnx, 9, Sinh);
class ONNX_OPERATOR_SET_SCHEMA_CLASS_NAME(Onnx, 9, Cosh);
class ONNX_OPERATOR_SET_SCHEMA_CLASS_NAME(Onnx, 9, Asinh);
class ONNX_OPERATOR_SET_SCHEMA_CLASS_NAME(Onnx, 9, Acosh);
class ONNX_OPERATOR_SET_SCHEMA_CLASS_NAME(Onnx, 9, Atanh);
class ONNX_OPERATOR_SET_SCHEMA_CLASS_NAME(Onnx, 9, Shrink);
class ONNX_OPERATOR_SET_SCHEMA_CLASS_NAME(Onnx, 9, IsNaN);
class ONNX_OPERATOR_SET_SCHEMA_CLASS_NAME(Onnx, 9, Sign);
class ONNX_OPERATOR_SET_SCHEMA_CLASS_NAME(Onnx, 9, Scan);
class ONNX_OPERATOR_SET_SCHEMA_CLASS_NAME(Onnx, 9, Erf);
class ONNX_OPERATOR_SET_SCHEMA_CLASS_NAME(Onnx, 9, Scatter);
class ONNX_OPERATOR_SET_SCHEMA_CLASS_NAME(Onnx, 9, Where);
class ONNX_OPERATOR_SET_SCHEMA_CLASS_NAME(Onnx, 9, Cast);
class ONNX_OPERATOR_SET_SCHEMA_CLASS_NAME(Onnx, 9, NonZero);
class ONNX_OPERATOR_SET_SCHEMA_CLASS_NAME(Onnx, 9, TfIdfVectorizer);
class ONNX_OPERATOR_SET_SCHEMA_CLASS_NAME(Onnx, 9, MeanVarianceNormalization);

// Iterate over schema from ai.onnx version 9
class OpSet_Onnx_ver9 {
 public:
  static void ForEachSchema(std::function<void(OpSchema&&)> fn) {
    fn(GetOpSchema<ONNX_OPERATOR_SET_SCHEMA_CLASS_NAME(
           Onnx, 9, BatchNormalization)>());
    fn(GetOpSchema<ONNX_OPERATOR_SET_SCHEMA_CLASS_NAME(Onnx, 9, Compress)>());
    fn(GetOpSchema<ONNX_OPERATOR_SET_SCHEMA_CLASS_NAME(
           Onnx, 9, ConstantOfShape)>());
    fn(GetOpSchema<ONNX_OPERATOR_SET_SCHEMA_CLASS_NAME(Onnx, 9, EyeLike)>());
    fn(GetOpSchema<ONNX_OPERATOR_SET_SCHEMA_CLASS_NAME(Onnx, 9, Greater)>());
    fn(GetOpSchema<ONNX_OPERATOR_SET_SCHEMA_CLASS_NAME(Onnx, 9, Less)>());
    fn(GetOpSchema<ONNX_OPERATOR_SET_SCHEMA_CLASS_NAME(Onnx, 9, Upsample)>());
    fn(GetOpSchema<ONNX_OPERATOR_SET_SCHEMA_CLASS_NAME(Onnx, 9, MaxUnpool)>());
    // Add more types' support to Constant/MatMul/PRelu/Gemm/Flatten op.
    fn(GetOpSchema<ONNX_OPERATOR_SET_SCHEMA_CLASS_NAME(Onnx, 9, Constant)>());
    fn(GetOpSchema<ONNX_OPERATOR_SET_SCHEMA_CLASS_NAME(Onnx, 9, MatMul)>());
    fn(GetOpSchema<ONNX_OPERATOR_SET_SCHEMA_CLASS_NAME(Onnx, 9, OneHot)>());
    fn(GetOpSchema<ONNX_OPERATOR_SET_SCHEMA_CLASS_NAME(Onnx, 9, PRelu)>());
    fn(GetOpSchema<ONNX_OPERATOR_SET_SCHEMA_CLASS_NAME(Onnx, 9, Gemm)>());
    fn(GetOpSchema<ONNX_OPERATOR_SET_SCHEMA_CLASS_NAME(Onnx, 9, Flatten)>());
    fn(GetOpSchema<ONNX_OPERATOR_SET_SCHEMA_CLASS_NAME(Onnx, 9, Scatter)>());
    fn(GetOpSchema<ONNX_OPERATOR_SET_SCHEMA_CLASS_NAME(Onnx, 9, Sinh)>());
    fn(GetOpSchema<ONNX_OPERATOR_SET_SCHEMA_CLASS_NAME(Onnx, 9, Cosh)>());
    fn(GetOpSchema<ONNX_OPERATOR_SET_SCHEMA_CLASS_NAME(Onnx, 9, Asinh)>());
    fn(GetOpSchema<ONNX_OPERATOR_SET_SCHEMA_CLASS_NAME(Onnx, 9, Acosh)>());
    fn(GetOpSchema<ONNX_OPERATOR_SET_SCHEMA_CLASS_NAME(Onnx, 9, Atanh)>());
    fn(GetOpSchema<ONNX_OPERATOR_SET_SCHEMA_CLASS_NAME(Onnx, 9, Shrink)>());
    fn(GetOpSchema<ONNX_OPERATOR_SET_SCHEMA_CLASS_NAME(Onnx, 9, IsNaN)>());
    fn(GetOpSchema<ONNX_OPERATOR_SET_SCHEMA_CLASS_NAME(Onnx, 9, Sign)>());
    fn(GetOpSchema<ONNX_OPERATOR_SET_SCHEMA_CLASS_NAME(Onnx, 9, Scan)>());
    fn(GetOpSchema<ONNX_OPERATOR_SET_SCHEMA_CLASS_NAME(Onnx, 9, Erf)>());
    fn(GetOpSchema<ONNX_OPERATOR_SET_SCHEMA_CLASS_NAME(Onnx, 9, Cast)>());
    fn(GetOpSchema<ONNX_OPERATOR_SET_SCHEMA_CLASS_NAME(Onnx, 9, Where)>());
    fn(GetOpSchema<ONNX_OPERATOR_SET_SCHEMA_CLASS_NAME(Onnx, 9, NonZero)>());
    fn(GetOpSchema<ONNX_OPERATOR_SET_SCHEMA_CLASS_NAME(
           Onnx, 9, TfIdfVectorizer)>());
    fn(GetOpSchema<ONNX_OPERATOR_SET_SCHEMA_CLASS_NAME(
           Onnx, 9, MeanVarianceNormalization)>());
  }
};

// Forward declarations for ai.onnx version 10
class ONNX_OPERATOR_SET_SCHEMA_CLASS_NAME(Onnx, 10, StringNormalizer);
class ONNX_OPERATOR_SET_SCHEMA_CLASS_NAME(Onnx, 10, Upsample);
class ONNX_OPERATOR_SET_SCHEMA_CLASS_NAME(Onnx, 10, Resize);
class ONNX_OPERATOR_SET_SCHEMA_CLASS_NAME(Onnx, 10, TopK);
class ONNX_OPERATOR_SET_SCHEMA_CLASS_NAME(Onnx, 10, MaxPool);
class ONNX_OPERATOR_SET_SCHEMA_CLASS_NAME(Onnx, 10, Mod);
class ONNX_OPERATOR_SET_SCHEMA_CLASS_NAME(Onnx, 10, AveragePool);
class ONNX_OPERATOR_SET_SCHEMA_CLASS_NAME(Onnx, 10, Slice);
class ONNX_OPERATOR_SET_SCHEMA_CLASS_NAME(Onnx, 10, ThresholdedRelu);
class ONNX_OPERATOR_SET_SCHEMA_CLASS_NAME(Onnx, 10, Dropout);
class ONNX_OPERATOR_SET_SCHEMA_CLASS_NAME(Onnx, 10, MatMulInteger);
class ONNX_OPERATOR_SET_SCHEMA_CLASS_NAME(Onnx, 10, QLinearMatMul);
class ONNX_OPERATOR_SET_SCHEMA_CLASS_NAME(Onnx, 10, ConvInteger);
class ONNX_OPERATOR_SET_SCHEMA_CLASS_NAME(Onnx, 10, QLinearConv);
class ONNX_OPERATOR_SET_SCHEMA_CLASS_NAME(Onnx, 10, QuantizeLinear);
class ONNX_OPERATOR_SET_SCHEMA_CLASS_NAME(Onnx, 10, DequantizeLinear);
class ONNX_OPERATOR_SET_SCHEMA_CLASS_NAME(Onnx, 10, IsInf);
class ONNX_OPERATOR_SET_SCHEMA_CLASS_NAME(Onnx, 10, NonMaxSuppression);
class ONNX_OPERATOR_SET_SCHEMA_CLASS_NAME(Onnx, 10, ReverseSequence);
class ONNX_OPERATOR_SET_SCHEMA_CLASS_NAME(Onnx, 10, RoiAlign);

// Iterate over schema from ai.onnx version 10
class OpSet_Onnx_ver10 {
 public:
  static void ForEachSchema(std::function<void(OpSchema&&)> fn) {
    fn(GetOpSchema<ONNX_OPERATOR_SET_SCHEMA_CLASS_NAME(Onnx, 10, Upsample)>());
    fn(GetOpSchema<ONNX_OPERATOR_SET_SCHEMA_CLASS_NAME(Onnx, 10, Resize)>());
    fn(GetOpSchema<ONNX_OPERATOR_SET_SCHEMA_CLASS_NAME(
           Onnx, 10, StringNormalizer)>());
    fn(GetOpSchema<ONNX_OPERATOR_SET_SCHEMA_CLASS_NAME(Onnx, 10, TopK)>());
    fn(GetOpSchema<ONNX_OPERATOR_SET_SCHEMA_CLASS_NAME(Onnx, 10, MaxPool)>());
    fn(GetOpSchema<ONNX_OPERATOR_SET_SCHEMA_CLASS_NAME(Onnx, 10, Mod)>());
    fn(GetOpSchema<ONNX_OPERATOR_SET_SCHEMA_CLASS_NAME(
           Onnx, 10, AveragePool)>());
    fn(GetOpSchema<ONNX_OPERATOR_SET_SCHEMA_CLASS_NAME(Onnx, 10, Slice)>());
    fn(GetOpSchema<ONNX_OPERATOR_SET_SCHEMA_CLASS_NAME(
           Onnx, 10, ThresholdedRelu)>());
    fn(GetOpSchema<ONNX_OPERATOR_SET_SCHEMA_CLASS_NAME(Onnx, 10, Dropout)>());
    fn(GetOpSchema<ONNX_OPERATOR_SET_SCHEMA_CLASS_NAME(
           Onnx, 10, MatMulInteger)>());
    fn(GetOpSchema<ONNX_OPERATOR_SET_SCHEMA_CLASS_NAME(
           Onnx, 10, QLinearMatMul)>());
    fn(GetOpSchema<ONNX_OPERATOR_SET_SCHEMA_CLASS_NAME(
           Onnx, 10, ConvInteger)>());
    fn(GetOpSchema<ONNX_OPERATOR_SET_SCHEMA_CLASS_NAME(
           Onnx, 10, QLinearConv)>());
    fn(GetOpSchema<ONNX_OPERATOR_SET_SCHEMA_CLASS_NAME(
           Onnx, 10, QuantizeLinear)>());
    fn(GetOpSchema<ONNX_OPERATOR_SET_SCHEMA_CLASS_NAME(
           Onnx, 10, DequantizeLinear)>());
    fn(GetOpSchema<ONNX_OPERATOR_SET_SCHEMA_CLASS_NAME(Onnx, 10, IsInf)>());
    fn(GetOpSchema<ONNX_OPERATOR_SET_SCHEMA_CLASS_NAME(
           Onnx, 10, NonMaxSuppression)>());
    fn(GetOpSchema<ONNX_OPERATOR_SET_SCHEMA_CLASS_NAME(
           Onnx, 10, ReverseSequence)>());
    fn(GetOpSchema<ONNX_OPERATOR_SET_SCHEMA_CLASS_NAME(Onnx, 10, RoiAlign)>());
  }
};

class ONNX_OPERATOR_SET_SCHEMA_CLASS_NAME(Onnx, 11, Loop);
class ONNX_OPERATOR_SET_SCHEMA_CLASS_NAME(Onnx, 11, CumSum);
class ONNX_OPERATOR_SET_SCHEMA_CLASS_NAME(Onnx, 11, Round);
class ONNX_OPERATOR_SET_SCHEMA_CLASS_NAME(Onnx, 11, BitShift);
<<<<<<< HEAD
class ONNX_OPERATOR_SET_SCHEMA_CLASS_NAME(Onnx, 11, GatherElements);
class ONNX_OPERATOR_SET_SCHEMA_CLASS_NAME(Onnx, 11, ScatterElements);
class ONNX_OPERATOR_SET_SCHEMA_CLASS_NAME(Onnx, 11, Scatter);
=======
class ONNX_OPERATOR_SET_SCHEMA_CLASS_NAME(Onnx, 11, Equal);
>>>>>>> b9320746

// Iterate over schema from ai.onnx version 10
class OpSet_Onnx_ver11 {
 public:
  static void ForEachSchema(std::function<void(OpSchema&&)> fn) {
    fn(GetOpSchema<ONNX_OPERATOR_SET_SCHEMA_CLASS_NAME(Onnx, 11, Loop)>());
    fn(GetOpSchema<ONNX_OPERATOR_SET_SCHEMA_CLASS_NAME(Onnx, 11, CumSum)>());
    fn(GetOpSchema<ONNX_OPERATOR_SET_SCHEMA_CLASS_NAME(Onnx, 11, Round)>());
    fn(GetOpSchema<ONNX_OPERATOR_SET_SCHEMA_CLASS_NAME(
           Onnx, 11, BitShift)>());
<<<<<<< HEAD
    fn(GetOpSchema<ONNX_OPERATOR_SET_SCHEMA_CLASS_NAME(
           Onnx, 11, GatherElements)>());
    fn(GetOpSchema<ONNX_OPERATOR_SET_SCHEMA_CLASS_NAME(
           Onnx, 11, ScatterElements)>());
    fn(GetOpSchema<ONNX_OPERATOR_SET_SCHEMA_CLASS_NAME(
           Onnx, 11, Scatter)>());
=======
    fn(GetOpSchema<ONNX_OPERATOR_SET_SCHEMA_CLASS_NAME(Onnx, 11, Equal)>());
>>>>>>> b9320746
  }
};

inline void RegisterOnnxOperatorSetSchema() {
  RegisterOpSetSchema<OpSet_Onnx_ver1>();
  RegisterOpSetSchema<OpSet_Onnx_ver2>();
  RegisterOpSetSchema<OpSet_Onnx_ver3>();
  RegisterOpSetSchema<OpSet_Onnx_ver4>();
  RegisterOpSetSchema<OpSet_Onnx_ver5>();
  RegisterOpSetSchema<OpSet_Onnx_ver6>();
  RegisterOpSetSchema<OpSet_Onnx_ver7>();
  RegisterOpSetSchema<OpSet_Onnx_ver8>();
  RegisterOpSetSchema<OpSet_Onnx_ver9>();
  RegisterOpSetSchema<OpSet_Onnx_ver10>();
  RegisterOpSetSchema<OpSet_Onnx_ver11>();
}

} // namespace ONNX_NAMESPACE<|MERGE_RESOLUTION|>--- conflicted
+++ resolved
@@ -576,13 +576,10 @@
 class ONNX_OPERATOR_SET_SCHEMA_CLASS_NAME(Onnx, 11, CumSum);
 class ONNX_OPERATOR_SET_SCHEMA_CLASS_NAME(Onnx, 11, Round);
 class ONNX_OPERATOR_SET_SCHEMA_CLASS_NAME(Onnx, 11, BitShift);
-<<<<<<< HEAD
 class ONNX_OPERATOR_SET_SCHEMA_CLASS_NAME(Onnx, 11, GatherElements);
 class ONNX_OPERATOR_SET_SCHEMA_CLASS_NAME(Onnx, 11, ScatterElements);
 class ONNX_OPERATOR_SET_SCHEMA_CLASS_NAME(Onnx, 11, Scatter);
-=======
 class ONNX_OPERATOR_SET_SCHEMA_CLASS_NAME(Onnx, 11, Equal);
->>>>>>> b9320746
 
 // Iterate over schema from ai.onnx version 10
 class OpSet_Onnx_ver11 {
@@ -593,16 +590,13 @@
     fn(GetOpSchema<ONNX_OPERATOR_SET_SCHEMA_CLASS_NAME(Onnx, 11, Round)>());
     fn(GetOpSchema<ONNX_OPERATOR_SET_SCHEMA_CLASS_NAME(
            Onnx, 11, BitShift)>());
-<<<<<<< HEAD
     fn(GetOpSchema<ONNX_OPERATOR_SET_SCHEMA_CLASS_NAME(
            Onnx, 11, GatherElements)>());
     fn(GetOpSchema<ONNX_OPERATOR_SET_SCHEMA_CLASS_NAME(
            Onnx, 11, ScatterElements)>());
     fn(GetOpSchema<ONNX_OPERATOR_SET_SCHEMA_CLASS_NAME(
            Onnx, 11, Scatter)>());
-=======
     fn(GetOpSchema<ONNX_OPERATOR_SET_SCHEMA_CLASS_NAME(Onnx, 11, Equal)>());
->>>>>>> b9320746
   }
 };
 
