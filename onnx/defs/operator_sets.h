--- conflicted
+++ resolved
@@ -484,11 +484,7 @@
  public:
   static void ForEachSchema(std::function<void(OpSchema&&)> fn) {
     fn(GetOpSchema<ONNX_OPERATOR_SET_SCHEMA_CLASS_NAME(
-<<<<<<< HEAD
-      Onnx, 9, BatchNormalization)>());
-=======
            Onnx, 9, BatchNormalization)>());
->>>>>>> 8c8be722
     fn(GetOpSchema<ONNX_OPERATOR_SET_SCHEMA_CLASS_NAME(Onnx, 9, Compress)>());
     fn(GetOpSchema<ONNX_OPERATOR_SET_SCHEMA_CLASS_NAME(
            Onnx, 9, ConstantOfShape)>());
