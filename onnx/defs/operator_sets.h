// Copyright (c) Facebook Inc. and Microsoft Corporation.
// Licensed under the MIT license.

#pragma once

#include "onnx/defs/function.h"
#include "onnx/defs/schema.h"

namespace ONNX_NAMESPACE {

// Forward declarations for ai.onnx version 1
class ONNX_OPERATOR_SET_SCHEMA_CLASS_NAME(Onnx, 1, ATen);
class ONNX_OPERATOR_SET_SCHEMA_CLASS_NAME(Onnx, 1, Abs);
class ONNX_OPERATOR_SET_SCHEMA_CLASS_NAME(Onnx, 1, Add);
class ONNX_OPERATOR_SET_SCHEMA_CLASS_NAME(Onnx, 1, Affine);
class ONNX_OPERATOR_SET_SCHEMA_CLASS_NAME(Onnx, 1, And);
class ONNX_OPERATOR_SET_SCHEMA_CLASS_NAME(Onnx, 1, ArgMax);
class ONNX_OPERATOR_SET_SCHEMA_CLASS_NAME(Onnx, 1, ArgMin);
class ONNX_OPERATOR_SET_SCHEMA_CLASS_NAME(Onnx, 1, AveragePool);
class ONNX_OPERATOR_SET_SCHEMA_CLASS_NAME(Onnx, 1, BatchNormalization);
class ONNX_OPERATOR_SET_SCHEMA_CLASS_NAME(Onnx, 1, Cast);
class ONNX_OPERATOR_SET_SCHEMA_CLASS_NAME(Onnx, 1, Ceil);
class ONNX_OPERATOR_SET_SCHEMA_CLASS_NAME(Onnx, 1, Clip);
class ONNX_OPERATOR_SET_SCHEMA_CLASS_NAME(Onnx, 1, Concat);
class ONNX_OPERATOR_SET_SCHEMA_CLASS_NAME(Onnx, 1, Constant);
class ONNX_OPERATOR_SET_SCHEMA_CLASS_NAME(Onnx, 1, ConstantFill);
class ONNX_OPERATOR_SET_SCHEMA_CLASS_NAME(Onnx, 1, Conv);
class ONNX_OPERATOR_SET_SCHEMA_CLASS_NAME(Onnx, 1, ConvTranspose);
class ONNX_OPERATOR_SET_SCHEMA_CLASS_NAME(Onnx, 1, Crop);
class ONNX_OPERATOR_SET_SCHEMA_CLASS_NAME(Onnx, 1, DepthToSpace);
class ONNX_OPERATOR_SET_SCHEMA_CLASS_NAME(Onnx, 1, Div);
class ONNX_OPERATOR_SET_SCHEMA_CLASS_NAME(Onnx, 1, Dropout);
class ONNX_OPERATOR_SET_SCHEMA_CLASS_NAME(Onnx, 1, Elu);
class ONNX_OPERATOR_SET_SCHEMA_CLASS_NAME(Onnx, 1, Equal);
class ONNX_OPERATOR_SET_SCHEMA_CLASS_NAME(Onnx, 1, Exp);
class ONNX_OPERATOR_SET_SCHEMA_CLASS_NAME(Onnx, 1, Flatten);
class ONNX_OPERATOR_SET_SCHEMA_CLASS_NAME(Onnx, 1, Floor);
class ONNX_OPERATOR_SET_SCHEMA_CLASS_NAME(Onnx, 1, GRU);
class ONNX_OPERATOR_SET_SCHEMA_CLASS_NAME(Onnx, 1, GRUUnit);
class ONNX_OPERATOR_SET_SCHEMA_CLASS_NAME(Onnx, 1, Gather);
class ONNX_OPERATOR_SET_SCHEMA_CLASS_NAME(Onnx, 1, Gemm);
class ONNX_OPERATOR_SET_SCHEMA_CLASS_NAME(Onnx, 1, GivenTensorFill);
class ONNX_OPERATOR_SET_SCHEMA_CLASS_NAME(Onnx, 1, GlobalAveragePool);
class ONNX_OPERATOR_SET_SCHEMA_CLASS_NAME(Onnx, 1, GlobalLpPool);
class ONNX_OPERATOR_SET_SCHEMA_CLASS_NAME(Onnx, 1, GlobalMaxPool);
class ONNX_OPERATOR_SET_SCHEMA_CLASS_NAME(Onnx, 1, Greater);
class ONNX_OPERATOR_SET_SCHEMA_CLASS_NAME(Onnx, 1, HardSigmoid);
class ONNX_OPERATOR_SET_SCHEMA_CLASS_NAME(Onnx, 1, Hardmax);
class ONNX_OPERATOR_SET_SCHEMA_CLASS_NAME(Onnx, 1, Identity);
class ONNX_OPERATOR_SET_SCHEMA_CLASS_NAME(Onnx, 1, If);
class ONNX_OPERATOR_SET_SCHEMA_CLASS_NAME(Onnx, 1, ImageScaler);
class ONNX_OPERATOR_SET_SCHEMA_CLASS_NAME(Onnx, 1, InstanceNormalization);
class ONNX_OPERATOR_SET_SCHEMA_CLASS_NAME(Onnx, 1, LRN);
class ONNX_OPERATOR_SET_SCHEMA_CLASS_NAME(Onnx, 1, LSTM);
class ONNX_OPERATOR_SET_SCHEMA_CLASS_NAME(Onnx, 1, LeakyRelu);
class ONNX_OPERATOR_SET_SCHEMA_CLASS_NAME(Onnx, 1, Less);
class ONNX_OPERATOR_SET_SCHEMA_CLASS_NAME(Onnx, 1, Log);
class ONNX_OPERATOR_SET_SCHEMA_CLASS_NAME(Onnx, 1, LogSoftmax);
class ONNX_OPERATOR_SET_SCHEMA_CLASS_NAME(Onnx, 1, Loop);
class ONNX_OPERATOR_SET_SCHEMA_CLASS_NAME(Onnx, 1, LpNormalization);
class ONNX_OPERATOR_SET_SCHEMA_CLASS_NAME(Onnx, 1, LpPool);
class ONNX_OPERATOR_SET_SCHEMA_CLASS_NAME(Onnx, 1, MatMul);
class ONNX_OPERATOR_SET_SCHEMA_CLASS_NAME(Onnx, 1, Max);
class ONNX_OPERATOR_SET_SCHEMA_CLASS_NAME(Onnx, 1, MaxPool);
class ONNX_OPERATOR_SET_SCHEMA_CLASS_NAME(Onnx, 1, MaxRoiPool);
class ONNX_OPERATOR_SET_SCHEMA_CLASS_NAME(Onnx, 1, Mean);
class ONNX_OPERATOR_SET_SCHEMA_CLASS_NAME(Onnx, 1, Min);
class ONNX_OPERATOR_SET_SCHEMA_CLASS_NAME(Onnx, 1, Mul);
class ONNX_OPERATOR_SET_SCHEMA_CLASS_NAME(Onnx, 1, Neg);
class ONNX_OPERATOR_SET_SCHEMA_CLASS_NAME(Onnx, 1, Not);
class ONNX_OPERATOR_SET_SCHEMA_CLASS_NAME(Onnx, 1, Or);
class ONNX_OPERATOR_SET_SCHEMA_CLASS_NAME(Onnx, 1, PRelu);
class ONNX_OPERATOR_SET_SCHEMA_CLASS_NAME(Onnx, 1, Pad);
class ONNX_OPERATOR_SET_SCHEMA_CLASS_NAME(Onnx, 1, ParametricSoftplus);
class ONNX_OPERATOR_SET_SCHEMA_CLASS_NAME(Onnx, 1, Pow);
class ONNX_OPERATOR_SET_SCHEMA_CLASS_NAME(Onnx, 1, RNN);
class ONNX_OPERATOR_SET_SCHEMA_CLASS_NAME(Onnx, 1, RandomNormal);
class ONNX_OPERATOR_SET_SCHEMA_CLASS_NAME(Onnx, 1, RandomNormalLike);
class ONNX_OPERATOR_SET_SCHEMA_CLASS_NAME(Onnx, 1, RandomUniform);
class ONNX_OPERATOR_SET_SCHEMA_CLASS_NAME(Onnx, 1, RandomUniformLike);
class ONNX_OPERATOR_SET_SCHEMA_CLASS_NAME(Onnx, 1, Reciprocal);
class ONNX_OPERATOR_SET_SCHEMA_CLASS_NAME(Onnx, 1, ReduceL1);
class ONNX_OPERATOR_SET_SCHEMA_CLASS_NAME(Onnx, 1, ReduceL2);
class ONNX_OPERATOR_SET_SCHEMA_CLASS_NAME(Onnx, 1, ReduceLogSum);
class ONNX_OPERATOR_SET_SCHEMA_CLASS_NAME(Onnx, 1, ReduceLogSumExp);
class ONNX_OPERATOR_SET_SCHEMA_CLASS_NAME(Onnx, 1, ReduceMax);
class ONNX_OPERATOR_SET_SCHEMA_CLASS_NAME(Onnx, 1, ReduceMean);
class ONNX_OPERATOR_SET_SCHEMA_CLASS_NAME(Onnx, 1, ReduceMin);
class ONNX_OPERATOR_SET_SCHEMA_CLASS_NAME(Onnx, 1, ReduceProd);
class ONNX_OPERATOR_SET_SCHEMA_CLASS_NAME(Onnx, 1, ReduceSum);
class ONNX_OPERATOR_SET_SCHEMA_CLASS_NAME(Onnx, 1, ReduceSumSquare);
class ONNX_OPERATOR_SET_SCHEMA_CLASS_NAME(Onnx, 1, Relu);
class ONNX_OPERATOR_SET_SCHEMA_CLASS_NAME(Onnx, 1, Reshape);
class ONNX_OPERATOR_SET_SCHEMA_CLASS_NAME(Onnx, 1, Scale);
class ONNX_OPERATOR_SET_SCHEMA_CLASS_NAME(Onnx, 1, ScaledTanh);
class ONNX_OPERATOR_SET_SCHEMA_CLASS_NAME(Onnx, 1, Selu);
class ONNX_OPERATOR_SET_SCHEMA_CLASS_NAME(Onnx, 1, Shape);
class ONNX_OPERATOR_SET_SCHEMA_CLASS_NAME(Onnx, 1, Sigmoid);
class ONNX_OPERATOR_SET_SCHEMA_CLASS_NAME(Onnx, 1, Size);
class ONNX_OPERATOR_SET_SCHEMA_CLASS_NAME(Onnx, 1, Slice);
class ONNX_OPERATOR_SET_SCHEMA_CLASS_NAME(Onnx, 1, Softmax);
class ONNX_OPERATOR_SET_SCHEMA_CLASS_NAME(Onnx, 1, Softplus);
class ONNX_OPERATOR_SET_SCHEMA_CLASS_NAME(Onnx, 1, Softsign);
class ONNX_OPERATOR_SET_SCHEMA_CLASS_NAME(Onnx, 1, SpaceToDepth);
class ONNX_OPERATOR_SET_SCHEMA_CLASS_NAME(Onnx, 1, Split);
class ONNX_OPERATOR_SET_SCHEMA_CLASS_NAME(Onnx, 1, Sqrt);
class ONNX_OPERATOR_SET_SCHEMA_CLASS_NAME(Onnx, 1, Squeeze);
class ONNX_OPERATOR_SET_SCHEMA_CLASS_NAME(Onnx, 1, Sub);
class ONNX_OPERATOR_SET_SCHEMA_CLASS_NAME(Onnx, 1, Sum);
class ONNX_OPERATOR_SET_SCHEMA_CLASS_NAME(Onnx, 1, Tanh);
class ONNX_OPERATOR_SET_SCHEMA_CLASS_NAME(Onnx, 1, ThresholdedRelu);
class ONNX_OPERATOR_SET_SCHEMA_CLASS_NAME(Onnx, 1, Tile);
class ONNX_OPERATOR_SET_SCHEMA_CLASS_NAME(Onnx, 1, TopK);
class ONNX_OPERATOR_SET_SCHEMA_CLASS_NAME(Onnx, 1, Transpose);
class ONNX_OPERATOR_SET_SCHEMA_CLASS_NAME(Onnx, 1, Unsqueeze);
class ONNX_OPERATOR_SET_SCHEMA_CLASS_NAME(Onnx, 1, Upsample);
class ONNX_OPERATOR_SET_SCHEMA_CLASS_NAME(Onnx, 1, Xor);

// Iterate over schema from ai.onnx version 1
class OpSet_Onnx_ver1 {
 public:
  static void ForEachSchema(std::function<void(OpSchema&&)> fn) {
    fn(GetOpSchema<ONNX_OPERATOR_SET_SCHEMA_CLASS_NAME(Onnx, 1, ATen)>());
    fn(GetOpSchema<ONNX_OPERATOR_SET_SCHEMA_CLASS_NAME(Onnx, 1, Abs)>());
    fn(GetOpSchema<ONNX_OPERATOR_SET_SCHEMA_CLASS_NAME(Onnx, 1, Add)>());
    fn(GetOpSchema<ONNX_OPERATOR_SET_SCHEMA_CLASS_NAME(Onnx, 1, Affine)>());
    fn(GetOpSchema<ONNX_OPERATOR_SET_SCHEMA_CLASS_NAME(Onnx, 1, And)>());
    fn(GetOpSchema<ONNX_OPERATOR_SET_SCHEMA_CLASS_NAME(Onnx, 1, ArgMax)>());
    fn(GetOpSchema<ONNX_OPERATOR_SET_SCHEMA_CLASS_NAME(Onnx, 1, ArgMin)>());
    fn(GetOpSchema<ONNX_OPERATOR_SET_SCHEMA_CLASS_NAME(
           Onnx, 1, AveragePool)>());
    fn(GetOpSchema<ONNX_OPERATOR_SET_SCHEMA_CLASS_NAME(
           Onnx, 1, BatchNormalization)>());
    fn(GetOpSchema<ONNX_OPERATOR_SET_SCHEMA_CLASS_NAME(Onnx, 1, Cast)>());
    fn(GetOpSchema<ONNX_OPERATOR_SET_SCHEMA_CLASS_NAME(Onnx, 1, Ceil)>());
    fn(GetOpSchema<ONNX_OPERATOR_SET_SCHEMA_CLASS_NAME(Onnx, 1, Clip)>());
    fn(GetOpSchema<ONNX_OPERATOR_SET_SCHEMA_CLASS_NAME(Onnx, 1, Concat)>());
    fn(GetOpSchema<ONNX_OPERATOR_SET_SCHEMA_CLASS_NAME(Onnx, 1, Constant)>());
    fn(GetOpSchema<ONNX_OPERATOR_SET_SCHEMA_CLASS_NAME(
           Onnx, 1, ConstantFill)>());
    fn(GetOpSchema<ONNX_OPERATOR_SET_SCHEMA_CLASS_NAME(Onnx, 1, Conv)>());
    fn(GetOpSchema<ONNX_OPERATOR_SET_SCHEMA_CLASS_NAME(
           Onnx, 1, ConvTranspose)>());
    fn(GetOpSchema<ONNX_OPERATOR_SET_SCHEMA_CLASS_NAME(Onnx, 1, Crop)>());
    fn(GetOpSchema<ONNX_OPERATOR_SET_SCHEMA_CLASS_NAME(
           Onnx, 1, DepthToSpace)>());
    fn(GetOpSchema<ONNX_OPERATOR_SET_SCHEMA_CLASS_NAME(Onnx, 1, Div)>());
    fn(GetOpSchema<ONNX_OPERATOR_SET_SCHEMA_CLASS_NAME(Onnx, 1, Dropout)>());
    fn(GetOpSchema<ONNX_OPERATOR_SET_SCHEMA_CLASS_NAME(Onnx, 1, Elu)>());
    fn(GetOpSchema<ONNX_OPERATOR_SET_SCHEMA_CLASS_NAME(Onnx, 1, Equal)>());
    fn(GetOpSchema<ONNX_OPERATOR_SET_SCHEMA_CLASS_NAME(Onnx, 1, Exp)>());
    fn(GetOpSchema<ONNX_OPERATOR_SET_SCHEMA_CLASS_NAME(Onnx, 1, Flatten)>());
    fn(GetOpSchema<ONNX_OPERATOR_SET_SCHEMA_CLASS_NAME(Onnx, 1, Floor)>());
    fn(GetOpSchema<ONNX_OPERATOR_SET_SCHEMA_CLASS_NAME(Onnx, 1, GRU)>());
    fn(GetOpSchema<ONNX_OPERATOR_SET_SCHEMA_CLASS_NAME(Onnx, 1, GRUUnit)>());
    fn(GetOpSchema<ONNX_OPERATOR_SET_SCHEMA_CLASS_NAME(Onnx, 1, Gather)>());
    fn(GetOpSchema<ONNX_OPERATOR_SET_SCHEMA_CLASS_NAME(Onnx, 1, Gemm)>());
    fn(GetOpSchema<ONNX_OPERATOR_SET_SCHEMA_CLASS_NAME(
           Onnx, 1, GivenTensorFill)>());
    fn(GetOpSchema<ONNX_OPERATOR_SET_SCHEMA_CLASS_NAME(
           Onnx, 1, GlobalAveragePool)>());
    fn(GetOpSchema<ONNX_OPERATOR_SET_SCHEMA_CLASS_NAME(
           Onnx, 1, GlobalLpPool)>());
    fn(GetOpSchema<ONNX_OPERATOR_SET_SCHEMA_CLASS_NAME(
           Onnx, 1, GlobalMaxPool)>());
    fn(GetOpSchema<ONNX_OPERATOR_SET_SCHEMA_CLASS_NAME(Onnx, 1, Greater)>());
    fn(GetOpSchema<ONNX_OPERATOR_SET_SCHEMA_CLASS_NAME(
           Onnx, 1, HardSigmoid)>());
    fn(GetOpSchema<ONNX_OPERATOR_SET_SCHEMA_CLASS_NAME(Onnx, 1, Hardmax)>());
    fn(GetOpSchema<ONNX_OPERATOR_SET_SCHEMA_CLASS_NAME(Onnx, 1, Identity)>());
    fn(GetOpSchema<ONNX_OPERATOR_SET_SCHEMA_CLASS_NAME(Onnx, 1, If)>());
    fn(GetOpSchema<ONNX_OPERATOR_SET_SCHEMA_CLASS_NAME(
           Onnx, 1, ImageScaler)>());
    fn(GetOpSchema<ONNX_OPERATOR_SET_SCHEMA_CLASS_NAME(
           Onnx, 1, InstanceNormalization)>());
    fn(GetOpSchema<ONNX_OPERATOR_SET_SCHEMA_CLASS_NAME(Onnx, 1, LRN)>());
    fn(GetOpSchema<ONNX_OPERATOR_SET_SCHEMA_CLASS_NAME(Onnx, 1, LSTM)>());
    fn(GetOpSchema<ONNX_OPERATOR_SET_SCHEMA_CLASS_NAME(Onnx, 1, LeakyRelu)>());
    fn(GetOpSchema<ONNX_OPERATOR_SET_SCHEMA_CLASS_NAME(Onnx, 1, Less)>());
    fn(GetOpSchema<ONNX_OPERATOR_SET_SCHEMA_CLASS_NAME(Onnx, 1, Log)>());
    fn(GetOpSchema<ONNX_OPERATOR_SET_SCHEMA_CLASS_NAME(Onnx, 1, LogSoftmax)>());
    fn(GetOpSchema<ONNX_OPERATOR_SET_SCHEMA_CLASS_NAME(Onnx, 1, Loop)>());
    fn(GetOpSchema<ONNX_OPERATOR_SET_SCHEMA_CLASS_NAME(
           Onnx, 1, LpNormalization)>());
    fn(GetOpSchema<ONNX_OPERATOR_SET_SCHEMA_CLASS_NAME(Onnx, 1, LpPool)>());
    fn(GetOpSchema<ONNX_OPERATOR_SET_SCHEMA_CLASS_NAME(Onnx, 1, MatMul)>());
    fn(GetOpSchema<ONNX_OPERATOR_SET_SCHEMA_CLASS_NAME(Onnx, 1, Max)>());
    fn(GetOpSchema<ONNX_OPERATOR_SET_SCHEMA_CLASS_NAME(Onnx, 1, MaxPool)>());
    fn(GetOpSchema<ONNX_OPERATOR_SET_SCHEMA_CLASS_NAME(Onnx, 1, MaxRoiPool)>());
    fn(GetOpSchema<ONNX_OPERATOR_SET_SCHEMA_CLASS_NAME(Onnx, 1, Mean)>());
    fn(GetOpSchema<ONNX_OPERATOR_SET_SCHEMA_CLASS_NAME(Onnx, 1, Min)>());
    fn(GetOpSchema<ONNX_OPERATOR_SET_SCHEMA_CLASS_NAME(Onnx, 1, Mul)>());
    fn(GetOpSchema<ONNX_OPERATOR_SET_SCHEMA_CLASS_NAME(Onnx, 1, Neg)>());
    fn(GetOpSchema<ONNX_OPERATOR_SET_SCHEMA_CLASS_NAME(Onnx, 1, Not)>());
    fn(GetOpSchema<ONNX_OPERATOR_SET_SCHEMA_CLASS_NAME(Onnx, 1, Or)>());
    fn(GetOpSchema<ONNX_OPERATOR_SET_SCHEMA_CLASS_NAME(Onnx, 1, PRelu)>());
    fn(GetOpSchema<ONNX_OPERATOR_SET_SCHEMA_CLASS_NAME(Onnx, 1, Pad)>());
    fn(GetOpSchema<ONNX_OPERATOR_SET_SCHEMA_CLASS_NAME(
           Onnx, 1, ParametricSoftplus)>());
    fn(GetOpSchema<ONNX_OPERATOR_SET_SCHEMA_CLASS_NAME(Onnx, 1, Pow)>());
    fn(GetOpSchema<ONNX_OPERATOR_SET_SCHEMA_CLASS_NAME(Onnx, 1, RNN)>());
    fn(GetOpSchema<ONNX_OPERATOR_SET_SCHEMA_CLASS_NAME(
           Onnx, 1, RandomNormal)>());
    fn(GetOpSchema<ONNX_OPERATOR_SET_SCHEMA_CLASS_NAME(
           Onnx, 1, RandomNormalLike)>());
    fn(GetOpSchema<ONNX_OPERATOR_SET_SCHEMA_CLASS_NAME(
           Onnx, 1, RandomUniform)>());
    fn(GetOpSchema<ONNX_OPERATOR_SET_SCHEMA_CLASS_NAME(
           Onnx, 1, RandomUniformLike)>());
    fn(GetOpSchema<ONNX_OPERATOR_SET_SCHEMA_CLASS_NAME(Onnx, 1, Reciprocal)>());
    fn(GetOpSchema<ONNX_OPERATOR_SET_SCHEMA_CLASS_NAME(Onnx, 1, ReduceL1)>());
    fn(GetOpSchema<ONNX_OPERATOR_SET_SCHEMA_CLASS_NAME(Onnx, 1, ReduceL2)>());
    fn(GetOpSchema<ONNX_OPERATOR_SET_SCHEMA_CLASS_NAME(
           Onnx, 1, ReduceLogSum)>());
    fn(GetOpSchema<ONNX_OPERATOR_SET_SCHEMA_CLASS_NAME(
           Onnx, 1, ReduceLogSumExp)>());
    fn(GetOpSchema<ONNX_OPERATOR_SET_SCHEMA_CLASS_NAME(Onnx, 1, ReduceMax)>());
    fn(GetOpSchema<ONNX_OPERATOR_SET_SCHEMA_CLASS_NAME(Onnx, 1, ReduceMean)>());
    fn(GetOpSchema<ONNX_OPERATOR_SET_SCHEMA_CLASS_NAME(Onnx, 1, ReduceMin)>());
    fn(GetOpSchema<ONNX_OPERATOR_SET_SCHEMA_CLASS_NAME(Onnx, 1, ReduceProd)>());
    fn(GetOpSchema<ONNX_OPERATOR_SET_SCHEMA_CLASS_NAME(Onnx, 1, ReduceSum)>());
    fn(GetOpSchema<ONNX_OPERATOR_SET_SCHEMA_CLASS_NAME(
           Onnx, 1, ReduceSumSquare)>());
    fn(GetOpSchema<ONNX_OPERATOR_SET_SCHEMA_CLASS_NAME(Onnx, 1, Relu)>());
    fn(GetOpSchema<ONNX_OPERATOR_SET_SCHEMA_CLASS_NAME(Onnx, 1, Reshape)>());
    fn(GetOpSchema<ONNX_OPERATOR_SET_SCHEMA_CLASS_NAME(Onnx, 1, Scale)>());
    fn(GetOpSchema<ONNX_OPERATOR_SET_SCHEMA_CLASS_NAME(Onnx, 1, ScaledTanh)>());
    fn(GetOpSchema<ONNX_OPERATOR_SET_SCHEMA_CLASS_NAME(Onnx, 1, Selu)>());
    fn(GetOpSchema<ONNX_OPERATOR_SET_SCHEMA_CLASS_NAME(Onnx, 1, Shape)>());
    fn(GetOpSchema<ONNX_OPERATOR_SET_SCHEMA_CLASS_NAME(Onnx, 1, Sigmoid)>());
    fn(GetOpSchema<ONNX_OPERATOR_SET_SCHEMA_CLASS_NAME(Onnx, 1, Size)>());
    fn(GetOpSchema<ONNX_OPERATOR_SET_SCHEMA_CLASS_NAME(Onnx, 1, Slice)>());
    fn(GetOpSchema<ONNX_OPERATOR_SET_SCHEMA_CLASS_NAME(Onnx, 1, Softmax)>());
    fn(GetOpSchema<ONNX_OPERATOR_SET_SCHEMA_CLASS_NAME(Onnx, 1, Softplus)>());
    fn(GetOpSchema<ONNX_OPERATOR_SET_SCHEMA_CLASS_NAME(Onnx, 1, Softsign)>());
    fn(GetOpSchema<ONNX_OPERATOR_SET_SCHEMA_CLASS_NAME(
           Onnx, 1, SpaceToDepth)>());
    fn(GetOpSchema<ONNX_OPERATOR_SET_SCHEMA_CLASS_NAME(Onnx, 1, Split)>());
    fn(GetOpSchema<ONNX_OPERATOR_SET_SCHEMA_CLASS_NAME(Onnx, 1, Sqrt)>());
    fn(GetOpSchema<ONNX_OPERATOR_SET_SCHEMA_CLASS_NAME(Onnx, 1, Squeeze)>());
    fn(GetOpSchema<ONNX_OPERATOR_SET_SCHEMA_CLASS_NAME(Onnx, 1, Sub)>());
    fn(GetOpSchema<ONNX_OPERATOR_SET_SCHEMA_CLASS_NAME(Onnx, 1, Sum)>());
    fn(GetOpSchema<ONNX_OPERATOR_SET_SCHEMA_CLASS_NAME(Onnx, 1, Tanh)>());
    fn(GetOpSchema<ONNX_OPERATOR_SET_SCHEMA_CLASS_NAME(
           Onnx, 1, ThresholdedRelu)>());
    fn(GetOpSchema<ONNX_OPERATOR_SET_SCHEMA_CLASS_NAME(Onnx, 1, Tile)>());
    fn(GetOpSchema<ONNX_OPERATOR_SET_SCHEMA_CLASS_NAME(Onnx, 1, TopK)>());
    fn(GetOpSchema<ONNX_OPERATOR_SET_SCHEMA_CLASS_NAME(Onnx, 1, Transpose)>());
    fn(GetOpSchema<ONNX_OPERATOR_SET_SCHEMA_CLASS_NAME(Onnx, 1, Unsqueeze)>());
    fn(GetOpSchema<ONNX_OPERATOR_SET_SCHEMA_CLASS_NAME(Onnx, 1, Upsample)>());
    fn(GetOpSchema<ONNX_OPERATOR_SET_SCHEMA_CLASS_NAME(Onnx, 1, Xor)>());
  }
};

// Forward declarations for ai.onnx version 2
class ONNX_OPERATOR_SET_SCHEMA_CLASS_NAME(Onnx, 2, GlobalLpPool);
class ONNX_OPERATOR_SET_SCHEMA_CLASS_NAME(Onnx, 2, LpPool);
class ONNX_OPERATOR_SET_SCHEMA_CLASS_NAME(Onnx, 2, Pad);
class ONNX_OPERATOR_SET_SCHEMA_CLASS_NAME(Onnx, 2, Split);

// Iterate over schema from ai.onnx version 2
class OpSet_Onnx_ver2 {
 public:
  static void ForEachSchema(std::function<void(OpSchema&&)> fn) {
    fn(GetOpSchema<ONNX_OPERATOR_SET_SCHEMA_CLASS_NAME(
           Onnx, 2, GlobalLpPool)>());
    fn(GetOpSchema<ONNX_OPERATOR_SET_SCHEMA_CLASS_NAME(Onnx, 2, LpPool)>());
    fn(GetOpSchema<ONNX_OPERATOR_SET_SCHEMA_CLASS_NAME(Onnx, 2, Pad)>());
    fn(GetOpSchema<ONNX_OPERATOR_SET_SCHEMA_CLASS_NAME(Onnx, 2, Split)>());
  }
};

// Forward declarations for ai.onnx version 3
class ONNX_OPERATOR_SET_SCHEMA_CLASS_NAME(Onnx, 3, GRU);

// Iterate over schema from ai.onnx version 3
class OpSet_Onnx_ver3 {
 public:
  static void ForEachSchema(std::function<void(OpSchema&&)> fn) {
    fn(GetOpSchema<ONNX_OPERATOR_SET_SCHEMA_CLASS_NAME(Onnx, 3, GRU)>());
  }
};

// Forward declarations for ai.onnx version 4
class ONNX_OPERATOR_SET_SCHEMA_CLASS_NAME(Onnx, 4, Concat);

// Iterate over schema from ai.onnx version 4
class OpSet_Onnx_ver4 {
 public:
  static void ForEachSchema(std::function<void(OpSchema&&)> fn) {
    fn(GetOpSchema<ONNX_OPERATOR_SET_SCHEMA_CLASS_NAME(Onnx, 4, Concat)>());
  }
};

// Forward declarations for ai.onnx version 5
class ONNX_OPERATOR_SET_SCHEMA_CLASS_NAME(Onnx, 5, Reshape);

// Iterate over schema from ai.onnx version 5
class OpSet_Onnx_ver5 {
 public:
  static void ForEachSchema(std::function<void(OpSchema&&)> fn) {
    fn(GetOpSchema<ONNX_OPERATOR_SET_SCHEMA_CLASS_NAME(Onnx, 5, Reshape)>());
  }
};

// Forward declarations for ai.onnx version 6
class ONNX_OPERATOR_SET_SCHEMA_CLASS_NAME(Onnx, 6, Abs);
class ONNX_OPERATOR_SET_SCHEMA_CLASS_NAME(Onnx, 6, Add);
class ONNX_OPERATOR_SET_SCHEMA_CLASS_NAME(Onnx, 6, BatchNormalization);
class ONNX_OPERATOR_SET_SCHEMA_CLASS_NAME(Onnx, 6, Cast);
class ONNX_OPERATOR_SET_SCHEMA_CLASS_NAME(Onnx, 6, Ceil);
class ONNX_OPERATOR_SET_SCHEMA_CLASS_NAME(Onnx, 6, Clip);
class ONNX_OPERATOR_SET_SCHEMA_CLASS_NAME(Onnx, 6, Div);
class ONNX_OPERATOR_SET_SCHEMA_CLASS_NAME(Onnx, 6, Dropout);
class ONNX_OPERATOR_SET_SCHEMA_CLASS_NAME(Onnx, 6, Elu);
class ONNX_OPERATOR_SET_SCHEMA_CLASS_NAME(Onnx, 6, Exp);
class ONNX_OPERATOR_SET_SCHEMA_CLASS_NAME(Onnx, 6, Floor);
class ONNX_OPERATOR_SET_SCHEMA_CLASS_NAME(Onnx, 6, Gemm);
class ONNX_OPERATOR_SET_SCHEMA_CLASS_NAME(Onnx, 6, HardSigmoid);
class ONNX_OPERATOR_SET_SCHEMA_CLASS_NAME(Onnx, 6, InstanceNormalization);
class ONNX_OPERATOR_SET_SCHEMA_CLASS_NAME(Onnx, 6, LeakyRelu);
class ONNX_OPERATOR_SET_SCHEMA_CLASS_NAME(Onnx, 6, Log);
class ONNX_OPERATOR_SET_SCHEMA_CLASS_NAME(Onnx, 6, Max);
class ONNX_OPERATOR_SET_SCHEMA_CLASS_NAME(Onnx, 6, Mean);
class ONNX_OPERATOR_SET_SCHEMA_CLASS_NAME(Onnx, 6, Min);
class ONNX_OPERATOR_SET_SCHEMA_CLASS_NAME(Onnx, 6, Mul);
class ONNX_OPERATOR_SET_SCHEMA_CLASS_NAME(Onnx, 6, Neg);
class ONNX_OPERATOR_SET_SCHEMA_CLASS_NAME(Onnx, 6, PRelu);
class ONNX_OPERATOR_SET_SCHEMA_CLASS_NAME(Onnx, 6, Reciprocal);
class ONNX_OPERATOR_SET_SCHEMA_CLASS_NAME(Onnx, 6, Relu);
class ONNX_OPERATOR_SET_SCHEMA_CLASS_NAME(Onnx, 6, Selu);
class ONNX_OPERATOR_SET_SCHEMA_CLASS_NAME(Onnx, 6, Sigmoid);
class ONNX_OPERATOR_SET_SCHEMA_CLASS_NAME(Onnx, 6, Sqrt);
class ONNX_OPERATOR_SET_SCHEMA_CLASS_NAME(Onnx, 6, Sub);
class ONNX_OPERATOR_SET_SCHEMA_CLASS_NAME(Onnx, 6, Sum);
class ONNX_OPERATOR_SET_SCHEMA_CLASS_NAME(Onnx, 6, Tanh);
class ONNX_OPERATOR_SET_SCHEMA_CLASS_NAME(Onnx, 6, Tile);

// Iterate over schema from ai.onnx version 6
class OpSet_Onnx_ver6 {
 public:
  static void ForEachSchema(std::function<void(OpSchema&&)> fn) {
    fn(GetOpSchema<ONNX_OPERATOR_SET_SCHEMA_CLASS_NAME(Onnx, 6, Abs)>());
    fn(GetOpSchema<ONNX_OPERATOR_SET_SCHEMA_CLASS_NAME(Onnx, 6, Add)>());
    fn(GetOpSchema<ONNX_OPERATOR_SET_SCHEMA_CLASS_NAME(
           Onnx, 6, BatchNormalization)>());
    fn(GetOpSchema<ONNX_OPERATOR_SET_SCHEMA_CLASS_NAME(Onnx, 6, Cast)>());
    fn(GetOpSchema<ONNX_OPERATOR_SET_SCHEMA_CLASS_NAME(Onnx, 6, Ceil)>());
    fn(GetOpSchema<ONNX_OPERATOR_SET_SCHEMA_CLASS_NAME(Onnx, 6, Clip)>());
    fn(GetOpSchema<ONNX_OPERATOR_SET_SCHEMA_CLASS_NAME(Onnx, 6, Div)>());
    fn(GetOpSchema<ONNX_OPERATOR_SET_SCHEMA_CLASS_NAME(Onnx, 6, Dropout)>());
    fn(GetOpSchema<ONNX_OPERATOR_SET_SCHEMA_CLASS_NAME(Onnx, 6, Elu)>());
    fn(GetOpSchema<ONNX_OPERATOR_SET_SCHEMA_CLASS_NAME(Onnx, 6, Exp)>());
    fn(GetOpSchema<ONNX_OPERATOR_SET_SCHEMA_CLASS_NAME(Onnx, 6, Floor)>());
    fn(GetOpSchema<ONNX_OPERATOR_SET_SCHEMA_CLASS_NAME(Onnx, 6, Gemm)>());
    fn(GetOpSchema<ONNX_OPERATOR_SET_SCHEMA_CLASS_NAME(
           Onnx, 6, HardSigmoid)>());
    fn(GetOpSchema<ONNX_OPERATOR_SET_SCHEMA_CLASS_NAME(
           Onnx, 6, InstanceNormalization)>());
    fn(GetOpSchema<ONNX_OPERATOR_SET_SCHEMA_CLASS_NAME(Onnx, 6, LeakyRelu)>());
    fn(GetOpSchema<ONNX_OPERATOR_SET_SCHEMA_CLASS_NAME(Onnx, 6, Log)>());
    fn(GetOpSchema<ONNX_OPERATOR_SET_SCHEMA_CLASS_NAME(Onnx, 6, Max)>());
    fn(GetOpSchema<ONNX_OPERATOR_SET_SCHEMA_CLASS_NAME(Onnx, 6, Mean)>());
    fn(GetOpSchema<ONNX_OPERATOR_SET_SCHEMA_CLASS_NAME(Onnx, 6, Min)>());
    fn(GetOpSchema<ONNX_OPERATOR_SET_SCHEMA_CLASS_NAME(Onnx, 6, Mul)>());
    fn(GetOpSchema<ONNX_OPERATOR_SET_SCHEMA_CLASS_NAME(Onnx, 6, Neg)>());
    fn(GetOpSchema<ONNX_OPERATOR_SET_SCHEMA_CLASS_NAME(Onnx, 6, PRelu)>());
    fn(GetOpSchema<ONNX_OPERATOR_SET_SCHEMA_CLASS_NAME(Onnx, 6, Reciprocal)>());
    fn(GetOpSchema<ONNX_OPERATOR_SET_SCHEMA_CLASS_NAME(Onnx, 6, Relu)>());
    fn(GetOpSchema<ONNX_OPERATOR_SET_SCHEMA_CLASS_NAME(Onnx, 6, Selu)>());
    fn(GetOpSchema<ONNX_OPERATOR_SET_SCHEMA_CLASS_NAME(Onnx, 6, Sigmoid)>());
    fn(GetOpSchema<ONNX_OPERATOR_SET_SCHEMA_CLASS_NAME(Onnx, 6, Sqrt)>());
    fn(GetOpSchema<ONNX_OPERATOR_SET_SCHEMA_CLASS_NAME(Onnx, 6, Sub)>());
    fn(GetOpSchema<ONNX_OPERATOR_SET_SCHEMA_CLASS_NAME(Onnx, 6, Sum)>());
    fn(GetOpSchema<ONNX_OPERATOR_SET_SCHEMA_CLASS_NAME(Onnx, 6, Tanh)>());
    fn(GetOpSchema<ONNX_OPERATOR_SET_SCHEMA_CLASS_NAME(Onnx, 6, Tile)>());
  }
};

// Forward declarations for ai.onnx version 7
class ONNX_OPERATOR_SET_SCHEMA_CLASS_NAME(Onnx, 7, Acos);
class ONNX_OPERATOR_SET_SCHEMA_CLASS_NAME(Onnx, 7, Add);
class ONNX_OPERATOR_SET_SCHEMA_CLASS_NAME(Onnx, 7, And);
class ONNX_OPERATOR_SET_SCHEMA_CLASS_NAME(Onnx, 7, Asin);
class ONNX_OPERATOR_SET_SCHEMA_CLASS_NAME(Onnx, 7, Atan);
class ONNX_OPERATOR_SET_SCHEMA_CLASS_NAME(Onnx, 7, AveragePool);
class ONNX_OPERATOR_SET_SCHEMA_CLASS_NAME(Onnx, 7, BatchNormalization);
class ONNX_OPERATOR_SET_SCHEMA_CLASS_NAME(Onnx, 7, Cos);
class ONNX_OPERATOR_SET_SCHEMA_CLASS_NAME(Onnx, 7, Div);
class ONNX_OPERATOR_SET_SCHEMA_CLASS_NAME(Onnx, 7, Dropout);
class ONNX_OPERATOR_SET_SCHEMA_CLASS_NAME(Onnx, 7, Equal);
class ONNX_OPERATOR_SET_SCHEMA_CLASS_NAME(Onnx, 7, Gemm);
class ONNX_OPERATOR_SET_SCHEMA_CLASS_NAME(Onnx, 7, Greater);
class ONNX_OPERATOR_SET_SCHEMA_CLASS_NAME(Onnx, 7, GRU);
class ONNX_OPERATOR_SET_SCHEMA_CLASS_NAME(Onnx, 7, Less);
class ONNX_OPERATOR_SET_SCHEMA_CLASS_NAME(Onnx, 7, LSTM);
class ONNX_OPERATOR_SET_SCHEMA_CLASS_NAME(Onnx, 7, Mul);
class ONNX_OPERATOR_SET_SCHEMA_CLASS_NAME(Onnx, 7, Or);
class ONNX_OPERATOR_SET_SCHEMA_CLASS_NAME(Onnx, 7, Pow);
class ONNX_OPERATOR_SET_SCHEMA_CLASS_NAME(Onnx, 7, RNN);
class ONNX_OPERATOR_SET_SCHEMA_CLASS_NAME(Onnx, 7, Sin);
class ONNX_OPERATOR_SET_SCHEMA_CLASS_NAME(Onnx, 7, Sub);
class ONNX_OPERATOR_SET_SCHEMA_CLASS_NAME(Onnx, 7, Tan);
class ONNX_OPERATOR_SET_SCHEMA_CLASS_NAME(Onnx, 7, Upsample);
class ONNX_OPERATOR_SET_SCHEMA_CLASS_NAME(Onnx, 7, Multinomial);
class ONNX_OPERATOR_SET_SCHEMA_CLASS_NAME(Onnx, 7, Xor);
class ONNX_OPERATOR_SET_SCHEMA_CLASS_NAME(Onnx, 7, PRelu);

// Iterate over schema from ai.onnx version 7
class OpSet_Onnx_ver7 {
 public:
  static void ForEachSchema(std::function<void(OpSchema&&)> fn) {
    fn(GetOpSchema<ONNX_OPERATOR_SET_SCHEMA_CLASS_NAME(Onnx, 7, Acos)>());
    fn(GetOpSchema<ONNX_OPERATOR_SET_SCHEMA_CLASS_NAME(Onnx, 7, Add)>());
    fn(GetOpSchema<ONNX_OPERATOR_SET_SCHEMA_CLASS_NAME(Onnx, 7, And)>());
    fn(GetOpSchema<ONNX_OPERATOR_SET_SCHEMA_CLASS_NAME(Onnx, 7, Asin)>());
    fn(GetOpSchema<ONNX_OPERATOR_SET_SCHEMA_CLASS_NAME(Onnx, 7, Atan)>());
    fn(GetOpSchema<ONNX_OPERATOR_SET_SCHEMA_CLASS_NAME(
           Onnx, 7, AveragePool)>());
    fn(GetOpSchema<ONNX_OPERATOR_SET_SCHEMA_CLASS_NAME(
           Onnx, 7, BatchNormalization)>());
    fn(GetOpSchema<ONNX_OPERATOR_SET_SCHEMA_CLASS_NAME(Onnx, 7, Cos)>());
    fn(GetOpSchema<ONNX_OPERATOR_SET_SCHEMA_CLASS_NAME(Onnx, 7, Div)>());
    fn(GetOpSchema<ONNX_OPERATOR_SET_SCHEMA_CLASS_NAME(Onnx, 7, Dropout)>());
    fn(GetOpSchema<ONNX_OPERATOR_SET_SCHEMA_CLASS_NAME(Onnx, 7, Equal)>());
    fn(GetOpSchema<ONNX_OPERATOR_SET_SCHEMA_CLASS_NAME(Onnx, 7, Gemm)>());
    fn(GetOpSchema<ONNX_OPERATOR_SET_SCHEMA_CLASS_NAME(Onnx, 7, Greater)>());
    fn(GetOpSchema<ONNX_OPERATOR_SET_SCHEMA_CLASS_NAME(Onnx, 7, GRU)>());
    fn(GetOpSchema<ONNX_OPERATOR_SET_SCHEMA_CLASS_NAME(Onnx, 7, Less)>());
    fn(GetOpSchema<ONNX_OPERATOR_SET_SCHEMA_CLASS_NAME(Onnx, 7, LSTM)>());
    fn(GetOpSchema<ONNX_OPERATOR_SET_SCHEMA_CLASS_NAME(Onnx, 7, Mul)>());
    fn(GetOpSchema<ONNX_OPERATOR_SET_SCHEMA_CLASS_NAME(Onnx, 7, Or)>());
    fn(GetOpSchema<ONNX_OPERATOR_SET_SCHEMA_CLASS_NAME(Onnx, 7, Pow)>());
    fn(GetOpSchema<ONNX_OPERATOR_SET_SCHEMA_CLASS_NAME(Onnx, 7, RNN)>());
    fn(GetOpSchema<ONNX_OPERATOR_SET_SCHEMA_CLASS_NAME(Onnx, 7, Sin)>());
    fn(GetOpSchema<ONNX_OPERATOR_SET_SCHEMA_CLASS_NAME(Onnx, 7, Sub)>());
    fn(GetOpSchema<ONNX_OPERATOR_SET_SCHEMA_CLASS_NAME(Onnx, 7, Tan)>());
    fn(GetOpSchema<ONNX_OPERATOR_SET_SCHEMA_CLASS_NAME(Onnx, 7, Upsample)>());
    fn(GetOpSchema<ONNX_OPERATOR_SET_SCHEMA_CLASS_NAME(
           Onnx, 7, Multinomial)>());
    fn(GetOpSchema<ONNX_OPERATOR_SET_SCHEMA_CLASS_NAME(Onnx, 7, Xor)>());
    fn(GetOpSchema<ONNX_OPERATOR_SET_SCHEMA_CLASS_NAME(Onnx, 7, PRelu)>());
  }
};

// Forward declarations for ai.onnx version 8
class ONNX_OPERATOR_SET_SCHEMA_CLASS_NAME(Onnx, 8, Expand);
class ONNX_OPERATOR_SET_SCHEMA_CLASS_NAME(Onnx, 8, Max);
class ONNX_OPERATOR_SET_SCHEMA_CLASS_NAME(Onnx, 8, Min);
class ONNX_OPERATOR_SET_SCHEMA_CLASS_NAME(Onnx, 8, Sum);
class ONNX_OPERATOR_SET_SCHEMA_CLASS_NAME(Onnx, 8, Mean);
class ONNX_OPERATOR_SET_SCHEMA_CLASS_NAME(Onnx, 8, MaxPool);
class ONNX_OPERATOR_SET_SCHEMA_CLASS_NAME(Onnx, 8, Scan);

// Iterate over schema from ai.onnx version 8
class OpSet_Onnx_ver8 {
 public:
  static void ForEachSchema(std::function<void(OpSchema&&)> fn) {
    fn(GetOpSchema<ONNX_OPERATOR_SET_SCHEMA_CLASS_NAME(Onnx, 8, Expand)>());
    fn(GetOpSchema<ONNX_OPERATOR_SET_SCHEMA_CLASS_NAME(Onnx, 8, Min)>());
    fn(GetOpSchema<ONNX_OPERATOR_SET_SCHEMA_CLASS_NAME(Onnx, 8, Max)>());
    fn(GetOpSchema<ONNX_OPERATOR_SET_SCHEMA_CLASS_NAME(Onnx, 8, Sum)>());
    fn(GetOpSchema<ONNX_OPERATOR_SET_SCHEMA_CLASS_NAME(Onnx, 8, Mean)>());
    fn(GetOpSchema<ONNX_OPERATOR_SET_SCHEMA_CLASS_NAME(Onnx, 8, MaxPool)>());
    fn(GetOpSchema<ONNX_OPERATOR_SET_SCHEMA_CLASS_NAME(Onnx, 8, Scan)>());
  }
};

// Forward declarations for ai.onnx version 9
class ONNX_OPERATOR_SET_SCHEMA_CLASS_NAME(Onnx, 9, Compress);
class ONNX_OPERATOR_SET_SCHEMA_CLASS_NAME(Onnx, 9, ConstantLike);
class ONNX_OPERATOR_SET_SCHEMA_CLASS_NAME(Onnx, 9, DynamicSlice);
class ONNX_OPERATOR_SET_SCHEMA_CLASS_NAME(Onnx, 9, EyeLike);
class ONNX_OPERATOR_SET_SCHEMA_CLASS_NAME(Onnx, 9, Greater);
class ONNX_OPERATOR_SET_SCHEMA_CLASS_NAME(Onnx, 9, Less);
class ONNX_FUNCTION_BUILDER_CLASS_NAME(Onnx, 9, MeanVarianceNormalization);
class ONNX_OPERATOR_SET_SCHEMA_CLASS_NAME(Onnx, 9, Constant);
class ONNX_OPERATOR_SET_SCHEMA_CLASS_NAME(Onnx, 9, MatMul);
class ONNX_OPERATOR_SET_SCHEMA_CLASS_NAME(Onnx, 9, PRelu);
class ONNX_OPERATOR_SET_SCHEMA_CLASS_NAME(Onnx, 9, Gemm);
class ONNX_OPERATOR_SET_SCHEMA_CLASS_NAME(Onnx, 9, Flatten);

// Iterate over schema from ai.onnx version 9
class OpSet_Onnx_ver9 {
 public:
  static void ForEachSchema(std::function<void(OpSchema&&)> fn) {
<<<<<<< HEAD
    fn(GetOpSchema<ONNX_OPERATOR_SET_SCHEMA_CLASS_NAME(Onnx, 9, Compress)>());
    fn(GetOpSchema<ONNX_OPERATOR_SET_SCHEMA_CLASS_NAME(Onnx, 9, ConstantLike)>());
    fn(GetOpSchema<ONNX_OPERATOR_SET_SCHEMA_CLASS_NAME(Onnx, 9, DynamicSlice)>());
=======
    fn(GetOpSchema<ONNX_OPERATOR_SET_SCHEMA_CLASS_NAME(
           Onnx, 9, ConstantLike)>());
    fn(GetOpSchema<ONNX_OPERATOR_SET_SCHEMA_CLASS_NAME(
           Onnx, 9, DynamicSlice)>());
>>>>>>> 481ad99f
    fn(GetOpSchema<ONNX_OPERATOR_SET_SCHEMA_CLASS_NAME(Onnx, 9, EyeLike)>());
    fn(GetOpSchema<ONNX_OPERATOR_SET_SCHEMA_CLASS_NAME(Onnx, 9, Greater)>());
    fn(GetOpSchema<ONNX_OPERATOR_SET_SCHEMA_CLASS_NAME(Onnx, 9, Less)>());
    // Add more types' support to Constant/MatMul/PRelu/Gemm/Flatten op.
    fn(GetOpSchema<ONNX_OPERATOR_SET_SCHEMA_CLASS_NAME(Onnx, 9, Constant)>());
    fn(GetOpSchema<ONNX_OPERATOR_SET_SCHEMA_CLASS_NAME(Onnx, 9, MatMul)>());
    fn(GetOpSchema<ONNX_OPERATOR_SET_SCHEMA_CLASS_NAME(Onnx, 9, PRelu)>());
    fn(GetOpSchema<ONNX_OPERATOR_SET_SCHEMA_CLASS_NAME(Onnx, 9, Gemm)>());
    fn(GetOpSchema<ONNX_OPERATOR_SET_SCHEMA_CLASS_NAME(Onnx, 9, Flatten)>());
  }
  static void ForEachFunctionBuilder(
      std::function<void(FunctionBuilder&&)> fn) {
    fn(GetFunctionBuilder<ONNX_FUNCTION_BUILDER_CLASS_NAME(
           Onnx, 9, MeanVarianceNormalization)>());
  }
};

inline void RegisterOnnxOperatorSetSchema() {
  RegisterOpSetSchema<OpSet_Onnx_ver1>();
  RegisterOpSetSchema<OpSet_Onnx_ver2>();
  RegisterOpSetSchema<OpSet_Onnx_ver3>();
  RegisterOpSetSchema<OpSet_Onnx_ver4>();
  RegisterOpSetSchema<OpSet_Onnx_ver5>();
  RegisterOpSetSchema<OpSet_Onnx_ver6>();
  RegisterOpSetSchema<OpSet_Onnx_ver7>();
  RegisterOpSetSchema<OpSet_Onnx_ver8>();
  RegisterOpSetSchema<OpSet_Onnx_ver9>();
}

inline void RegisterOnnxFunctionBuilder() {
  RegisterFunctionBuilder<OpSet_Onnx_ver9>();
}
} // namespace ONNX_NAMESPACE<|MERGE_RESOLUTION|>--- conflicted
+++ resolved
@@ -484,16 +484,11 @@
 class OpSet_Onnx_ver9 {
  public:
   static void ForEachSchema(std::function<void(OpSchema&&)> fn) {
-<<<<<<< HEAD
     fn(GetOpSchema<ONNX_OPERATOR_SET_SCHEMA_CLASS_NAME(Onnx, 9, Compress)>());
-    fn(GetOpSchema<ONNX_OPERATOR_SET_SCHEMA_CLASS_NAME(Onnx, 9, ConstantLike)>());
-    fn(GetOpSchema<ONNX_OPERATOR_SET_SCHEMA_CLASS_NAME(Onnx, 9, DynamicSlice)>());
-=======
     fn(GetOpSchema<ONNX_OPERATOR_SET_SCHEMA_CLASS_NAME(
            Onnx, 9, ConstantLike)>());
     fn(GetOpSchema<ONNX_OPERATOR_SET_SCHEMA_CLASS_NAME(
            Onnx, 9, DynamicSlice)>());
->>>>>>> 481ad99f
     fn(GetOpSchema<ONNX_OPERATOR_SET_SCHEMA_CLASS_NAME(Onnx, 9, EyeLike)>());
     fn(GetOpSchema<ONNX_OPERATOR_SET_SCHEMA_CLASS_NAME(Onnx, 9, Greater)>());
     fn(GetOpSchema<ONNX_OPERATOR_SET_SCHEMA_CLASS_NAME(Onnx, 9, Less)>());
