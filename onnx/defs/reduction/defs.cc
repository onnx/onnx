--- conflicted
+++ resolved
@@ -6,7 +6,7 @@
 #include "onnx/defs/schema.h"
 
 namespace ONNX_NAMESPACE {
-std::function<void(OpSchema&)> ReduceDocGenerator(const char* name, int version = 1) {
+std::function<void(OpSchema&)> ReduceDocGenerator(const char* name) {
   return [=](OpSchema& schema) {
     std::string doc = R"DOC(
 Computes the {name} of the input tensor's element along the provided axes. The resulted
@@ -27,14 +27,7 @@
         "keepdims",
         "Keep the reduced dimension or not, default 1 mean keep reduced dimension.",
         AttributeProto::INT,
-        static_cast<int64_t>(1));
-    if (version == 11) {
-      schema.Attr(
-          "exclude_axes",
-          "Keep the reduced dimension or not, default 1 mean keep reduced dimension.",
-          AttributeProto::INT,
-          static_cast<int64_t>(0));
-    }        
+        static_cast<int64_t>(1));      
     schema.Input(0, "data", "An input tensor.", "T");
     schema.Output(0, "reduced", "Reduced output tensor.", "T");
     schema.TypeConstraint(
@@ -72,22 +65,6 @@
           axes[i] += input_ndim;
       }
 
-<<<<<<< HEAD
-=======
-      auto exclude_axes_proto = ctx.getAttribute("exclude_axes");      
-      if(exclude_axes_proto) {
-        if (exclude_axes_proto->i() == 1) {
-          std::vector<int64_t> includedAxes;
-          for (int i = 0; i < input_ndim; ++i) {
-            if(std::find(axes.begin(), axes.end(), i) == axes.end()) {
-              includedAxes.push_back(i); 
-            }
-          }
-          axes = includedAxes;
-        }
-      }
-
->>>>>>> 7cd5a360
       // do we need handle negative axis?
       for (int i = 0; i < input_ndim; ++i) {
         // axes empty means reduce all dim
@@ -129,12 +106,7 @@
 ONNX_OPERATOR_SET_SCHEMA(
     ReduceMean,
     11,
-    OpSchema().FillUsing(ReduceDocGenerator("mean")));
-
-ONNX_OPERATOR_SET_SCHEMA(
-    ReduceMean,
-    11,
-    OpSchema().FillUsing(ReduceDocGenerator("mean", 11)));    
+    OpSchema().FillUsing(ReduceDocGenerator("mean")));   
 
 ONNX_OPERATOR_SET_SCHEMA(
     ReduceProd,
