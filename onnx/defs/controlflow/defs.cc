// Copyright (c) Facebook Inc. and Microsoft Corporation.
// Licensed under the MIT license.

#include "onnx/defs/schema.h"
namespace ONNX_NAMESPACE {
using SupportType = OpSchema::SupportType;

ONNX_OPERATOR_SET_SCHEMA(
    If,
    1,
    OpSchema()
        .SetDoc("If conditional")
        .Input(0, "cond", "Condition for the if", "B")
        .Output(
            0,
            "outputs",
            "Values that are live-out to the enclosing scope. The return values in "
            "the `then_branch` and `else_branch` must be of the same shape and same "
            "data type.",
            "V",
            OpSchema::Variadic)
        .Attr(
            "then_branch",
            "Graph to run if condition is true. Has N outputs: values you wish to "
            "be live-out to the enclosing scope. The number of outputs must match"
            " the number of outputs in the else_branch.",
            AttributeProto::GRAPH)
        .Attr(
            "else_branch",
            "Graph to run if condition is false. Has N outputs: values you wish to"
            " be live-out to the enclosing scope. The number of outputs must match"
            " the number of outputs in the then_branch.",
            AttributeProto::GRAPH)
        .TypeConstraint("V", OpSchema::all_tensor_types(), "All Tensor types")
        .TypeConstraint("B", {"tensor(bool)"}, "Only bool"));

static const char* Loop_ver1_doc = R"DOC(
Generic Looping construct. This loop has multiple termination conditions:

1) Trip count. Iteration count specified at runtime. Set by
   specifying the input M. Optional. Set to empty string to omit.
   Note that a static trip count (specified at graph construction time) can be
   specified by passing in a constant node for input M.
2) Loop termination condition. This is an input to the op that determines
   whether to run the first iteration and also a loop-carried dependency for
   the body graph. The body graph must yield a value for the condition variable,
   whether this input is provided or not.

This table summarizes the operating modes of this operator with equivalent
C-style code:

    Operator inputs defined as (max_trip_count, condition_var).

    input ("", ""):
        for (int i=0; ; ++i) {
          cond = ... // Note this value is ignored, but is required in the body
        }

    input ("", cond) // Note this is analogous to a while loop
        bool cond = ...;
        for (int i=0; cond; ++i) {
          cond = ...;
        }

    input ("", 1) // Note this is analogous to a do-while loop
        bool cond = true
        for (int i=0; cond; ++i) {
          cond = ...;
        }

    input (trip_count, "") // Note this is analogous to a for loop
        int trip_count = ...
        for (int i=0; i < trip_count; ++i) {
          cond = ...; // ignored
        }

    input (trip_count, cond)
        int trip_count = ...;
        bool cond = ...;
        for (int i=0; i < trip_count && cond; ++i) {
          cond = ...;
        }


*Sample usage - cond as well as trip count*

    graph predict-net {
      %a = Constant[value = <Scalar Tensor [3]>]()
      %b = Constant[value = <Scalar Tensor [6]>]()
      %keepgoing = Constant[value = <Scalar Tensor [1]>]()
      %max_trip_count = Constant[value = <Scalar Tensor [10]>]()
      %keepgoing_out, %b_out, %user_defined_vals = Loop[body = <graph body-net>](%max_trip_count, %keepgoing, %b)
      return
    }

    graph body-net (
      %i[INT32, scalar]
      %keepgoing[BOOL, scalar]
      %b[INT32, scalar]
    ) {
      %my_local = Add(%a, %b)
      %b_out = Sub(%a, %b)
      %keepgoing_out = Greater(%my_local, %b_out)
      %user_defined_vals = Add(%b, %b)
      return %keepgoing_out, %b_out, %user_defined_vals
    }

*Sample equivalent C code*

    {
      /* User-defined code (enclosing scope) */
      int a = 3, b = 6;
      bool keepgoing = true; // Analogous to input cond
      /* End user-defined code */

      /* Implicitly-defined code */
      const int max_trip_count = 10; // Analogous to input M
      int user_defined_vals[]; // Imagine this is resizable
      /* End implicitly-defined code */
      for (int i=0; i < max_trip_count && keepgoing; ++i) {
        /* User-defined code (loop body) */
        int my_local = a + b; // Reading values in the enclosing scope is fine
        b = a - b; // writes fine if we specify b as a loop-carried dependency
        keepgoing = my_local > b; // keepgoing is a loop-carried dependency
        user_defined_vals[i] = b + b;
        /* End user-defined code */
      }
      // my_local = 123; // Can't do this. my_local was defined in the the body

      // These below values are live-out from the loop and therefore accessible
      b_out; user_defined_vals; keepgoing_out;
    }

There are several things of note in this code snippet:

1) Values from the enclosing scope (i.e. variable a here) are in scope and can
   be referenced in the inputs of the loop.
2) Any variables which you wish to make available in the enclosing scope (i.e.
   the variables b and keepgoing) must be declared as either loop-carried
   dependencies (both at the op inputs and output and at the body net input and
   output) or scan_outputs.
3) Values created in the body cannot be accessed in the enclosing scope.

Note that the semantics of this op support "diagonal" or "wavefront" execution.
(See Step 3 here for an example:
https://devblogs.nvidia.com/optimizing-recurrent-neural-networks-cudnn-5/).
Frontends should emit multi-layer RNNs as a series of While operators (with
time being the inner looping dimension), with each successive layer consuming
the scan_outputs from the previous layer, possibly going through several
point-wise operators (e.g. dropout, residual connections, linear layer).
)DOC";

ONNX_OPERATOR_SET_SCHEMA(
    Loop,
    1,
    OpSchema()
        .SetDoc(Loop_ver1_doc)
        .Input(
            0,
            "M",
            "A maximum trip-count for the loop specified at runtime. Optional."
            " pass empty string to skip.",
            "I")
        .Input(
            1,
            "cond",
            "A boolean termination condition. Pass empty string to skip.",
            "B")
        .Input(
            2,
            "v_initial",
            "The initial values of any loop-carried dependencies (values that "
            "change across loop iterations)",
            "V",
            OpSchema::Variadic)
        .Output(
            0,
            "v_final_and_scan_outputs",
            "Final N loop carried dependency values then K scan_outputs",
            "V",
            OpSchema::Variadic)
        .Attr(
            "body",
            "The graph run each iteration. It has 2+N inputs: (iteration_num, "
            "condition, loop carried dependencies...). It has 1+N+K outputs: "
            "(condition, loop carried dependencies..., scan_outputs...). Each "
            "scan_output is created by concatenating the value of the specified "
            "output value at the end of each iteration of the loop. It is an error"
            " if the dimensions or data type of these scan_outputs change across loop"
            " iterations.",
            AttributeProto::GRAPH)
        .TypeConstraint("V", OpSchema::all_tensor_types(), "All Tensor types")
        .TypeConstraint("I", {"int64"}, "Only int64")
        .TypeConstraint("B", {"bool"}, "Only bool"));
<<<<<<< HEAD

ONNX_OPERATOR_SET_SCHEMA(
    LoopIndexTensor,
    1,
    OpSchema()
        .SetSupportLevel(SupportType::EXPERIMENTAL)
        .SetDoc(
            "This is a special operator only valid inside the loop that supports "
            "the common case behavior of accessing the correct element of the input"
            " sequence in an RNN. This operator MUST be directly given the passed-"
            "in iteration number to the body of a Loop graph. This signals to back-"
            "ends that this is a direct indexing operation, with no transforms "
            "applied to the index.")
        .Input(0, "T", "Tensor to be indexed (has N dimensions)", "T")
        .Input(
            1,
            "loop_idx",
            "Loop index provided as input to the body graph",
            "I")
        .Attr(
            "axis",
            "Axis on which to index",
            AttributeProto::INT,
            static_cast<int64_t>(0))
        .Output(0, "O", "Tensor of N - 1 dims that is a sub tensor of T", "T")
        .TypeConstraint("T", OpSchema::all_tensor_types(), "All Tensor types")
        .TypeConstraint("I", {"int32"}, "Indices"));

static const char* scan_ver1_doc = R"DOC(
Scan can be used to iterate over (specified axes of) one or more scan_input tensors,
constructing zero or more scan_output tensors. It combines ideas from general recurrences,
functional programming constructs such as scan, fold, map, and zip and is intended to enable
generalizations of RNN-like constructs for sequence-to-sequence processing.
Other tensors (referred to as state_variables here) can be used to carry a state
when iterating from one element to another (similar to hidden-state in RNNs, also referred
to as loop-carried dependences in the context of loops). All these tensors are required to
have the same shape in each iteration of the loop (a restriction imposed to enable efficient
memory allocation). Many common usages involve a single scan_input tensor (where functionality
similar to scan, fold and map can be obtained). When more than one scan_input is used,
a behavior similar to zip is obtained.

The attribute body must be a graph, specifying the computation to be performed in
every iteration. It takes as input the current values of the state_variables and
the current iterated element of the scan_inputs. It must return the (updated) values
of the state_variables and zero or more scan_output_element tensors. The values of the
scan_output_element tensors are concatenated over all the iterations to produce the
scan_output values of the scan construct (similar to the concatenated intermediate
hidden-state values of RNN-like constructs).

The scan operation returns the final values of the state_variables as well as the
scan_outputs.

The operation supports batching, and the batch-axis is required to be 0.
When multiple scan_input tensors are used, they must all have the same batch-size,
and they must all have the same maximum-sequence-length (the dimensionality of the
sequence axis or scan axis). The sequence axis or scan axis is required to be 1.

The operation has an optional sequence_lens input (of shape [BATCH_SIZE]) to
allow variable length sequences of length <= the maximum-sequence-length. If this
input is not specified, all sequences are assumed to be of length equal to
maximum-sequence-length. For variable length input sequences, the scan_outputs
will consist of a sequence of same length as the input, padded to the
maximum-sequence-length.

The optional attribute directions can be used to scan a sequence in the reverse direction.
If this attribute is omitted, all sequences are scanned in the forward direction.
A bidirectional scan be performed by specifying the same tensor input twice in the
scan_inputs, once with a forward direction, and once with a backward direction.

Note that because of the ONNX restriction that only the last parameter of an operator can
be variadic, the initial-states and scan-inputs are listed together as one input parameter.
Similarly, the final-states and scan-outputs are listed together as one output parameter.
The attribute num_scan_inputs indicates the number M of scan-inputs.

The behavior of

    Scan <
        num_scan_inputs = m,
        body = loop-body
    > (sequence_lengths, init_1, ..., init_n, scan_1, ..., scan_m)

is equivalent to the following pseudo-code:

    // T.shape[0] denotes the batch-size of T
    // The batch-size of scan_1, ..., scan_m are all required to be equal
    batch_size = scan_1.shape[0];

    // scan_i.shape[1] denotes the (max) sequence-length of scan_i
    // scan_i.shape[1] is required to be equal to scan_j.shape[1] for all i,j.
    max_sequence_length = scan_1.shape[1];

    for (int batch = 0; batch < batch_size; ++batch) {
        // initialize state-variables
        st_1 = init_1; ... st_n = init_n;
        // initialize scan-output variables: [] denotes an empty tensor
        scan_out_1 = []; ...; scan_out_k = [];
        // identify number of iterations:
        N = (sequence_lengths specified) ? sequence_lengths[batch] : max_sequence_length;

        // execute loop
        for (int t = 0; t < N; ++t) {
            // generate the scan-input elements: the notation T<axis=k>[t] indicates the sub-tensor
            // of rank one less than T obtained by indexing T at position t along axis k.
            si_1 = (scan_1<axis=0>[batch])<axis=1>[t];
            ... ;
            si_m = (scan_m<axis=0>[batch])<axis=1>[t];
            // execute loop-body
            st_1, ..., st_n, so_1, ..., so_k = loop-body(st_1, ..., st_n, si_1, ..., si_m)
            // accumulate the scan-output elements
            scan_out_1 = Concat<axis=0>(scan_out_1, so_1); ... ; scan_out_k = Concat<axis=0>(scan_out_k, so_k);
        }
        // accumulate the outputs for this batch:
        bst_1[batch] = st_1; ..., bst_n[batch] = st_n;
        // Note scan-outputs will have size max_sequence_length, but only first N values will be meaningful.
        // The remaining values have an undefined value.
        b_scan_out_1[batch] = scan_out_1; ...; b_scan_out_k[batch] = scan_out_k;
    }
    return bst_1, ..., bst_n, b_scan_out_1, ..., b_scan_out_k;



*Sample usage: Encoding RNN using a Scan*
The following example shows how a simple RNN over an input tensor %X, with weight tensor %Wi,
recurrence weight tensor %Ri, bias tensors %Wbi and %Rbi, and initial hidden-state %H_0 can
be encoded as a ScanLoop. Note that the loop-body is a nested graph, and it directly computes
%Wi, %Ri, %Wbi, and %Rbi (typically constants or initializers in the body graph). If these
values are computed in the outer graph, they need to be passed in as extra state_variables.

    graph rnn-encoding {
      %H_0 = ... 
      %X = ...
      %Y_h, %Y = Scan[body = <graph rnn-cell-1>, num_scan_inputs=1]("", %H_0, %X)
      return %Y, %Y_h
    }

    graph rnn-cell-1 (
      %H_tminus1[FLOAT, tensor]
      %X_t[FLOAT, tensor]
    ) {
      %Wi = ...
      %Ri = ...
      %Wbi = ...
      %Rbi = ...
      %t1 = X_t * (Wi^T)
      %t2 = H_tminus1*(Ri^T)
      %t3 = Add(%t1, %t2)
      %t4 = Add(%t3, %Wbi)
      %t5 = Add(%t4, %Rbi)
      %Ht = Tanh(%t5)
      %Accumulate = Identity(%Ht)
      return %Ht, %Accumulate
    }

)DOC";

ONNX_OPERATOR_SET_SCHEMA(
	Scan,
	8,
	OpSchema()
	.SetDoc(scan_ver1_doc)
	.Input(
		0,
		"sequence_lens",
		"Optional tensor specifying lengths of the sequences in a batch. "
		"If this input is not specified, all sequences are assumed to be of "
		"the maximum sequence length (the dimension of the sequence axis of "
		"the scan_input tensors).",
		"I",
		OpSchema::Optional)
	.Input(
		1,
		"initial_state_and_scan_inputs",
		"Initial values of the loop's N state variables followed by M scan_inputs",
		"V",
		OpSchema::Variadic)
	.Output(
		0,
		"final_state_and_scan_outputs",
		"Final values of the loop's N state variables followed by K scan_outputs",
		"V",
		OpSchema::Variadic)
	.Attr(
		"body",
		"The graph run each iteration. It has N+M inputs: "
		"(loop state variables..., scan_input_elts...). It has N+K outputs: "
		"(loop state variables..., scan_output_elts...). Each "
		"scan_output is created by concatenating the value of the specified "
		"scan_output_elt value at the end of each iteration of the loop. It is an error"
		" if the dimensions of these values change across loop iterations.",
		AttributeProto::GRAPH,
		true)
	.Attr(
		"num_scan_inputs",
		"An attribute specifying the number of scan_inputs M. ",
		AttributeProto::INT,
		true)
	.Attr(
		"directions",
		"An optional list of M flags. The i-th element of the list specifies the direction "
		"to be scanned for the i-th scan_input tensor: 0 indicates forward direction and 1 "
		"indicates reverse direction. "
		"If omitted, all scan_input tensors will be scanned in the forward direction.",
		AttributeProto::INTS,
		false)
	.TypeConstraint("I", { "tensor(int64)" }, "Int64 tensor")
	.TypeConstraint("V", OpSchema::all_tensor_types(), "All Tensor types"));

=======
>>>>>>> 02fe013e
} // namespace ONNX_NAMESPACE<|MERGE_RESOLUTION|>--- conflicted
+++ resolved
@@ -192,34 +192,6 @@
         .TypeConstraint("V", OpSchema::all_tensor_types(), "All Tensor types")
         .TypeConstraint("I", {"int64"}, "Only int64")
         .TypeConstraint("B", {"bool"}, "Only bool"));
-<<<<<<< HEAD
-
-ONNX_OPERATOR_SET_SCHEMA(
-    LoopIndexTensor,
-    1,
-    OpSchema()
-        .SetSupportLevel(SupportType::EXPERIMENTAL)
-        .SetDoc(
-            "This is a special operator only valid inside the loop that supports "
-            "the common case behavior of accessing the correct element of the input"
-            " sequence in an RNN. This operator MUST be directly given the passed-"
-            "in iteration number to the body of a Loop graph. This signals to back-"
-            "ends that this is a direct indexing operation, with no transforms "
-            "applied to the index.")
-        .Input(0, "T", "Tensor to be indexed (has N dimensions)", "T")
-        .Input(
-            1,
-            "loop_idx",
-            "Loop index provided as input to the body graph",
-            "I")
-        .Attr(
-            "axis",
-            "Axis on which to index",
-            AttributeProto::INT,
-            static_cast<int64_t>(0))
-        .Output(0, "O", "Tensor of N - 1 dims that is a sub tensor of T", "T")
-        .TypeConstraint("T", OpSchema::all_tensor_types(), "All Tensor types")
-        .TypeConstraint("I", {"int32"}, "Indices"));
 
 static const char* scan_ver1_doc = R"DOC(
 Scan can be used to iterate over (specified axes of) one or more scan_input tensors,
@@ -400,6 +372,4 @@
 	.TypeConstraint("I", { "tensor(int64)" }, "Int64 tensor")
 	.TypeConstraint("V", OpSchema::all_tensor_types(), "All Tensor types"));
 
-=======
->>>>>>> 02fe013e
 } // namespace ONNX_NAMESPACE