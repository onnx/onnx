--- conflicted
+++ resolved
@@ -217,20 +217,11 @@
             {"tensor(bool)"},
             "Constrains output to boolean tensor.")
         .TypeAndShapeInferenceFunction(InferenceFunction())
-<<<<<<< HEAD
         .FunctionBody(FunctionBodyHelper::BuildNodes(
             {// nodes: {outputs, op, inputs, attributes}
              {{"O1"}, "Less", {"A", "B"}},
              {{"O2"}, "Equal", {"A", "B"}},
              {{"C"}, "Or", {"O1", "O2"}}})));
-=======
-        .FunctionBody(FunctionBodyHelper::BuildNodes({
-            // nodes: {outputs, op, inputs, attributes}
-            {{"O1"}, "Less", {"A", "B"}},
-            {{"O2"}, "Equal", {"A", "B"}},
-            {{"C"}, "Or", {"O1", "O2"}}
-        })));
->>>>>>> 18d03bb6
 
 ONNX_OPERATOR_SET_SCHEMA(
     GreaterOrEqual,
@@ -246,19 +237,10 @@
             {"tensor(bool)"},
             "Constrains output to boolean tensor.")
         .TypeAndShapeInferenceFunction(InferenceFunction())
-<<<<<<< HEAD
         .FunctionBody(FunctionBodyHelper::BuildNodes(
             {// nodes: {outputs, op, inputs, attributes}
              {{"O1"}, "Greater", {"A", "B"}},
              {{"O2"}, "Equal", {"A", "B"}},
              {{"C"}, "Or", {"O1", "O2"}}})));
-=======
-        .FunctionBody(FunctionBodyHelper::BuildNodes({
-            // nodes: {outputs, op, inputs, attributes}
-            {{"O1"}, "Greater", {"A", "B"}},
-            {{"O2"}, "Equal", {"A", "B"}},
-            {{"C"}, "Or", {"O1", "O2"}}
-        })));
->>>>>>> 18d03bb6
 
 } // namespace ONNX_NAMESPACE