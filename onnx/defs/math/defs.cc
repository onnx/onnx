// Copyright (c) Facebook Inc. and Microsoft Corporation.
// Licensed under the MIT license.

#include <functional>
#include "onnx/defs/schema.h"

namespace ONNX_NAMESPACE {

std::function<void(OpSchema&)> MathDocGenerator(const char* name) {
  return [=](OpSchema& schema) {
    std::string doc = R"DOC(
Performs element-wise binary {name} (with Numpy-style broadcasting support).

{broadcast_doc}
)DOC";
    ReplaceAll(doc, "{name}", name);
    ReplaceAll(doc, "{broadcast_doc}", GenerateBroadcastingDocMul().c_str());
    schema.SetDoc(doc);
    schema.Input(0, "A", "First operand.", "T");
    schema.Input(1, "B", "Second operand.", "T");
    schema.Output(0, "C", "Result, has same element type as two inputs", "T");
    schema.TypeConstraint(
        "T",
        OpSchema::high_precision_numeric_types(),
        "Constrain input and output types to high-precision numeric tensors.");
    schema.TypeAndShapeInferenceFunction([](InferenceContext& ctx) {
<<<<<<< HEAD
        propagateElemTypeFromInputToOutput(ctx, 0, 0);
		if (hasNInputShapes(ctx, 2))
			bidirectionalBroadcastShapeInference(
				ctx.getInputType(0)->tensor_type().shape(),
				ctx.getInputType(1)->tensor_type().shape(),
				*ctx.getOutputType(0)->mutable_tensor_type()->mutable_shape());
=======
      propagateElemTypeFromInputToOutput(ctx, 0, 0);
      bidirectionalBroadcastShapeInference(
          ctx.getInputType(0)->tensor_type().shape(),
          ctx.getInputType(1)->tensor_type().shape(),
          *ctx.getOutputType(0)->mutable_tensor_type()->mutable_shape());
>>>>>>> 1504a33a
    });
  };
}

std::function<void(OpSchema&)> SoftmaxFamilyDocGenerator(
    const char* name,
    const char* description) {
  return [=](OpSchema& schema) {
    std::string doc = R"DOC(
The operator computes the {name} ({description}) values for each layer in the batch
 of the given input. The input is a 2-D tensor (Tensor<float>) of size
(batch_size x input_feature_dimensions). The output tensor has the same shape
and contains the {name} values of the corresponding input.

X does not need to explicitly be a 2D vector; rather, it will be
coerced into one. For an arbitrary n-dimensional tensor
X \in [a_0, a_1, ..., a_{k-1}, a_k, ..., a_{n-1}] and k is
the axis provided, then X will be coerced into a 2-dimensional tensor with
dimensions [a_0 * ... * a_{k-1}, a_k * ... * a_{n-1}]. For the default
case where axis=1, this means the X tensor will be coerced into a 2D tensor
of dimensions [a_0, a_1 * ... * a_{n-1}], where a_0 is often the batch size.
In this situation, we must have a_0 = N and a_1 * ... * a_{n-1} = D.
Each of these dimensions must be matched correctly, or else the operator
will throw errors.
)DOC";
    ReplaceAll(doc, "{name}", name);
    ReplaceAll(doc, "{description}", description);
    schema.SetDoc(doc);
    schema.Attr(
        "axis",
        "(int) default to 1; describes the axis of the inputs when coerced "
        "to 2D; defaults to one because the 0th axis most likely describes "
        "the batch_size",
        AttributeProto::INT,
        static_cast<int64_t>(1));
    schema.Input(
        0,
        "input",
        "The input tensor that's coerced into a 2D matrix of size (NxD) "
        "as described above.",
        "T");
    schema.Output(
        0,
        "output",
        "The output values with the same "
        "shape as input tensor.",
        "T");
    schema.TypeConstraint(
        "T",
        {"tensor(float16)", "tensor(float)", "tensor(double)"},
        "Constrain input and output types to float tensors.");
    schema.TypeAndShapeInferenceFunction(propagateShapeAndTypeFromFirstInput);
  };
}

ONNX_OPERATOR_SET_SCHEMA(
    Add,
    7,
    OpSchema().FillUsing(MathDocGenerator("addition")));

ONNX_OPERATOR_SET_SCHEMA(
    Sub,
    7,
    OpSchema().FillUsing(MathDocGenerator("subtraction")));

ONNX_OPERATOR_SET_SCHEMA(
    Mul,
    7,
    OpSchema().FillUsing(MathDocGenerator("multiplication")));

ONNX_OPERATOR_SET_SCHEMA(
    Div,
    7,
    OpSchema().FillUsing(MathDocGenerator("division")));

static const char* Neg_ver6_doc = R"DOC(
Neg takes one input data (Tensor<T>) and produces one output data
(Tensor<T>) where each element flipped sign, y = -x, is applied to
the tensor elementwise.
)DOC";

ONNX_OPERATOR_SET_SCHEMA(
    Neg,
    6,
    OpSchema()
        .SetDoc(Neg_ver6_doc)
        .Input(0, "X", "Input tensor", "T")
        .Output(0, "Y", "Output tensor", "T")
        .TypeConstraint(
            "T",
            {"tensor(float)",
             "tensor(int32)",
             "tensor(int8)",
             "tensor(int16)",
             "tensor(int64)",
             "tensor(float16)",
             "tensor(double)"},
            "Constrain input and output types to signed numeric tensors.")
        .TypeAndShapeInferenceFunction(propagateShapeAndTypeFromFirstInput));

static const char* Abs_ver6_doc = R"DOC(
Absolute takes one input data (Tensor<T>) and produces one output data
(Tensor<T>) where the absolute is, y = abs(x), is applied to
the tensor elementwise.
)DOC";

ONNX_OPERATOR_SET_SCHEMA(
    Abs,
    6,
    OpSchema()
        .SetDoc(Abs_ver6_doc)
        .Input(0, "X", "Input tensor", "T")
        .Output(0, "Y", "Output tensor", "T")
        .TypeConstraint(
            "T",
            OpSchema::all_numeric_types(),
            "Constrain input and output types to all numeric tensors.")
        .TypeAndShapeInferenceFunction(propagateShapeAndTypeFromFirstInput));

static const char* Reciprocal_ver6_doc = R"DOC(
Reciprocal takes one input data (Tensor<T>) and produces one output data
(Tensor<T>) where the reciprocal is, y = 1/x, is applied to
the tensor elementwise.
)DOC";

ONNX_OPERATOR_SET_SCHEMA(
    Reciprocal,
    6,
    OpSchema()
        .SetDoc(Reciprocal_ver6_doc)
        .Input(0, "X", "Input tensor", "T")
        .Output(0, "Y", "Output tensor", "T")
        .TypeConstraint(
            "T",
            {"tensor(float16)", "tensor(float)", "tensor(double)"},
            "Constrain input and output types to float tensors.")
        .TypeAndShapeInferenceFunction(propagateShapeAndTypeFromFirstInput));

static const char* Floor_ver6_doc = R"DOC(
Floor takes one input data (Tensor<T>) and produces one output data
(Tensor<T>) where the floor is, y = floor(x), is applied to
the tensor elementwise.
)DOC";

ONNX_OPERATOR_SET_SCHEMA(
    Floor,
    6,
    OpSchema()
        .SetDoc(Floor_ver6_doc)
        .Input(0, "X", "Input tensor", "T")
        .Output(0, "Y", "Output tensor", "T")
        .TypeConstraint(
            "T",
            {"tensor(float16)", "tensor(float)", "tensor(double)"},
            "Constrain input and output types to float tensors.")
        .TypeAndShapeInferenceFunction(propagateShapeAndTypeFromFirstInput));

static const char* Ceil_ver6_doc = R"DOC(
Ceil takes one input data (Tensor<T>) and produces one output data
(Tensor<T>) where the ceil is, y = ceil(x), is applied to
the tensor elementwise.
)DOC";

ONNX_OPERATOR_SET_SCHEMA(
    Ceil,
    6,
    OpSchema()
        .SetDoc(Ceil_ver6_doc)
        .Input(0, "X", "Input tensor", "T")
        .Output(0, "Y", "Output tensor", "T")
        .TypeConstraint(
            "T",
            {"tensor(float16)", "tensor(float)", "tensor(double)"},
            "Constrain input and output types to float tensors.")
        .TypeAndShapeInferenceFunction(propagateShapeAndTypeFromFirstInput));

static const char* Sqrt_ver6_doc = R"DOC(
Square root takes one input data (Tensor<T>) and produces one output data
(Tensor<T>) where the square root is, y = x^0.5, is applied to
the tensor elementwise. If x is negative, then it will return NaN.
)DOC";

ONNX_OPERATOR_SET_SCHEMA(
    Sqrt,
    6,
    OpSchema()
        .SetDoc(Sqrt_ver6_doc)
        .Input(0, "X", "Input tensor", "T")
        .Output(0, "Y", "Output tensor", "T")
        .TypeConstraint(
            "T",
            {"tensor(float16)", "tensor(float)", "tensor(double)"},
            "Constrain input and output types to float tensors.")
        .TypeAndShapeInferenceFunction(propagateShapeAndTypeFromFirstInput));

static const char* Relu_ver6_doc = R"DOC(
Relu takes one input data (Tensor<T>) and produces one output data
(Tensor<T>) where the rectified linear function, y = max(0, x), is applied to
the tensor elementwise.
)DOC";

ONNX_OPERATOR_SET_SCHEMA(
    Relu,
    6,
    OpSchema()
        .SetDoc(Relu_ver6_doc)
        .Input(0, "X", "Input tensor", "T")
        .Output(0, "Y", "Output tensor", "T")
        .TypeConstraint(
            "T",
            {"tensor(float16)", "tensor(float)", "tensor(double)"},
            "Constrain input and output types to float tensors.")
        .TypeAndShapeInferenceFunction(propagateShapeAndTypeFromFirstInput));

static const char* LeakyRelu_ver6_doc = R"DOC(
LeakyRelu takes input data (Tensor<T>) and an argument alpha, and produces one
output data (Tensor<T>) where the function `f(x) = alpha * x for x < 0`,
`f(x) = x for x >= 0`, is applied to the data tensor elementwise.
)DOC";

ONNX_OPERATOR_SET_SCHEMA(
    LeakyRelu,
    6,
    OpSchema()
        .Attr(
            "alpha",
            "Coefficient of leakage default to 0.01.",
            AttributeProto::FLOAT,
            0.01f)
        .SetDoc(LeakyRelu_ver6_doc)
        .Input(0, "X", "Input tensor", "T")
        .Output(0, "Y", "Output tensor", "T")
        .TypeConstraint(
            "T",
            {"tensor(float16)", "tensor(float)", "tensor(double)"},
            "Constrain input and output types to float tensors.")
        .TypeAndShapeInferenceFunction(propagateShapeAndTypeFromFirstInput));

static const char* Selu_ver6_doc = R"DOC(
Selu takes one input data (Tensor<T>) and produces one output data
(Tensor<T>) where the scaled exponential linear unit function,
`y = gamma * (alpha * e^x - alpha) for x <= 0`, `y = gamma * x for x > 0`,
is applied to the tensor elementwise.
)DOC";

ONNX_OPERATOR_SET_SCHEMA(
    Selu,
    6,
    OpSchema()
        .Attr(
            "alpha",
            "Coefficient of SELU default to 1.67326319217681884765625 "
            "(i.e., float32 approximation of 1.6732632423543772848170429916717).",
            AttributeProto::FLOAT,
            1.67326319217681884765625f)
        .Attr(
            "gamma",
            "Coefficient of SELU default to 1.05070102214813232421875 "
            "(i.e., float32 approximation of 1.0507009873554804934193349852946).",
            AttributeProto::FLOAT,
            1.05070102214813232421875f)
        .SetDoc(Selu_ver6_doc)
        .Input(0, "X", "Input tensor", "T")
        .Output(0, "Y", "Output tensor", "T")
        .TypeConstraint(
            "T",
            {"tensor(float16)", "tensor(float)", "tensor(double)"},
            "Constrain input and output types to float tensors.")
        .TypeAndShapeInferenceFunction(propagateShapeAndTypeFromFirstInput));

static const char* Elu_ver6_doc = R"DOC(
Elu takes one input data (Tensor<T>) and produces one output data
(Tensor<T>) where the function `f(x) = alpha * (exp(x) - 1.) for x <
0`, `f(x) = x for x >= 0`., is applied to the tensor elementwise.

)DOC";

ONNX_OPERATOR_SET_SCHEMA(
    Elu,
    6,
    OpSchema()
        .Attr(
            "alpha",
            "Coefficient of ELU default to 1.0.",
            AttributeProto::FLOAT,
            1.0f)
        .SetDoc(Elu_ver6_doc)
        .Input(0, "X", "1D input tensor", "T")
        .Output(0, "Y", "1D input tensor", "T")
        .TypeConstraint(
            "T",
            {"tensor(float16)", "tensor(float)", "tensor(double)"},
            "Constrain input and output types to float tensors.")
        .TypeAndShapeInferenceFunction(propagateShapeAndTypeFromFirstInput));

static const char* Exp_ver6_doc = R"DOC(
Calculates the exponential of the given input tensor, element-wise.
)DOC";

ONNX_OPERATOR_SET_SCHEMA(
    Exp,
    6,
    OpSchema()
        .SetDoc(Exp_ver6_doc)
        .Input(0, "input", "Input tensor", "T")
        .Output(
            0,
            "output",
            "The exponential of the input tensor computed "
            "element-wise",
            "T")
        .TypeConstraint(
            "T",
            {"tensor(float16)", "tensor(float)", "tensor(double)"},
            "Constrain input and output types to float tensors.")
        .TypeAndShapeInferenceFunction(propagateShapeAndTypeFromFirstInput));

static const char* Log_ver6_doc = R"DOC(
Calculates the natural log of the given input tensor, element-wise.
)DOC";

ONNX_OPERATOR_SET_SCHEMA(
    Log,
    6,
    OpSchema()
        .SetDoc(Log_ver6_doc)
        .Input(0, "input", "Input tensor", "T")
        .Output(
            0,
            "output",
            "The natural log of the input tensor computed "
            "element-wise",
            "T")
        .TypeConstraint(
            "T",
            {"tensor(float16)", "tensor(float)", "tensor(double)"},
            "Constrain input and output types to float tensors.")
        .TypeAndShapeInferenceFunction(propagateShapeAndTypeFromFirstInput));

static const char* Tanh_ver6_doc = R"DOC(
Calculates the hyperbolic tangent of the given input tensor element-wise.
)DOC";

ONNX_OPERATOR_SET_SCHEMA(
    Tanh,
    6,
    OpSchema()
        .SetDoc(Tanh_ver6_doc)
        .Input(0, "input", "Input tensor", "T")
        .Output(
            0,
            "output",
            "The hyperbolic tangent values of the input tensor "
            "computed element-wise",
            "T")
        .TypeConstraint(
            "T",
            {"tensor(float16)", "tensor(float)", "tensor(double)"},
            "Constrain input and output types to float tensors.")
        .TypeAndShapeInferenceFunction(propagateShapeAndTypeFromFirstInput));

static const char* Pow_ver7_doc = R"DOC(
Pow takes input data (Tensor<T>) and exponent Tensor, and
produces one output data (Tensor<T>) where the function `f(x) = x^exponent`,
is applied to the data tensor elementwise.
)DOC";

ONNX_OPERATOR_SET_SCHEMA(
    Pow,
    7,
    OpSchema()
        .SetDoc(std::string(Pow_ver7_doc) + GenerateBroadcastingDocMul())
        .Input(0, "X", "First operand, base of the exponent.", "T")
        .Input(1, "Y", "Second operand, power of the exponent.", "T")
        .Output(0, "Z", "Output tensor (same size as X)", "T")
        .TypeConstraint(
            "T",
            {"tensor(float16)", "tensor(float)", "tensor(double)"},
            "Constrain input and output types to float tensors.")
        .TypeAndShapeInferenceFunction([](InferenceContext& ctx) {
          propagateElemTypeFromInputToOutput(ctx, 0, 0);
		  if (hasNInputShapes(ctx, 2))
			  bidirectionalBroadcastShapeInference(
				  ctx.getInputType(0)->tensor_type().shape(),
				  ctx.getInputType(1)->tensor_type().shape(),
				  *ctx.getOutputType(0)->mutable_tensor_type()->mutable_shape());
        }));

static const char* PRelu_ver6_doc = R"DOC(
PRelu takes input data (Tensor<T>) and slope tensor as input, and produces one
output data (Tensor<T>) where the function `f(x) = slope * x for x < 0`,
`f(x) = x for x >= 0`., is applied to the data tensor elementwise.
)DOC";

ONNX_OPERATOR_SET_SCHEMA(
    PRelu,
    6,
    OpSchema()
        .SetDoc(
            PRelu_ver6_doc +
            GenerateBroadcastingDocUni("tensor slope", "input tensor X"))
        .Input(0, "X", "Input tensor", "T")
        .Input(
            1,
            "slope",
            "Slope tensor. The shape of slope can be smaller then first input X; "
            "if so, its shape must be unidirectional broadcastable to X",
            "T")
        .Output(0, "Y", "Output tensor (same size as X)", "T")
        .TypeConstraint(
            "T",
            {"tensor(float16)", "tensor(float)", "tensor(double)"},
            "Constrain input and output types to float tensors.")
        .TypeAndShapeInferenceFunction(propagateShapeAndTypeFromFirstInput));

static const char* Sigmoid_ver6_doc = R"DOC(
Sigmoid takes one input data (Tensor<T>) and produces one output data
(Tensor<T>) where the sigmoid function, y = 1 / (1 + exp(-x)), is applied to the
tensor elementwise.
)DOC";

ONNX_OPERATOR_SET_SCHEMA(
    Sigmoid,
    6,
    OpSchema()
        .SetDoc(Sigmoid_ver6_doc)
        .Input(0, "X", "Input tensor", "T")
        .Output(0, "Y", "Output tensor", "T")
        .TypeConstraint(
            "T",
            {"tensor(float16)", "tensor(float)", "tensor(double)"},
            "Constrain input and output types to float tensors.")
        .TypeAndShapeInferenceFunction(propagateShapeAndTypeFromFirstInput));

static const char* HardSigmoid_ver6_doc = R"DOC(
HardSigmoid takes one input data (Tensor<T>) and produces one output data
(Tensor<T>) where the HardSigmoid function, y = max(0, min(1, alpha * x + beta)),
is applied to the tensor elementwise.
)DOC";

ONNX_OPERATOR_SET_SCHEMA(
    HardSigmoid,
    6,
    OpSchema()
        .Attr(
            "alpha",
            "Value of alpha default to 0.2",
            AttributeProto::FLOAT,
            0.2f)
        .Attr(
            "beta",
            "Value of beta default to 0.5",
            AttributeProto::FLOAT,
            0.5f)
        .SetDoc(HardSigmoid_ver6_doc)
        .Input(0, "X", "Input tensor", "T")
        .Output(0, "Y", "Output tensor", "T")
        .TypeConstraint(
            "T",
            {"tensor(float16)", "tensor(float)", "tensor(double)"},
            "Constrain input and output types to float tensors.")
        .TypeAndShapeInferenceFunction(propagateShapeAndTypeFromFirstInput));

static const char* Max_ver6_doc = R"DOC(
Element-wise max of each of the input tensors. All inputs and outputs must
have the same shape and data type.
)DOC";

ONNX_OPERATOR_SET_SCHEMA(
    Max,
    6,
    OpSchema()
        .SetDoc(Max_ver6_doc)
        .Input(0, "data_0", "List of tensors for Max.", "T", OpSchema::Variadic)
        .Output(0, "max", "Output tensor. Same dimension as inputs.", "T")
        .TypeConstraint(
            "T",
            {"tensor(float16)", "tensor(float)", "tensor(double)"},
            "Constrain input and output types to float tensors.")
        .TypeAndShapeInferenceFunction(propagateShapeAndTypeFromFirstInput));

static const char* Min_ver6_doc = R"DOC(
Element-wise min of each of the input tensors. All inputs and outputs must
have the same shape and data type.
)DOC";

ONNX_OPERATOR_SET_SCHEMA(
    Min,
    6,
    OpSchema()
        .SetDoc(Min_ver6_doc)
        .Input(0, "data_0", "List of tensors for Min", "T", OpSchema::Variadic)
        .Output(0, "min", "Output tensor. Same dimension as inputs.", "T")
        .TypeConstraint(
            "T",
            {"tensor(float16)", "tensor(float)", "tensor(double)"},
            "Constrain input and output types to float tensors.")
        .TypeAndShapeInferenceFunction(propagateShapeAndTypeFromFirstInput));

static const char* Sum_ver6_doc = R"DOC(
Element-wise sum of each of the input tensors. All inputs and outputs must
have the same shape and data type.
)DOC";

ONNX_OPERATOR_SET_SCHEMA(
    Sum,
    6,
    OpSchema()
        .SetDoc(Sum_ver6_doc)
        .Input(0, "data_0", "List of tensors for Sum.", "T", OpSchema::Variadic)
        .Output(0, "sum", "Output tensor. Same dimension as inputs.", "T")
        .TypeConstraint(
            "T",
            {"tensor(float16)", "tensor(float)", "tensor(double)"},
            "Constrain input and output types to float tensors.")
        .TypeAndShapeInferenceFunction(propagateShapeAndTypeFromFirstInput));

static const char* Mean_ver6_doc = R"DOC(
Element-wise mean of each of the input tensors. All inputs and outputs must
have the same shape and data type.
)DOC";

ONNX_OPERATOR_SET_SCHEMA(
    Mean,
    6,
    OpSchema()
        .SetDoc(Mean_ver6_doc)
        .Input(
            0,
            "data_0",
            "List of tensors for Mean.",
            "T",
            OpSchema::Variadic)
        .Output(0, "mean", "Output tensor. Same dimension as inputs.", "T")
        .TypeConstraint(
            "T",
            {"tensor(float16)", "tensor(float)", "tensor(double)"},
            "Constrain input and output types to float tensors.")
        .TypeAndShapeInferenceFunction(propagateShapeAndTypeFromFirstInput));

static const char* Clip_ver6_doc = R"DOC(
Clip operator limits the given input within an interval. The interval is
specified with arguments 'min' and 'max'. They default to
numeric_limits::lowest() and numeric_limits::max() respectively.
)DOC";

ONNX_OPERATOR_SET_SCHEMA(
    Clip,
    6,
    OpSchema()
        .SetDoc(Clip_ver6_doc)
        .Attr(
            "min",
            "Minimum value, under which element is replaced by min",
            AttributeProto::FLOAT,
            std::numeric_limits<float>::lowest())
        .Attr(
            "max",
            "Maximum value, above which element is replaced by max",
            AttributeProto::FLOAT,
            std::numeric_limits<float>::max())
        .Input(0, "input", "Input tensor whose elements to be clipped", "T")
        .Output(0, "output", "Output tensor with clipped input elements", "T")
        .TypeConstraint(
            "T",
            {"tensor(float16)", "tensor(float)", "tensor(double)"},
            "Constrain input and output types to float tensors.")
        .TypeAndShapeInferenceFunction(propagateShapeAndTypeFromFirstInput));

ONNX_OPERATOR_SET_SCHEMA(
    Softmax,
    1,
    OpSchema().FillUsing(
        SoftmaxFamilyDocGenerator("softmax", "normalized exponential")));

ONNX_OPERATOR_SET_SCHEMA(
    LogSoftmax,
    1,
    OpSchema().FillUsing(
        SoftmaxFamilyDocGenerator("logsoftmax", "log of softmax")));

ONNX_OPERATOR_SET_SCHEMA(
    Hardmax,
    1,
    OpSchema().FillUsing(SoftmaxFamilyDocGenerator(
        "hardmax",
        "1 for the first maximum value, and 0 for all others")));

static const char* Softsign_ver1_doc = R"DOC(
Calculates the softsign (x/(1+|x|)) of the given input tensor element-wise.
)DOC";

ONNX_OPERATOR_SET_SCHEMA(
    Softsign,
    1,
    OpSchema()
        .SetDoc(Softsign_ver1_doc)
        .Input(0, "input", "Input tensor", "T")
        .Output(
            0,
            "output",
            "The softsign (x/(1+|x|)) values of the input tensor computed element-wise",
            "T")
        .TypeConstraint(
            "T",
            {"tensor(float16)", "tensor(float)", "tensor(double)"},
            "Constrain input and output types to float tensors.")
        .TypeAndShapeInferenceFunction(propagateShapeAndTypeFromFirstInput));

static const char* Softplus_ver1_doc = R"DOC(
Softplus takes one input data (Tensor<T>) and produces one output data
(Tensor<T>) where the softplus function, y = ln(exp(x) + 1), is applied to
the tensor elementwise.
)DOC";

ONNX_OPERATOR_SET_SCHEMA(
    Softplus,
    1,
    OpSchema()
        .SetDoc(Softplus_ver1_doc)
        .Input(0, "X", "1D input tensor", "T")
        .Output(0, "Y", "1D input tensor", "T")
        .TypeConstraint(
            "T",
            {"tensor(float16)", "tensor(float)", "tensor(double)"},
            "Constrain input and output types to float tensors.")
        .TypeAndShapeInferenceFunction(propagateShapeAndTypeFromFirstInput));

static const char* Gemm_ver7_doc = R"DOC(General Matrix multiplication:
https://en.wikipedia.org/wiki/Basic_Linear_Algebra_Subprograms#Level_3

A' = transpose(A) if transA else A

B' = transpose(B) if transB else B

Compute Y = alpha * A' * B' + beta * C, where input tensor A has shape (M, K) or (K, M),
input tensor B has shape (K, N) or (N, K), input tensor C is broadcastable to shape (M, N),
and output tensor Y has shape (M, N). A will be transposed before doing the
computation if attribute transA is non-zero, same for B and transB.
)DOC";

ONNX_OPERATOR_SET_SCHEMA(
    Gemm,
    7,
    OpSchema()
        .SetDoc(
            Gemm_ver7_doc +
            GenerateBroadcastingDocUni("tensor C", "tensor A * B"))
        .Input(
            0,
            "A",
            "Input tensor A. "
            "The shape of A should be (M, K) if transA is 0, "
            "or (K, M) if transA is non-zero.",
            "T")
        .Input(
            1,
            "B",
            "Input tensor B. "
            "The shape of B should be (K, N) if transB is 0, "
            "or (N, K) if transB is non-zero.",
            "T")
        .Input(
            2,
            "C",
            "Input tensor C. "
            "The shape of C should be unidirectional broadcastable to (M, N).",
            "T")
        .Output(0, "Y", "Output tensor of shape (M, N).", "T")
        .TypeConstraint(
            "T",
            {"tensor(float16)", "tensor(float)", "tensor(double)"},
            "Constrain input and output types to float tensors.")
        .Attr(
            "transA",
            "Whether A should be transposed",
            AttributeProto::INT,
            static_cast<int64_t>(0))
        .Attr(
            "transB",
            "Whether B should be transposed",
            AttributeProto::INT,
            static_cast<int64_t>(0))
        .Attr(
            "alpha",
            "Scalar multiplier for the product of input tensors A * B",
            AttributeProto::FLOAT,
            1.0f)
        .Attr(
            "beta",
            "Scalar multiplier for input tensor C",
            AttributeProto::FLOAT,
            1.0f)
        .TypeAndShapeInferenceFunction([](InferenceContext& ctx) {
          propagateElemTypeFromInputToOutput(ctx, 0, 0);
          if (hasNInputShapes(ctx, 2)) {
            auto transAAttr = ctx.getAttribute("transA");
            bool transA =
                transAAttr ? static_cast<int>(transAAttr->i()) != 0 : false;
            auto transBAttr = ctx.getAttribute("transB");
            bool transB =
                transBAttr ? static_cast<int>(transBAttr->i()) != 0 : false;

            *ctx.getOutputType(0)
                 ->mutable_tensor_type()
                 ->mutable_shape()
                 ->add_dim() =
                ctx.getInputType(0)->tensor_type().shape().dim(transA ? 1 : 0);
            *ctx.getOutputType(0)
                 ->mutable_tensor_type()
                 ->mutable_shape()
                 ->add_dim() =
                ctx.getInputType(1)->tensor_type().shape().dim(transB ? 0 : 1);
          }
        }));

static const char* MatMul_ver6_doc = R"DOC(
Matrix product that behaves like numpy.matmul: https://docs.scipy.org/doc/numpy-1.13.0/reference/generated/numpy.matmul.html
)DOC";

ONNX_OPERATOR_SET_SCHEMA(
    MatMul,
    1,
    OpSchema()
        .Input(0, "A", "N-dimensional matrix A", "T")
        .Input(1, "B", "N-dimensional matrix B", "T")
        .Output(0, "Y", "Matrix multiply results from A * B", "T")
        .TypeConstraint(
            "T",
            {"tensor(float16)", "tensor(float)", "tensor(double)"},
            "Constrain input and output types to float tensors.")
        .SetDoc(MatMul_ver6_doc)
        .TypeAndShapeInferenceFunction([](InferenceContext& ctx) {
          propagateElemTypeFromInputToOutput(ctx, 0, 0);
          if (!hasNInputShapes(ctx, 2)) {
            return;
          }

          const auto shape0 = ctx.getInputType(0)->tensor_type().shape();
          const auto shape1 = ctx.getInputType(1)->tensor_type().shape();

          if (shape0.dim_size() == 0 || shape1.dim_size() == 0) {
            fail_shape_inference("Input tensors of wrong rank (0).");
            ;
          }

          TensorShapeProto shapeL, shapeR;

          // First promote each shape to at least rank-2. This logic is
          // specific to matmul, not generic broadcasting.
          {
            if (shape0.dim_size() == 1) {
              shapeL.add_dim()->set_dim_value(1);
              *shapeL.add_dim() = shape0.dim(0);
            } else {
              *shapeL.mutable_dim() = shape0.dim();
            }
            if (shape1.dim_size() == 1) {
              *shapeR.add_dim() = shape1.dim(0);
              shapeR.add_dim()->set_dim_value(1);
            } else {
              *shapeR.mutable_dim() = shape1.dim();
            }
          }

          // Check for compatible matrix multiply dimensions
          {
            auto dimL = shapeL.dim(shapeL.dim_size() - 1);
            auto dimR = shapeR.dim(shapeR.dim_size() - 2);
            if (dimL.has_dim_value() && dimR.has_dim_value() &&
                dimL.dim_value() != dimR.dim_value()) {
              fail_shape_inference(
                  "Incompatible dimensions for matrix multiplication");
              ;
            }
          }

          TensorShapeProto resultShape;

          // Now call out to generic multidimensional broadcasting for
          // the broadcastable prefixes.
          {
            TensorShapeProto prefixShapeL, prefixShapeR;
            for (int i = 0; i < shapeL.dim_size() - 2; ++i) {
              *prefixShapeL.add_dim() = shapeL.dim(i);
            }
            for (int i = 0; i < shapeR.dim_size() - 2; ++i) {
              *prefixShapeR.add_dim() = shapeR.dim(i);
            }
            bidirectionalBroadcastShapeInference(
                prefixShapeL, prefixShapeR, resultShape);
          }

          // Back to matmul-specific. Add the trailing dimensions back in.
          {
            if (shape0.dim_size() != 1) {
              *resultShape.add_dim() = shapeL.dim(shapeL.dim_size() - 2);
            }
            if (shape1.dim_size() != 1) {
              *resultShape.add_dim() = shapeR.dim(shapeR.dim_size() - 1);
            }
          }

          *ctx.getOutputType(0)->mutable_tensor_type()->mutable_shape() =
              resultShape;
        }));

static const char* TopK_ver1_doc = R"DOC(
Retrieve the top-K elements along a specified axis. Given an input tensor of
shape [a_1, a_2, ..., a_n, r] and integer argument k, return two outputs:
  -Value tensor of shape [a_1, a_2, ..., a_{axis-1}, k, a_{axis+1}, ... a_n]
    which contains the values of the top k elements along the specified axis
  -Index tensor of shape [a_1, a_2, ..., a_{axis-1}, k, a_{axis+1}, ... a_n] which
   contains the indices of the top k elements (original indices from the input
   tensor).

Given two equivalent values, this operator uses the indices along the axis  as
 a tiebreaker. That is, the element with the lower index will appear first.
)DOC";

ONNX_OPERATOR_SET_SCHEMA(
    TopK,
    1,
    OpSchema()
        .SetDoc(TopK_ver1_doc)
        .Input(0, "X", "Tensor of shape [a_1, a_2, ..., a_n, r]", "T")
        .Output(
            0,
            "Values",
            "Tensor of shape [a_1, a_2, ..., a_{axis-1}, k, a_{axis+1}, ... a_n] "
            "containing top K values from the input tensor",
            "T")
        .Output(
            1,
            "Indices",
            "Tensor of shape [a_1, a_2, ..., a_{axis-1}, k, a_{axis+1}, ... a_n] "
            "containing the corresponding input tensor indices for the top K "
            "values.",
            "I")
        .TypeConstraint(
            "T",
            {"tensor(float16)", "tensor(float)", "tensor(double)"},
            "Constrain input and output types to float tensors.")
        .TypeConstraint(
            "I",
            {"tensor(int64)"},
            "Constrain index tensor to int64")
        .Attr(
            "k",
            "Number of top elements to retrieve",
            AttributeProto::INT,
            true)
        .Attr(
            "axis",
            "Dimension on which to do the sort. Default -1, which indicates the last"
            " axis",
            AttributeProto::INT,
            static_cast<int64_t>(-1))
        .TypeAndShapeInferenceFunction([](InferenceContext& ctx) {
          // Type inference:
          propagateElemTypeFromInputToOutput(ctx, 0, 0);
          updateOutputElemType(ctx, 1, TensorProto::INT64);

          // Shape inference:
          if (!hasInputShape(ctx, 0))
            return;
          auto& input_shape = getInputShape(ctx, 0);
          int64_t rank = input_shape.dim_size();
          int64_t axis = getAttribute(ctx, "axis", -1);
          if (axis < 0)
            axis += rank;
          if (axis < 0 || axis >= rank)
            fail_shape_inference("Invalid value for attribute axis");
          int64_t k = getAttribute(ctx, "k", -1);
          if (k <= 0)
            fail_shape_inference("Invalid value for attribute k");
          // TODO: unclear what results should be if axis has less than k
          // elements.
          TensorShapeProto result_shape = input_shape;
          result_shape.mutable_dim(static_cast<int>(axis))->set_dim_value(k);
          updateOutputShape(ctx, 0, result_shape);
          updateOutputShape(ctx, 1, result_shape);
        }));

static const char* Sin_ver7_doc = R"DOC(
Calculates the sine of the given input tensor, element-wise.
)DOC";

ONNX_OPERATOR_SET_SCHEMA(
    Sin,
    7,
    OpSchema()
        .SetDoc(Sin_ver7_doc)
        .Input(0, "input", "Input tensor", "T")
        .Output(
            0,
            "output",
            "The sine of the input tensor computed "
            "element-wise",
            "T")
        .TypeConstraint(
            "T",
            {"tensor(float16)", "tensor(float)", "tensor(double)"},
            "Constrain input and output types to float tensors.")
        .TypeAndShapeInferenceFunction(propagateShapeAndTypeFromFirstInput));

static const char* Cos_ver7_doc = R"DOC(
Calculates the cosine of the given input tensor, element-wise.
)DOC";

ONNX_OPERATOR_SET_SCHEMA(
    Cos,
    7,
    OpSchema()
        .SetDoc(Cos_ver7_doc)
        .Input(0, "input", "Input tensor", "T")
        .Output(
            0,
            "output",
            "The cosine of the input tensor computed "
            "element-wise",
            "T")
        .TypeConstraint(
            "T",
            {"tensor(float16)", "tensor(float)", "tensor(double)"},
            "Constrain input and output types to float tensors.")
        .TypeAndShapeInferenceFunction(propagateShapeAndTypeFromFirstInput));

static const char* Tan_ver7_doc = R"DOC(
Calculates the tangent of the given input tensor, element-wise.
)DOC";

ONNX_OPERATOR_SET_SCHEMA(
    Tan,
    7,
    OpSchema()
        .SetDoc(Tan_ver7_doc)
        .Input(0, "input", "Input tensor", "T")
        .Output(
            0,
            "output",
            "The tangent of the input tensor computed "
            "element-wise",
            "T")
        .TypeConstraint(
            "T",
            {"tensor(float16)", "tensor(float)", "tensor(double)"},
            "Constrain input and output types to float tensors.")
        .TypeAndShapeInferenceFunction(propagateShapeAndTypeFromFirstInput));

static const char* Asin_ver7_doc = R"DOC(
Calculates the arcsine (inverse of sine) of the given input tensor, element-wise.
)DOC";

ONNX_OPERATOR_SET_SCHEMA(
    Asin,
    7,
    OpSchema()
        .SetDoc(Asin_ver7_doc)
        .Input(0, "input", "Input tensor", "T")
        .Output(
            0,
            "output",
            "The arcsine of the input tensor computed "
            "element-wise",
            "T")
        .TypeConstraint(
            "T",
            {"tensor(float16)", "tensor(float)", "tensor(double)"},
            "Constrain input and output types to float tensors.")
        .TypeAndShapeInferenceFunction(propagateShapeAndTypeFromFirstInput));

static const char* Acos_ver7_doc = R"DOC(
Calculates the arccosine (inverse of cosine) of the given input tensor, element-wise.
)DOC";

ONNX_OPERATOR_SET_SCHEMA(
    Acos,
    7,
    OpSchema()
        .SetDoc(Acos_ver7_doc)
        .Input(0, "input", "Input tensor", "T")
        .Output(
            0,
            "output",
            "The arccosine of the input tensor computed "
            "element-wise",
            "T")
        .TypeConstraint(
            "T",
            {"tensor(float16)", "tensor(float)", "tensor(double)"},
            "Constrain input and output types to float tensors.")
        .TypeAndShapeInferenceFunction(propagateShapeAndTypeFromFirstInput));

static const char* Atan_ver7_doc = R"DOC(
Calculates the arctangent (inverse of tangent) of the given input tensor, element-wise.
)DOC";

ONNX_OPERATOR_SET_SCHEMA(
    Atan,
    7,
    OpSchema()
        .SetDoc(Atan_ver7_doc)
        .Input(0, "input", "Input tensor", "T")
        .Output(
            0,
            "output",
            "The arctangent of the input tensor computed "
            "element-wise",
            "T")
        .TypeConstraint(
            "T",
            {"tensor(float16)", "tensor(float)", "tensor(double)"},
            "Constrain input and output types to float tensors.")
        .TypeAndShapeInferenceFunction(propagateShapeAndTypeFromFirstInput));

} // namespace ONNX_NAMESPACE<|MERGE_RESOLUTION|>--- conflicted
+++ resolved
@@ -24,20 +24,12 @@
         OpSchema::high_precision_numeric_types(),
         "Constrain input and output types to high-precision numeric tensors.");
     schema.TypeAndShapeInferenceFunction([](InferenceContext& ctx) {
-<<<<<<< HEAD
         propagateElemTypeFromInputToOutput(ctx, 0, 0);
 		if (hasNInputShapes(ctx, 2))
 			bidirectionalBroadcastShapeInference(
 				ctx.getInputType(0)->tensor_type().shape(),
 				ctx.getInputType(1)->tensor_type().shape(),
 				*ctx.getOutputType(0)->mutable_tensor_type()->mutable_shape());
-=======
-      propagateElemTypeFromInputToOutput(ctx, 0, 0);
-      bidirectionalBroadcastShapeInference(
-          ctx.getInputType(0)->tensor_type().shape(),
-          ctx.getInputType(1)->tensor_type().shape(),
-          *ctx.getOutputType(0)->mutable_tensor_type()->mutable_shape());
->>>>>>> 1504a33a
     });
   };
 }
