--- conflicted
+++ resolved
@@ -774,15 +774,7 @@
         auto_pad_doc,
         AttributeProto::STRING,
         std::string("NOTSET"));
-<<<<<<< HEAD
-    schema.Attr("pads", pads_doc, AttributeProto::INTS, OPTIONAL);
-=======
-    schema.Attr(
-        "pads",
-        pads_doc,
-        AttributeProto::INTS,
-        OPTIONAL_VALUE);
->>>>>>> da13be2d
+    schema.Attr("pads", pads_doc, AttributeProto::INTS, OPTIONAL_VALUE);
     schema.Attr(
         "group",
         "number of groups input channels and output channels are divided into.",
@@ -1798,18 +1790,14 @@
     Dropout,
     12,
     OpSchema()
-<<<<<<< HEAD
-        .SetDoc(GET_OP_DOC_STR(
-            std::string(Dropout_ver12_doc) + GenerateOptionalArgumentsDoc()))
-        .Attr(
-            "seed",
-            "(Optional) Seed to the random generator, if not specified we will auto generate one.",
-            AttributeProto::INT,
-            OPTIONAL)
-=======
-        .SetDoc(Dropout_ver12_doc + GenerateOptionalArgumentsDoc())
-        .Attr("seed", "(Optional) Seed to the random generator, if not specified we will auto generate one.", AttributeProto::INT, OPTIONAL_VALUE)
->>>>>>> da13be2d
+            .SetDoc(GET_OP_DOC_STR(
+                std::string(Dropout_ver12_doc) +
+                GenerateOptionalArgumentsDoc()))
+            .Attr(
+                "seed",
+                "(Optional) Seed to the random generator, if not specified we will auto generate one.",
+                AttributeProto::INT,
+                OPTIONAL_VALUE)
         .Input(0, "data", "The input data as Tensor.", "T")
         .Input(
             1,
