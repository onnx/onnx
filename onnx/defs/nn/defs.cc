// Copyright (c) ONNX Project Contributors.
// Licensed under the MIT license.

#include <algorithm>
#include <cmath>
#include "onnx/defs/function.h"
#include "onnx/defs/schema.h"
using namespace ONNX_NAMESPACE;

namespace ONNX_NAMESPACE {
const char* pads_doc =
    "Padding for the beginning and ending along each axis, it can take any value greater "
    "than or equal to 0. The value represent the number of pixels added to the beginning "
    "and end part of the corresponding axis. `pads` format should be as follow "
    "[x1_begin, x2_begin...x1_end, x2_end,...], where xi_begin the number of pixels "
    "added at the beginning of axis `i` and xi_end, the number of pixels added at "
    "the end of axis `i`. This attribute cannot be used simultaneously with "
    "auto_pad attribute. If not present, the padding defaults to 0 along start and end of each axis.";
const char* auto_pad_doc =
    "auto_pad must be either NOTSET, SAME_UPPER, SAME_LOWER or VALID. Where "
    "default value is NOTSET, which means explicit padding is used. "
    "SAME_UPPER or SAME_LOWER mean pad the input so that the output size match the input."
    "In case of odd number add the extra padding at the end for SAME_UPPER and at the "
    "beginning for SAME_LOWER. VALID mean no padding.";
} // namespace ONNX_NAMESPACE

namespace ONNX_NAMESPACE {

void convPoolShapeInference(
    InferenceContext& ctx,
    bool use_dilation,
    bool require_kernel_shape,
    int input1Idx,
    int input2Idx) {
  // we need the first input shape for this inference.
  if (!hasInputShape(ctx, input1Idx)) {
    return;
  }

  // if kernel shape is an input (and not attribute)
  // we need the shape of the second input.
  if (!require_kernel_shape && !hasInputShape(ctx, input2Idx)) {
    return;
  }

  auto input_shape = ctx.getInputType(input1Idx)->tensor_type().shape();
  if (input_shape.dim_size() < 2) {
    fail_shape_inference("Input tensor must have atleast 2 dimensions");
  }

  // first dim is the batch axis and the next is the number of channels.
  size_t n_input_dims = static_cast<size_t>(input_shape.dim_size() - 2);

  // Only MaxPool and Conv support dilation. For
  // simplicity of the code, we just treat the rest of them as having all-1s
  // dilation.
  std::vector<int64_t> dilations;
  if (use_dilation && getRepeatedAttribute(ctx, "dilations", dilations)) {
    if (dilations.size() != n_input_dims) {
      fail_shape_inference("Attribute dilations has incorrect size");
    }
  } else {
    dilations.assign(n_input_dims, 1);
  }

  std::vector<int64_t> strides;
  if (getRepeatedAttribute(ctx, "strides", strides)) {
    if (strides.size() != n_input_dims) {
      fail_shape_inference("Attribute strides has incorrect size");
    }
  } else {
    strides.assign(n_input_dims, 1);
  }

  std::vector<int64_t> kernel_shape;
  if (getRepeatedAttribute(ctx, "kernel_shape", kernel_shape)) {
    if (kernel_shape.size() != n_input_dims) {
      fail_shape_inference("Attribute kernel_shape has incorrect size");
    }
  } else if (require_kernel_shape) {
    fail_shape_inference("Attribute kernel_shape must be specified");
  } else {
    auto second_input_shape =
        ctx.getInputType(input2Idx)->tensor_type().shape();
    for (int i = 2; i < second_input_shape.dim_size(); ++i) {
      if (!second_input_shape.dim(i).has_dim_value()) {
        return;
      }
      kernel_shape.push_back(second_input_shape.dim(i).dim_value());
    }
  }

  std::vector<int64_t> pads;
  if (getRepeatedAttribute(ctx, "pads", pads)) {
    if (pads.size() != n_input_dims * 2) {
      fail_shape_inference("Attribute pads has incorrect size");
    }
  } else {
    pads.assign(n_input_dims * 2, 0);
    const auto* auto_pad_attr = ctx.getAttribute("auto_pad");
    if ((nullptr != auto_pad_attr) && (auto_pad_attr->s() != "VALID")) {
      int input_dims_size = static_cast<int>(n_input_dims);
      for (int i = 0; i < input_dims_size; ++i) {
        int64_t residual = 0;
        if (strides[i] > 1) {
          if (!input_shape.dim(2 + i).has_dim_value()) {
            continue;
          }
          residual =  input_shape.dim(2 + i).dim_value();
          while (residual > 0) {
            residual -= strides[i];
          }
        }
        int64_t total_pad = residual == 0 ? kernel_shape[i] - strides[i] : kernel_shape[i] + residual;
        if (total_pad < 0) {
          fail_shape_inference("Stride is bigger than Kernel shape");
        }
        int64_t half_pad_small = total_pad >> 1;
        int64_t half_pad_big = total_pad - half_pad_small;
        if (auto_pad_attr->s() == "SAME_UPPER") {
          pads[i] = half_pad_small;
          pads[i + input_dims_size] = half_pad_big;
        } else if (auto_pad_attr->s() == "SAME_LOWER") {
          pads[i] = half_pad_big;
          pads[i + input_dims_size] = half_pad_small;
        }
      }
    }
  }
    
  auto output_shape =
      ctx.getOutputType(0)->mutable_tensor_type()->mutable_shape();

  if (require_kernel_shape) {
    // add the first two dimensions from the input.
    *output_shape->add_dim() = input_shape.dim(0);
    *output_shape->add_dim() = input_shape.dim(1);
  } else {
    *output_shape->add_dim() = input_shape.dim(0);
    auto& second_input_shape = getInputShape(ctx, input2Idx);
    if (second_input_shape.dim_size() < 1) {
      fail_shape_inference("Second input tensor has wrong dimension");
    }
    *output_shape->add_dim() = second_input_shape.dim(0);
  }

  int kernel_shape_size = static_cast<int>(kernel_shape.size());
  for (int i = 0; i < kernel_shape_size; ++i) {
    auto newdim = output_shape->add_dim();
    if (!input_shape.dim(2 + i).has_dim_value()) {
      continue;
    }
    // how big is the input, including padding
    int64_t effective_input_size = input_shape.dim(2 + i).dim_value();
    effective_input_size += pads[i];
    effective_input_size += pads[i + kernel_shape_size];

    int64_t effective_kernel_size = kernel_shape[i];
    // accounting for dilation, how big is the kernel in this dimension
    effective_kernel_size = (effective_kernel_size - 1) * dilations[i] + 1;

    // default is floor mode .i.e. ceil_mode is set to 0
    auto ceil_mode = getAttribute(ctx, "ceil_mode", 0);

    // how many times we can move the kernel from it's initial position, based
    // on the stride
    int64_t strided_kernel_positions;

    if (ceil_mode == 1)
      strided_kernel_positions = (int64_t)(std::ceil(
          (effective_input_size - effective_kernel_size) / float(strides[i])));
    else
      strided_kernel_positions =
          (effective_input_size - effective_kernel_size) / strides[i];

    // add in the initial position
    newdim->set_dim_value(1 + strided_kernel_positions);
  }

  if (ctx.getNumOutputs() > 1) {
    // MaxPool with two outputs case.
    auto second_output_shape =
        ctx.getOutputType(1)->mutable_tensor_type()->mutable_shape();
    second_output_shape->CopyFrom(*output_shape);
  }
}

std::function<void(OpSchema&)> PoolOpSchemaGenerator_9(
    const char* name,
    const char* opName,
    const char* additionalDescription) {
  return [=](OpSchema& schema) {
    std::string doc = R"DOC(
 {name} consumes an input tensor X and applies {opName} pooling across
 the tensor according to kernel sizes, stride sizes, and pad lengths.
 {opName} pooling consisting of computing the {opName} on all values of a
 subset of the input tensor according to the kernel size and downsampling the
 data into the output tensor Y for further processing. The output spatial shape will be following:
 ```
 output_spatial_shape[i] = floor((input_spatial_shape[i] + pad_shape[i] - kernel_spatial_shape[i]) / strides_spatial_shape[i] + 1)

 * pad_shape[i] is sum of pads along axis i
 ```

 `auto_pad` is a DEPRECATED attribute. If you are using them currently, the output spatial shape will be following:
 ```
 VALID: output_spatial_shape[i] = ceil((input_spatial_shape[i] - kernel_spatial_shape[i] + 1) / strides_spatial_shape[i])
 SAME_UPPER or SAME_LOWER: output_spatial_shape[i] = ceil(input_spatial_shape[i] / strides_spatial_shape[i])
 ```
 And pad shape will be following if `SAME_UPPER` or `SAME_LOWER`:
 ```
 pad_shape[i] = (output_spatial_shape[i] - 1) * strides_spatial_shape[i] + kernel_spatial_shape[i] - input_spatial_shape[i]
 ```
 {additionalDescription}
 )DOC";
    ReplaceAll(doc, "{name}", name);
    ReplaceAll(doc, "{opName}", opName);
    ReplaceAll(doc, "{additionalDescription}", additionalDescription);
    schema.SetDoc(doc);
    schema.Attr(
        "kernel_shape",
        "The size of the kernel along each axis.",
        AttributeProto::INTS);
    schema.Attr(
        "strides", "Stride along each axis.", AttributeProto::INTS, OPTIONAL);
    schema.Attr(
        "auto_pad",
        auto_pad_doc,
        AttributeProto::STRING,
        std::string("NOTSET"));
    schema.Attr("pads", pads_doc, AttributeProto::INTS, OPTIONAL);
    schema.Input(
        0,
        "X",
        "Input data tensor from the previous operator; "
        "dimensions for image case are (N x C x H x W), "
        "where N is the batch size, C is the number of "
        "channels, and H and W are the height and the "
        "width of the data. For non image case, the "
        "dimensions are in the form of "
        "(N x C x D1 x D2 ... Dn), where N is the batch "
        "size. Optionally, if dimension denotation is "
        "in effect, the operation expects the input "
        "data tensor to arrive with the dimension denotation "
        "of [DATA_BATCH, DATA_CHANNEL, DATA_FEATURE, DATA_FEATURE ...].",
        "T");
    schema.Output(
        0,
        "Y",
        "Output data tensor from average or max pooling across "
        "the input tensor. Dimensions will vary based "
        "on various kernel, stride, and pad sizes. Floor value of "
        "the dimension is used",
        "T");
    schema.TypeConstraint(
        "T",
        {"tensor(float16)", "tensor(float)", "tensor(double)"},
        "Constrain input and output types to float tensors.");
    schema.TypeAndShapeInferenceFunction([](InferenceContext& ctx) {
      propagateElemTypeFromInputToOutput(ctx, 0, 0);
      if (ctx.getNumOutputs() > 1) {
        // MaxPool with two outputs case.
        auto output_type = ctx.getOutputType(1);
        if (output_type->value_case() == TypeProto::kTensorType ||
            output_type->value_case() == TypeProto::VALUE_NOT_SET) {
          output_type->mutable_tensor_type()->set_elem_type(TensorProto::INT64);
        }
      }
      convPoolShapeInference(ctx, false, true, 0, 1);
    });
  };
} // namespace ONNX_NAMESPACE

std::function<void(OpSchema&)> PoolOpSchemaGenerator(
    const char* name,
    const char* opName,
    const char* additionalDescription,
    bool use_dilation) {
  return [=](OpSchema& schema) {
    std::string doc = R"DOC(
 {name} consumes an input tensor X and applies {opName} pooling across
 the tensor according to kernel sizes, stride sizes, and pad lengths.
 {opName} pooling consisting of computing the {opName} on all values of a
 subset of the input tensor according to the kernel size and downsampling the
 data into the output tensor Y for further processing. The output spatial shape will be following:
 ```
 output_spatial_shape[i] = floor((input_spatial_shape[i] + pad_shape[i] - kernel_spatial_shape[i]) / strides_spatial_shape[i] + 1)
 ```
 or
 ```
 output_spatial_shape[i] = ceil((input_spatial_shape[i] + pad_shape[i] - kernel_spatial_shape[i]) / strides_spatial_shape[i] + 1)
 ```
 if ceil_mode is enabled

 ```
 * pad_shape[i] is sum of pads along axis i
 ```

 `auto_pad` is a DEPRECATED attribute. If you are using them currently, the output spatial shape will be following:
 ```
 VALID: output_spatial_shape[i] = ceil((input_spatial_shape[i] - kernel_spatial_shape[i] + 1) / strides_spatial_shape[i])
 SAME_UPPER or SAME_LOWER: output_spatial_shape[i] = ceil(input_spatial_shape[i] / strides_spatial_shape[i])
 ```
 And pad shape will be following if `SAME_UPPER` or `SAME_LOWER`:
 ```
 pad_shape[i] = (output_spatial_shape[i] - 1) * strides_spatial_shape[i] + kernel_spatial_shape[i] - input_spatial_shape[i]
 ```
 {additionalDescription}
 )DOC";
    ReplaceAll(doc, "{name}", name);
    ReplaceAll(doc, "{opName}", opName);
    ReplaceAll(doc, "{additionalDescription}", additionalDescription);
    schema.SetDoc(doc);
    schema.Attr(
        "kernel_shape",
        "The size of the kernel along each axis.",
        AttributeProto::INTS);
    schema.Attr(
        "strides", "Stride along each axis.", AttributeProto::INTS, OPTIONAL);
    schema.Attr(
        "auto_pad",
        auto_pad_doc,
        AttributeProto::STRING,
        std::string("NOTSET"));
    schema.Attr("pads", pads_doc, AttributeProto::INTS, OPTIONAL);
    schema.Attr(
        "ceil_mode",
        "Wether to use ceil or floor (default) to compute the output shape.",
        AttributeProto::INT,
        static_cast<int64_t>(0));
    schema.Input(
        0,
        "X",
        "Input data tensor from the previous operator; "
        "dimensions for image case are (N x C x H x W), "
        "where N is the batch size, C is the number of "
        "channels, and H and W are the height and the "
        "width of the data. For non image case, the "
        "dimensions are in the form of "
        "(N x C x D1 x D2 ... Dn), where N is the batch "
        "size. Optionally, if dimension denotation is "
        "in effect, the operation expects the input "
        "data tensor to arrive with the dimension denotation "
        "of [DATA_BATCH, DATA_CHANNEL, DATA_FEATURE, DATA_FEATURE ...].",
        "T");
    schema.Output(
        0,
        "Y",
        "Output data tensor from average or max pooling across "
        "the input tensor. Dimensions will vary based "
        "on various kernel, stride, and pad sizes. Floor value of "
        "the dimension is used",
        "T");
    schema.TypeConstraint(
        "T",
        {"tensor(float16)", "tensor(float)", "tensor(double)"},
        "Constrain input and output types to float tensors.");
    schema.TypeAndShapeInferenceFunction([use_dilation](InferenceContext& ctx) {
      propagateElemTypeFromInputToOutput(ctx, 0, 0);
      if (ctx.getNumOutputs() > 1) {
        // MaxPool with two outputs case.
        auto output_type = ctx.getOutputType(1);
        if (output_type->value_case() == TypeProto::kTensorType ||
            output_type->value_case() == TypeProto::VALUE_NOT_SET) {
          output_type->mutable_tensor_type()->set_elem_type(TensorProto::INT64);
        }
      }
      convPoolShapeInference(ctx, use_dilation, true, 0, 1);
    });
  };
} // namespace ONNX_NAMESPACE

ONNX_OPERATOR_SET_SCHEMA(
    AveragePool,
    1,
    OpSchema().FillUsing(PoolOpSchemaGenerator_9(
        "AveragePool",
        "average",
        "The output of each pooling window is divided by the number of elements exclude pad.")));

ONNX_OPERATOR_SET_SCHEMA(
    AveragePool,
    7,
    OpSchema()
        .FillUsing(PoolOpSchemaGenerator_9(
            "AveragePool",
            "average",
            "The output of each pooling window is divided by the number of elements (exclude pad when attribute count_include_pad is zero)."))
        .Attr(
            "count_include_pad",
            "Whether include pad pixels when calculating values for the edges. Default is 0, doesn't count include pad.",
            AttributeProto::INT,
            static_cast<int64_t>(0)));

ONNX_OPERATOR_SET_SCHEMA(
    AveragePool,
    10,
    OpSchema()
        .FillUsing(PoolOpSchemaGenerator(
            "AveragePool",
            "average",
            "The output of each pooling window is divided by the number of elements (exclude pad when attribute count_include_pad is zero).",
            false))
        .Attr(
            "count_include_pad",
            "Whether include pad pixels when calculating values for the edges. Default is 0, doesn't count include pad.",
            AttributeProto::INT,
            static_cast<int64_t>(0)));

ONNX_OPERATOR_SET_SCHEMA(
    MaxPool,
    1,
    OpSchema().FillUsing(PoolOpSchemaGenerator_9(
        "MaxPool",
        "max",
        "The output of each pooling window is maximum number of elements exclude pad.")));

ONNX_OPERATOR_SET_SCHEMA(
    MaxPool,
    8,
    OpSchema()
        .FillUsing(PoolOpSchemaGenerator_9(
            "MaxPool",
            "max",
            "The output of each pooling window is maximum number of elements exclude pad."))
        .Attr(
            "storage_order",
            "The storage order of the tensor. 0 is row major, and 1 is column major.",
            AttributeProto::INT,
            static_cast<int64_t>(0))
        .Output(
            1,
            "Indices",
            "Indices tensor from max pooling across the input tensor. "
            "The dimensions of indices are the same as output tensor. "
            "The values in indices of are the indices of the selected values during pooling. "
            "The indices are computed as flatten 1-D tensor, "
            "and the indices do not consider padding. "
            "So the values in indices are in [0, N x C x D1 x ... x Dn).",
            "I",
            OpSchema::Optional)
        .TypeConstraint(
            "I",
            {"tensor(int64)"},
            "Constrain index tensor to int64"));

ONNX_OPERATOR_SET_SCHEMA(
    MaxPool,
    10,
    OpSchema()
        .FillUsing(PoolOpSchemaGenerator(
            "MaxPool",
            "max",
            "The output of each pooling window is maximum number of elements exclude pad.",
            true))
        .Attr(
            "storage_order",
            "The storage order of the tensor. 0 is row major, and 1 is column major.",
            AttributeProto::INT,
            static_cast<int64_t>(0))
        .Attr(
            "dilations",
            "Dilation value along each axis of filter.",
            AttributeProto::INTS,
            OPTIONAL)
        .Output(
            1,
            "Indices",
            "Indices tensor from max pooling across the input tensor. "
            "The dimensions of indices are the same as output tensor. "
            "The values in indices of are the indices of the selected values during pooling. "
            "The indices are computed as flatten 1-D tensor, "
            "and the indices do not consider padding. "
            "So the values in indices are in [0, N x C x D1 x ... x Dn).",
            "I",
            OpSchema::Optional)
        .TypeConstraint(
            "I",
            {"tensor(int64)"},
            "Constrain index tensor to int64"));

void maxUnpoolShapeInference(InferenceContext& ctx) {
  // we need at least two inputs to have a shape for this inference.
  if (ctx.getNumInputs() != 2 && ctx.getNumInputs() != 3) {
    fail_type_inference("MaxUnpool op must have either two or three inputs.");
  }
  propagateElemTypeFromInputToOutput(ctx, 0, 0);
  if (!hasInputShape(ctx, 0)) {
    return; // If first input does not have shape, we cannot infer much.
  }
  auto input_shape = ctx.getInputType(0)->tensor_type().shape();
  if (input_shape.dim_size() < 2) {
    fail_shape_inference("Input tensor X must have atleast 2 dimensions.");
  }

  // first dim is the batch axis and the next is the number of channels.
  size_t n_input_dims = static_cast<size_t>(input_shape.dim_size() - 2);

  std::vector<int64_t> pads;
  if (getRepeatedAttribute(ctx, "pads", pads)) {
    if (pads.size() != n_input_dims * 2) {
      fail_shape_inference("Attribute pads has incorrect size.");
    }
  } else {
    pads.assign(n_input_dims * 2, 0);
  }

  std::vector<int64_t> strides;
  if (getRepeatedAttribute(ctx, "strides", strides)) {
    if (strides.size() != n_input_dims) {
      fail_shape_inference("Attribute strides has incorrect size.");
    }
  } else {
    strides.assign(n_input_dims, 1);
  }

  std::vector<int64_t> kernel_shape;
  if (getRepeatedAttribute(ctx, "kernel_shape", kernel_shape)) {
    if (kernel_shape.size() != n_input_dims) {
      fail_shape_inference("Attribute kernel_shape has incorrect size.");
    }
  } else {
    fail_shape_inference("Attribute kernel_shape must be specified.");
  }

  if (ctx.getNumInputs() == 3) {
    // If the third input, output_size, is specified, then use that instead
    // of inferring shape from inputs.
    if (hasInputShape(ctx, 2)) {
      auto& output_shape = getInputShape(ctx, 2);
      if (output_shape.dim_size() != 1) {
        fail_type_inference("'output_shape' must be rank 1 tensor.");
      }
      if (output_shape.dim((int)0).has_dim_value() &&
          static_cast<int>(output_shape.dim((int)0).dim_value()) !=
              input_shape.dim_size()) {
        fail_shape_inference(
            "'output_shape' must have same number of elements as the shape of input tensor X.");
      }
    }
    return; // 'output_shape' is specified as input. Actual shape will be
            // determined at runtime.
  }

  auto final_output_shape =
      ctx.getOutputType(0)->mutable_tensor_type()->mutable_shape();

  *final_output_shape->add_dim() = input_shape.dim(0);
  *final_output_shape->add_dim() =
      ctx.getInputType(1)->tensor_type().shape().dim(
          1); // channels should be the second dim of second input.

  int kernel_shape_size = static_cast<int>(kernel_shape.size());
  for (int i = 0; i < kernel_shape_size; ++i) {
    auto newdim = final_output_shape->add_dim();
    if (!input_shape.dim(2 + i).has_dim_value()) {
      continue;
    }

    int64_t newdim_value =
        strides[i] * (input_shape.dim(2 + i).dim_value() - 1);
    newdim_value += kernel_shape[i];
    newdim_value -= pads[i];
    newdim_value -= pads[i + kernel_shape_size];

    // add in the initial position
    newdim->set_dim_value(newdim_value);
  }
}

static const char* MaxUnpool_ver9_doc = R"DOC(
MaxUnpool essentially computes the partial inverse of the MaxPool op.
 The input information to this op is typically the the output information from a MaxPool op. The first
 input tensor X is the tensor that needs to be unpooled, which is typically the pooled tensor (first output)
 from MaxPool. The second input tensor, I, contains the indices to the (locally maximal) elements corrsponding
 to the elements in the first input tensor X. Input tensor I is typically the second output of the MaxPool op.
 The third (optional) input is a tensor that specifies the output size of the unpooling operation.

MaxUnpool is intended to do 'partial' inverse of the MaxPool op. 'Partial' because all the non-maximal
 values from the original input to MaxPool are set to zero in the output of the MaxUnpool op. Pooling
 the result of an unpooling operation should give back the original input to the unpooling op.

MaxUnpool can produce the same output size for several input sizes, which makes unpooling op ambiguous.
 The third input argument, output_size, is meant to disambiguate the op and produce output tensor of
 known/predictable size.

In addition to the inputs, MaxUnpool takes three attributes, namely kernel_shape, strides, and pads,
 which define the exact unpooling op. The attributes typically have the same values as the corrsponding
 pooling op that the unpooling op is trying to invert.
)DOC";

ONNX_OPERATOR_SET_SCHEMA(
    MaxUnpool,
    9,
    OpSchema()
        .SetDoc(MaxUnpool_ver9_doc)
        .Attr(
            "kernel_shape",
            "The size of the kernel along each axis.",
            AttributeProto::INTS)
        .Attr(
            "strides",
            "Stride along each axis.",
            AttributeProto::INTS,
            OPTIONAL)
        .Attr("pads", pads_doc, AttributeProto::INTS, OPTIONAL)
        .Input(
            0,
            "X",
            "Input data tensor that has to be unpooled. "
            "This tensor is typically the first output of the MaxPool op."
            "Dimensions for image case are (N x C x H x W), "
            "where N is the batch size, C is the number of "
            "channels, and H and W are the height and the "
            "width of the data. For non-image case, the "
            "dimensions are in the form of "
            "(N x C x D1 x D2 ... Dn), where N is the batch "
            "size. Optionally, if dimension denotation is "
            "in effect, the operation expects the input "
            "data tensor to arrive with the dimension denotation "
            "of [DATA_BATCH, DATA_CHANNEL, DATA_FEATURE, DATA_FEATURE ...].",
            "T1")
        .Input(
            1,
            "I",
            "Input data tensor containing the indices corresponding to "
            "elements in the first input tensor X."
            "This tensor is typically the second output of the MaxPool op."
            "Dimensions must be the same as input tensor X. "
            "The indices are linear, i.e. computed considering the tensor as flattened 1-D tensor, "
            "assuming row-major storage. Also, the linear indices should not consider padding. "
            "So the values in indices are in the range [0, N x C x D1 x ... x Dn).",
            "T2")
        .Input(
            2,
            "output_shape",
            "The shape of the output can be explicitly set which will cause pads values to be auto generated. If 'output_shape' is specified, "
            "'pads' values are ignored.",
            "T2",
            OpSchema::Optional)
        .Output(
            0,
            "output",
            "Output data tensor that contains the result of the unpooling.",
            "T1")
        .TypeConstraint(
            "T1",
            {"tensor(float16)", "tensor(float)", "tensor(double)"},
            "Constrain input and output types to float tensors.")
        .TypeConstraint(
            "T2",
            {"tensor(int64)"},
            "Constrain index tensor to int64")
        .TypeAndShapeInferenceFunction([](InferenceContext& ctx) {
          maxUnpoolShapeInference(ctx);
        }));
} // namespace ONNX_NAMESPACE

namespace ONNX_NAMESPACE {
std::function<void(OpSchema&)> LpPoolOpSchemaGenerator(const char* name) {
  return [=](OpSchema& schema) {
    std::string doc = R"DOC(
 {name} consumes an input tensor X and applies Lp pooling across
 the tensor according to kernel sizes, stride sizes, and pad lengths.
 Lp pooling consisting of computing the Lp norm on all values of a subset
 of the input tensor according to the kernel size and downsampling the
 data into the output tensor Y for further processing.)DOC";
    ReplaceAll(doc, "{name}", name);
    schema.SetDoc(doc);
    schema.Attr(
        "kernel_shape",
        "The size of the kernel along each axis.",
        AttributeProto::INTS);
    schema.Attr(
        "strides", "Stride along each axis.", AttributeProto::INTS, OPTIONAL);
    schema.Attr(
        "auto_pad",
        auto_pad_doc,
        AttributeProto::STRING,
        std::string("NOTSET"));
    schema.Attr("pads", pads_doc, AttributeProto::INTS, OPTIONAL);
    schema.Attr(
        "p",
        "p value of the Lp norm used to pool over the input data.",
        AttributeProto::INT,
        static_cast<int64_t>(2));
    schema.Input(
        0,
        "X",
        "Input data tensor from the previous operator; "
        "dimensions for image case are (N x C x H x W), "
        "where N is the batch size, C is the number of "
        "channels, and H and W are the height and the "
        "width of the data. For non image case, the "
        "dimensions are in the form of "
        "(N x C x D1 x D2 ... Dn), where N is the "
        "batch size.",
        "T");
    schema.Output(
        0,
        "Y",
        "Output data tensor from Lp pooling across the input "
        "tensor. Dimensions will vary based on various kernel, stride, and pad "
        "sizes.",
        "T");
    schema.TypeConstraint(
        "T",
        {"tensor(float16)", "tensor(float)", "tensor(double)"},
        "Constrain input and output types to float tensors.");
    schema.TypeAndShapeInferenceFunction([](InferenceContext& ctx) {
      propagateElemTypeFromInputToOutput(ctx, 0, 0);
      convPoolShapeInference(ctx, false, true, 0, 1);
    });
  };
}

ONNX_OPERATOR_SET_SCHEMA(
    LpPool,
    2,
    OpSchema().FillUsing(LpPoolOpSchemaGenerator("LpPool")));

} // namespace ONNX_NAMESPACE

// For ROI pool operations.
void roiPoolTypeShapeInference(InferenceContext& ctx) {
  propagateElemTypeFromInputToOutput(ctx, 0, 0);

  // rois is the second input.
  if (!hasNInputShapes(ctx, 2)) {
    return;
  }

  auto input_shape = ctx.getInputType(0)->tensor_type().shape();
  auto rios_shape = ctx.getInputType(1)->tensor_type().shape();

  if (input_shape.dim_size() < 2) {
    fail_shape_inference("Input tensor must have at least 2 dimensions");
  }
  if (rios_shape.dim_size() != 2) {
    fail_shape_inference("RoIs tensor must have 2 dimensions");
  }

  // first dim is the batch axis and the next is the number of channels.
  size_t n_input_dims = static_cast<size_t>(input_shape.dim_size() - 2);

  std::vector<int64_t> pooled_shape;
  if (getRepeatedAttribute(ctx, "pooled_shape", pooled_shape)) {
    if (pooled_shape.size() != n_input_dims) {
      fail_shape_inference("Attribute pooled_shape has incorrect length");
    }
  } else {
    fail_shape_inference("Attribute pooled_shape must be specified");
  }

  // (num_rois, channels, pooled_shape[0], pooled_shape[1])
  auto output_shape =
      ctx.getOutputType(0)->mutable_tensor_type()->mutable_shape();

  *output_shape->add_dim() = rios_shape.dim(0);
  *output_shape->add_dim() = input_shape.dim(1);
  output_shape->add_dim()->set_dim_value(pooled_shape[0]);
  output_shape->add_dim()->set_dim_value(pooled_shape[1]);
}

namespace ONNX_NAMESPACE {
std::function<void(OpSchema&)> RoiPoolOpSchemaGenerator(const char* name) {
  return [=](OpSchema& schema) {
    std::string doc = R"DOC(
 ROI {name} pool consumes an input tensor X and region of interests (RoIs) to
 apply {name} pooling across each RoI, to produce output 4-D tensor of shape
 (num_rois, channels, pooled_shape[0], pooled_shape[1]).)DOC";
    ReplaceAll(doc, "{name}", name);
    schema.SetDoc(doc);
    schema.Attr(
        "pooled_shape",
        "ROI pool output shape (height, width).",
        AttributeProto::INTS);
    schema.Attr(
        "spatial_scale",
        "Multiplicative spatial scale factor to translate ROI coordinates from their input scale to the scale used when pooling.",
        AttributeProto::FLOAT,
        1.f);
    schema.Input(
        0,
        "X",
        "Input data tensor from the previous operator; "
        "dimensions for image case are (N x C x H x W), "
        "where N is the batch size, C is the number of "
        "channels, and H and W are the height and the "
        "width of the data.",
        "T");
    schema.Input(
        1,
        "rois",
        "RoIs (Regions of Interest) to pool over. Should "
        "be a 2-D tensor of shape (num_rois, 5) given as "
        "[[batch_id, x1, y1, x2, y2], ...].",
        "T");
    schema.Output(
        0,
        "Y",
        "RoI pooled output 4-D tensor of shape (num_rois, channels, pooled_shape[0], pooled_shape[1]).",
        "T");
    schema.TypeConstraint(
        "T",
        {"tensor(float16)", "tensor(float)", "tensor(double)"},
        "Constrain input and output types to float tensors.");
    schema.TypeAndShapeInferenceFunction(
        [](InferenceContext& ctx) { roiPoolTypeShapeInference(ctx); });
  };
}

ONNX_OPERATOR_SET_SCHEMA(
    MaxRoiPool,
    1,
    OpSchema().FillUsing(RoiPoolOpSchemaGenerator("max")));
} // namespace ONNX_NAMESPACE

namespace ONNX_NAMESPACE {
std::function<void(OpSchema&)> ConvOpSchemaGenerator(const char* filter_desc) {
  return [=](OpSchema& schema) {
    std::string doc = R"DOC(
The convolution operator consumes an input tensor and {filter_desc}, and
computes the output.)DOC";
    ReplaceAll(doc, "{filter_desc}", filter_desc);
    schema.SetDoc(doc);
    schema.Input(
        0,
        "X",
        "Input data tensor from previous layer; "
        "has size (N x C x H x W), where N is the batch size, "
        "C is the number of channels, and H and W are the "
        "height and width. Note that this is for the 2D image. "
        "Otherwise the size is (N x C x D1 x D2 ... x Dn). "
        "Optionally, if dimension denotation is "
        "in effect, the operation expects input data tensor "
        "to arrive with the dimension denotation of [DATA_BATCH, "
        "DATA_CHANNEL, DATA_FEATURE, DATA_FEATURE ...].",
        "T");
    schema.Input(
        1,
        "W",
        "The weight tensor that will be used in the "
        "convolutions; has size (M x C/group x kH x kW), where C "
        "is the number of channels, and kH and kW are the "
        "height and width of the kernel, and M is the number "
        "of feature maps. For more than 2 dimensions, the "
        "kernel shape will be (M x C/group x k1 x k2 x ... x kn), "
        "where (k1 x k2 x ... kn) is the dimension of the kernel. "
        "Optionally, if dimension denotation is in effect, "
        "the operation expects the weight tensor to arrive "
        "with the dimension denotation of [FILTER_OUT_CHANNEL, "
        "FILTER_IN_CHANNEL, FILTER_SPATIAL, FILTER_SPATIAL ...]. "
        "X.shape[1] == (W.shape[1] * group) == C "
        "(assuming zero based indices for the shape array). "
        "Or in other words FILTER_IN_CHANNEL should be equal to DATA_CHANNEL. ",
        "T");
    schema.Input(
        2,
        "B",
        "Optional 1D bias to be added to the convolution, has size of M.",
        "T",
        OpSchema::Optional);
    schema.Output(
        0,
        "Y",
        "Output data tensor that contains the result of the "
        "convolution. The output dimensions are functions "
        "of the kernel size, stride size, and pad lengths.",
        "T");
    schema.TypeConstraint(
        "T",
        {"tensor(float16)", "tensor(float)", "tensor(double)"},
        "Constrain input and output types to float tensors.");
    schema.Attr(
        "kernel_shape",
        "The shape of the convolution kernel. If not present, should be inferred from input W.",
        AttributeProto::INTS,
        OPTIONAL);
    schema.Attr(
        "dilations",
        "dilation value along each axis of the filter.",
        AttributeProto::INTS,
        OPTIONAL);
    schema.Attr(
        "strides", "Stride along each axis.", AttributeProto::INTS, OPTIONAL);
    schema.Attr(
        "auto_pad",
        auto_pad_doc,
        AttributeProto::STRING,
        std::string("NOTSET"));
    schema.Attr("pads", pads_doc, AttributeProto::INTS, OPTIONAL);
    schema.Attr(
        "group",
        "number of groups input channels and output channels are divided into.",
        AttributeProto::INT,
        static_cast<int64_t>(1));
    schema.TypeAndShapeInferenceFunction([](InferenceContext& ctx) {
      propagateElemTypeFromInputToOutput(ctx, 0, 0);
      convPoolShapeInference(ctx, true, false, 0, 1);
    });
  };
}

ONNX_OPERATOR_SET_SCHEMA(
    Conv,
    1,
    OpSchema().FillUsing(ConvOpSchemaGenerator("a filter")));

static const char* QLinearConv_ver10_doc = R"DOC(
The convolution operator consumes a quantized input tensor, its scale and zero point,
a quantized filter, its scale and zero point, and output's scale and zero point,
and computes the quantized output. Each scale and zero-point pair must have same shape.
It means they must be either scalars (per tensor) or 1-D tensors (per output channel).
Each input or output and its related zero point must have same type.
)DOC";

ONNX_OPERATOR_SET_SCHEMA(
    QLinearConv,
    10,
    OpSchema()
        .SetDoc(QLinearConv_ver10_doc)
        .Input(
            0,
            "x",
            "Input data tensor from previous layer; "
            "has size (N x C x H x W), where N is the batch size, "
            "C is the number of channels, and H and W are the "
            "height and width. Note that this is for the 2D image. "
            "Otherwise the size is (N x C x D1 x D2 ... x Dn). "
            "Optionally, if dimension denotation is "
            "in effect, the operation expects input data tensor "
            "to arrive with the dimension denotation of [DATA_BATCH, "
            "DATA_CHANNEL, DATA_FEATURE, DATA_FEATURE ...].",
            "T1")
        .Input(
            1,
            "x_scale",
            "Scale tensor for input 'x'. It's a scalar, which means a per-tensor/layer quantization.",
            "tensor(float)")
        .Input(
            2,
            "x_zero_point",
            "Zero point tensor for input 'x'. It's a scalar, which means a per-tensor/layer quantization.",
            "T1")
        .Input(
            3,
            "w",
            "The weight tensor that will be used in the "
            "convolutions; has size (M x C/group x kH x kW), where C "
            "is the number of channels, and kH and kW are the "
            "height and width of the kernel, and M is the number "
            "of feature maps. For more than 2 dimensions, the "
            "kernel shape will be (M x C/group x k1 x k2 x ... x kn), "
            "where (k1 x k2 x ... kn) is the dimension of the kernel. "
            "Optionally, if dimension denotation is in effect, "
            "the operation expects the weight tensor to arrive "
            "with the dimension denotation of [FILTER_OUT_CHANNEL, "
            "FILTER_IN_CHANNEL, FILTER_SPATIAL, FILTER_SPATIAL ...]. "
            "X.shape[1] == (W.shape[1] * group) == C "
            "(assuming zero based indices for the shape array). "
            "Or in other words FILTER_IN_CHANNEL should be equal to DATA_CHANNEL. ",
            "T2")
        .Input(
            4,
            "w_scale",
            "Scale tensor for input 'w'. It could be a scalar or a 1-D tensor, which means a per-tensor/layer or per output channel quantization. If it's a 1-D tensor, its number of elements should be equal to the number of output channels (M).",
            "tensor(float)")
        .Input(
            5,
            "w_zero_point",
            "Scale tensor for input 'w'. It could be a scalar or a 1-D tensor, which means a per-tensor/layer or per output channel quantization. If it's a 1-D tensor, its number of elements should be equal to the number of output channels (M).",
            "T2")
        .Input(
            6,
            "y_scale",
            "Scale tensor for output 'y'. It's a scalar, which means a per-tensor/layer quantization.",
            "tensor(float)")
        .Input(
            7,
            "y_zero_point",
            "Scale tensor for output 'y'. It's a scalar, which means a per-tensor/layer quantization.",
            "T3")
        .Input(
            8,
            "B",
            "Optional 1D bias to be added to the convolution, has size of M.",
            "T4",
            OpSchema::Optional)
        .Output(
            0,
            "y",
            "Output data tensor that contains the result of the "
            "convolution. The output dimensions are functions "
            "of the kernel size, stride size, and pad lengths.",
            "T3")
        .TypeConstraint(
            "T1",
            {"tensor(int8)", "tensor(uint8)"},
            "Constrain input type to 8-bit integer tensor.")
        .TypeConstraint(
            "T2",
            {"tensor(int8)", "tensor(uint8)"},
            "Constrain filter type to 8-bit integer tensor.")
        .TypeConstraint(
            "T3",
            {"tensor(int8)", "tensor(uint8)"},
            "Constrain output type to 8-bit integer tensor.")
        .TypeConstraint(
            "T4",
            {"tensor(int32)"},
            "Constrain bias type to 32-bit integer tensor.")
        .Attr(
            "auto_pad",
            auto_pad_doc,
            AttributeProto::STRING,
            std::string("NOTSET"))
        .Attr(
            "kernel_shape",
            "The shape of the convolution kernel. If not present, should be inferred from input 'w'.",
            AttributeProto::INTS,
            OPTIONAL)
        .Attr(
            "dilations",
            "dilation value along each axis of the filter. If not present, the dilation defaults to 1 along each axis.",
            AttributeProto::INTS,
            OPTIONAL)
        .Attr(
            "strides",
            "Stride along each axis. If not present, the stride defaults to 1 along each axis.",
            AttributeProto::INTS,
            OPTIONAL)
        .Attr(
            "pads",
            "Padding for the beginning and ending along each axis, it can take any value greater than or equal to 0."
            "The value represent the number of pixels added to the beginning and end part of the corresponding axis."
            "`pads` format should be as follow [x1_begin, x2_begin...x1_end, x2_end,...], where xi_begin the number of"
            "pixels added at the beginning of axis `i` and xi_end, the number of pixels added at the end of axis `i`."
            "This attribute cannot be used simultaneously with auto_pad attribute. If not present, the padding defaults"
            "to 0 along start and end of each axis.",
            AttributeProto::INTS,
            OPTIONAL)
        .Attr(
            "group",
            "number of groups input channels and output channels are divided into. default is 1.",
            AttributeProto::INT,
            static_cast<int64_t>(1))
        .TypeAndShapeInferenceFunction([](ONNX_NAMESPACE::InferenceContext&
                                              ctx) {
          auto x_type = ctx.getInputType(0);
          auto w_type = ctx.getInputType(3);
          if (nullptr == x_type || nullptr == w_type ||
              x_type->value_case() != ONNX_NAMESPACE::TypeProto::kTensorType ||
              w_type->value_case() != ONNX_NAMESPACE::TypeProto::kTensorType) {
            fail_type_inference("inputs are expected to have tensor type.");
          }

          auto x_zero_point_type = ctx.getInputType(2);
          if (nullptr == x_zero_point_type ||
              x_zero_point_type->tensor_type().elem_type() !=
                  x_type->tensor_type().elem_type()) {
            fail_type_inference(
                "input and zero_point pair is expected to have be same type.");
          }

          auto w_zero_point_type = ctx.getInputType(5);
          if (nullptr == w_zero_point_type ||
              w_zero_point_type->tensor_type().elem_type() !=
                  w_type->tensor_type().elem_type()) {
            fail_type_inference(
                "weight and zero_point pair is expected to have same type.");
          }

          propagateElemTypeFromInputToOutput(ctx, 7, 0);

          convPoolShapeInference(ctx, true, false, 0, 3);
        }));

static const char* ConvInteger_ver10_doc = R"DOC(
The integer convolution operator consumes an input tensor, its zero-point, a filter, and its zero-point,
and computes the output. The production MUST never overflow. The accumulation may overflow if and only if in 32 bits.
)DOC";

ONNX_OPERATOR_SET_SCHEMA(
    ConvInteger,
    10,
    OpSchema()
        .SetDoc(ConvInteger_ver10_doc)
        .Input(
            0,
            "x",
            "Input data tensor from previous layer; "
            "has size (N x C x H x W), where N is the batch size, "
            "C is the number of channels, and H and W are the "
            "height and width. Note that this is for the 2D image. "
            "Otherwise the size is (N x C x D1 x D2 ... x Dn). "
            "Optionally, if dimension denotation is "
            "in effect, the operation expects input data tensor "
            "to arrive with the dimension denotation of [DATA_BATCH, "
            "DATA_CHANNEL, DATA_FEATURE, DATA_FEATURE ...].",
            "T1")
        .Input(
            1,
            "w",
            "The weight tensor that will be used in the "
            "convolutions; has size (M x C/group x kH x kW), where C "
            "is the number of channels, and kH and kW are the "
            "height and width of the kernel, and M is the number "
            "of feature maps. For more than 2 dimensions, the "
            "kernel shape will be (M x C/group x k1 x k2 x ... x kn), "
            "where (k1 x k2 x ... kn) is the dimension of the kernel. "
            "Optionally, if dimension denotation is in effect, "
            "the operation expects the weight tensor to arrive "
            "with the dimension denotation of [FILTER_OUT_CHANNEL, "
            "FILTER_IN_CHANNEL, FILTER_SPATIAL, FILTER_SPATIAL ...]. "
            "X.shape[1] == (W.shape[1] * group) == C "
            "(assuming zero based indices for the shape array). "
            "Or in other words FILTER_IN_CHANNEL should be equal to DATA_CHANNEL. ",
            "T2")
        .Input(
            2,
            "x_zero_point",
            "Zero point tensor for input 'x'. It's optional and default value is 0. It's a scalar, which means a per-tensor/layer quantization.",
            "T1",
            OpSchema::Optional)
        .Input(
            3,
            "w_zero_point",
            "Scale tensor for input 'w'. It's optional and default value is 0.  It could be a scalar or a 1-D tensor, "
            "which means a per-tensor/layer or per output channel quantization. If it's a 1-D tensor, its number "
            "of elements should be equal to the number of output channels (M)",
            "T2",
            OpSchema::Optional)
        .Output(
            0,
            "y",
            "Output data tensor that contains the result of the "
            "convolution. The output dimensions are functions "
            "of the kernel size, stride size, and pad lengths.",
            "T3")
        .TypeConstraint(
            "T1",
            {"tensor(int8)", "tensor(uint8)"},
            "Constrain input x and its zero point data type to 8-bit integer tensor.")
        .TypeConstraint(
            "T2",
            {"tensor(int8)", "tensor(uint8)"},
            "Constrain input w and its zero point data type to 8-bit integer tensor.")
        .TypeConstraint(
            "T3",
            {"tensor(int32)"},
            "Constrain output y data type to 32-bit integer tensor.")
        .Attr(
            "auto_pad",
            auto_pad_doc,
            AttributeProto::STRING,
            std::string("NOTSET"))
        .Attr(
            "kernel_shape",
            "The shape of the convolution kernel. If not present, should be inferred from input 'w'.",
            AttributeProto::INTS,
            OPTIONAL)
        .Attr(
            "dilations",
            "dilation value along each axis of the filter. If not present, the dilation defaults to 1 along each axis.",
            AttributeProto::INTS,
            OPTIONAL)
        .Attr(
            "strides",
            "Stride along each axis. If not present, the stride defaults to 1 along each axis.",
            AttributeProto::INTS,
            OPTIONAL)
        .Attr(
            "pads",
            "Padding for the beginning and ending along each axis, it can take any value greater than or equal to 0."
            "The value represent the number of pixels added to the beginning and end part of the corresponding axis."
            "`pads` format should be as follow [x1_begin, x2_begin...x1_end, x2_end,...], where xi_begin the number of"
            "pixels added at the beginning of axis `i` and xi_end, the number of pixels added at the end of axis `i`."
            "This attribute cannot be used simultaneously with auto_pad attribute. If not present, the padding defaults"
            "to 0 along start and end of each axis.",
            AttributeProto::INTS,
            OPTIONAL)
        .Attr(
            "group",
            "number of groups input channels and output channels are divided into. default is 1.",
            AttributeProto::INT,
            static_cast<int64_t>(1))
        .TypeAndShapeInferenceFunction([](ONNX_NAMESPACE::InferenceContext&
                                              ctx) {
          auto x_type = ctx.getInputType(0);
          auto w_type = ctx.getInputType(1);
          auto y_type = ctx.getOutputType(0);
          if (nullptr == x_type || nullptr == w_type || nullptr == y_type ||
              x_type->value_case() != ONNX_NAMESPACE::TypeProto::kTensorType ||
              w_type->value_case() != ONNX_NAMESPACE::TypeProto::kTensorType) {
            fail_type_inference(
                "inputs are expected to have tensor type and output type should not be null.");
          }

          // Right now we only support int32
          y_type->mutable_tensor_type()->set_elem_type(
              ONNX_NAMESPACE::TensorProto::INT32);

          convPoolShapeInference(ctx, true, false, 0, 1);
        }));

} // namespace ONNX_NAMESPACE

void convTransposeShapeInference(InferenceContext& ctx) {
  propagateElemTypeFromInputToOutput(ctx, 0, 0);

  // we need at least two inputs to have a shape for this inference.
  if (!hasNInputShapes(ctx, 2)) {
    return;
  }

  int64_t group = getAttribute(ctx, "group", 1);

  auto input_shape = ctx.getInputType(0)->tensor_type().shape();
  if (input_shape.dim_size() < 2) {
    return; // Input tensor should have at least two dimensions.
  }

  // first dim is the batch axis and the next is the number of channels.
  size_t n_input_dims = static_cast<size_t>(input_shape.dim_size() - 2);

  std::vector<int64_t> dilations;
  if (getRepeatedAttribute(ctx, "dilations", dilations)) {
    for (auto i : dilations) {
      if (i != 1)
        return; // we don't handle dialations not 1.
    }
  }

  std::vector<int64_t> strides;
  if (getRepeatedAttribute(ctx, "strides", strides)) {
    if (strides.size() != n_input_dims) {
      return;
    }
  } else {
    strides.assign(n_input_dims, 1);
  }

  std::vector<int64_t> kernel_shape;
  if (getRepeatedAttribute(ctx, "kernel_shape", kernel_shape)) {
    if (kernel_shape.size() != n_input_dims) {
      return;
    }
  } else {
    auto second_input_shape = ctx.getInputType(1)->tensor_type().shape();
    for (int i = 2; i < second_input_shape.dim_size(); ++i) {
      if (!second_input_shape.dim(i).has_dim_value()) {
        return;
      }
      kernel_shape.push_back(second_input_shape.dim(i).dim_value());
    }
  }

  std::vector<int64_t> pads;
  if (getRepeatedAttribute(ctx, "pads", pads)) {
    if (pads.size() != n_input_dims * 2) {
      fail_shape_inference("Attribute pads has incorrect size");
    }
  } else {
    pads.assign(n_input_dims * 2, 0);
    const auto* auto_pad_attr = ctx.getAttribute("auto_pad");
    if ((nullptr != auto_pad_attr) && (auto_pad_attr->s() != "VALID")) {
      int input_dims_size = static_cast<int>(n_input_dims);
      for (int i = 0; i < input_dims_size; ++i) {
        int64_t residual = 0;
        if (strides[i] > 1) {
          if (!input_shape.dim(2 + i).has_dim_value()) {
            continue;
          }
          residual =  input_shape.dim(2 + i).dim_value();
          while (residual > 0) {
            residual -= strides[i];
          }
        }
        int64_t total_pad = residual == 0 ? kernel_shape[i] - strides[i] : kernel_shape[i] + residual;
        if (total_pad < 0) {
          fail_shape_inference("Stride is bigger than Kernel shape");
        }          
        int64_t half_pad_small = total_pad >> 1;
        int64_t half_pad_big = total_pad - half_pad_small;
        if (auto_pad_attr->s() == "SAME_UPPER") {
          pads[i] = half_pad_small;
          pads[i + input_dims_size] = half_pad_big;
        } else if (auto_pad_attr->s() == "SAME_LOWER") {
          pads[i] = half_pad_big;
          pads[i + input_dims_size] = half_pad_small;
        }
      }
    }
  }
    
  std::vector<int64_t> output_shape;
  bool output_shape_presented = true;
  if (getRepeatedAttribute(ctx, "output_shape", output_shape)) {
    if (output_shape.size() != n_input_dims) {
      return;
    }
  } else {
    output_shape_presented = false;
  }

  std::vector<int64_t> output_padding;
  if (getRepeatedAttribute(ctx, "output_padding", output_padding)) {
    if (output_padding.size() != n_input_dims) { // Added only to one side.
      return;
    }
  } else {
    output_padding.assign(n_input_dims, 0);
  }

  auto final_output_shape =
      ctx.getOutputType(0)->mutable_tensor_type()->mutable_shape();

  *final_output_shape->add_dim() = input_shape.dim(0);
  *final_output_shape->add_dim() =
      ctx.getInputType(1)->tensor_type().shape().dim(1) *
      group; // channels should be the second dim of second input multiply
             // group.

  int size_of_output;
  if (output_shape_presented) {
    size_of_output = static_cast<int>(output_shape.size());
    for (int i = 0; i < size_of_output; ++i) {
      if (input_shape.dim(i + 2).has_dim_value()) {
        if (output_shape[i] < input_shape.dim(i + 2).dim_value()) {
          // TODO: throw exception?
          return; // output shape value cannot be smaller than the input shape
                  // value
        }
      }
      final_output_shape->add_dim()->set_dim_value(output_shape[i]);
    }
    return;
  } else {
    size_of_output = input_shape.dim_size() - 2;
    for (int i = 0; i < size_of_output; ++i) {
      if (input_shape.dim(i + 2).has_dim_value()) {
        int64_t output_shape_dim =
            strides[i] * (input_shape.dim(i + 2).dim_value() - 1) +
            output_padding[i] + kernel_shape[i] - pads[i] -
            pads[i + n_input_dims];
        final_output_shape->add_dim()->set_dim_value(output_shape_dim);
      } else {
        final_output_shape->add_dim();
      }
    }
    return;
  }
}

namespace ONNX_NAMESPACE {
std::function<void(OpSchema&)> ConvTransposeOpSchemaGenerator(
    const char* filter_desc) {
  return [=](OpSchema& schema) {
    std::string doc = R"DOC(
The convolution transpose operator consumes an input tensor and {filter_desc},
and computes the output.

If the pads parameter is provided the shape of the output is calculated via the following equation:

  output_shape[i] = stride[i] * (input_size[i] - 1) + output_padding[i] + kernel_shape[i] - pads[start_i] - pads[end_i]

output_shape can also be explicitly specified in which case pads values are auto generated using these equations:

  total_padding[i] = stride[i] * (input_size[i] - 1) + output_padding[i] + kernel_shape[i] - output_shape[i]
  If (auto_pads != SAME_UPPER): pads[start_i] = total_padding[i]/2; pads[end_i] = total_padding[i] - (total_padding[i]/2)
  Else: pads[start_i] = total_padding[i] - (total_padding[i]/2); pads[end_i] = (total_padding[i]/2).

    )DOC";
    ReplaceAll(doc, "{filter_desc}", filter_desc);
    schema.SetDoc(doc);
    schema.Input(
        0,
        "X",
        "Input data tensor from previous layer; has size (N x C x H x W)"
        ", where N is the batch size, C is the number of channels, and"
        " H and W are the height and width. Note that this is for the 2D image. "
        "Otherwise the size is (N x C x D1 x D2 ... x Dn)",
        "T");
    schema.Input(
        1,
        "W",
        "The weight tensor that will be used in the "
        "convolutions; has size (C x M/group x kH x kW), where C "
        "is the number of channels, and kH and kW are the "
        "height and width of the kernel, and M is the number "
        "of feature maps. For more than 2 dimensions, the "
        "weight shape will be (C x M/group x k1 x k2 x ... x kn), "
        "where (k1 x k2 x ... x kn) is the dimension of the kernel. "
        "The number of channels in the output should be equal to W.shape[1] * group "
        "(assuming zero based indices of the shape array)",
        "T");
    schema.Input(
        2,
        "B",
        "Optional 1D bias to be added to the convolution, has size of M.",
        "T",
        OpSchema::Optional);
    schema.Output(
        0,
        "Y",
        "Output data tensor that contains the result of the convolution. The "
        "output dimensions are functions of the kernel size, stride size, "
        "pad lengths and group count. "
        "The number of channels in the output should be equal to W.shape[1] * group "
        "(assuming zero based indices of the shape array)",
        "T");
    schema.TypeConstraint(
        "T",
        {"tensor(float16)", "tensor(float)", "tensor(double)"},
        "Constrain input and output types to float tensors.");
    schema.Attr(
        "kernel_shape",
        "The shape of the convolution kernel. If not present, should be inferred from input W.",
        AttributeProto::INTS,
        OPTIONAL);
    schema.Attr(
        "output_shape",
        "The shape of the output can be explicitly set which will cause pads values to be auto generated. If output_shape is specified "
        "pads values are ignored. See doc for details for equations to generate pads",
        AttributeProto::INTS,
        OPTIONAL);
    schema.Attr(
        "output_padding",
        "The zero-padding added to one side of the output."
        " This is also called adjs/adjustment in some frameworks.",
        AttributeProto::INTS,
        OPTIONAL);
    schema.Attr(
        "dilations",
        "dilation value along each axis of the filter.",
        AttributeProto::INTS,
        OPTIONAL);
    schema.Attr(
        "strides", "Stride along each axis.", AttributeProto::INTS, OPTIONAL);
    schema.Attr(
        "auto_pad",
        auto_pad_doc,
        AttributeProto::STRING,
        std::string("NOTSET"));
    schema.Attr("pads", pads_doc, AttributeProto::INTS, OPTIONAL);
    schema.Attr(
        "group",
        "number of groups input channels and output channels are divided into.",
        AttributeProto::INT,
        static_cast<int64_t>(1));
    schema.TypeAndShapeInferenceFunction(
        [](InferenceContext& ctx) { convTransposeShapeInference(ctx); });
  };
}

ONNX_OPERATOR_SET_SCHEMA(
    ConvTranspose,
    1,
    OpSchema().FillUsing(ConvTransposeOpSchemaGenerator("a filter")));

} // namespace ONNX_NAMESPACE

// For GlobalPool operations.
void gloablPoolTypeShapeInference(InferenceContext& ctx) {
  propagateElemTypeFromInputToOutput(ctx, 0, 0);

  // needs at least one input with shape.
  if (!hasNInputShapes(ctx, 1)) {
    return;
  }

  auto input_shape = ctx.getInputType(0)->tensor_type().shape();
  if (input_shape.dim_size() < 2) {
    return;
  }

  // first dim is the batch axis and the next is the number of channels.
  size_t n_input_dims = static_cast<size_t>(input_shape.dim_size() - 2);

  // (N, C, 1, 1, ..., 1)
  auto output_shape =
      ctx.getOutputType(0)->mutable_tensor_type()->mutable_shape();
  *output_shape->add_dim() = input_shape.dim(0);
  *output_shape->add_dim() = input_shape.dim(1);

  for (size_t i = 0; i < n_input_dims; ++i) {
    output_shape->add_dim()->set_dim_value(1);
  }
}

namespace ONNX_NAMESPACE {
std::function<void(OpSchema&)> GlobalPoolingOpSchemaGenerator(
    const char* op_type,
    const char* op) {
  return [=](OpSchema& schema) {
    std::string doc = R"DOC(
 Global{op_type} consumes an input tensor X and applies {op} pooling across
 the values in the same channel. This is equivalent to {op_type} with kernel size
 equal to the spatial dimension of input tensor.)DOC";
    ReplaceAll(doc, "{op_type}", op_type);
    ReplaceAll(doc, "{op}", op);
    schema.SetDoc(doc);
    schema.Input(
        0,
        "X",
        "Input data tensor from the previous operator; "
        "dimensions for image case are (N x C x H x W), "
        "where N is the batch size, C is the number of "
        "channels, and H and W are the height and the width "
        "of the data. For non image case, the dimensions are "
        "in the form of (N x C x D1 x D2 ... Dn), "
        "where N is the batch size.",
        "T");
    schema.Output(
        0,
        "Y",
        "Output data tensor from pooling across the input "
        "tensor. Dimensions will be N x C x 1 x 1",
        "T");
    schema.TypeConstraint(
        "T",
        {"tensor(float16)", "tensor(float)", "tensor(double)"},
        "Constrain input and output types to float tensors.");
    schema.TypeAndShapeInferenceFunction(
        [](InferenceContext& ctx) { gloablPoolTypeShapeInference(ctx); });
  };
}
ONNX_OPERATOR_SET_SCHEMA(
    GlobalAveragePool,
    1,
    OpSchema().FillUsing(
        GlobalPoolingOpSchemaGenerator("AveragePool", "average")));
ONNX_OPERATOR_SET_SCHEMA(
    GlobalMaxPool,
    1,
    OpSchema().FillUsing(GlobalPoolingOpSchemaGenerator("MaxPool", "max")));

std::function<void(OpSchema&)> GlobalLpPoolingOpSchemaGenerator(
    const char* op_type,
    const char* op) {
  return [=](OpSchema& schema) {
    std::string doc = R"DOC(
 Global{op_type} consumes an input tensor X and applies {op} pooling across
 the values in the same channel. This is equivalent to {op_type} with kernel size
 equal to the spatial dimension of input tensor.)DOC";
    ReplaceAll(doc, "{op_type}", op_type);
    ReplaceAll(doc, "{op}", op);
    schema.SetDoc(doc);
    schema.Attr(
        "p",
        "p value of the Lp norm used to pool over the input data.",
        AttributeProto::INT,
        static_cast<int64_t>(2));
    schema.Input(
        0,
        "X",
        "Input data tensor from the previous operator; "
        "dimensions for image case are (N x C x H x W), "
        "where N is the batch size, C is the number of "
        "channels, and H and W are the height and the width "
        "of the data. For non image case, the dimensions are "
        "in the form of (N x C x D1 x D2 ... Dn), "
        "where N is the batch size.",
        "T");
    schema.Output(
        0,
        "Y",
        "Output data tensor from pooling across the input "
        "tensor. Dimensions will be N x C x 1 x 1",
        "T");
    schema.TypeConstraint(
        "T",
        {"tensor(float16)", "tensor(float)", "tensor(double)"},
        "Constrain input and output types to float tensors.");
    schema.SetDoc(doc);
    schema.TypeAndShapeInferenceFunction(
        [](InferenceContext& ctx) { gloablPoolTypeShapeInference(ctx); });
  };
}

ONNX_OPERATOR_SET_SCHEMA(
    GlobalLpPool,
    2,
    OpSchema().FillUsing(
        GlobalLpPoolingOpSchemaGenerator("LpPool", "lp pool")));

static const char* BatchNormalization_ver9_doc = R"DOC(
Carries out batch normalization as described in the paper
https://arxiv.org/abs/1502.03167. Depending on the mode it is being run,
there are multiple cases for the number of outputs, which we list below:

Output case #1: Y, mean, var, saved_mean, saved_var (training mode)
Output case #2: Y (test mode)

For previous (depreciated) non-spatial cases, implementors are suggested
to flatten the input shape to (N x C*D1*D2 ..*Dn) before a BatchNormalization Op.
)DOC";

ONNX_OPERATOR_SET_SCHEMA(
    BatchNormalization,
    9,
    OpSchema()
        .NumOutputs({1, 5})
        .SetDoc(BatchNormalization_ver9_doc + GenerateOptionalArgumentsDoc())
        .Attr(
            "epsilon",
            "The epsilon value to use to avoid division by zero.",
            AttributeProto::FLOAT,
            1e-5f)
        .Attr(
            "momentum",
            "Factor used in computing the running mean and variance."
            "e.g., running_mean = running_mean * momentum + mean * (1 - momentum).",
            AttributeProto::FLOAT,
            0.9f)
        .Input(
            0,
            "X",
            "Input data tensor from the previous operator; "
            "dimensions are in the form of (N x C x D1 x D2 ... Dn), "
            "where N is the batch size, C is the number of channels. "
            "Statistics are computed for every channel of C over N and D1 to Dn dimensions. "
            "For image data, input dimensions become (N x C x H x W). "
            "The op also accepts single dimension input of size N in which case C is assumed to be 1",
            "T")
        .Input(1, "scale", "Scale tensor of shape (C).", "T")
        .Input(2, "B", "Bias tensor of shape (C).", "T")
        .Input(
            3,
            "mean",
            "running (training) or estimated (testing) mean tensor of shape (C).",
            "T")
        .Input(
            4,
            "var",
            "running (training) or estimated (testing) variance tensor of shape (C).",
            "T")
        .Output(0, "Y", "The output tensor of the same shape as X", "T")
        .Output(
            1,
            "mean",
            "The running mean after the BatchNormalization operator.",
            "T",
            OpSchema::Optional)
        .Output(
            2,
            "var",
            "The running variance after the BatchNormalization operator.",
            "T",
            OpSchema::Optional)
        .Output(
            3,
            "saved_mean",
            "Saved mean used during training to speed up gradient "
            "computation.",
            "T",
            OpSchema::Optional)
        .Output(
            4,
            "saved_var",
            "Saved variance used during training to speed up "
            "gradient computation.",
            "T",
            OpSchema::Optional)
        .TypeConstraint(
            "T",
            {"tensor(float16)", "tensor(float)", "tensor(double)"},
            "Constrain input and output types to float tensors.")
        .TypeAndShapeInferenceFunction([](InferenceContext& ctx) {
          propagateShapeAndTypeFromFirstInput(ctx);
          // TODO in training mode, it may be possible to infer some of
          // the other outputs as well.
        }));

static const char* InstanceNormalization_ver6_doc = R"DOC(
Carries out instance normalization as described in the paper
https://arxiv.org/abs/1607.08022.

y = scale * (x - mean) / sqrt(variance + epsilon) + B,
where mean and variance are computed per instance per channel.

)DOC";

ONNX_OPERATOR_SET_SCHEMA(
    InstanceNormalization,
    6,
    OpSchema()
        .SetDoc(InstanceNormalization_ver6_doc)
        .Attr(
            "epsilon",
            "The epsilon value to use to avoid division by zero.",
            AttributeProto::FLOAT,
            1e-5f)
        .Input(
            0,
            "input",
            "Input data tensor from the previous operator; "
            "dimensions for image case are (N x C x H x W), "
            "where N is the batch size, C is the number of "
            "channels, and H and W are the height and the "
            "width of the data. For non image case, the "
            "dimensions are in the form of "
            "(N x C x D1 x D2 ... Dn), where N is the batch "
            "size.",
            "T")
        .Input(
            1,
            "scale",
            "The input 1-dimensional scale tensor of size C.",
            "T")
        .Input(2, "B", "The input 1-dimensional bias tensor of size C.", "T")
        .Output(
            0,
            "output",
            "The output tensor of the same shape as input.",
            "T")
        .TypeConstraint(
            "T",
            {"tensor(float16)", "tensor(float)", "tensor(double)"},
            "Constrain input and output types to float tensors.")
        .TypeAndShapeInferenceFunction([](InferenceContext& ctx) {
          propagateShapeAndTypeFromFirstInput(ctx);
        }));

static const char* LpNormalization_ver1_doc = R"DOC(
Given a matrix, apply Lp-normalization along the provided axis.
)DOC";

ONNX_OPERATOR_SET_SCHEMA(
    LpNormalization,
    1,
    OpSchema()
        .Input(0, "input", "Input matrix", "T")
        .Output(0, "output", "Matrix after normalization", "T")
        .TypeConstraint(
            "T",
            {"tensor(float16)", "tensor(float)", "tensor(double)"},
            "Constrain input and output types to float tensors.")
        .SetDoc(LpNormalization_ver1_doc)
        .Attr(
            "axis",
            "The axis on which to apply normalization, -1 mean last axis.",
            AttributeProto::INT,
            static_cast<int64_t>(-1))
        .Attr(
            "p",
            "The order of the normalization, only 1 or 2 are supported.",
            AttributeProto::INT,
            static_cast<int64_t>(2))
        .TypeAndShapeInferenceFunction([](InferenceContext& ctx) {
          propagateShapeAndTypeFromFirstInput(ctx);
        }));

static const char* Dropout_ver10_doc = R"DOC(
Dropout takes one input floating tensor and produces two tensor outputs,
output (floating tensor) and mask (`Tensor<bool>`). Depending on whether it is
in test mode or not, the output Y will either be a random dropout, or a simple
copy of the input. Note that our implementation of Dropout does scaling in
the training phase, so during testing nothing needs to be done.
)DOC";

ONNX_OPERATOR_SET_SCHEMA(
    Dropout,
    10,
    OpSchema()
        .SetDoc(Dropout_ver10_doc + GenerateOptionalArgumentsDoc())
        .Attr(
            "ratio",
            "The ratio of random dropout",
            AttributeProto::FLOAT,
            0.5f)
        .Input(0, "data", "The input data as Tensor.", "T")
        .Output(0, "output", "The output.", "T")
        .Output(1, "mask", "The output mask.", "T1", OpSchema::Optional)
        .TypeConstraint(
            "T",
            {"tensor(float16)", "tensor(float)", "tensor(double)"},
            "Constrain input and output types to float tensors.")
        .TypeConstraint(
            "T1",
            {"tensor(bool)"},
            "Constrain output mask types to boolean tensors.")
        .TypeAndShapeInferenceFunction([](InferenceContext& ctx) {
          propagateShapeAndTypeFromFirstInput(ctx);
          if (ctx.getNumOutputs() == 2) {
            updateOutputElemType(ctx, 1, TensorProto::BOOL);
            if (hasNInputShapes(ctx, 1)) {
              propagateShapeFromInputToOutput(ctx, 0, 1);
            }
          }
        }));

static const char* Shrink_ver9_doc = R"DOC(
Shrink takes one input data (Tensor<numeric>) and produces one Tensor output,
having same datatype and shape with input. It has two attributes, lambd and
bias. The formula of this operator is: If x < -lambd, y = x + bias;
If x > lambd, y = x - bias; Otherwise, y = 0.
)DOC";

ONNX_OPERATOR_SET_SCHEMA(
    Shrink,
    9,
    OpSchema()
        .SetDoc(Shrink_ver9_doc)
        .Attr(
            "lambd",
            "The lambd value for the Shrink formulation. Default is 0.5.",
            AttributeProto::FLOAT,
            0.5f)
        .Attr(
            "bias",
            "The bias value added to output. Default is 0.",
            AttributeProto::FLOAT,
            0.0f)
        .Input(0, "input", "The input data as Tensor.", "T")
        .Output(0, "output", "The output.", "T")
        .TypeConstraint(
            "T",
            OpSchema::all_numeric_types(),
            "Constrains input to only numeric types.")
        .TypeAndShapeInferenceFunction(propagateShapeAndTypeFromFirstInput));

static const char* Flatten_ver9_doc = R"DOC(
Flattens the input tensor into a 2D matrix. If input tensor has shape
(d_0, d_1, ... d_n) then the output will have shape
(d_0 X d_1 ... d_(axis-1), d_axis X d_(axis+1) ... X dn).
)DOC";

ONNX_OPERATOR_SET_SCHEMA(
    Flatten,
    9,
    OpSchema()
        .SetDoc(Flatten_ver9_doc)
        .Input(0, "input", "A tensor of rank >= axis.", "T")
        .Output(
            0,
            "output",
            "A 2D tensor with the contents of the input tensor, "
            "with input dimensions up to axis flattened to the outer dimension "
            "of the output and remaining input dimensions flattened into the inner "
            "dimension of the output.",
            "T")
        .TypeConstraint(
            "T",
            OpSchema::all_tensor_types(),
            "Constrain input and output to all tensor types.")
        .Attr(
            "axis",
            "Indicate up to which input dimensions "
            "(exclusive) should be flattened to the outer dimension of the output. "
            "The value for axis must be in the range [0, R], where R is the rank of the input tensor. "
            "When axis = 0, the shape of the output tensor is (1, (d_0 X d_1 ... d_n), "
            "where the shape of the input tensor is (d_0, d_1, ... d_n). ",
            AttributeProto::INT,
            static_cast<int64_t>(1))
        .TypeAndShapeInferenceFunction([](InferenceContext& ctx) {
          propagateElemTypeFromInputToOutput(ctx, 0, 0);
          if (!hasInputShape(ctx, 0))
            return;
          auto& input_shape = getInputShape(ctx, 0);
          int rank = static_cast<int>(input_shape.dim_size());
          int axis = static_cast<int>(getAttribute(ctx, "axis", 1));
          if (axis > rank || axis < 0) {
            fail_shape_inference(
                "Invalid value(", axis, ") for attribute 'axis'");
          }
          // TODO: is the operation defined for input-rank < 2?
          updateOutputShape(
              ctx,
              0,
              {multiplyDims(input_shape, 0, axis),
               multiplyDims(input_shape, axis, rank)});
        }));

static const char* LRN_ver1_doc = R"DOC(
Local Response Normalization proposed in the [AlexNet paper](https://papers.nips.cc/paper/4824-imagenet-classification-with-deep-convolutional-neural-networks.pdf).
It normalizes over local input regions.
The local region is defined across the channels. For an element X[n, c, d1, ..., dk] in a tensor
of shape (N x C x D1 x D2, ..., Dk), its region is
{X[n, i, d1, ..., dk] | max(0, c - floor((size - 1) / 2)) <= i <= min(C - 1, c + ceil((size - 1) / 2))}.

square_sum[n, c, d1, ..., dk] = sum(X[n, i, d1, ..., dk] ^ 2),
where max(0, c - floor((size - 1) / 2)) <= i <= min(C - 1, c + ceil((size - 1) / 2)).

Y[n, c, d1, ..., dk] = X[n, c, d1, ..., dk] / (bias + alpha / size * square_sum[n, c, d1, ..., dk] ) ^ beta
)DOC";

ONNX_OPERATOR_SET_SCHEMA(
    LRN,
    1,
    OpSchema()
        .Attr("size", "The number of channels to sum over", AttributeProto::INT)
        .Attr("alpha", "Scaling parameter.", AttributeProto::FLOAT, 0.0001f)
        .Attr("beta", "The exponent.", AttributeProto::FLOAT, 0.75f)
        .Attr("bias", "", AttributeProto::FLOAT, 1.0f)
        .Input(
            0,
            "X",
            "Input data tensor from the previous operator; "
            "dimensions for image case are (N x C x H x W), "
            "where N is the batch size, C is the number of "
            "channels, and H and W are the height and the "
            "width of the data. For non image case, the "
            "dimensions are in the form of "
            "(N x C x D1 x D2 ... Dn), where N is the batch "
            "size. Optionally, if dimension denotation is "
            "in effect, the operation expects the input "
            "data tensor to arrive with the dimension denotation "
            "of [DATA_BATCH, DATA_CHANNEL, DATA_FEATURE, DATA_FEATURE ...].",
            "T")
        .Output(
            0,
            "Y",
            "Output tensor, which has the shape and type as input tensor",
            "T")
        .TypeConstraint(
            "T",
            {"tensor(float16)", "tensor(float)", "tensor(double)"},
            "Constrain input and output "
            " types to float tensors.")
        .SetDoc(LRN_ver1_doc)
        .TypeAndShapeInferenceFunction(propagateShapeAndTypeFromFirstInput));

static const char* TfIdfVectorizer_ver9_doc = R"DOC(
This transform extracts n-grams from the input sequence and save them as a vector. Input can
be either a 1-D or 2-D tensor. For 1-D input, output is the n-gram representation of that input.
For 2-D input, the output is also a  2-D tensor whose i-th row is the n-gram representation of the i-th input row.
More specifically, if input shape is [C], the corresponding output shape would be [max(ngram_indexes) + 1].
If input shape is [N, C], this operator produces a [N, max(ngram_indexes) + 1]-tensor.

In contrast to standard n-gram extraction, here, the indexes of extracting an n-gram from the original
sequence are not necessarily consecutive numbers. The discontinuity between indexes are controlled by the number of skips.
If the number of skips is 2, we should skip two tokens when scanning through the original sequence.
Let's consider an example. Assume that input sequence is [94, 17, 36, 12, 28] and the number of skips is 2.
The associated 2-grams are [94, 12] and [17, 28] respectively indexed by [0, 3] and [1, 4].
If the number of skips becomes 0, the 2-grams generated are [94, 17], [17, 36], [36, 12], [12, 28]
indexed by [0, 1], [1, 2], [2, 3], [3, 4], respectively.

The output vector (denoted by Y) stores the count of each n-gram;
Y[ngram_indexes[i]] indicates the times that the i-th n-gram is found. The attribute ngram_indexes is used to determine the mapping
between index i and the corresponding n-gram's output coordinate. If pool_int64s is [94, 17, 17, 36], ngram_indexes is [1, 0],
ngram_counts=[0, 0], then the Y[0] (first element in Y) and Y[1] (second element in Y) are the counts of [17, 36] and [94, 17],
respectively. An n-gram which cannot be found in pool_strings/pool_int64s should be ignored and has no effect on the output.
Note that we may consider all skips up to S when generating the n-grams.

The examples used above are true if mode is "TF". If mode is "IDF", all the counts larger than 1 would be truncated to 1 and
the i-th element in weights would be used to scale (by multiplication) the count of the i-th n-gram in pool. If mode is "TFIDF",
this operator first computes the counts of all n-grams and then scale them by the associated values in the weights attribute.

Only one of pool_strings and pool_int64s can be set. If pool_int64s is set, the input should be an integer tensor.
If pool_strings is set, the input must be a string tensor.
)DOC";

ONNX_OPERATOR_SET_SCHEMA(
    TfIdfVectorizer,
    9,
    OpSchema()
        .Input(0, "X", "Input for n-gram extraction", "T")
        .Output(0, "Y", "Ngram results", "T1")
        .TypeConstraint(
            "T",
            {"tensor(string)", "tensor(int32)", "tensor(int64)"},
            "Input is ether string UTF-8 or int32/int64")
        .TypeConstraint("T1", {"tensor(float)"}, "1-D tensor of floats")
        .Attr(
            "max_gram_length",
            "Maximum n-gram length. If this value is 3, 3-grams will be used to generate the output.",
            AttributeProto::INT)
        .Attr(
            "min_gram_length",
            "Minimum n-gram length. If this value is 2 and max_gram_length is 3, output may contain counts of 2-grams and 3-grams.",
            AttributeProto::INT)
        .Attr(
            "max_skip_count",
            "Maximum number of items (integers/strings) to be skipped when constructing an n-gram from X. "
            "If max_skip_count=1, min_gram_length=2, max_gram_length=3, this operator may generate 2-grams "
            "with skip_count=0 and skip_count=1, and 3-grams with skip_count=0 and skip_count=1",
            AttributeProto::INT)
        .Attr(
            "pool_strings",
            "List of strings n-grams learned from the training set. Either this or pool_int64s attributes must be present but not both. "
            "It's an 1-D tensor starting with the collections of all 1-grams and ending with the collections of n-grams. "
            "The i-th element in pool stores the n-gram that should be mapped to coordinate ngram_indexes[i] in the output vector.",
            AttributeProto::STRINGS,
            OPTIONAL)
        .Attr(
            "pool_int64s",
            "List of int64 n-grams learned from the training set. Either this or pool_strings attributes must be present but not both. "
            "It's an 1-D tensor starting with the collections of all 1-grams and ending with the collections of n-grams. "
            "The i-th element in pool stores the n-gram that should be mapped to coordinate ngram_indexes[i] in the output vector.",
            AttributeProto::INTS,
            OPTIONAL)
        .Attr(
            "ngram_counts",
            "The starting indexes of 1-grams, 2-grams, and so on in pool. "
            "It is useful when determining the boundary between two consecutive collections of n-grams. "
            "For example, if ngram_counts is [0, 17, 36], the first index (zero-based) of 1-gram/2-gram/3-gram "
            "in pool are 0/17/36. This format is essentially identical to CSR (or CSC) sparse matrix format, "
            "and we choose to use this due to its popularity.",
            AttributeProto::INTS)
        .Attr(
            "ngram_indexes",
            "list of int64s (type: AttributeProto::INTS). This list is parallel to the specified 'pool_*' attribute. "
            "The i-th element in ngram_indexes indicate the coordinate of the i-th n-gram in the output tensor.",
            AttributeProto::INTS)
        .Attr(
            "weights",
            "list of floats. This attribute stores the weight of each n-gram in pool. The i-th element in weights "
            "is the weight of the i-th n-gram in pool. Its length equals to the size of ngram_indexes. "
            "By default, weights is an all-one tensor.This attribute is used when mode is \"IDF\" or \"TFIDF\" "
            "to scale the associated word counts.",
            AttributeProto::FLOATS,
            OPTIONAL)
        .Attr(
            "mode",
            "The weighting criteria. It can be one of \"TF\" (term frequency), "
            "\"IDF\" (inverse document frequency), and \"TFIDF\" (the combination of TF and IDF)",
            AttributeProto::STRING)
        .TypeAndShapeInferenceFunction([](InferenceContext& ctx) {
          auto output_elem_type = ctx.getOutputType(0)->mutable_tensor_type();
          output_elem_type->set_elem_type(TensorProto::FLOAT);

          if (hasInputShape(ctx, 0)) {
            std::vector<int64_t> ngram_indexes;
            getRepeatedAttribute(ctx, "ngram_indexes", ngram_indexes);
            if (ngram_indexes.empty() ||
                !std::all_of(
                    ngram_indexes.cbegin(),
                    ngram_indexes.cend(),
                    [](int64_t i) { return i >= 0; })) {
              fail_shape_inference(
                  "ngram_indexes must be non-empty with no negative values");
            }

            auto greatest_hit =
                std::max_element(ngram_indexes.cbegin(), ngram_indexes.cend());
            auto max_last_axis = *greatest_hit + 1;

            TensorShapeProto output_shape;
            auto& input_shape = ctx.getInputType(0)->tensor_type().shape();
            auto dim_size = input_shape.dim_size();
            if (dim_size == 1) {
              output_shape.add_dim()->set_dim_value(max_last_axis);
            } else if (dim_size == 2) {
              *output_shape.add_dim() = input_shape.dim(0);
              output_shape.add_dim()->set_dim_value(max_last_axis);
            } else {
              fail_shape_inference("Input tensor must have rank 1 or 2");
            }
            updateOutputShape(ctx, 0, output_shape);
          }
        })
        .SetDoc(TfIdfVectorizer_ver9_doc));

static const char* StringNormalizer_ver10_doc = R"DOC(
StringNormalization performs string operations for basic cleaning.
This operator has only one input (denoted by X) and only one output
(denoted by Y). This operator first examines the elements in the X,
and removes elements specified in "stopwords" attribute.
After removing stop words, the intermediate result can be further lowercased,
uppercased, or just returned depending the "case_change_action" attribute.
This operator only accepts [C]- and [1, C]-tensor.
If all elements in X are dropped, the output will be the empty value of string tensor with shape [1]
if input shape is [C] and shape [1, 1] if input shape is [1, C].
)DOC";

ONNX_OPERATOR_SET_SCHEMA(
    StringNormalizer,
    10,
    OpSchema()
        .Input(0, "X", "UTF-8 strings to normalize", "tensor(string)")
        .Output(0, "Y", "UTF-8 Normalized strings", "tensor(string)")
        .Attr(
            std::string("case_change_action"),
            std::string(
                "string enum that cases output to be lowercased/uppercases/unchanged."
                " Valid values are \"LOWER\", \"UPPER\", \"NONE\". Default is \"NONE\""),
            AttributeProto::STRING,
            std::string("NONE"))
        .Attr(
            std::string("is_case_sensitive"),
            std::string(
                "Boolean. Whether the identification of stop words in X is case-sensitive. Default is false"),
            AttributeProto::INT,
            static_cast<int64_t>(0))
        .Attr(
            "stopwords",
            "List of stop words. If not set, no word would be removed from X.",
            AttributeProto::STRINGS,
            OPTIONAL)
        .Attr(
            "locale",
            "Environment dependent string that denotes the locale according to which output strings needs to be upper/lowercased."
            "Default en_US or platform specific equivalent as decided by the implementation.",
            AttributeProto::STRING,
            OPTIONAL)
        .SetDoc(StringNormalizer_ver10_doc)
        .TypeAndShapeInferenceFunction([](InferenceContext& ctx) {
          auto output_elem_type = ctx.getOutputType(0)->mutable_tensor_type();
          output_elem_type->set_elem_type(TensorProto::STRING);
          if (!hasInputShape(ctx, 0)) {
            return;
          }
          TensorShapeProto output_shape;
          auto& input_shape = ctx.getInputType(0)->tensor_type().shape();
          auto dim_size = input_shape.dim_size();
          // Last axis dimension is unknown if we have stop-words since we do
          // not know how many stop-words are dropped
          if (dim_size == 1) {
            // Unknown output dimension
            output_shape.add_dim();
          } else if (dim_size == 2) {
            // Copy B-dim
            auto& b_dim = input_shape.dim(0);
            if (!b_dim.has_dim_value() || b_dim.dim_value() != 1) {
              fail_shape_inference(
                  "Input shape must have either [C] or [1,C] dimensions where C > 0");
            }
            *output_shape.add_dim() = b_dim;
            output_shape.add_dim();
          } else {
            fail_shape_inference(
                "Input shape must have either [C] or [1,C] dimensions where C > 0");
          }
          updateOutputShape(ctx, 0, output_shape);
        }));

static const char* mvn_ver9_doc = R"DOC(
      A MeanVarianceNormalization Function: Perform mean variance normalization
      on the input tensor X using formula: <br/> ``` (X-EX)/sqrt(E(X-EX)^2) ```
)DOC";

static std::vector<int64_t> mvn_default_axes = {0, 2, 3};

ONNX_OPERATOR_SET_SCHEMA(
    MeanVarianceNormalization,
    9,
    OpSchema()
        .SetDoc(mvn_ver9_doc)
        .Input(0, "X", "Input tensor", "T")
        .Output(0, "Y", "Output tensor", "T")
        .Attr(
            "axes",
            "A list of integers, along which to reduce. The default is to "
            "caculate along axes [0,2,3] for calculating mean and variance "
            "along each channel. Two variables with the same C-coordinate "
            "are associated with the same mean and variance.",
            AttributeProto::INTS,
            mvn_default_axes)
        .TypeConstraint(
            "T",
            {"tensor(float16)", "tensor(float)", "tensor(double)"},
            "Constrain input and output types to all numeric tensors.")
        .FunctionBody(FunctionBodyHelper::BuildNodes(
            {// nodes: {outputs, op, inputs, attributes}
             FunctionBodyHelper::Const<float>("Exponent", 2.0f),
             FunctionBodyHelper::Const<float>("Epsilon", float(1e-9)),
             {{"X_RM"},
              "ReduceMean",
              {"X"},
              {MakeRefAttribute("axes", AttributeProto::INTS)}},
             {{"EX_squared"}, "Pow", {"X_RM", "Exponent"}},
             {{"X_squared"}, "Pow", {"X", "Exponent"}},
             {{"E_Xsquared"},
              "ReduceMean",
              {"X_squared"},
              {MakeRefAttribute("axes", AttributeProto::INTS)}},
             {{"Variance"}, "Sub", {"E_Xsquared", "EX_squared"}},
             {{"STD"}, "Sqrt", {"Variance"}},
             {{"X_variance"}, "Sub", {"X", "X_RM"}},
             {{"Processed_STD"}, "Add", {"STD", "Epsilon"}},
             {{"Y"}, "Div", {"X_variance", "Processed_STD"}}})));

<<<<<<< HEAD
static const char* NonMaxSuppression_doc = R"DOC(
Filter out boxes that have high intersection-over-union (IOU) overlap with previously selected boxes.
Bounding boxes with score less than score_threshold are removed. Bounding box format is indicated by attribute center_point_box.
Note that this algorithm is agnostic to where the origin is in the coordinate system and more generally is invariant to
orthogonal transformations and translations of the coordinate system; thus translating or reflections of the coordinate system
result in the same boxes being selected by the algorithm.
The selected_indices output is a set of integers indexing into the input collection of bounding boxes representing the selected boxes.
The bounding box coordinates corresponding to the selected indices can then be obtained using the Gather or GatherND operation.
Note: The boxes doesn't has class dimension which means it alwasy has scores calculated for different classes on same box.
)DOC";

ONNX_OPERATOR_SET_SCHEMA(
    NonMaxSuppression,
    10,
    OpSchema()
        .Input(
            0,
            "boxes",
            "An input tensor with shape [num_batches, spatial_dimension, 4]. The single box data format is indicated by center_point_box.",
            "tensor(float)")
        .Input(
            1,
            "scores",
            "An input tensor with shape [num_batches, num_classes, spatial_dimension]",
            "tensor(float)")
        .Input(
            2,
            "max_output_boxes_per_class",
            "Integer representing the maximum number of boxes to be selected per batch per class. It is a scalar.",
            "tensor(int64)",
            OpSchema::Optional)
        .Input(
            3,
            "iou_threshold",
            "Float representing the threshold for deciding whether boxes overlap too much with respect to IOU. It is scalar. Value range [0, 1].",
            "tensor(float)",
            OpSchema::Optional)
        .Input(
            4,
            "score_threshold",
            "Float representing the threshold for deciding when to remove boxes based on score. It is a scalar",
            "tensor(float)",
            OpSchema::Optional)
        .Output(
            0,
            "selected_indices",
            "selected indices from the boxes tensor. [num_selected_indices, 3], the selected index format is [batch_index, class_index, box_index].",
            "tensor(int64)")
        .Attr(
            "center_point_box",
            "Integer indicate the format of the box data. The default is 0."
            "0 - the box data is supplied as [y1, x1, y2, x2] where (y1, x1) and (y2, x2) are the coordinates of any diagonal pair of box corners"
            "and the coordinates can be provided as normalized (i.e., lying in the interval [0, 1]) or absolute. Mostly used for TF models."
            "1 - the box data is supplied as [x_center, y_center, width, height]. Mostly used for Pytoch models.",
            AttributeProto::INT,
            static_cast<int64_t>(0))
        .SetDoc(NonMaxSuppression_doc)
        .TypeAndShapeInferenceFunction([](InferenceContext& ctx) {
            auto selected_indices_type = ctx.getOutputType(0)->mutable_tensor_type();
            selected_indices_type->set_elem_type(::ONNX_NAMESPACE::TensorProto_DataType::TensorProto_DataType_INT64);
        }));

static const char* StringConcat_ver11_doc = R"DOC(
Concatenates strings in the input tensor to form a larger string. 
A separator can be specified to separate entries in the resulting string. 
One single space is used as the default.
The input tensor can be of rank 1 or 2.
The resulting tensor will be of rank 0 or 1.

Example 1:
  input = [['a', 'b', 'c'],
           ['d', 'e', 'f']]

  output = [['a b c', 'd e f']]

Example 2:
  input = [['a', 'b', 'c'],
           ['d', 'e', 'f']]
  separator = '-'

  output = [['a-b-c', 'd-e-f']]
)DOC";

ONNX_OPERATOR_SET_SCHEMA(
    StringConcat,
    11,
    OpSchema()
        .SetDoc(StringConcat_ver11_doc)
        .Attr(
            "separator",
            "(Optional) Specifies the string to be used when joining entries (default = single space)",
            AttributeProto::STRING,
            std::string(" "))
        .Input(0, "input", "Tensor of rank 1 or 2", "T")
        .Output(0, "output", "Tensor of rank 0 or 1", "T")
        .TypeConstraint(
            "T",
            {"tensor(string)"},
            "Input and output types can onlyt be of string tensor type.")
        .TypeAndShapeInferenceFunction([](InferenceContext& ctx) {
          TensorShapeProto output_shape;
          auto& input_shape = ctx.getInputType(0)->tensor_type().shape();
          auto dim_size = input_shape.dim_size();
          // Last axis dimension is unknown if we have stop-words since we do
          // not know how many stop-words are dropped
          if (dim_size == 1) {
            // Unknown output dimension
            output_shape.add_dim()->set_dim_value(1);
          } else if (dim_size == 2) {
            // Copy B-dim
            auto& batch_dim = input_shape.dim(0);
            *output_shape.add_dim() = batch_dim;
            output_shape.add_dim()->set_dim_value(1);
          } else {
            fail_shape_inference(
                "Input shape must have either [C] or [N,C] dimensions where C > 0");
          }
          updateOutputShape(ctx, 0, output_shape);
        }));
=======
>>>>>>> ead449a3
} // namespace ONNX_NAMESPACE<|MERGE_RESOLUTION|>--- conflicted
+++ resolved
@@ -2172,69 +2172,6 @@
              {{"Processed_STD"}, "Add", {"STD", "Epsilon"}},
              {{"Y"}, "Div", {"X_variance", "Processed_STD"}}})));
 
-<<<<<<< HEAD
-static const char* NonMaxSuppression_doc = R"DOC(
-Filter out boxes that have high intersection-over-union (IOU) overlap with previously selected boxes.
-Bounding boxes with score less than score_threshold are removed. Bounding box format is indicated by attribute center_point_box.
-Note that this algorithm is agnostic to where the origin is in the coordinate system and more generally is invariant to
-orthogonal transformations and translations of the coordinate system; thus translating or reflections of the coordinate system
-result in the same boxes being selected by the algorithm.
-The selected_indices output is a set of integers indexing into the input collection of bounding boxes representing the selected boxes.
-The bounding box coordinates corresponding to the selected indices can then be obtained using the Gather or GatherND operation.
-Note: The boxes doesn't has class dimension which means it alwasy has scores calculated for different classes on same box.
-)DOC";
-
-ONNX_OPERATOR_SET_SCHEMA(
-    NonMaxSuppression,
-    10,
-    OpSchema()
-        .Input(
-            0,
-            "boxes",
-            "An input tensor with shape [num_batches, spatial_dimension, 4]. The single box data format is indicated by center_point_box.",
-            "tensor(float)")
-        .Input(
-            1,
-            "scores",
-            "An input tensor with shape [num_batches, num_classes, spatial_dimension]",
-            "tensor(float)")
-        .Input(
-            2,
-            "max_output_boxes_per_class",
-            "Integer representing the maximum number of boxes to be selected per batch per class. It is a scalar.",
-            "tensor(int64)",
-            OpSchema::Optional)
-        .Input(
-            3,
-            "iou_threshold",
-            "Float representing the threshold for deciding whether boxes overlap too much with respect to IOU. It is scalar. Value range [0, 1].",
-            "tensor(float)",
-            OpSchema::Optional)
-        .Input(
-            4,
-            "score_threshold",
-            "Float representing the threshold for deciding when to remove boxes based on score. It is a scalar",
-            "tensor(float)",
-            OpSchema::Optional)
-        .Output(
-            0,
-            "selected_indices",
-            "selected indices from the boxes tensor. [num_selected_indices, 3], the selected index format is [batch_index, class_index, box_index].",
-            "tensor(int64)")
-        .Attr(
-            "center_point_box",
-            "Integer indicate the format of the box data. The default is 0."
-            "0 - the box data is supplied as [y1, x1, y2, x2] where (y1, x1) and (y2, x2) are the coordinates of any diagonal pair of box corners"
-            "and the coordinates can be provided as normalized (i.e., lying in the interval [0, 1]) or absolute. Mostly used for TF models."
-            "1 - the box data is supplied as [x_center, y_center, width, height]. Mostly used for Pytoch models.",
-            AttributeProto::INT,
-            static_cast<int64_t>(0))
-        .SetDoc(NonMaxSuppression_doc)
-        .TypeAndShapeInferenceFunction([](InferenceContext& ctx) {
-            auto selected_indices_type = ctx.getOutputType(0)->mutable_tensor_type();
-            selected_indices_type->set_elem_type(::ONNX_NAMESPACE::TensorProto_DataType::TensorProto_DataType_INT64);
-        }));
-
 static const char* StringConcat_ver11_doc = R"DOC(
 Concatenates strings in the input tensor to form a larger string. 
 A separator can be specified to separate entries in the resulting string. 
@@ -2292,6 +2229,4 @@
           }
           updateOutputShape(ctx, 0, output_shape);
         }));
-=======
->>>>>>> ead449a3
 } // namespace ONNX_NAMESPACE