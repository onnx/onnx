// Copyright (c) Facebook Inc. and Microsoft Corporation.
// Licensed under the MIT license.

#include "onnx/defs/schema.h"
using namespace ONNX_NAMESPACE;

namespace ONNX_NAMESPACE {
const char* pads_doc =
    "Padding for the beginning and ending along each axis, it can take any value greater "
    "than or equal to 0. The value represent the number of pixels added to the beginning "
    "and end part of the corresponding axis. `pads` format should be as follow "
    "[x1_begin, x2_begin...x1_end, x2_end,...], where xi_begin the number of pixels "
    "added at the beginning of axis `i` and xi_end, the number of pixels added at "
    "the end of axis `i`. This attribute cannot be used simultaneously with "
    "auto_pad attribute. If not present, the padding defaults to 0 along start and end of each axis.";
const char* auto_pad_doc =
    "auto_pad must be either SAME_UPPER, SAME_LOWER or VALID. Where "
    "SAME_UPPER or SAME_LOWER mean pad the input so that the output size match the input."
    "In case of odd number add the extra padding at the end for SAME_UPPER and at the "
    "beginning for SAME_LOWER. VALID mean no padding. DEPRECATION NOTE: auto_pad is "
    "only intended to support legacy uses, and for framework authors, one is explicitly "
    "encouraged to use explicit padding specified in the pads attribute.";
} // namespace ONNX_NAMESPACE

namespace ONNX_NAMESPACE {

void convPoolTypeAndShapeInference(
    InferenceContext& ctx,
    bool use_dilation,
    bool require_kernel_shape) {
  propagateElemTypeFromInputToOutput(ctx, 0, 0);

  // we need at least one input to have a shape for this inference.
  if (!hasNInputShapes(ctx, 1)) {
    return;
  }

  // if no kernel shape is required, then we need two inputs.
  if (!require_kernel_shape && !hasNInputShapes(ctx, 2)) {
    return;
  }

  // don't bother with legacy auto_pad for now
  if (ctx.getAttribute("auto_pad")) {
    return;
  }

  auto input_shape = ctx.getInputType(0)->tensor_type().shape();
  if (input_shape.dim_size() < 2) {
    fail_shape_inference("Input tensor must have atleast 2 dimensions");
  }

  // first dim is the batch axis and the next is the number of channels.
  size_t n_input_dims = static_cast<size_t>(input_shape.dim_size() - 2);

  // Pooling operations don't support dilation, only Conv. For
  // simplicity of the code, we just treat them as having all-1s
  // dilation.
  std::vector<int64_t> dilations;
  if (use_dilation && getRepeatedAttribute(ctx, "dilations", dilations)) {
    if (dilations.size() != n_input_dims) {
      fail_shape_inference("Attribute dilations has incorrect size");
    }
  } else {
    dilations.assign(n_input_dims, 1);
  }

  int64_t groups = getAttribute(ctx, "group", 1);
  if (groups != 1) {
    return; // we don't handle the group case.
  }

  std::vector<int64_t> pads;
  if (getRepeatedAttribute(ctx, "pads", pads)) {
    if (pads.size() != n_input_dims * 2) {
      fail_shape_inference("Attribute pads has incorrect size");
<<<<<<< HEAD
      ;
=======
>>>>>>> 8ec0e5fe
    }
  } else {
    pads.assign(n_input_dims * 2, 0);
  }

  std::vector<int64_t> strides;
  if (getRepeatedAttribute(ctx, "strides", strides)) {
    if (strides.size() != n_input_dims) {
      fail_shape_inference("Attribute strides has incorrect size");
<<<<<<< HEAD
      ;
=======
>>>>>>> 8ec0e5fe
    }
  } else {
    strides.assign(n_input_dims, 1);
  }

  std::vector<int64_t> kernel_shape;
  if (getRepeatedAttribute(ctx, "kernel_shape", kernel_shape)) {
    if (kernel_shape.size() != n_input_dims) {
      fail_shape_inference("Attribute kernel_shape has incorrect size");
<<<<<<< HEAD
      ;
    }
  } else if (require_kernel_shape) {
    fail_shape_inference("Attribute kernel_shape must be specified");
    ;
=======
    }
  } else if (require_kernel_shape) {
    fail_shape_inference("Attribute kernel_shape must be specified");
>>>>>>> 8ec0e5fe
  } else {
    auto second_input_shape = ctx.getInputType(1)->tensor_type().shape();
    for (int i = 2; i < second_input_shape.dim_size(); ++i) {
      if (!second_input_shape.dim(i).has_dim_value()) {
        return;
      }
      kernel_shape.push_back(second_input_shape.dim(i).dim_value());
    }
  }

  auto output_shape =
      ctx.getOutputType(0)->mutable_tensor_type()->mutable_shape();

  if (require_kernel_shape) {
    // add the first two dimensions from the input.
    *output_shape->add_dim() = input_shape.dim(0);
    *output_shape->add_dim() = input_shape.dim(1);
  } else {
    *output_shape->add_dim() = input_shape.dim(0);
    *output_shape->add_dim() =
        ctx.getInputType(1)->tensor_type().shape().dim(0);
  }

  int kernel_shape_size = static_cast<int>(kernel_shape.size());
  for (int i = 0; i < kernel_shape_size; ++i) {
    auto newdim = output_shape->add_dim();
    if (!input_shape.dim(2 + i).has_dim_value()) {
      continue;
    }
    // how big is the input, including padding
    int64_t effective_input_size = input_shape.dim(2 + i).dim_value();
    effective_input_size += pads[i];
    effective_input_size += pads[i + kernel_shape_size];

    int64_t effective_kernel_size = kernel_shape[i];
    // accounting for dilation, how big is the kernel in this dimension
    effective_kernel_size = (effective_kernel_size - 1) * dilations[i] + 1;

    // how many times we can move the kernel from it's initial position, based
    // on the stride
    int64_t strided_kernel_positions =
        (effective_input_size - effective_kernel_size) / strides[i];

    // add in the initial position
    newdim->set_dim_value(1 + strided_kernel_positions);
  }
}

std::function<void(OpSchema&)> PoolOpSchemaGenerator(
    const char* name,
    const char* opName,
    const char* additionalDescription) {
  return [=](OpSchema& schema) {
    std::string doc = R"DOC(
 {name} consumes an input tensor X and applies {opName} pooling across the
 the tensor according to kernel sizes, stride sizes, and pad lengths.
 {opName} pooling consisting of computing the {opName} on all values of a
 subset of the input tensor according to the kernel size and downsampling the
 data into the output tensor Y for further processing. The output spatial shape will be following:
 ```
 output_spatial_shape[i] = floor((input_spatial_shape[i] + pad_shape[i] - kernel_spatial_shape[i]) / strides_spatial_shape[i] + 1)

 * pad_shape[i] is sum of pads along axis i
 ```

 `auto_pad` is a DEPRECATED attribute. If you are using them currently, the output spatial shape will be following:
 ```
 VALID: output_spatial_shape[i] = ceil((input_spatial_shape[i] - kernel_spatial_shape[i] + 1) / strides_spatial_shape[i])
 SAME_UPPER or SAME_LOWER: output_spatial_shape[i] = ceil(input_spatial_shape[i] / strides_spatial_shape[i])
 ```
 And pad shape will be following if `SAME_UPPER` or `SAME_LOWER`:
 ```
 pad_shape[i] = (output_spatial_shape[i] - 1) * strides_spatial_shape[i] + kernel_spatial_shape[i] - input_spatial_shape[i]
 ```
 {additionalDescription}
 )DOC";
    ReplaceAll(doc, "{name}", name);
    ReplaceAll(doc, "{opName}", opName);
    ReplaceAll(doc, "{additionalDescription}", additionalDescription);
    schema.SetDoc(doc);
    schema.Attr(
        "kernel_shape",
        "The size of the kernel along each axis.",
        AttributeProto::INTS);
    schema.Attr(
        "strides",
        "Stride along each axis. If not present, the stride defaults to 1 along each axis.",
        AttributeProto::INTS,
        OPTIONAL);
    schema.Attr(
        "auto_pad",
        auto_pad_doc,
        AttributeProto::STRING,
        std::string("NOTSET"));
    schema.Attr("pads", pads_doc, AttributeProto::INTS, OPTIONAL);
    schema.Input(
        0,
        "X",
        "Input data tensor from the previous operator; "
        "dimensions for image case are (N x C x H x W), "
        "where N is the batch size, C is the number of "
        "channels, and H and W are the height and the "
        "width of the data. For non image case, the "
        "dimensions are in the form of "
        "(N x C x D1 x D2 ... Dn), where N is the batch "
        "size. Optionally, if dimension denotation is "
        "in effect, the operation expects the input "
        "data tensor to arrive with the dimension denotation "
        "of [DATA_BATCH, DATA_CHANNEL, DATA_FEATURE, DATA_FEATURE ...].",
        "T");
    schema.Output(
        0,
        "Y",
        "Output data tensor from average or max pooling across "
        "the input tensor. Dimensions will vary based "
        "on various kernel, stride, and pad sizes. Floor value of "
        "the dimension is used",
        "T");
    schema.TypeConstraint(
        "T",
        {"tensor(float16)", "tensor(float)", "tensor(double)"},
        "Constrain input and output types to float tensors.");
    schema.TypeAndShapeInferenceFunction([](InferenceContext& ctx) {
      convPoolTypeAndShapeInference(ctx, false, true);
    });
  };
} // namespace ONNX_NAMESPACE

ONNX_OPERATOR_SET_SCHEMA(
    AveragePool,
    1,
    OpSchema().FillUsing(PoolOpSchemaGenerator(
        "AveragePool",
        "average",
        "The output of each pooling window is divided by the number of elements exclude pad.")));

ONNX_OPERATOR_SET_SCHEMA(
    AveragePool,
    7,
    OpSchema()
        .FillUsing(PoolOpSchemaGenerator(
            "AveragePool",
            "average",
            "The output of each pooling window is divided by the number of elements (exclude pad when attribute count_include_pad is zero)."))
        .Attr(
            "count_include_pad",
            "Whether include pad pixels when calculating values for the edges.",
            AttributeProto::INT,
            static_cast<int64_t>(0)));

ONNX_OPERATOR_SET_SCHEMA(
    MaxPool,
    1,
    OpSchema().FillUsing(PoolOpSchemaGenerator(
        "MaxPool",
        "max",
        "The output of each pooling window is maximum number of elements exclude pad.")));

} // namespace ONNX_NAMESPACE

namespace ONNX_NAMESPACE {
std::function<void(OpSchema&)> LpPoolOpSchemaGenerator(const char* name) {
  return [=](OpSchema& schema) {
    std::string doc = R"DOC(
 {name} consumes an input tensor X and applies Lp pooling across the
 the tensor according to kernel sizes, stride sizes, and pad lengths.
 Lp pooling consisting of computing the Lp norm on all values of a subset
 of the input tensor according to the kernel size and downsampling the
 data into the output tensor Y for further processing.)DOC";
    ReplaceAll(doc, "{name}", name);
    schema.SetDoc(doc);
    schema.Attr(
        "kernel_shape",
        "The size of the kernel along each axis.",
        AttributeProto::INTS);
    schema.Attr(
        "strides",
        "Stride along each axis. If not present, the stride defaults to 0 along each axis.",
        AttributeProto::INTS,
        OPTIONAL);
    schema.Attr(
        "auto_pad",
        auto_pad_doc,
        AttributeProto::STRING,
        std::string("NOTSET"));
    schema.Attr("pads", pads_doc, AttributeProto::INTS, OPTIONAL);
    schema.Attr(
        "p",
        "p value of the Lp norm used to pool over the input data, default is 2.",
        AttributeProto::INT,
        static_cast<int64_t>(2));
    schema.Input(
        0,
        "X",
        "Input data tensor from the previous operator; "
        "dimensions for image case are (N x C x H x W), "
        "where N is the batch size, C is the number of "
        "channels, and H and W are the height and the "
        "width of the data. For non image case, the "
        "dimensions are in the form of "
        "(N x C x D1 x D2 ... Dn), where N is the "
        "batch size.",
        "T");
    schema.Output(
        0,
        "Y",
        "Output data tensor from Lp pooling across the input "
        "tensor. Dimensions will vary based on various kernel, stride, and pad "
        "sizes.",
        "T");
    schema.TypeConstraint(
        "T",
        {"tensor(float16)", "tensor(float)", "tensor(double)"},
        "Constrain input and output types to float tensors.");
    schema.TypeAndShapeInferenceFunction([](InferenceContext& ctx) {
      convPoolTypeAndShapeInference(ctx, false, true);
    });
  };
}

ONNX_OPERATOR_SET_SCHEMA(
    LpPool,
    2,
    OpSchema().FillUsing(LpPoolOpSchemaGenerator("LpPool")));

} // namespace ONNX_NAMESPACE

// For ROI pool operations.
void roiPoolTypeShapeInference(InferenceContext& ctx) {
  propagateElemTypeFromInputToOutput(ctx, 0, 0);

  // rois is the second input.
  if (!hasNInputShapes(ctx, 2)) {
    return;
  }

  auto input_shape = ctx.getInputType(0)->tensor_type().shape();
  auto rios_shape = ctx.getInputType(1)->tensor_type().shape();

  // first dim is the batch axis and the next is the number of channels.
  size_t n_input_dims = static_cast<size_t>(input_shape.dim_size() - 2);

  std::vector<int64_t> pooled_shape;
  if (getRepeatedAttribute(ctx, "pooled_shape", pooled_shape)) {
    if (pooled_shape.size() != n_input_dims) {
      fail_shape_inference("Attribute pooled_shape has incorrect length");
    }
  } else {
    fail_shape_inference("Attribute pooled_shape must be specified");
  }

  // (num_rois, channels, pooled_shape[0], pooled_shape[1])
  auto output_shape =
      ctx.getOutputType(0)->mutable_tensor_type()->mutable_shape();

  *output_shape->add_dim() = rios_shape.dim(0);
  *output_shape->add_dim() = input_shape.dim(1);
  output_shape->add_dim()->set_dim_value(pooled_shape[0]);
  output_shape->add_dim()->set_dim_value(pooled_shape[1]);
}

namespace ONNX_NAMESPACE {
std::function<void(OpSchema&)> RoiPoolOpSchemaGenerator(const char* name) {
  return [=](OpSchema& schema) {
    std::string doc = R"DOC(
 ROI {name} pool consumes an input tensor X and region of interests (RoIs) to
 apply {name} pooling across each RoI, to produce output 4-D tensor of shape
 (num_rois, channels, pooled_shape[0], pooled_shape[1]).)DOC";
    ReplaceAll(doc, "{name}", name);
    schema.SetDoc(doc);
    schema.Attr(
        "pooled_shape",
        "ROI pool output shape (height, width).",
        AttributeProto::INTS);
    schema.Attr(
        "spatial_scale",
        "Multiplicative spatial scale factor to translate ROI coordinates from their input scale to the scale used when pooling, default is 1.0f.",
        AttributeProto::FLOAT,
        1.f);
    schema.Input(
        0,
        "X",
        "Input data tensor from the previous operator; "
        "dimensions for image case are (N x C x H x W), "
        "where N is the batch size, C is the number of "
        "channels, and H and W are the height and the "
        "width of the data.",
        "T");
    schema.Input(
        1,
        "rois",
        "RoIs (Regions of Interest) to pool over. Should "
        "be a 2-D tensor of shape (num_rois, 5) given as "
        "[[batch_id, x1, y1, x2, y2], ...].",
        "T");
    schema.Output(
        0,
        "Y",
        "RoI pooled output 4-D tensor of shape (num_rois, channels, pooled_shape[0], pooled_shape[1]).",
        "T");
    schema.TypeConstraint(
        "T",
        {"tensor(float16)", "tensor(float)", "tensor(double)"},
        "Constrain input and output types to float tensors.");
    schema.TypeAndShapeInferenceFunction(
        [](InferenceContext& ctx) { roiPoolTypeShapeInference(ctx); });
  };
}

ONNX_OPERATOR_SET_SCHEMA(
    MaxRoiPool,
    1,
    OpSchema().FillUsing(RoiPoolOpSchemaGenerator("max")));
} // namespace ONNX_NAMESPACE

namespace ONNX_NAMESPACE {
std::function<void(OpSchema&)> ConvOpSchemaGenerator(const char* filter_desc) {
  return [=](OpSchema& schema) {
    std::string doc = R"DOC(
The convolution operator consumes an input tensor and {filter_desc}, and
computes the output.)DOC";
    ReplaceAll(doc, "{filter_desc}", filter_desc);
    schema.SetDoc(doc);
    schema.Input(
        0,
        "X",
        "Input data tensor from previous layer; "
        "has size (N x C x H x W), where N is the batch size, "
        "C is the number of channels, and H and W are the "
        "height and width. Note that this is for the 2D image. "
        "Otherwise the size is (N x C x D1 x D2 ... x Dn). "
        "Optionally, if dimension denotation is "
        "in effect, the operation expects input data tensor "
        "to arrive with the dimension denotation of [DATA_BATCH, "
        "DATA_CHANNEL, DATA_FEATURE, DATA_FEATURE ...].",
        "T");
    schema.Input(
        1,
        "W",
        "The weight tensor that will be used in the "
        "convolutions; has size (M x C x kH x kW), where C "
        "is the number of channels, and kH and kW are the "
        "height and width of the kernel, and M is the number "
        "of feature maps. For more than 2 dimensions, the "
        "kernel shape will be (M x C x k1 x k2 x ... x kn), "
        "where (k1 x k2 x ... kn) is the dimension of the kernel. "
        "Optionally, if dimension denotation is in effect, "
        "the operation expects the weight tensor to arrive "
        "with the dimension denotation of [FILTER_IN_CHANNEL, "
        "FILTER_OUT_CHANNEL, FILTER_SPATIAL, FILTER_SPATIAL ...].",
        "T");
    schema.Input(
        2,
        "B",
        "Optional 1D bias to be added to the convolution, has size of M.",
        "T",
        OpSchema::Optional);
    schema.Output(
        0,
        "Y",
        "Output data tensor that contains the result of the "
        "convolution. The output dimensions are functions "
        "of the kernel size, stride size, and pad lengths.",
        "T");
    schema.TypeConstraint(
        "T",
        {"tensor(float16)", "tensor(float)", "tensor(double)"},
        "Constrain input and output types to float tensors.");
    schema.Attr(
        "kernel_shape",
        "The shape of the convolution kernel. If not present, should be inferred from input W.",
        AttributeProto::INTS,
        OPTIONAL);
    schema.Attr(
        "dilations",
        "dilation value along each axis of the filter. If not present, the dilation defaults to 1 along each axis.",
        AttributeProto::INTS,
        OPTIONAL);
    schema.Attr(
        "strides",
        "Stride along each axis. If not present, the stride defaults to 1 along each axis.",
        AttributeProto::INTS,
        OPTIONAL);
    schema.Attr(
        "auto_pad",
        auto_pad_doc,
        AttributeProto::STRING,
        std::string("NOTSET"));
    schema.Attr("pads", pads_doc, AttributeProto::INTS, OPTIONAL);
    schema.Attr(
        "group",
        "number of groups input channels and output channels are divided into, default is 1.",
        AttributeProto::INT,
        static_cast<int64_t>(1));
    schema.TypeAndShapeInferenceFunction([](InferenceContext& ctx) {
      convPoolTypeAndShapeInference(ctx, true, false);
    });
  };
}

ONNX_OPERATOR_SET_SCHEMA(
    Conv,
    1,
    OpSchema().FillUsing(ConvOpSchemaGenerator("a filter")));

} // namespace ONNX_NAMESPACE

void convTransposeShapeInference(InferenceContext& ctx) {
  propagateElemTypeFromInputToOutput(ctx, 0, 0);

  // we need at least two inputs to have a shape for this inference.
  if (!hasNInputShapes(ctx, 2)) {
    return;
  }

  // don't bother with legacy auto_pad for now
  if (ctx.getAttribute("auto_pad")) {
    return;
  }

  auto input_shape = ctx.getInputType(0)->tensor_type().shape();
  if (input_shape.dim_size() < 2) {
    return; // Input tensor should have at least two dimensions.
  }

  // first dim is the batch axis and the next is the number of channels.
  size_t n_input_dims = static_cast<size_t>(input_shape.dim_size() - 2);

  int64_t groups = getAttribute(ctx, "group", 1);
  if (groups != 1) {
    return; // we don't handle the group case.
  }

  std::vector<int64_t> dilations;
  if (getRepeatedAttribute(ctx, "dilations", dilations)) {
    return; // we don't handle the dialations.
  }

  std::vector<int64_t> pads;
  if (getRepeatedAttribute(ctx, "pads", pads)) {
    if (pads.size() != n_input_dims * 2) {
      return;
    }
  } else {
    pads.assign(n_input_dims * 2, 0);
  }

  std::vector<int64_t> strides;
  if (getRepeatedAttribute(ctx, "strides", strides)) {
    if (strides.size() != n_input_dims) {
      return;
    }
  } else {
    strides.assign(n_input_dims, 1);
  }

  std::vector<int64_t> kernel_shape;
  if (getRepeatedAttribute(ctx, "kernel_shape", kernel_shape)) {
    if (kernel_shape.size() != n_input_dims) {
      return;
    }
  } else {
    auto second_input_shape = ctx.getInputType(1)->tensor_type().shape();
    for (int i = 2; i < second_input_shape.dim_size(); ++i) {
      if (!second_input_shape.dim(i).has_dim_value()) {
        return;
      }
      kernel_shape.push_back(second_input_shape.dim(i).dim_value());
    }
  }

  std::vector<int64_t> output_shape;
  if (getRepeatedAttribute(ctx, "output_shape", output_shape)) {
    if (output_shape.size() != n_input_dims) {
      return;
    }
  }

  std::vector<int64_t> output_padding;
  if (getRepeatedAttribute(ctx, "output_padding", output_padding)) {
    if (output_padding.size() != n_input_dims) { // Added only to one side.
      return;
    }
  } else {
    output_padding.assign(n_input_dims, 0);
  }

  auto final_output_shape =
      ctx.getOutputType(0)->mutable_tensor_type()->mutable_shape();

  *final_output_shape->add_dim() = input_shape.dim(0);
  *final_output_shape->add_dim() =
      ctx.getInputType(1)->tensor_type().shape().dim(
          1); // channels should be the second dim of second input.

  int size_of_output = static_cast<int>(output_shape.size());
  if (size_of_output > 0) {
    for (int i = 0; i < size_of_output; ++i) {
      if (output_shape[i] < input_shape.dim(i + 2).dim_value()) {
        // TODO: throw exception?
        return; // output shape value cannot be smaller than the input shape
                // value
      }

      final_output_shape->add_dim()->set_dim_value(output_shape[i]);
    }
    return; // assume no need to proceed further when the output shape is given.
  }

  int kernel_shape_size = static_cast<int>(kernel_shape.size());
  for (int i = 0; i < kernel_shape_size; ++i) {
    auto newdim = final_output_shape->add_dim();
    if (!input_shape.dim(2 + i).has_dim_value()) {
      continue;
    }

    int64_t newdim_value =
        strides[i] * (input_shape.dim(2 + i).dim_value() - 1);
    newdim_value += (output_padding[i] + kernel_shape[i]);
    newdim_value -= pads[i];
    newdim_value -= pads[i + kernel_shape_size];

    // add in the initial position
    newdim->set_dim_value(newdim_value);
  }
}

namespace ONNX_NAMESPACE {
std::function<void(OpSchema&)> ConvTransposeOpSchemaGenerator(
    const char* filter_desc) {
  return [=](OpSchema& schema) {
    std::string doc = R"DOC(
The convolution transpose operator consumes an input tensor and {filter_desc},
and computes the output. 

If the pads parameter is provided the shape of the output is calculated via the following equation:

  output_shape[i] = stride[i] * (input_size[i] - 1) + output_padding[i] + kernel_shape[i] - pads[start_i] - pads[end_i]

output_shape can also be explicitly specified in which case pads values are auto generated using these equations:

  total_padding[i] = stride[i] * (input_size[i] - 1) + output_padding[i] + kernel_shape[i] - output_shape[i]
  If (auto_pads != SAME_UPPER): pads[start_i] = total_padding[i]/2; pads[end_i] = total_padding[i] - (total_padding[i]/2)
  Else: pads[start_i] = total_padding[i] - (total_padding[i]/2); pads[end_i] = (total_padding[i]/2).

    )DOC";
    ReplaceAll(doc, "{filter_desc}", filter_desc);
    schema.SetDoc(doc);
    schema.Input(
        0,
        "X",
        "Input data tensor from previous layer; has size (N x C x H x W)"
        ", where N is the batch size, C is the number of channels, and"
        " H and W are the height and width. Note that this is for the 2D image."
        "Otherwise the size is (N x D1 x D2 ... x Dn)",
        "T");
    schema.Input(
        1,
        "W",
        "The weight tensor that will be used in the "
        "convolutions; has size (C x M x kH x kW), where C "
        "is the number of channels, and kH and kW are the "
        "height and width of the kernel, and M is the number "
        "of feature maps. For more than 2 dimensions, the "
        "weight shape will be (C x M x k1 x k2 x ... x kn), "
        "where (k1 x k2 x ... x kn) is the dimension of the kernel",
        "T");
    schema.Input(
        2,
        "B",
        "Optional 1D bias to be added to the convolution, has size of C.",
        "T",
        OpSchema::Optional);
    schema.Output(
        0,
        "Y",
        "Output data tensor that contains the result of the convolution. The "
        "output dimensions are functions of the kernel size, stride size, "
        "and pad lengths.",
        "T");
    schema.TypeConstraint(
        "T",
        {"tensor(float16)", "tensor(float)", "tensor(double)"},
        "Constrain input and output types to float tensors.");
    schema.Attr(
        "kernel_shape",
        "The shape of the convolution kernel. If not present, should be inferred from input W.",
        AttributeProto::INTS,
        OPTIONAL);
    schema.Attr(
        "output_shape",
        "The shape of the output can be explicitly set which will cause pads values to be auto generated. If output_shape is specified "
        "pads values are ignored. See doc for details for equations to generate pads",
        AttributeProto::INTS,
        OPTIONAL);
    schema.Attr(
        "output_padding",
        "The zero-padding added to one side of the output."
        " This is also called adjs/adjustment in some frameworks.",
        AttributeProto::INTS,
        OPTIONAL);
    schema.Attr(
        "dilations",
        "dilation value along each axis of the filter. If not present, the dilation defaults to 1 along each axis.",
        AttributeProto::INTS,
        OPTIONAL);
    schema.Attr(
        "strides",
        "Stride along each axis. If not present, the stride defaults to 1 along each axis.",
        AttributeProto::INTS,
        OPTIONAL);
    schema.Attr(
        "auto_pad",
        auto_pad_doc,
        AttributeProto::STRING,
        std::string("NOTSET"));
    schema.Attr("pads", pads_doc, AttributeProto::INTS, OPTIONAL);
    schema.Attr(
        "group",
        "number of groups input channels and output channels are divided into, default is 1.",
        AttributeProto::INT,
        static_cast<int64_t>(1));
    schema.TypeAndShapeInferenceFunction(
        [](InferenceContext& ctx) { convTransposeShapeInference(ctx); });
  };
}

ONNX_OPERATOR_SET_SCHEMA(
    ConvTranspose,
    1,
    OpSchema().FillUsing(ConvTransposeOpSchemaGenerator("a filter")));

} // namespace ONNX_NAMESPACE

// For GlobalPool operations.
void gloablPoolTypeShapeInference(InferenceContext& ctx) {
  propagateElemTypeFromInputToOutput(ctx, 0, 0);

  // needs at least one input with shape.
  if (!hasNInputShapes(ctx, 1)) {
    return;
  }

  auto input_shape = ctx.getInputType(0)->tensor_type().shape();
  if (input_shape.dim_size() < 2) {
    return;
  }

  // first dim is the batch axis and the next is the number of channels.
  size_t n_input_dims = static_cast<size_t>(input_shape.dim_size() - 2);

  // (N, C, 1, 1, ..., 1)
  auto output_shape =
      ctx.getOutputType(0)->mutable_tensor_type()->mutable_shape();
  *output_shape->add_dim() = input_shape.dim(0);
  *output_shape->add_dim() = input_shape.dim(1);

  for (size_t i = 0; i < n_input_dims; ++i) {
    output_shape->add_dim()->set_dim_value(1);
  }
}

namespace ONNX_NAMESPACE {
std::function<void(OpSchema&)> GlobalPoolingOpSchemaGenerator(
    const char* op_type,
    const char* op) {
  return [=](OpSchema& schema) {
    std::string doc = R"DOC(
 Global{op_type} consumes an input tensor X and applies {op} pooling across the
 the values in the same channel. This is equivalent to {op_type} with kernel size
 equal to the spatial dimension of input tensor.)DOC";
    ReplaceAll(doc, "{op_type}", op_type);
    ReplaceAll(doc, "{op}", op);
    schema.SetDoc(doc);
    schema.Input(
        0,
        "X",
        "Input data tensor from the previous operator; "
        "dimensions for image case are (N x C x H x W), "
        "where N is the batch size, C is the number of "
        "channels, and H and W are the height and the width "
        "of the data. For non image case, the dimensions are "
        "in the form of (N x C x D1 x D2 ... Dn), "
        "where N is the batch size.",
        "T");
    schema.Output(
        0,
        "Y",
        "Output data tensor from pooling across the input "
        "tensor. Dimensions will be N x C x 1 x 1",
        "T");
    schema.TypeConstraint(
        "T",
        {"tensor(float16)", "tensor(float)", "tensor(double)"},
        "Constrain input and output types to float tensors.");
    schema.TypeAndShapeInferenceFunction(
        [](InferenceContext& ctx) { gloablPoolTypeShapeInference(ctx); });
  };
}
ONNX_OPERATOR_SET_SCHEMA(
    GlobalAveragePool,
    1,
    OpSchema().FillUsing(
        GlobalPoolingOpSchemaGenerator("AveragePool", "average")));
ONNX_OPERATOR_SET_SCHEMA(
    GlobalMaxPool,
    1,
    OpSchema().FillUsing(GlobalPoolingOpSchemaGenerator("MaxPool", "max")));

std::function<void(OpSchema&)> GlobalLpPoolingOpSchemaGenerator(
    const char* op_type,
    const char* op) {
  return [=](OpSchema& schema) {
    std::string doc = R"DOC(
 Global{op_type} consumes an input tensor X and applies {op} pooling across the
 the values in the same channel. This is equivalent to {op_type} with kernel size
 equal to the spatial dimension of input tensor.)DOC";
    ReplaceAll(doc, "{op_type}", op_type);
    ReplaceAll(doc, "{op}", op);
    schema.SetDoc(doc);
    schema.Attr(
        "p",
        "p value of the Lp norm used to pool over the input data, default is 2.",
        AttributeProto::INT,
        static_cast<int64_t>(2));
    schema.Input(
        0,
        "X",
        "Input data tensor from the previous operator; "
        "dimensions for image case are (N x C x H x W), "
        "where N is the batch size, C is the number of "
        "channels, and H and W are the height and the width "
        "of the data. For non image case, the dimensions are "
        "in the form of (N x C x D1 x D2 ... Dn), "
        "where N is the batch size.",
        "T");
    schema.Output(
        0,
        "Y",
        "Output data tensor from pooling across the input "
        "tensor. Dimensions will be N x C x 1 x 1",
        "T");
    schema.TypeConstraint(
        "T",
        {"tensor(float16)", "tensor(float)", "tensor(double)"},
        "Constrain input and output types to float tensors.");
    schema.SetDoc(doc);
    schema.TypeAndShapeInferenceFunction(
        [](InferenceContext& ctx) { gloablPoolTypeShapeInference(ctx); });
  };
}

ONNX_OPERATOR_SET_SCHEMA(
    GlobalLpPool,
    2,
    OpSchema().FillUsing(
        GlobalLpPoolingOpSchemaGenerator("LpPool", "lp pool")));

static const char* BatchNormalization_ver7_doc = R"DOC(
Carries out batch normalization as described in the paper
https://arxiv.org/abs/1502.03167. Depending on the mode it is being run,
there are multiple cases for the number of outputs, which we list below:

Output case #1: Y, mean, var, saved_mean, saved_var (training mode)
Output case #2: Y (test mode)
    )DOC";

ONNX_OPERATOR_SET_SCHEMA(
    BatchNormalization,
    7,
    OpSchema()
        .NumOutputs({1, 5})
        .SetDoc(BatchNormalization_ver7_doc + GenerateOptionalArgumentsDoc())
        .Attr(
            "spatial",
            "If true, compute the mean and variance across all spatial elements "
            "If false, compute the mean and variance across per feature."
            "Default is 1.",
            AttributeProto::INT,
            static_cast<int64_t>(1))
        .Attr(
            "epsilon",
            "The epsilon value to use to avoid division by zero, default is 1e-5f.",
            AttributeProto::FLOAT,
            1e-5f)
        .Attr(
            "momentum",
            "Factor used in computing the running mean and variance."
            "e.g., running_mean = running_mean * momentum + mean * (1 - momentum), default is 0.9f.",
            AttributeProto::FLOAT,
            0.9f)
        .Input(
            0,
            "X",
            "Input data tensor from the previous operator; "
            "dimensions for image case are (N x C x H x W), "
            "where N is the batch size, C is the number of "
            "channels, and H and W are the height and the "
            "width of the data. For non image case, the "
            "dimensions are in the form of "
            "(N x C x D1 x D2 ... Dn), where N is the batch "
            "size.",
            "T")
        .Input(
            1,
            "scale",
            "The scale as a 1-dimensional tensor of size C to be applied to the "
            "output.",
            "T")
        .Input(
            2,
            "B",
            "The bias as a 1-dimensional tensor of size C to be applied to the "
            "output.",
            "T")
        .Input(
            3,
            "mean",
            "The running mean (training) or the estimated mean (testing) "
            "as a 1-dimensional tensor of size C.",
            "T")
        .Input(
            4,
            "var",
            "The running variance (training) or the estimated "
            "variance (testing) as a 1-dimensional tensor of size C.",
            "T")
        .Output(0, "Y", "The output tensor of the same shape as X.", "T")
        .Output(
            1,
            "mean",
            "The running mean after the BatchNormalization operator.",
            "T",
            OpSchema::Optional)
        .Output(
            2,
            "var",
            "The running variance after the BatchNormalization operator.",
            "T",
            OpSchema::Optional)
        .Output(
            3,
            "saved_mean",
            "Saved mean used during training to speed up gradient "
            "computation.",
            "T",
            OpSchema::Optional)
        .Output(
            4,
            "saved_var",
            "Saved variance used during training to speed up "
            "gradient computation.",
            "T",
            OpSchema::Optional)
        .TypeConstraint(
            "T",
            {"tensor(float16)", "tensor(float)", "tensor(double)"},
            "Constrain input and output types to float tensors.")
        .TypeAndShapeInferenceFunction([](InferenceContext& ctx) {
          propagateShapeAndTypeFromFirstInput(ctx);
          // TODO in training mode, it may be possible to infer some of
          // the other outputs as well.
        }));

static const char* InstanceNormalization_ver6_doc = R"DOC(
Carries out instance normalization as described in the paper
https://arxiv.org/abs/1607.08022.

y = scale * (x - mean) / sqrt(variance + epsilon) + B,
where mean and variance are computed per instance per channel.

)DOC";

ONNX_OPERATOR_SET_SCHEMA(
    InstanceNormalization,
    6,
    OpSchema()
        .SetDoc(InstanceNormalization_ver6_doc)
        .Attr(
            "epsilon",
            "The epsilon value to use to avoid division by zero, default is 1e-5f.",
            AttributeProto::FLOAT,
            1e-5f)
        .Input(
            0,
            "input",
            "Input data tensor from the previous operator; "
            "dimensions for image case are (N x C x H x W), "
            "where N is the batch size, C is the number of "
            "channels, and H and W are the height and the "
            "width of the data. For non image case, the "
            "dimensions are in the form of "
            "(N x C x D1 x D2 ... Dn), where N is the batch "
            "size.",
            "T")
        .Input(
            1,
            "scale",
            "The input 1-dimensional scale tensor of size C.",
            "T")
        .Input(2, "B", "The input 1-dimensional bias tensor of size C.", "T")
        .Output(
            0,
            "output",
            "The output tensor of the same shape as input.",
            "T")
        .TypeConstraint(
            "T",
            {"tensor(float16)", "tensor(float)", "tensor(double)"},
            "Constrain input and output types to float tensors.")
        .TypeAndShapeInferenceFunction([](InferenceContext& ctx) {
          propagateShapeAndTypeFromFirstInput(ctx);
        }));

static const char* LpNormalization_ver1_doc = R"DOC(
Given a matrix, apply Lp-normalization along the provided axis.
)DOC";

ONNX_OPERATOR_SET_SCHEMA(
    LpNormalization,
    1,
    OpSchema()
        .Input(0, "input", "Input matrix", "T")
        .Output(0, "output", "Matrix after normalization", "T")
        .TypeConstraint(
            "T",
            {"tensor(float16)", "tensor(float)", "tensor(double)"},
            "Constrain input and output types to float tensors.")
        .SetDoc(LpNormalization_ver1_doc)
        .Attr(
            "axis",
            "(int64, default -1) the axis on which to apply normalization, -1 mean last axis.",
            AttributeProto::INT,
            static_cast<int64_t>(-1))
        .Attr(
            "p",
            "(int64, default 2) the order of the normalization, only 1 or 2 are supported.",
            AttributeProto::INT,
            static_cast<int64_t>(2))
        .TypeAndShapeInferenceFunction([](InferenceContext& ctx) {
          propagateShapeAndTypeFromFirstInput(ctx);
        }));

static const char* Dropout_ver7_doc = R"DOC(
Dropout takes one input data (Tensor<float>) and produces two Tensor outputs,
output (Tensor<float>) and mask (Tensor<bool>). Depending on whether it is in
test mode or not, the output Y will either be a random dropout, or a simple
copy of the input. Note that our implementation of Dropout does scaling in
the training phase, so during testing nothing needs to be done.
)DOC";

ONNX_OPERATOR_SET_SCHEMA(
    Dropout,
    7,
    OpSchema()
        .SetDoc(Dropout_ver7_doc + GenerateOptionalArgumentsDoc())
        .Attr(
            "ratio",
            "(float, default 0.5) the ratio of random dropout",
            AttributeProto::FLOAT,
            0.5f)
        .Input(0, "data", "The input data as Tensor.", "T")
        .Output(0, "output", "The output.", "T")
        .Output(1, "mask", "The output mask.", "T", OpSchema::Optional)
        .TypeConstraint(
            "T",
            {"tensor(float16)", "tensor(float)", "tensor(double)"},
            "Constrain input and output types to float tensors.")
        .TypeAndShapeInferenceFunction(propagateShapeAndTypeFromFirstInput));

static const char* Flatten_ver1_doc = R"DOC(
Flattens the input tensor into a 2D matrix. If input tensor has shape
(d_0, d_1, ... d_n) then the output will have shape
(d_0 X d_1 ... d_(axis-1), d_axis X d_(axis+1) ... X dn).
)DOC";

ONNX_OPERATOR_SET_SCHEMA(
    Flatten,
    1,
    OpSchema()
        .SetDoc(Flatten_ver1_doc)
        .Input(0, "input", "A tensor of rank >= axis.", "T")
        .Output(
            0,
            "output",
            "A 2D tensor with the contents of the input tensor, "
            "with input dimensions up to axis flattened to the outer dimension "
            "of the output and remaining input dimensions flattened into the inner "
            "dimension of the output.",
            "T")
        .TypeConstraint(
            "T",
            {"tensor(float16)", "tensor(float)", "tensor(double)"},
            "Constrain input and output types to float tensors.")
        .Attr(
            "axis",
            "(Default to 1) Indicate up to which input dimensions "
            "(exclusive) should be flattened to the outer dimension of the output. "
            "The value for axis must be in the range [0, R], where R is the rank of the input tensor. "
            "When axis = 0, the shape of the output tensor is (1, (d_0 X d_1 ... d_n), "
            "where the shape of the input tensor is (d_0, d_1, ... d_n). ",
            AttributeProto::INT,
            static_cast<int64_t>(1))
        .TypeAndShapeInferenceFunction([](InferenceContext& ctx) {
          propagateElemTypeFromInputToOutput(ctx, 0, 0);
          if (!hasInputShape(ctx, 0))
            return;
          auto& input_shape = getInputShape(ctx, 0);
          int rank = static_cast<int>(input_shape.dim_size());
          int axis = static_cast<int>(getAttribute(ctx, "axis", 1));
          if (axis > rank || axis < 0) {
            fail_shape_inference(
                "Invalid value(" , axis , ") for attribute 'axis'");
          }
          // TODO: is the operation defined for input-rank < 2?
          updateOutputShape(
              ctx,
              0,
              {multiplyDims(input_shape, 0, axis),
               multiplyDims(input_shape, axis, rank)});
        }));

static const char* LRN_ver1_doc = R"DOC(
Local Response Normalization proposed in the [AlexNet paper](https://papers.nips.cc/paper/4824-imagenet-classification-with-deep-convolutional-neural-networks.pdf).
It normalizes over local input regions.
The local region is defined across the channels. For an element X[n, c, d1, ..., dk] in a tensor
of shape (N x C x D1 x D2, ..., Dk), its region is
{X[n, i, d1, ..., dk] | max(0, c - floor((size - 1) / 2)) <= i <= min(C - 1, c + ceil((size - 1) / 2) - 1)}.

square_sum[n, c, d1, ..., dk] = sum(X[n, i, d1, ..., dk] ^ 2),
where max(0, c - floor((size - 1) / 2)) <= i <= min(C - 1, c + ceil((size - 1) / 2) - 1).

Y[n, c, d1, ..., dk] = X[n, c, d1, ..., dk] / (bias + alpha / size * square_sum[n, c, d1, ..., dk] ) ^ beta
)DOC";

ONNX_OPERATOR_SET_SCHEMA(
    LRN,
    1,
    OpSchema()
        .Attr("size", "The number of channels to sum over", AttributeProto::INT)
        .Attr(
            "alpha",
            "Scaling parameter, default is 1e-4f.",
            AttributeProto::FLOAT,
            0.0001f)
        .Attr(
            "beta",
            "The exponent, default is 0.75f",
            AttributeProto::FLOAT,
            0.75f)
        .Attr("bias", "Default to 1.0f", AttributeProto::FLOAT, 1.0f)
        .Input(
            0,
            "X",
            "Input data tensor from the previous operator; "
            "dimensions for image case are (N x C x H x W), "
            "where N is the batch size, C is the number of "
            "channels, and H and W are the height and the "
            "width of the data. For non image case, the "
            "dimensions are in the form of "
            "(N x C x D1 x D2 ... Dn), where N is the batch "
            "size. Optionally, if dimension denotation is "
            "in effect, the operation expects the input "
            "data tensor to arrive with the dimension denotation "
            "of [DATA_BATCH, DATA_CHANNEL, DATA_FEATURE, DATA_FEATURE ...].",
            "T")
        .Output(
            0,
            "Y",
            "Output tensor, which has the shape and type as input tensor",
            "T")
        .TypeConstraint(
            "T",
            {"tensor(float16)", "tensor(float)", "tensor(double)"},
            "Constrain input and output "
            " types to float tensors.")
        .SetDoc(LRN_ver1_doc)
        .TypeAndShapeInferenceFunction(propagateShapeAndTypeFromFirstInput));

} // namespace ONNX_NAMESPACE<|MERGE_RESOLUTION|>--- conflicted
+++ resolved
@@ -74,10 +74,6 @@
   if (getRepeatedAttribute(ctx, "pads", pads)) {
     if (pads.size() != n_input_dims * 2) {
       fail_shape_inference("Attribute pads has incorrect size");
-<<<<<<< HEAD
-      ;
-=======
->>>>>>> 8ec0e5fe
     }
   } else {
     pads.assign(n_input_dims * 2, 0);
@@ -87,10 +83,6 @@
   if (getRepeatedAttribute(ctx, "strides", strides)) {
     if (strides.size() != n_input_dims) {
       fail_shape_inference("Attribute strides has incorrect size");
-<<<<<<< HEAD
-      ;
-=======
->>>>>>> 8ec0e5fe
     }
   } else {
     strides.assign(n_input_dims, 1);
@@ -100,17 +92,9 @@
   if (getRepeatedAttribute(ctx, "kernel_shape", kernel_shape)) {
     if (kernel_shape.size() != n_input_dims) {
       fail_shape_inference("Attribute kernel_shape has incorrect size");
-<<<<<<< HEAD
-      ;
     }
   } else if (require_kernel_shape) {
     fail_shape_inference("Attribute kernel_shape must be specified");
-    ;
-=======
-    }
-  } else if (require_kernel_shape) {
-    fail_shape_inference("Attribute kernel_shape must be specified");
->>>>>>> 8ec0e5fe
   } else {
     auto second_input_shape = ctx.getInputType(1)->tensor_type().shape();
     for (int i = 2; i < second_input_shape.dim_size(); ++i) {
@@ -1123,7 +1107,7 @@
           int axis = static_cast<int>(getAttribute(ctx, "axis", 1));
           if (axis > rank || axis < 0) {
             fail_shape_inference(
-                "Invalid value(" , axis , ") for attribute 'axis'");
+                "Invalid value(", axis, ") for attribute 'axis'");
           }
           // TODO: is the operation defined for input-rank < 2?
           updateOutputShape(
