// Copyright (c) Facebook Inc. and Microsoft Corporation.
// Licensed under the MIT license.

#include "onnx/defs/schema.h"
using namespace onnx;

using AttrType = onnx::OpSchema::AttrType;

namespace onnx {
    std::function<void(OpSchema&)> PoolOpSchemaGenerator(const char* name, const char* opName) {
        return [=](OpSchema& schema) {
            std::string doc = R"DOC(
 {name} consumes an input tensor X and applies {opName} pooling across the
 the tensor according to kernel sizes, stride sizes, and pad lengths.
 {opName} pooling consisting of computing the {opName} on all values of a 
 subset of the input tensor according to the kernel size and downsampling the
 data into the output tensor Y for further processing.)DOC";
            ReplaceAll(doc, "{name}", name);
            ReplaceAll(doc, "{opName}", opName);            
            schema.SetDoc(doc);
            schema.NumInputs(1);
            schema.NumOutputs(1);
            schema.Attr("kernel_shape",
                        "The size of the kernel along each axis.",
                        AttrType::INTS);
            schema.Attr("strides",
                        "Stride along each axis.",
                        AttrType::INTS);
            schema.Attr("auto_pad",
                        "auto_pad must be either SAME_UPPER, SAME_LOWER or VALID. Where "
                        "SAME_UPPER or SAME_LOWER mean pad the input so that the ouput size match the input."
                        "In case of odd number add the extra padding at the end for SAME_UPPER and at the "
                        "begining for SAME_LOWER. VALID mean no padding. DEPRECATION NOTE: auto_pad is "
                        "only intended to support legacy uses, and for framework authors, one is explicitly "
                        "encouraged to use explicit padding specified in the pads attribute.",
                        AttrType::STRING);
            schema.Attr("pads",
                        "Padding for lower and upper side along each axis, it can take any value greater "
                        "than or equal to 0. The value represent the number of pixels added to the lower "
                        "and upper part of the corresponding axis. So `pads` will have two values per axis, "
                        "first value corresponding to the number of pixels added to the begining of the axis "
                        "and the second value corresponding to the number of pixels add at the end of the axis. "
                        "This attribute cannot be used simultaneously with auto_pad attribute.",
                        AttrType::INTS);
            schema.Input(0,
                         "X",
                         "Input data tensor from the previous operator; "
                         "dimensions for image case are (N x C x H x W), "
                         "where N is the batch size, C is the number of "
                         "channels, and H and W are the height and the "
                         "width of the data. For non image case, the "
                         "dimension are in the form of "
                         "(N x C x D1 x D2 ... Dn), where N is the batch "
                         "size.", "T");
            schema.Output(0,
                          "Y",
                          "Output data tensor from average or max pooling across "
                          "the input tensor. Dimensions will vary based "
                          "on various kernel, stride, and pad sizes.", "T");
            schema.TypeConstraint("T", { "tensor(float16)", "tensor(float)", "tensor(double)" },
                "Constrain input and output types to float tensors.");
        };
    }

    OPERATOR_SCHEMA(AveragePool)
        .FillUsing(PoolOpSchemaGenerator("AveragePool", "average"));

    OPERATOR_SCHEMA(MaxPool)
        .FillUsing(PoolOpSchemaGenerator("MaxPool", "max"));
        
} // namespace onnx

namespace onnx {
    std::function<void(OpSchema&)> LpPoolOpSchemaGenerator(const char* name) {
        return [=](OpSchema& schema) {
            std::string doc = R"DOC(
 {name} consumes an input tensor X and applies Lp pooling across the
 the tensor according to kernel sizes, stride sizes, and pad lengths.
 Lp pooling consisting of computing the Lp norm on all values of a subset 
 of the input tensor according to the kernel size and downsampling the
 data into the output tensor Y for further processing.)DOC";
            ReplaceAll(doc, "{name}", name);
            schema.SetDoc(doc);
            schema.NumInputs(1);
            schema.NumOutputs(1);
            schema.Attr("kernel_shape",
                        "The size of the kernel along each axis.",
                        AttrType::INTS);
            schema.Attr("strides",
                        "Stride along each axis.",
                        AttrType::INTS);
            schema.Attr("auto_pad",
                        "auto_pad must be either SAME_UPPER, SAME_LOWER or VALID. Where "
                        "SAME_UPPER or SAME_LOWER mean pad the input so that the ouput size match the input."
                        "In case of odd number add the extra padding at the end for SAME_UPPER and at the "
                        "begining for SAME_LOWER. VALID mean no padding, therefore, read the pixel values "
                        "from the pads attribute. DEPRECATION NOTE: auto_pad is "
                        "only intended to support legacy uses, and for framework authors, one is explicitly "
                        "encouraged to use explicit padding specified in the pads attribute.",
                        AttrType::STRING);
            schema.Attr("pads",
                        "Padding for lower and upper side along each axis, it can take any value greater "
                        "than or equal to 0. The value represent the number of pixels added to the lower "
                        "and upper part of the corresponding axis. So `pads` will have two values per axis, "
                        "first value corresponding to the number of pixels added to the begining of the axis "
                        "and the second value corresponding to the number of pixels add at the end of the axis.",
                        AttrType::INTS);
            schema.Attr("p",
                        "p value of the Lp norm used to pool over the input data, default is 2.0.",
                        AttrType::FLOAT);
            schema.Input(0,
                         "X",
                         "Input data tensor from the previous operator; "
                         "dimensions for image case are (N x C x H x W), "
                         "where N is the batch size, C is the number of "
                         "channels, and H and W are the height and the "
                         "width of the data. For non image case, the "
                         "dimension are in the form of "
                         "(N x C x D1 x D2 ... Dn), where N is the "
                         "batch size.", "T");
            schema.Output(0,
                          "Y",
                          "Output data tensor from Lp pooling across the input "
                          "tensor. Dimensions will vary based on various kernel, stride, and pad "
                          "sizes.", "T");
            schema.TypeConstraint("T", { "tensor(float16)", "tensor(float)", "tensor(double)" },
                "Constrain input and output types to float tensors.");
        };
    }

    OPERATOR_SCHEMA(LpPool)
        .FillUsing(LpPoolOpSchemaGenerator("LpPool"));

} // namespace onnx

namespace onnx {
    std::function<void(OpSchema&)> RoiPoolOpSchemaGenerator(const char* name) {
        return [=](OpSchema& schema) {
            std::string doc = R"DOC(
 ROI {name} pool consumes an input tensor X and region of interests (RoIs) to 
 apply {name} pooling across each RoI, to produce output 4-D tensor of shape 
 (num_rois, channels, pooled_shape[0], pooled_shape[1]).)DOC";
            ReplaceAll(doc, "{name}", name);
            schema.SetDoc(doc);
            schema.NumInputs(2);
            schema.NumOutputs(1);
            schema.Attr("pooled_shape",
                        "ROI pool output shape (height, width).",
                        AttrType::INTS);
            schema.Attr("spatial_scale",
                        "Multiplicative spatial scale factor to translate ROI coordinates from their input scale to the scale used when pooling.",
                        AttrType::FLOAT);
            schema.Input(0,
                         "X",
                         "Input data tensor from the previous operator; "
                         "dimensions for image case are (N x C x H x W), "
                         "where N is the batch size, C is the number of "
                         "channels, and H and W are the height and the "
                         "width of the data.", "T");
            schema.Input(1,
                         "rois",
                         "RoIs (Regions of Interest) to pool over. Should "
                         "be a 2-D tensor of shape (num_rois, 5) given as "
                         "[[batch_id, x1, y1, x2, y2], ...].", "T");
            schema.Output(0,
                          "Y",
                          "RoI pooled output 4-D tensor of shape (num_rois, channels, pooled_shape[0], pooled_shape[1]).", "T");
            schema.TypeConstraint("T", { "tensor(float16)", "tensor(float)", "tensor(double)" },
                "Constrain input and output types to float tensors.");
        };
    }

    OPERATOR_SCHEMA(MaxRoiPool)
        .FillUsing(RoiPoolOpSchemaGenerator("max"));
} // namespace onnx

namespace onnx {
    std::function<void(OpSchema&)> ConvOpSchemaGenerator(const char* filter_desc) {
        return [=](OpSchema& schema) {
            std::string doc = R"DOC(
The convolution operator consumes an input tensor and {filter_desc}, and
computes the output.)DOC";
            ReplaceAll(doc, "{filter_desc}", filter_desc);
            schema.SetDoc(doc);
            schema.NumInputs(2, 3);
            schema.NumOutputs(1);
            schema.Input(0,
                         "X",
                         "Input data tensor from previous layer; "
                         "has size (N x C x H x W), where N is the batch size, "
                         "C is the number of channels, and H and W are the "
                         "height and width. Note that this is for the 2D image."
                         "Otherwise the size is (N x D1 x D2 ... x Dn)", "T");
            schema.Input(1,
                         "weights",
                         "The weight tensor that will be used in the "
                         "convolutions; has size (M x C x kH x kW), where C "
                         "is the number of channels, and kH and kW are the "
                         "height and width of the kernel, and M is the number "
                         "of feature maps. For more than 2 dimensions, the "
                         "kernel shape will be (M x C x k1 x k2 x ... x kn), "
                         "where is the dimension of the kernel", "T");
            schema.Input(2,
                         "bias",
                         "Optional 1D bias to be added to the convolution, has size of M.", "T");
            schema.Output(0,
                          "Y",
                          "Output data tensor that contains the result of the "
                          "convolution. The output dimensions are functions "
                          "of the kernel size, stride size, and pad lengths.", "T");
            schema.TypeConstraint("T", { "tensor(float16)", "tensor(float)", "tensor(double)" },
                "Constrain input and output types to float tensors.");
            schema.Attr("kernel_shape",
                        "The shape of the convolution kernel.",
                         AttrType::INTS);
            schema.Attr("dilations",
                        "dilation value along each axis of the filter.",
                        AttrType::INTS);
            schema.Attr("strides",
                        "stride along each axis.",
                        AttrType::INTS);
            schema.Attr("auto_pad",
                        "auto_pad must be either SAME_UPPER, SAME_LOWER or VALID. Where "
                        "SAME_UPPER or SAME_LOWER mean pad the input so that the ouput size match the input."
                        "In case of odd number add the extra padding at the end for SAME_UPPER and at the "
                        "begining for SAME_LOWER. VALID mean no padding. DEPRECATION NOTE: auto_pad is "
                        "only intended to support legacy uses, and for framework authors, one is explicitly "
                        "encouraged to use explicit padding specified in the pads attribute.",
                        AttrType::STRING);
            schema.Attr("pads",
                        "Padding for lower and upper side along each axis, it can take any value greater "
                        "than or equal to 0. The value represent the number of pixels added to the lower "
                        "and upper part of the corresponding axis. So `pads` will have two values per axis, "
                        "first value corresponding to the number of pixels added to the begining of the axis "
                        "and the second value corresponding to the number of pixels add at the end of the axis. "
                        "The order should be axis_0_begin, axis_0_end, axis_1_begin, ..., axis_n_begin, "
                        "axis_n_end, n is kernel's dimension."
                        "This attribute cannot be used simultaneously with auto_pad attribute.",
                        AttrType::INTS);
            schema.Attr("group",
                        "number of groups input channels and output channels are divided into",
                        AttrType::INT);
        };
    }

    OPERATOR_SCHEMA(Conv)
        .FillUsing(ConvOpSchemaGenerator("a filter"));

} // namespace onnx

namespace onnx {
    std::function<void(OpSchema&)> ConvTransposeOpSchemaGenerator(const char* filter_desc) {
        return [=](OpSchema& schema) {
            std::string doc = R"DOC(
The convolution transpose operator consumes an input tensor and {filter_desc},
and computes the output.)DOC";
            ReplaceAll(doc, "{filter_desc}", filter_desc);
            schema.SetDoc(doc);
            schema.NumInputs(2, 3);
            schema.NumOutputs(1);
            schema.Input(0,
                         "X",
                         "Input data tensor from previous layer; has size (N x C x H x W)"
                         ", where N is the batch size, C is the number of channels, and"
                         " H and W are the height and width. Note that this is for the 2D image."
                         "Otherwise the size is (N x D1 x D2 ... x Dn)", "T");
            schema.Input(1,
                         "weights",
                         "The weight tensor that will be used in the "
                         "convolutions; has size (C x M x kH x kW), where C "
                         "is the number of channels, and kH and kW are the "
                         "height and width of the kernel, and M is the number "
                         "of feature maps. For more than 2 dimensions, the "
                         "kernel shape will be (C x M x k1 x k2 x ... x kn), "
                         "where is the dimension of the kernel", "T");
            schema.Input(2,
                         "bias",
                         "Optional 1D bias to be added to the convolution, has size of C.", "T");
            schema.Output(0,
                          "Y",
                          "Output data tensor that contains the result of the convolution. The "
                          "output dimensions are functions of the kernel size, stride size, "
                          "and pad lengths.", "T");
            schema.TypeConstraint("T", { "tensor(float16)", "tensor(float)", "tensor(double)" },
                "Constrain input and output types to float tensors.");
            schema.Attr("kernel_shape",
                        "The shape of the convolution kernel.",
                         AttrType::INTS);
            schema.Attr("output_shape",
                        "The shape of the output.",
                        AttrType::INTS);
            schema.Attr("dilations",
                        "dilation value along each axis of the filter.",
                        AttrType::INTS);
            schema.Attr("strides",
                        "stride along each axis.",
                        AttrType::INTS);
            schema.Attr("auto_pad",
                        "auto_pad must be either SAME_UPPER, SAME_LOWER or VALID. Where "
                        "SAME_UPPER or SAME_LOWER mean pad the input so that the ouput size match the input."
                        "In case of odd number add the extra padding at the end for SAME_UPPER and at the "
                        "begining for SAME_LOWER. VALID mean no padding.",
                        AttrType::STRING);
            schema.Attr("pads",
                        "Padding for lower and upper side along each axis, it can take any value greater "
                        "than or equal to 0. The value represent the number of pixels added to the lower "
                        "and upper part of the corresponding axis. So `pads` will have two values per axis, "
                        "first value corresponding to the number of pixels added to the begining of the axis "
                        "and the second value corresponding to the number of pixels add at the end of the axis. "
                        "This attribute cannot be used simultaneously with auto_pad attribute.",
                        AttrType::INTS);
            schema.Attr("group",
                        "number of groups input channels and output channels are divided into",
                        AttrType::INT);
        };
    }

    OPERATOR_SCHEMA(ConvTranspose)
        .FillUsing(ConvTransposeOpSchemaGenerator("a filter"));

} // namespace onnx

namespace onnx {
  std::function<void(OpSchema&)> GlobalPoolingOpSchemaGenerator(const char* op_type, const char* op) {
        return [=](OpSchema& schema) {
            std::string doc = R"DOC(
 Global{op_type} consumes an input tensor X and applies {op} pooling across the
 the values in the same channel. This is equivalent to {op_type} with kernel size
 equal to the spatial dimension of input tensor.)DOC";
            ReplaceAll(doc, "{op_type}", op_type);
            ReplaceAll(doc, "{op}", op);
            schema.SetDoc(doc);
            schema.NumInputs(1);
            schema.NumOutputs(1);
            schema.Input(0,
                         "X",
                         "Input data tensor from the previous operator; "
                         "dimensions for image case are (N x C x H x W), "
                         "where N is the batch size, C is the number of "
                         "channels, and H and W are the height and the width "
                         "of the data. For non image case, the dimension are "
                         "in the form of (N x C x D1 x D2 ... Dn), "
                         "where N is the batch size.", "T");
            schema.Output(0,
                          "Y",
                          "Output data tensor from pooling across the input "
                          "tensor. Dimensions will be N x C x 1 x 1", "T");
            schema.TypeConstraint("T", { "tensor(float16)", "tensor(float)", "tensor(double)" },
                "Constrain input and output types to float tensors.");
            schema.SetDoc(doc);
        };
    }
  OPERATOR_SCHEMA(GlobalAveragePool)
  .FillUsing(GlobalPoolingOpSchemaGenerator("AveragePool", "average"));
  OPERATOR_SCHEMA(GlobalMaxPool)
  .FillUsing(GlobalPoolingOpSchemaGenerator("MaxPool", "max"));
} // namespace onnx

namespace onnx {
  std::function<void(OpSchema&)> GlobalLpPoolingOpSchemaGenerator(const char* op_type, const char* op) {
        return [=](OpSchema& schema) {
            std::string doc = R"DOC(
 Global{op_type} consumes an input tensor X and applies {op} pooling across the
 the values in the same channel. This is equivalent to {op_type} with kernel size
 equal to the spatial dimension of input tensor.)DOC";
            ReplaceAll(doc, "{op_type}", op_type);
            ReplaceAll(doc, "{op}", op);
            schema.SetDoc(doc);
            schema.NumInputs(1);
            schema.NumOutputs(1);
            schema.Attr("p",
                        "p value of the Lp norm used to pool over the input data, default is 2.0.",
                        AttrType::FLOAT);
            schema.Input(0,
                         "X",
                         "Input data tensor from the previous operator; "
                         "dimensions for image case are (N x C x H x W), "
                         "where N is the batch size, C is the number of "
                         "channels, and H and W are the height and the width "
                         "of the data. For non image case, the dimension are "
                         "in the form of (N x C x D1 x D2 ... Dn), "
                         "where N is the batch size.", "T");
            schema.Output(0,
                          "Y",
                          "Output data tensor from pooling across the input "
                          "tensor. Dimensions will be N x C x 1 x 1", "T");
            schema.TypeConstraint("T", { "tensor(float16)", "tensor(float)", "tensor(double)" },
                "Constrain input and output types to float tensors.");
            schema.SetDoc(doc);
        };
    }
  OPERATOR_SCHEMA(GlobalLpPool)
  .FillUsing(GlobalLpPoolingOpSchemaGenerator("LpPool", "lp pool"));
} // namespace onnx

OPERATOR_SCHEMA(BatchNormalization)
    .NumInputs(5)
    .NumOutputs({ 1, 5 })
    .EnforceConsumed({ {3, 1}, {4, 2} })
    .SetDoc(R"DOC(
Carries out batch normalization as described in the paper
https://arxiv.org/abs/1502.03167. Depending on the mode it is being run,
there are multiple cases for the number of outputs, which we list below:

Output case #1: Y, mean, var, saved_mean, saved_var (training mode)
Output case #2: Y (test mode)
    )DOC")
    .Attr("spatial",
        "If true, compute the mean and variance across all spatial elements "
        "If false, compute the mean and variance across per feature.",
        AttrType::INT)
    .Attr("is_test",
        "If set to nonzero, run spatial batch normalization in test mode.",
        AttrType::INT)
    .Attr("epsilon",
        "The epsilon value to use to avoid division by zero.",
        AttrType::FLOAT)
    .Attr("momentum",
        "Factor used in computing the running mean and variance."
        "e.g., running_mean = running_mean * momentum + mean * (1 - momentum)",
        AttrType::FLOAT)
    .Input(0,
        "X",
        "The input 4-dimensional tensor of shape NCHW or NHWC depending "
        "on the order parameter.", "T")
    .Input(1,
        "scale",
        "The scale as a 1-dimensional tensor of size C to be applied to the "
        "output.", "T")
    .Input(2,
        "bias",
        "The bias as a 1-dimensional tensor of size C to be applied to the "
        "output.", "T")
    .Input(3,
        "mean",
        "The running mean (training) or the estimated mean (testing) "
        "as a 1-dimensional tensor of size C.", "T")
    .Input(4,
        "var",
        "The running variance (training) or the estimated "
        "variance (testing) as a 1-dimensional tensor of size C.", "T")
    .Output(0, "Y", "The output 4-dimensional tensor of the same shape as X.", "T")
    .Output(1,
        "mean",
        "The running mean after the BatchNormalization operator. Must be in-place "
        "with the input mean. Should not be used for testing.", "T")
    .Output(2,
        "var",
        "The running variance after the BatchNormalization operator. Must be "
        "in-place with the input var. Should not be used for testing.", "T")
    .Output(3,
        "saved_mean",
        "Saved mean used during training to speed up gradient "
        "computation. Should not be used for testing.", "T")
    .Output(4,
        "saved_var",
        "Saved variance used during training to speed up "
        "gradient computation. Should not be used for testing.", "T")
    .TypeConstraint("T", { "tensor(float16)", "tensor(float)", "tensor(double)" },
        "Constrain input and output types to float tensors.");

<<<<<<< HEAD
=======
OPERATOR_SCHEMA(InstanceNormalization)
    .NumInputs(3)
    .NumOutputs(1)
    .AllowConsumed({{0, 0}})
    .SetDoc(R"DOC(
Carries out instance normalization as described in the paper
https://arxiv.org/abs/1607.08022. 

y = scale * (x - mean) / sqrt(variance + epsilon) + bias, 
where mean and bias are computed per instance per channel. 

)DOC")
    .Attr("epsilon",
        "The epsilon value to use to avoid division by zero.",
        AttrType::FLOAT)
    .Input(0,
        "input",
        "The input 4-dimensional tensor of shape NCHW.", "T")
    .Input(1,
        "scale",
        "The input 1-dimensional scale tensor of size C.", "T")
    .Input(2,
        "bias",
        "The input 1-dimensional bias tensor of size C.", "T")
    .Output(0,
        "output",
        "The output 4-dimensional tensor of the same shape as input.", "T")
    .TypeConstraint("T", { "tensor(float16)", "tensor(float)", "tensor(double)" },
        "Constrain input and output types to float tensors.");

>>>>>>> 12164512
OPERATOR_SCHEMA(LpNormalization)
    .NumInputs(1)
    .NumOutputs(1)
    .Input(0, "input", "Input matrix", "T")
    .Output(0, "output", "Matrix after normalization", "T")
    .TypeConstraint(
        "T",
        {"tensor(float16)", "tensor(float)", "tensor(double)"},
        "Constrain input and output types to float tensors.")
    .SetDoc(R"DOC(
Given a matrix, apply Lp-normalization along the provided axis.
)DOC")
    .Attr("axis", "(int64, default -1) the axis on which to apply normalization, -1 mean last axis.", AttrType::INT)
<<<<<<< HEAD
    .Attr("p", "(float, default 2.0) the order of the normalization, only 2.0 is supported.", AttrType::FLOAT);
=======
    .Attr("p", "(int64, default 2) the order of the normalization, only 1 or 2 are supported.", AttrType::INT);
>>>>>>> 12164512

OPERATOR_SCHEMA(Dropout)
    .NumInputs(1)
    .NumOutputs(1,2)
    .AllowConsumed({{0, 0}})
    .SetDoc(R"DOC(
Dropout takes one input data (Tensor<float>) and produces two Tensor outputs,
output (Tensor<float>) and mask (Tensor<bool>). Depending on whether it is in
test mode or not, the output Y will either be a random dropout, or a simple
copy of the input. Note that our implementation of Dropout does scaling in
the training phase, so during testing nothing needs to be done.
)DOC")
    .Attr("ratio",
          "(float, default 0.5) the ratio of random dropout",
          AttrType::FLOAT)
    .Attr("is_test",
          "(int, default 0) if nonzero, run dropout in test mode where "
          "the output is simply Y = X.",
          AttrType::INT)
    .Input(0, "data", "The input data as Tensor.", "T")
    .Output(0, "output", "The output.", "T")
    .Output(1, "mask",
               "The output mask. If is_test is nonzero, this output is not filled.", "T")
    .TypeConstraint("T", { "tensor(float16)", "tensor(float)", "tensor(double)" },
        "Constrain input and output types to float tensors.");

OPERATOR_SCHEMA(Flatten)
    .NumInputs(1)
    .NumOutputs(1)
    .SetDoc(R"DOC(
Flattens the input tensor into a 2D matrix. If input tensor has shape
(d_0, d_1, ... d_n) then the output will have shape
(d_0 X d_1 ... d_(axis-1), d_axis X d_(axis+1) ... X dn).
)DOC")
    .Input(0, "input", "A tensor of rank >= axis.", "T")
    .Output(
        0,
        "output",
        "A 2D tensor with the contents of the input tensor, "
        "with input dimensions up to axis flattened to the outer dimension "
        "of the output and remaining input dimensions flattened into the inner "
        "dimension of the output.", "T")
    .TypeConstraint("T", { "tensor(float16)", "tensor(float)", "tensor(double)" },
        "Constrain input and output types to float tensors.")
    .Attr(
        "axis",
        "(Default to 1) Indicate up to which input dimensions "
        "(exclusive) should be flattened to the outer dimension of the output",
        AttrType::INT);

OPERATOR_SCHEMA(LRN)
    .NumInputs(1)
    .NumOutputs(1)
    .Attr("size", "The number of channels to sum over", AttrType::INT, true)
    .Attr("alpha", "Scaling parameter", AttrType::FLOAT, true)
    .Attr("beta", "The exponent", AttrType::FLOAT, true)
    .Attr("bias", "Default to 1", AttrType::FLOAT)
    .Input(0, "X", "Input tensor", "T")
    .Output(0, "Y", "Output tensor", "T")
    .TypeConstraint("T", { "tensor(float16)", "tensor(float)", "tensor(double)" }, "Constrain input and output "
        " types to float tensors.")
    .SetDoc(R"DOC(
Local Response Normalization. It normalizes over local input regions.
Each input value is divided by
(bias+(alpha/size)*sum(xi^2 for every xi in the local region))^beta.
)DOC");<|MERGE_RESOLUTION|>--- conflicted
+++ resolved
@@ -459,8 +459,6 @@
     .TypeConstraint("T", { "tensor(float16)", "tensor(float)", "tensor(double)" },
         "Constrain input and output types to float tensors.");
 
-<<<<<<< HEAD
-=======
 OPERATOR_SCHEMA(InstanceNormalization)
     .NumInputs(3)
     .NumOutputs(1)
@@ -491,7 +489,6 @@
     .TypeConstraint("T", { "tensor(float16)", "tensor(float)", "tensor(double)" },
         "Constrain input and output types to float tensors.");
 
->>>>>>> 12164512
 OPERATOR_SCHEMA(LpNormalization)
     .NumInputs(1)
     .NumOutputs(1)
@@ -505,11 +502,7 @@
 Given a matrix, apply Lp-normalization along the provided axis.
 )DOC")
     .Attr("axis", "(int64, default -1) the axis on which to apply normalization, -1 mean last axis.", AttrType::INT)
-<<<<<<< HEAD
-    .Attr("p", "(float, default 2.0) the order of the normalization, only 2.0 is supported.", AttrType::FLOAT);
-=======
     .Attr("p", "(int64, default 2) the order of the normalization, only 1 or 2 are supported.", AttrType::INT);
->>>>>>> 12164512
 
 OPERATOR_SCHEMA(Dropout)
     .NumInputs(1)
