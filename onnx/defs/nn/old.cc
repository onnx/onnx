--- conflicted
+++ resolved
@@ -224,14 +224,10 @@
         "The size of the kernel along each axis.",
         AttributeProto::INTS);
     schema.Attr(
-<<<<<<< HEAD
         "strides",
         "Stride along each spatial axis.",
         AttributeProto::INTS,
-        OPTIONAL);
-=======
-        "strides", "Stride along each spatial axis.", AttributeProto::INTS, OPTIONAL_VALUE);
->>>>>>> da13be2d
+        OPTIONAL_VALUE);
     schema.Attr(
         "auto_pad",
         auto_pad_doc2,
@@ -333,19 +329,12 @@
         "The size of the kernel along each axis.",
         AttributeProto::INTS);
     schema.Attr(
-<<<<<<< HEAD
         "strides",
         opsetNum == 11
             ? "Stride along each spatial axis. If not present, the stride defaults to 1 along each spatial axis."
             : "Stride along each spatial axis.",
         AttributeProto::INTS,
-        OPTIONAL);
-=======
-        "strides", 
-        opsetNum == 11 ? "Stride along each spatial axis. If not present, the stride defaults to 1 along each spatial axis." : "Stride along each spatial axis.", 
-        AttributeProto::INTS, 
         OPTIONAL_VALUE);
->>>>>>> da13be2d
     schema.Attr(
         "auto_pad",
         auto_pad_doc2,
@@ -812,14 +801,10 @@
         "The size of the kernel along each axis.",
         AttributeProto::INTS);
     schema.Attr(
-<<<<<<< HEAD
         "strides",
         "Stride along each spatial axis.",
         AttributeProto::INTS,
-        OPTIONAL);
-=======
-        "strides", "Stride along each spatial axis.", AttributeProto::INTS, OPTIONAL_VALUE);
->>>>>>> da13be2d
+        OPTIONAL_VALUE);
     schema.Attr(
         "auto_pad",
         auto_pad_doc2,
@@ -939,14 +924,10 @@
         AttributeProto::INTS,
         OPTIONAL_VALUE);
     schema.Attr(
-<<<<<<< HEAD
         "strides",
         "Stride along each spatial axis.",
         AttributeProto::INTS,
-        OPTIONAL);
-=======
-        "strides", "Stride along each spatial axis.", AttributeProto::INTS, OPTIONAL_VALUE);
->>>>>>> da13be2d
+        OPTIONAL_VALUE);
     schema.Attr(
         "auto_pad",
         auto_pad_doc2,
@@ -1211,14 +1192,10 @@
         AttributeProto::INTS,
         OPTIONAL_VALUE);
     schema.Attr(
-<<<<<<< HEAD
         "strides",
         "Stride along each spatial axis.",
         AttributeProto::INTS,
-        OPTIONAL);
-=======
-        "strides", "Stride along each spatial axis.", AttributeProto::INTS, OPTIONAL_VALUE);
->>>>>>> da13be2d
+        OPTIONAL_VALUE);
     schema.Attr(
         "auto_pad",
         auto_pad_doc2,
