--- conflicted
+++ resolved
@@ -63,11 +63,8 @@
       "\tfuse_consecutive_reduce_unsqueeze\n",
       "\tfuse_consecutive_squeezes\n",
       "\tfuse_consecutive_transposes\n",
-<<<<<<< HEAD
       "\tfuse_matmul_add_bias_into_gemm\n",
-=======
       "\tfuse_pad_into_conv\n",
->>>>>>> ae809995
       "\tfuse_transpose_into_gemm\n",
       "\tlift_lexical_references\n",
       "\tnop\n",
