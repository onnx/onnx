<!--
Copyright (c) ONNX Project Contributors

SPDX-License-Identifier: Apache-2.0
-->

# External Data

## Loading an ONNX Model with External Data

* [Default] If the external data is under the same directory of the model, simply use `onnx.load()`

```python
import onnx

onnx_model = onnx.load("path/to/the/model.onnx")
```

* If the external data is under another directory, use `load_external_data_for_model()` to specify the directory path and load after using `onnx.load()`

```python
import onnx
from onnx.external_data_helper import load_external_data_for_model

onnx_model = onnx.load("path/to/the/model.onnx", load_external_data=False)
load_external_data_for_model(onnx_model, "data/directory/path/")
# Then the onnx_model has loaded the external data from the specific directory
```

## Converting an ONNX Model to External Data

```python
import onnx
from onnx.external_data_helper import convert_model_to_external_data

onnx_model = ... # Your model in memory as ModelProto
convert_model_to_external_data(onnx_model, all_tensors_to_one_file=True, location="filename", size_threshold=1024, convert_attribute=False)
# Must be followed by save_model to save the converted model to a specific path
onnx.save_model(onnx_model, "path/to/save/the/model.onnx")
# Then the onnx_model has converted raw data as external data and saved to specific directory
```

## Converting and Saving an ONNX Model to External Data

```python
import onnx

onnx_model = ... # Your model in memory as ModelProto
onnx.save_model(onnx_model, "path/to/save/the/model.onnx", save_as_external_data=True, all_tensors_to_one_file=True, location="filename", size_threshold=1024, convert_attribute=False)
# Then the onnx_model has converted raw data as external data and saved to specific directory
```

## onnx.checker for Models with External Data

### Models with External Data (<2GB)

Current checker supports checking models with external data. Specify either loaded onnx model or model path to the checker.

### Large models >2GB

However, for those models larger than 2GB, please use the model path for onnx.checker and the external data needs to be under the same directory.

```python
import onnx

onnx.checker.check_model("path/to/the/model.onnx")
# onnx.checker.check_model(loaded_onnx_model) will fail if given >2GB model
```

## TensorProto: data_location and external_data fields

There are two fields related to the external data in TensorProto message type.

### data_location field

`data_location` field stores the location of data for this tensor. Value MUST be one of:

<<<<<<< HEAD
* `DEFAULT` - data stored inside the protobuf message. Data is stored in raw_data (if set) otherwise in type-specific field.
=======
* `MESSAGE` - data stored in type-specific fields inside the protobuf message.
* `RAW` - data stored in raw_data field.
>>>>>>> a58cae99
* `EXTERNAL` - data stored in an external location as described by external_data field.

If not set, behaves as if the value was `DEFAULT`.

### external_data field

`external_data` field stores key-value pairs of strings describing data location

Recognized keys are:

* `"location"` (required) - file path relative to the filesystem directory where the ONNX protobuf model was stored. Up-directory path components such as .. are disallowed and should be stripped when parsing.
* `"offset"` (optional) - position of byte at which stored data begins. Integer stored as string. Offset values SHOULD be multiples of the page size (usually 4kb) to enable mmap support. On Windows, offset values SHOULD be multiples of the VirtualAlloc [allocation granularity](https://learn.microsoft.com/en-us/windows/win32/api/sysinfoapi/ns-sysinfoapi-system_info) (usually 64kb) to enable [memory mapping](https://learn.microsoft.com/en-us/windows/win32/api/memoryapi/nf-memoryapi-mapviewoffile).
* `"length"` (optional) - number of bytes containing data. Integer stored as string.
* `"checksum"` (optional) - SHA1 digest of file specified in under 'location' key.

After an ONNX file is loaded, all `external_data` fields may be updated with an additional key `("basepath")`, which stores the path to the directory from which he ONNX model file was loaded.

### External data files

Data stored in external data files will be in the same binary bytes string format as is used by the `raw_data` field in current ONNX implementations.

Reference
https://github.com/onnx/onnx/pull/678<|MERGE_RESOLUTION|>--- conflicted
+++ resolved
@@ -75,12 +75,7 @@
 
 `data_location` field stores the location of data for this tensor. Value MUST be one of:
 
-<<<<<<< HEAD
 * `DEFAULT` - data stored inside the protobuf message. Data is stored in raw_data (if set) otherwise in type-specific field.
-=======
-* `MESSAGE` - data stored in type-specific fields inside the protobuf message.
-* `RAW` - data stored in raw_data field.
->>>>>>> a58cae99
 * `EXTERNAL` - data stored in an external location as described by external_data field.
 
 If not set, behaves as if the value was `DEFAULT`.
