--- conflicted
+++ resolved
@@ -683,12 +683,8 @@
         os.makedirs(folder)
     index = [
         "",
-<<<<<<< HEAD
-        ".. _l-onnx-operators:" "",
-=======
         ".. _l-onnx-operators:",
         "",
->>>>>>> 58668ea5
         title,
         "=" * len(title),
         "",
