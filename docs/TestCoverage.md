# Test Coverage Report (ONNX Core Operators)
## Outlines
* [Node Test Coverage](#node-test-coverage)
* [Model Test Coverage](#model-test-coverage)
* [Overall Test Coverage](#overall-test-coverage)
# Node Test Coverage
## Summary
<<<<<<< HEAD
Node tests have covered 137/152 (90.13%, 5 generators excluded) common operators.
=======
Node tests have covered 129/136 (94.85%, 5 generators excluded) common operators.
>>>>>>> 7cd5a360

Node tests have covered 0/0 (N/A) experimental operators.

* [Covered Common Operators](#covered-common-operators)
* [No Cover Common Operators](#no-cover-common-operators)
* [Covered Experimental Operators](#covered-experimental-operators)
* [No Cover Experimental Operators](#no-cover-experimental-operators)

## &#x1F49A;Covered Common Operators
### Abs
There are 1 test cases, listed as following:
<details>
<summary>abs</summary>

```python
node = onnx.helper.make_node(
    'Abs',
    inputs=['x'],
    outputs=['y'],
)
x = np.random.randn(3, 4, 5).astype(np.float32)
y = abs(x)

expect(node, inputs=[x], outputs=[y],
       name='test_abs')
```

</details>


### Acos
There are 1 test cases, listed as following:
<details>
<summary>acos</summary>

```python
node = onnx.helper.make_node(
    'Acos',
    inputs=['x'],
    outputs=['y'],
)

x = np.array([-0.5, 0, 0.5]).astype(np.float32)
y = np.arccos(x)
expect(node, inputs=[x], outputs=[y],
       name='test_acos_example')

x = np.random.rand(3, 4, 5).astype(np.float32)
y = np.arccos(x)
expect(node, inputs=[x], outputs=[y],
       name='test_acos')
```

</details>


### Acosh
There are 1 test cases, listed as following:
<details>
<summary>acosh</summary>

```python
node = onnx.helper.make_node(
    'Acosh',
    inputs=['x'],
    outputs=['y'],
)

x = np.array([10, np.e, 1]).astype(np.float32)
y = np.arccosh(x)  # expected output [2.99322295,  1.65745449,  0.]
expect(node, inputs=[x], outputs=[y],
       name='test_acosh_example')

x = np.random.uniform(1.0, 10.0, (3, 4, 5)).astype(np.float32)
y = np.arccosh(x)
expect(node, inputs=[x], outputs=[y],
       name='test_acosh')
```

</details>


### Add
There are 2 test cases, listed as following:
<details>
<summary>add</summary>

```python
node = onnx.helper.make_node(
    'Add',
    inputs=['x', 'y'],
    outputs=['sum'],
)

x = np.random.randn(3, 4, 5).astype(np.float32)
y = np.random.randn(3, 4, 5).astype(np.float32)
expect(node, inputs=[x, y], outputs=[x + y],
       name='test_add')
```

</details>
<details>
<summary>add_broadcast</summary>

```python
node = onnx.helper.make_node(
    'Add',
    inputs=['x', 'y'],
    outputs=['sum'],
)

x = np.random.randn(3, 4, 5).astype(np.float32)
y = np.random.randn(5).astype(np.float32)
expect(node, inputs=[x, y], outputs=[x + y],
       name='test_add_bcast')
```

</details>


### And
There are 2 test cases, listed as following:
<details>
<summary>and</summary>

```python
node = onnx.helper.make_node(
    'And',
    inputs=['x', 'y'],
    outputs=['and'],
)

# 2d
x = (np.random.randn(3, 4) > 0).astype(np.bool)
y = (np.random.randn(3, 4) > 0).astype(np.bool)
z = np.logical_and(x, y)
expect(node, inputs=[x, y], outputs=[z],
       name='test_and2d')

# 3d
x = (np.random.randn(3, 4, 5) > 0).astype(np.bool)
y = (np.random.randn(3, 4, 5) > 0).astype(np.bool)
z = np.logical_and(x, y)
expect(node, inputs=[x, y], outputs=[z],
       name='test_and3d')

# 4d
x = (np.random.randn(3, 4, 5, 6) > 0).astype(np.bool)
y = (np.random.randn(3, 4, 5, 6) > 0).astype(np.bool)
z = np.logical_and(x, y)
expect(node, inputs=[x, y], outputs=[z],
       name='test_and4d')
```

</details>
<details>
<summary>and_broadcast</summary>

```python
node = onnx.helper.make_node(
    'And',
    inputs=['x', 'y'],
    outputs=['and'],
)

# 3d vs 1d
x = (np.random.randn(3, 4, 5) > 0).astype(np.bool)
y = (np.random.randn(5) > 0).astype(np.bool)
z = np.logical_and(x, y)
expect(node, inputs=[x, y], outputs=[z],
       name='test_and_bcast3v1d')

# 3d vs 2d
x = (np.random.randn(3, 4, 5) > 0).astype(np.bool)
y = (np.random.randn(4, 5) > 0).astype(np.bool)
z = np.logical_and(x, y)
expect(node, inputs=[x, y], outputs=[z],
       name='test_and_bcast3v2d')

# 4d vs 2d
x = (np.random.randn(3, 4, 5, 6) > 0).astype(np.bool)
y = (np.random.randn(5, 6) > 0).astype(np.bool)
z = np.logical_and(x, y)
expect(node, inputs=[x, y], outputs=[z],
       name='test_and_bcast4v2d')

# 4d vs 3d
x = (np.random.randn(3, 4, 5, 6) > 0).astype(np.bool)
y = (np.random.randn(4, 5, 6) > 0).astype(np.bool)
z = np.logical_and(x, y)
expect(node, inputs=[x, y], outputs=[z],
       name='test_and_bcast4v3d')

# 4d vs 4d
x = (np.random.randn(1, 4, 1, 6) > 0).astype(np.bool)
y = (np.random.randn(3, 1, 5, 6) > 0).astype(np.bool)
z = np.logical_and(x, y)
expect(node, inputs=[x, y], outputs=[z],
       name='test_and_bcast4v4d')
```

</details>


### ArgMax
There are 4 test cases, listed as following:
<details>
<summary>default_axes_keepdims</summary>

```python
data = np.array([[2, 1], [3, 10]], dtype=np.float32)
keepdims = 1
node = onnx.helper.make_node(
    'ArgMax',
    inputs=['data'],
    outputs=['result'],
    keepdims=keepdims)

# result: [[1], [1]]
result = argmax_use_numpy(data, keepdims=keepdims)
expect(node, inputs=[data], outputs=[result], name='test_argmax_default_axis_example')

data = np.random.uniform(-10, 10, [2, 3, 4]).astype(np.float32)
# result's shape: [1, 3, 4]
result = argmax_use_numpy(data, keepdims=keepdims)
expect(node, inputs=[data], outputs=[result], name='test_argmax_default_axis_random')
```

</details>
<details>
<summary>keepdims</summary>

```python
data = np.array([[2, 1], [3, 10]], dtype=np.float32)
axis = 1
keepdims = 1
node = onnx.helper.make_node(
    'ArgMax',
    inputs=['data'],
    outputs=['result'],
    axis=axis,
    keepdims=keepdims)
# result: [[0], [1]]
result = argmax_use_numpy(data, axis=axis, keepdims=keepdims)
expect(node, inputs=[data], outputs=[result], name='test_argmax_keepdims_example')

data = np.random.uniform(-10, 10, [2, 3, 4]).astype(np.float32)
# result's shape: [2, 1, 4]
result = argmax_use_numpy(data, axis=axis, keepdims=keepdims)
expect(node, inputs=[data], outputs=[result], name='test_argmax_keepdims_random')
```

</details>
<details>
<summary>negative_axis_keepdims</summary>

```python
data = np.array([[2, 1], [3, 10]], dtype=np.float32)
axis = -1
keepdims = 1
node = onnx.helper.make_node(
    'ArgMax',
    inputs=['data'],
    outputs=['result'],
    axis=axis,
    keepdims=keepdims)
# result: [[0], [1]]
result = argmax_use_numpy(data, axis=axis, keepdims=keepdims)
expect(node, inputs=[data], outputs=[result], name='test_argmax_negative_axis_keepdims_example')

data = np.random.uniform(-10, 10, [2, 3, 4]).astype(np.float32)
# result's shape: [2, 3, 1]
result = argmax_use_numpy(data, axis=axis, keepdims=keepdims)
expect(node, inputs=[data], outputs=[result], name='test_argmax_negative_axis_keepdims_random')
```

</details>
<details>
<summary>no_keepdims</summary>

```python
data = np.array([[2, 1], [3, 10]], dtype=np.float32)
axis = 1
keepdims = 0
node = onnx.helper.make_node(
    'ArgMax',
    inputs=['data'],
    outputs=['result'],
    axis=axis,
    keepdims=keepdims)
# result: [[0, 1]]
result = argmax_use_numpy(data, axis=axis, keepdims=keepdims)
expect(node, inputs=[data], outputs=[result], name='test_argmax_no_keepdims_example')

data = np.random.uniform(-10, 10, [2, 3, 4]).astype(np.float32)
# result's shape: [2, 4]
result = argmax_use_numpy(data, axis=axis, keepdims=keepdims)
expect(node, inputs=[data], outputs=[result], name='test_argmax_no_keepdims_random')
```

</details>


### ArgMin
There are 4 test cases, listed as following:
<details>
<summary>default_axes_keepdims</summary>

```python
data = np.array([[2, 1], [3, 10]], dtype=np.float32)
keepdims = 1
node = onnx.helper.make_node(
    'ArgMin',
    inputs=['data'],
    outputs=['result'],
    keepdims=keepdims)

# The content of result is : [[0], [0]]
result = argmin_use_numpy(data, keepdims=keepdims)
expect(node, inputs=[data], outputs=[result], name='test_argmin_default_axis_example')

data = np.random.uniform(-10, 10, [2, 3, 4]).astype(np.float32)
# result's shape: [1, 3, 4]
result = argmin_use_numpy(data, keepdims=keepdims)
expect(node, inputs=[data], outputs=[result], name='test_argmin_default_axis_random')
```

</details>
<details>
<summary>keepdims</summary>

```python
data = np.array([[2, 1], [3, 10]], dtype=np.float32)
axis = 1
keepdims = 1
node = onnx.helper.make_node(
    'ArgMin',
    inputs=['data'],
    outputs=['result'],
    axis=axis,
    keepdims=keepdims)
# The content of result is : [[1], [0]]
result = argmin_use_numpy(data, axis=axis, keepdims=keepdims)
expect(node, inputs=[data], outputs=[result], name='test_argmin_keepdims_example')

data = np.random.uniform(-10, 10, [2, 3, 4]).astype(np.float32)
# result's shape: [2, 1, 4]
result = argmin_use_numpy(data, axis=axis, keepdims=keepdims)
expect(node, inputs=[data], outputs=[result], name='test_argmin_keepdims_random')
```

</details>
<details>
<summary>negative_axis_keepdims</summary>

```python
data = np.array([[2, 1], [3, 10]], dtype=np.float32)
axis = -1
keepdims = 1
node = onnx.helper.make_node(
    'ArgMin',
    inputs=['data'],
    outputs=['result'],
    axis=axis,
    keepdims=keepdims)
# The content of result is : [[1], [0]]
result = argmin_use_numpy(data, axis=axis, keepdims=keepdims)
expect(node, inputs=[data], outputs=[result], name='test_argmin_negative_axis_keepdims_example')

data = np.random.uniform(-10, 10, [2, 3, 4]).astype(np.float32)
# result's shape: [2, 3, 1]
result = argmin_use_numpy(data, axis=axis, keepdims=keepdims)
expect(node, inputs=[data], outputs=[result], name='test_argmin_negative_axis_keepdims_random')
```

</details>
<details>
<summary>no_keepdims</summary>

```python
data = np.array([[2, 1], [3, 10]], dtype=np.float32)
axis = 1
keepdims = 0
node = onnx.helper.make_node(
    'ArgMin',
    inputs=['data'],
    outputs=['result'],
    axis=axis,
    keepdims=keepdims)
# The content of result is : [[1, 0]]
result = argmin_use_numpy(data, axis=axis, keepdims=keepdims)
expect(node, inputs=[data], outputs=[result], name='test_argmin_no_keepdims_example')

data = np.random.uniform(-10, 10, [2, 3, 4]).astype(np.float32)
# result's shape: [2, 4]
result = argmin_use_numpy(data, axis=axis, keepdims=keepdims)
expect(node, inputs=[data], outputs=[result], name='test_argmin_no_keepdims_random')
```

</details>


### Asin
There are 1 test cases, listed as following:
<details>
<summary>asin</summary>

```python
node = onnx.helper.make_node(
    'Asin',
    inputs=['x'],
    outputs=['y'],
)

x = np.array([-0.5, 0, 0.5]).astype(np.float32)
y = np.arcsin(x)
expect(node, inputs=[x], outputs=[y],
       name='test_asin_example')

x = np.random.rand(3, 4, 5).astype(np.float32)
y = np.arcsin(x)
expect(node, inputs=[x], outputs=[y],
       name='test_asin')
```

</details>


### Asinh
There are 1 test cases, listed as following:
<details>
<summary>asinh</summary>

```python
node = onnx.helper.make_node(
    'Asinh',
    inputs=['x'],
    outputs=['y'],
)

x = np.array([-1, 0, 1]).astype(np.float32)
y = np.arcsinh(x)  # expected output [-0.88137358,  0.,  0.88137358]
expect(node, inputs=[x], outputs=[y],
       name='test_asinh_example')

x = np.random.randn(3, 4, 5).astype(np.float32)
y = np.arcsinh(x)
expect(node, inputs=[x], outputs=[y],
       name='test_asinh')
```

</details>


### Atan
There are 1 test cases, listed as following:
<details>
<summary>atan</summary>

```python
node = onnx.helper.make_node(
    'Atan',
    inputs=['x'],
    outputs=['y'],
)

x = np.array([-1, 0, 1]).astype(np.float32)
y = np.arctan(x)
expect(node, inputs=[x], outputs=[y],
       name='test_atan_example')

x = np.random.randn(3, 4, 5).astype(np.float32)
y = np.arctan(x)
expect(node, inputs=[x], outputs=[y],
       name='test_atan')
```

</details>


### Atanh
There are 1 test cases, listed as following:
<details>
<summary>atanh</summary>

```python
node = onnx.helper.make_node(
    'Atanh',
    inputs=['x'],
    outputs=['y'],
)

x = np.array([-0.5, 0, 0.5]).astype(np.float32)
y = np.arctanh(x)  # expected output [-0.54930615,  0.,  0.54930615]
expect(node, inputs=[x], outputs=[y],
       name='test_atanh_example')

x = np.random.uniform(0.0, 1.0, (3, 4, 5)).astype(np.float32)
y = np.arctanh(x)
expect(node, inputs=[x], outputs=[y],
       name='test_atanh')
```

</details>


### AveragePool
There are 13 test cases, listed as following:
<details>
<summary>averagepool_1d_default</summary>

```python
"""
input_shape: [1, 3, 32]
output_shape: [1, 3, 31]
"""
node = onnx.helper.make_node(
    'AveragePool',
    inputs=['x'],
    outputs=['y'],
    kernel_shape=[2],
)
x = np.random.randn(1, 3, 32).astype(np.float32)
x_shape = np.shape(x)
kernel_shape = [2]
strides = [1]
out_shape = get_output_shape('VALID', x_shape[2:], kernel_shape, strides)
padded = x
y = pool(padded, x_shape, kernel_shape, strides, out_shape, [0], 'AVG')

expect(node, inputs=[x], outputs=[y], name='test_averagepool_1d_default')
```

</details>
<details>
<summary>averagepool_2d_ceil</summary>

```python
"""
input_shape: [1, 1, 4, 4]
output_shape: [1, 1, 2, 2]
"""
node = onnx.helper.make_node(
    'AveragePool',
    inputs=['x'],
    outputs=['y'],
    kernel_shape=[3, 3],
    strides=[2, 2],
    ceil_mode=True
)
x = np.array([[[
    [1, 2, 3, 4],
    [5, 6, 7, 8],
    [9, 10, 11, 12],
    [13, 14, 15, 16],
]]]).astype(np.float32)
y = np.array([[[
    [6, 7.5],
    [12, 13.5]]]]).astype(np.float32)

expect(node, inputs=[x], outputs=[y], name='test_averagepool_2d_ceil')
```

</details>
<details>
<summary>averagepool_2d_default</summary>

```python
"""
input_shape: [1, 3, 32, 32]
output_shape: [1, 3, 31, 31]
"""
node = onnx.helper.make_node(
    'AveragePool',
    inputs=['x'],
    outputs=['y'],
    kernel_shape=[2, 2],
)
x = np.random.randn(1, 3, 32, 32).astype(np.float32)
x_shape = np.shape(x)
kernel_shape = (2, 2)
strides = (1, 1)
out_shape = get_output_shape('VALID', x_shape[2:], kernel_shape, strides)
padded = x
y = pool(padded, x_shape, kernel_shape, strides, out_shape, (0, 0), 'AVG')

expect(node, inputs=[x], outputs=[y], name='test_averagepool_2d_default')
```

</details>
<details>
<summary>averagepool_2d_pads</summary>

```python
"""
input_shape: [1, 3, 28, 28]
output_shape: [1, 3, 30, 30]
pad_shape: [4, 4] -> [2, 2, 2, 2] by axis
"""
node = onnx.helper.make_node(
    'AveragePool',
    inputs=['x'],
    outputs=['y'],
    kernel_shape=[3, 3],
    pads=[2, 2, 2, 2]
)
x = np.random.randn(1, 3, 28, 28).astype(np.float32)
x_shape = np.shape(x)
kernel_shape = (3, 3)
strides = (1, 1)
pad_bottom = 2
pad_top = 2
pad_right = 2
pad_left = 2
pad_shape = [pad_top + pad_bottom, pad_left + pad_right]
out_shape = get_output_shape('VALID', np.add(x_shape[2:], pad_shape), kernel_shape, strides)
padded = np.pad(x, ((0, 0), (0, 0), (pad_top, pad_bottom), (pad_left, pad_right)), mode='constant',
                constant_values=np.nan)
y = pool(padded, x_shape, kernel_shape, strides, out_shape, pad_shape, 'AVG')

expect(node, inputs=[x], outputs=[y], name='test_averagepool_2d_pads')
```

</details>
<details>
<summary>averagepool_2d_pads_count_include_pad</summary>

```python
"""
input_shape: [1, 3, 28, 28]
output_shape: [1, 3, 30, 30]
pad_shape: [4, 4] -> [2, 2, 2, 2] by axis
"""
node = onnx.helper.make_node(
    'AveragePool',
    inputs=['x'],
    outputs=['y'],
    kernel_shape=[3, 3],
    pads=[2, 2, 2, 2],
    count_include_pad=1,
)
x = np.random.randn(1, 3, 28, 28).astype(np.float32)
x_shape = np.shape(x)
kernel_shape = (3, 3)
strides = (1, 1)
pad_bottom = 2
pad_top = 2
pad_right = 2
pad_left = 2
pad_shape = [pad_top + pad_bottom, pad_left + pad_right]
out_shape = get_output_shape('VALID', np.add(x_shape[2:], pad_shape), kernel_shape, strides)
padded = np.pad(x, ((0, 0), (0, 0), (pad_top, pad_bottom), (pad_left, pad_right)), mode='constant',
                constant_values=0)
y = pool(padded, x_shape, kernel_shape, strides, out_shape, pad_shape, 'AVG', count_include_pad=1)

expect(node, inputs=[x], outputs=[y], name='test_averagepool_2d_pads_count_include_pad')
```

</details>
<details>
<summary>averagepool_2d_precomputed_pads</summary>

```python
"""
input_shape: [1, 1, 5, 5]
output_shape: [1, 1, 5, 5]
pad_shape: [4, 4] -> [2, 2, 2, 2] by axis
"""
node = onnx.helper.make_node(
    'AveragePool',
    inputs=['x'],
    outputs=['y'],
    kernel_shape=[5, 5],
    pads=[2, 2, 2, 2]

)
x = np.array([[[
    [1, 2, 3, 4, 5],
    [6, 7, 8, 9, 10],
    [11, 12, 13, 14, 15],
    [16, 17, 18, 19, 20],
    [21, 22, 23, 24, 25],
]]]).astype(np.float32)
y = np.array([[[[7, 7.5, 8, 8.5, 9],
                [9.5, 10, 10.5, 11, 11.5],
                [12, 12.5, 13, 13.5, 14],
                [14.5, 15, 15.5, 16, 16.5],
                [17, 17.5, 18, 18.5, 19]]]]).astype(np.float32)

expect(node, inputs=[x], outputs=[y], name='test_averagepool_2d_precomputed_pads')
```

</details>
<details>
<summary>averagepool_2d_precomputed_pads_count_include_pad</summary>

```python
"""
input_shape: [1, 1, 5, 5]
output_shape: [1, 1, 5, 5]
pad_shape: [4, 4] -> [2, 2, 2, 2] by axis
"""
node = onnx.helper.make_node(
    'AveragePool',
    inputs=['x'],
    outputs=['y'],
    kernel_shape=[5, 5],
    pads=[2, 2, 2, 2],
    count_include_pad=1
)
x = np.array([[[
    [1, 2, 3, 4, 5],
    [6, 7, 8, 9, 10],
    [11, 12, 13, 14, 15],
    [16, 17, 18, 19, 20],
    [21, 22, 23, 24, 25],
]]]).astype(np.float32)
y = np.array([[[[2.5200, 3.6000, 4.8000, 4.0800, 3.2400],
                [4.5600, 6.4000, 8.4000, 7.0400, 5.5200],
                [7.2000, 10.0000, 13.0000, 10.8000, 8.4000],
                [6.9600, 9.6000, 12.4000, 10.2400, 7.9200],
                [6.1200, 8.4000, 10.8000, 8.8800, 6.8400]]]]).astype(np.float32)

expect(node, inputs=[x], outputs=[y], name='test_averagepool_2d_precomputed_pads_count_include_pad')
```

</details>
<details>
<summary>averagepool_2d_precomputed_same_upper</summary>

```python
"""
input_shape: [1, 1, 5, 5]
output_shape: [1, 1, 3, 3]
pad_shape: [2, 2] -> [1, 1, 1, 1] by axis
"""
node = onnx.helper.make_node(
    'AveragePool',
    inputs=['x'],
    outputs=['y'],
    kernel_shape=[3, 3],
    strides=[2, 2],
    auto_pad='SAME_UPPER'
)
x = np.array([[[
    [1, 2, 3, 4, 5],
    [6, 7, 8, 9, 10],
    [11, 12, 13, 14, 15],
    [16, 17, 18, 19, 20],
    [21, 22, 23, 24, 25],
]]]).astype(np.float32)
y = np.array([[[[4, 5.5, 7],
                [11.5, 13, 14.5],
                [19, 20.5, 22]]]]).astype(np.float32)

expect(node, inputs=[x], outputs=[y], name='test_averagepool_2d_precomputed_same_upper')
```

</details>
<details>
<summary>averagepool_2d_precomputed_strides</summary>

```python
"""
input_shape: [1, 1, 5, 5]
output_shape: [1, 1, 2, 2]
"""
node = onnx.helper.make_node(
    'AveragePool',
    inputs=['x'],
    outputs=['y'],
    kernel_shape=[2, 2],
    strides=[2, 2]
)
x = np.array([[[
    [1, 2, 3, 4, 5],
    [6, 7, 8, 9, 10],
    [11, 12, 13, 14, 15],
    [16, 17, 18, 19, 20],
    [21, 22, 23, 24, 25],
]]]).astype(np.float32)
y = np.array([[[[4, 6],
                [14, 16]]]]).astype(np.float32)

expect(node, inputs=[x], outputs=[y], name='test_averagepool_2d_precomputed_strides')
```

</details>
<details>
<summary>averagepool_2d_same_lower</summary>

```python
"""
input_shape: [1, 3, 32, 32]
output_shape: [1, 3, 32, 32]
pad_shape: [1, 1] -> [1, 0, 1, 0] by axis
"""
node = onnx.helper.make_node(
    'AveragePool',
    inputs=['x'],
    outputs=['y'],
    kernel_shape=[2, 2],
    auto_pad='SAME_LOWER'
)
x = np.random.randn(1, 3, 32, 32).astype(np.float32)
x_shape = np.shape(x)
kernel_shape = (2, 2)
strides = (1, 1)
out_shape = get_output_shape('SAME_LOWER', x_shape[2:], kernel_shape, strides)
pad_shape = get_pad_shape('SAME_LOWER', x_shape[2:], kernel_shape, strides, out_shape)
pad_bottom = pad_shape[0] // 2
pad_top = pad_shape[0] - pad_bottom
pad_right = pad_shape[1] // 2
pad_left = pad_shape[1] - pad_right
padded = np.pad(x, ((0, 0), (0, 0), (pad_top, pad_bottom), (pad_left, pad_right)), mode='constant',
                constant_values=np.nan)
y = pool(padded, x_shape, kernel_shape, strides, out_shape, pad_shape, 'AVG')

expect(node, inputs=[x], outputs=[y], name='test_averagepool_2d_same_lower')
```

</details>
<details>
<summary>averagepool_2d_same_upper</summary>

```python
"""
input_shape: [1, 3, 32, 32]
output_shape: [1, 3, 32, 32]
pad_shape: [1, 1] -> [0, 1, 0, 1] by axis
"""
node = onnx.helper.make_node(
    'AveragePool',
    inputs=['x'],
    outputs=['y'],
    kernel_shape=[2, 2],
    auto_pad='SAME_UPPER'
)
x = np.random.randn(1, 3, 32, 32).astype(np.float32)
x_shape = np.shape(x)
kernel_shape = (2, 2)
strides = (1, 1)
out_shape = get_output_shape('SAME_UPPER', x_shape[2:], kernel_shape, strides)
pad_shape = get_pad_shape('SAME_UPPER', x_shape[2:], kernel_shape, strides, out_shape)
pad_top = pad_shape[0] // 2
pad_bottom = pad_shape[0] - pad_top
pad_left = pad_shape[1] // 2
pad_right = pad_shape[1] - pad_left
padded = np.pad(x, ((0, 0), (0, 0), (pad_top, pad_bottom), (pad_left, pad_right)), mode='constant',
                constant_values=np.nan)
y = pool(padded, x_shape, kernel_shape, strides, out_shape, pad_shape, 'AVG')

expect(node, inputs=[x], outputs=[y], name='test_averagepool_2d_same_upper')
```

</details>
<details>
<summary>averagepool_2d_strides</summary>

```python
"""
input_shape: [1, 3, 32, 32]
output_shape: [1, 3, 10, 10]
"""
node = onnx.helper.make_node(
    'AveragePool',
    inputs=['x'],
    outputs=['y'],
    kernel_shape=[5, 5],
    strides=[3, 3]
)
x = np.random.randn(1, 3, 32, 32).astype(np.float32)
x_shape = np.shape(x)
kernel_shape = (5, 5)
strides = (3, 3)
out_shape = get_output_shape('VALID', x_shape[2:], kernel_shape, strides)
padded = x
y = pool(padded, x_shape, kernel_shape, strides, out_shape, (0, 0), 'AVG')

expect(node, inputs=[x], outputs=[y], name='test_averagepool_2d_strides')
```

</details>
<details>
<summary>averagepool_3d_default</summary>

```python
"""
input_shape: [1, 3, 32, 32, 32]
output_shape: [1, 3, 31, 31, 31]
"""
node = onnx.helper.make_node(
    'AveragePool',
    inputs=['x'],
    outputs=['y'],
    kernel_shape=[2, 2, 2],
)
x = np.random.randn(1, 3, 32, 32, 32).astype(np.float32)
x_shape = np.shape(x)
kernel_shape = [2, 2, 2]
strides = [1, 1, 1]
out_shape = get_output_shape('VALID', x_shape[2:], kernel_shape, strides)
padded = x
y = pool(padded, x_shape, kernel_shape, strides, out_shape, [0, 0, 0], 'AVG')

expect(node, inputs=[x], outputs=[y], name='test_averagepool_3d_default')
```

</details>


### BatchNormalization
There are 1 test cases, listed as following:
<details>
<summary>batchnormalization</summary>

```python
def _batchnorm_test_mode(x, s, bias, mean, var, epsilon=1e-5):  # type: ignore
    dims_x = len(x.shape)
    dim_ones = (1,) * (dims_x - 2)
    s = s.reshape(-1, *dim_ones)
    bias = bias.reshape(-1, *dim_ones)
    mean = mean.reshape(-1, *dim_ones)
    var = var.reshape(-1, *dim_ones)
    return s * (x - mean) / np.sqrt(var + epsilon) + bias

# input size: (1, 2, 1, 3)
x = np.array([[[[-1, 0, 1]], [[2, 3, 4]]]]).astype(np.float32)
s = np.array([1.0, 1.5]).astype(np.float32)
bias = np.array([0, 1]).astype(np.float32)
mean = np.array([0, 3]).astype(np.float32)
var = np.array([1, 1.5]).astype(np.float32)
y = _batchnorm_test_mode(x, s, bias, mean, var).astype(np.float32)

node = onnx.helper.make_node(
    'BatchNormalization',
    inputs=['x', 's', 'bias', 'mean', 'var'],
    outputs=['y'],
)

# output size: (1, 2, 1, 3)
expect(node, inputs=[x, s, bias, mean, var], outputs=[y],
       name='test_batchnorm_example')

# input size: (2, 3, 4, 5)
x = np.random.randn(2, 3, 4, 5).astype(np.float32)
s = np.random.randn(3).astype(np.float32)
bias = np.random.randn(3).astype(np.float32)
mean = np.random.randn(3).astype(np.float32)
var = np.random.rand(3).astype(np.float32)
epsilon = 1e-2
y = _batchnorm_test_mode(x, s, bias, mean, var, epsilon).astype(np.float32)

node = onnx.helper.make_node(
    'BatchNormalization',
    inputs=['x', 's', 'bias', 'mean', 'var'],
    outputs=['y'],
    epsilon=epsilon,
)

# output size: (2, 3, 4, 5)
expect(node, inputs=[x, s, bias, mean, var], outputs=[y],
       name='test_batchnorm_epsilon')
```

</details>


### BitShift
There are 8 test cases, listed as following:
<details>
<summary>left_unit16</summary>

```python
node = onnx.helper.make_node(
    'BitShift',
    inputs=['x', 'y'],
    outputs=['z'],
    direction="LEFT"
)

x = np.array([16, 4, 1]).astype(np.uint16)
y = np.array([1, 2, 3]).astype(np.uint16)
z = x << y  # expected output [32, 16, 8]
expect(node, inputs=[x, y], outputs=[z],
       name='test_bitshift_left_uint16')
```

</details>
<details>
<summary>left_unit32</summary>

```python
node = onnx.helper.make_node(
    'BitShift',
    inputs=['x', 'y'],
    outputs=['z'],
    direction="LEFT"
)

x = np.array([16, 4, 1]).astype(np.uint32)
y = np.array([1, 2, 3]).astype(np.uint32)
z = x << y  # expected output [32, 16, 8]
expect(node, inputs=[x, y], outputs=[z],
       name='test_bitshift_left_uint32')
```

</details>
<details>
<summary>left_unit64</summary>

```python
node = onnx.helper.make_node(
    'BitShift',
    inputs=['x', 'y'],
    outputs=['z'],
    direction="LEFT"
)

x = np.array([16, 4, 1]).astype(np.uint64)
y = np.array([1, 2, 3]).astype(np.uint64)
z = x << y  # expected output [32, 16, 8]
expect(node, inputs=[x, y], outputs=[z],
       name='test_bitshift_left_uint64')
```

</details>
<details>
<summary>left_unit8</summary>

```python
node = onnx.helper.make_node(
    'BitShift',
    inputs=['x', 'y'],
    outputs=['z'],
    direction="LEFT"
)

x = np.array([16, 4, 1]).astype(np.uint8)
y = np.array([1, 2, 3]).astype(np.uint8)
z = x << y  # expected output [32, 16, 8]
expect(node, inputs=[x, y], outputs=[z],
       name='test_bitshift_left_uint8')
```

</details>
<details>
<summary>right_unit16</summary>

```python
node = onnx.helper.make_node(
    'BitShift',
    inputs=['x', 'y'],
    outputs=['z'],
    direction="RIGHT"
)

x = np.array([16, 4, 1]).astype(np.uint16)
y = np.array([1, 2, 3]).astype(np.uint16)
z = x >> y  # expected output [8, 1, 0]
expect(node, inputs=[x, y], outputs=[z],
       name='test_bitshift_right_uint16')
```

</details>
<details>
<summary>right_unit32</summary>

```python
node = onnx.helper.make_node(
    'BitShift',
    inputs=['x', 'y'],
    outputs=['z'],
    direction="RIGHT"
)

x = np.array([16, 4, 1]).astype(np.uint32)
y = np.array([1, 2, 3]).astype(np.uint32)
z = x >> y  # expected output [8, 1, 0]
expect(node, inputs=[x, y], outputs=[z],
       name='test_bitshift_right_uint32')
```

</details>
<details>
<summary>right_unit64</summary>

```python
node = onnx.helper.make_node(
    'BitShift',
    inputs=['x', 'y'],
    outputs=['z'],
    direction="RIGHT"
)

x = np.array([16, 4, 1]).astype(np.uint64)
y = np.array([1, 2, 3]).astype(np.uint64)
z = x >> y  # expected output [8, 1, 0]
expect(node, inputs=[x, y], outputs=[z],
       name='test_bitshift_right_uint64')
```

</details>
<details>
<summary>right_unit8</summary>

```python
node = onnx.helper.make_node(
    'BitShift',
    inputs=['x', 'y'],
    outputs=['z'],
    direction="RIGHT"
)

x = np.array([16, 4, 1]).astype(np.uint8)
y = np.array([1, 2, 3]).astype(np.uint8)
z = x >> y  # expected output [8, 1, 0]
expect(node, inputs=[x, y], outputs=[z],
       name='test_bitshift_right_uint8')
```

</details>


### Cast
There are 1 test cases, listed as following:
<details>
<summary>cast</summary>

```python
shape = (3, 4)
test_cases = [
    ('FLOAT', 'FLOAT16'),
    ('FLOAT', 'DOUBLE'),
    ('FLOAT16', 'FLOAT'),
    ('FLOAT16', 'DOUBLE'),
    ('DOUBLE', 'FLOAT'),
    ('DOUBLE', 'FLOAT16'),
    ('FLOAT', 'STRING'),
    ('STRING', 'FLOAT'),
]

for from_type, to_type in test_cases:
    if 'STRING' != from_type:
        input = np.random.random_sample(shape).astype(
            TENSOR_TYPE_TO_NP_TYPE[getattr(TensorProto, from_type)])
        if ('STRING' == to_type):
            # Converting input to str, then give it np.object dtype for generating script
            ss = []
            for i in input.flatten():
                s = str(i).encode('utf-8')
                su = s.decode('utf-8')
                ss.append(su)

            output = np.array(ss).astype(np.object).reshape([3, 4])
        else:
            output = input.astype(TENSOR_TYPE_TO_NP_TYPE[getattr(TensorProto, to_type)])
    else:
        input = np.array([u'0.47892547', u'0.48033667', u'0.49968487', u'0.81910545',
            u'0.47031248', u'0.816468', u'0.21087195', u'0.7229038',
            u'NaN', u'INF', u'+INF', u'-INF'], dtype=np.dtype(np.object)).reshape([3, 4])
        output = input.astype(TENSOR_TYPE_TO_NP_TYPE[getattr(TensorProto, to_type)])
    node = onnx.helper.make_node(
        'Cast',
        inputs=['input'],
        outputs=['output'],
        to=getattr(TensorProto, to_type),
    )
    expect(node, inputs=[input], outputs=[output],
               name='test_cast_' + from_type + '_to_' + to_type)
```

</details>


### Ceil
There are 1 test cases, listed as following:
<details>
<summary>ceil</summary>

```python
node = onnx.helper.make_node(
    'Ceil',
    inputs=['x'],
    outputs=['y'],
)

x = np.array([-1.5, 1.2]).astype(np.float32)
y = np.ceil(x)  # expected output [-1., 2.]
expect(node, inputs=[x], outputs=[y],
       name='test_ceil_example')

x = np.random.randn(3, 4, 5).astype(np.float32)
y = np.ceil(x)
expect(node, inputs=[x], outputs=[y],
       name='test_ceil')
```

</details>


### Clip
There are 2 test cases, listed as following:
<details>
<summary>clip</summary>

```python
node = onnx.helper.make_node(
    'Clip',
    inputs=['x', 'min', 'max'],
    outputs=['y'],
)

x = np.array([-2, 0, 2]).astype(np.float32)
min_val = np.float32(-1)
max_val = np.float32(1)
y = np.clip(x, min_val, max_val)  # expected output [-1., 0., 1.]
expect(node, inputs=[x, min_val, max_val], outputs=[y],
       name='test_clip_example')

x = np.random.randn(3, 4, 5).astype(np.float32)
y = np.clip(x, min_val, max_val)
expect(node, inputs=[x, min_val, max_val], outputs=[y],
       name='test_clip')
node = onnx.helper.make_node(
    'Clip',
    inputs=['x', 'min', 'max'],
    outputs=['y'],
)

min_val = np.float32(-5)
max_val = np.float32(5)

x = np.array([-1, 0, 1]).astype(np.float32)
y = np.array([-1, 0, 1]).astype(np.float32)
expect(node, inputs=[x, min_val, max_val], outputs=[y],
       name='test_clip_inbounds')

x = np.array([-6, 0, 6]).astype(np.float32)
y = np.array([-5, 0, 5]).astype(np.float32)
expect(node, inputs=[x, min_val, max_val], outputs=[y],
       name='test_clip_outbounds')

x = np.array([-1, 0, 6]).astype(np.float32)
y = np.array([-1, 0, 5]).astype(np.float32)
expect(node, inputs=[x, min_val, max_val], outputs=[y],
       name='test_clip_splitbounds')
```

</details>
<details>
<summary>clip_default</summary>

```python
node = onnx.helper.make_node(
    'Clip',
    inputs=['x', 'min'],
    outputs=['y'],
)
min_val = np.float32(0)
x = np.random.randn(3, 4, 5).astype(np.float32)
y = np.clip(x, min_val, np.inf)
expect(node, inputs=[x, min_val], outputs=[y],
       name='test_clip_default_min')

no_min = ""  # optional input, not supplied
node = onnx.helper.make_node(
    'Clip',
    inputs=['x', no_min, 'max'],
    outputs=['y'],
)
max_val = np.float32(0)
x = np.random.randn(3, 4, 5).astype(np.float32)
y = np.clip(x, -np.inf, max_val)
expect(node, inputs=[x, max_val], outputs=[y],
       name='test_clip_default_max')

no_max = ""  # optional input, not supplied
node = onnx.helper.make_node(
    'Clip',
    inputs=['x', no_min, no_max],
    outputs=['y'],
)

x = np.array([-1, 0, 1]).astype(np.float32)
y = np.array([-1, 0, 1]).astype(np.float32)
expect(node, inputs=[x], outputs=[y],
       name='test_clip_default_inbounds')
```

</details>


### Compress
There are 4 test cases, listed as following:
<details>
<summary>compress_0</summary>

```python
node = onnx.helper.make_node(
    'Compress',
    inputs=['input', 'condition'],
    outputs=['output'],
    axis=0,
)
input = np.array([[1, 2], [3, 4], [5, 6]]).astype(np.float32)
condition = np.array([0, 1, 1])
output = np.compress(condition, input, axis=0)
#print(output)
#[[ 3.  4.]
# [ 5.  6.]]

expect(node, inputs=[input, condition.astype(np.bool)], outputs=[output],
       name='test_compress_0')
```

</details>
<details>
<summary>compress_1</summary>

```python
node = onnx.helper.make_node(
    'Compress',
    inputs=['input', 'condition'],
    outputs=['output'],
    axis=1,
)
input = np.array([[1, 2], [3, 4], [5, 6]]).astype(np.float32)
condition = np.array([0, 1])
output = np.compress(condition, input, axis=1)
#print(output)
#[[ 2.]
# [ 4.]
# [ 6.]]

expect(node, inputs=[input, condition.astype(np.bool)], outputs=[output],
       name='test_compress_1')
```

</details>
<details>
<summary>compress_default_axis</summary>

```python
node = onnx.helper.make_node(
    'Compress',
    inputs=['input', 'condition'],
    outputs=['output'],
)
input = np.array([[1, 2], [3, 4], [5, 6]]).astype(np.float32)
condition = np.array([0, 1, 0, 0, 1])
output = np.compress(condition, input)
#print(output)
#[ 2., 5.]

expect(node, inputs=[input, condition.astype(np.bool)], outputs=[output],
       name='test_compress_default_axis')
```

</details>
<details>
<summary>compress_negative_axis</summary>

```python
node = onnx.helper.make_node(
    'Compress',
    inputs=['input', 'condition'],
    outputs=['output'],
    axis=-1,
)
input = np.array([[1, 2], [3, 4], [5, 6]]).astype(np.float32)
condition = np.array([0, 1])
output = np.compress(condition, input, axis=-1)
# print(output)
#[[ 2.]
# [ 4.]
# [ 6.]]
expect(node, inputs=[input, condition.astype(np.bool)], outputs=[output],
       name='test_compress_negative_axis')
```

</details>


### Concat
There are 1 test cases, listed as following:
<details>
<summary>concat</summary>

```python
test_cases = {
    '1d': ([1, 2],
           [3, 4]),
    '2d': ([[1, 2], [3, 4]],
           [[5, 6], [7, 8]]),
    '3d': ([[[1, 2], [3, 4]], [[5, 6], [7, 8]]],
           [[[9, 10], [11, 12]], [[13, 14], [15, 16]]])
}  # type: Dict[Text, Sequence[Any]]

for test_case, values_ in test_cases.items():
    values = [np.asarray(v, dtype=np.float32) for v in values_]
    for i in range(len(values[0].shape)):
        in_args = ['value' + str(k) for k in range(len(values))]
        node = onnx.helper.make_node(
            'Concat',
            inputs=[s for s in in_args],
            outputs=['output'],
            axis=i
        )
        output = np.concatenate(values, i)
        expect(node, inputs=[v for v in values], outputs=[output],
               name='test_concat_' + test_case + '_axis_' + str(i))

    for i in range(-len(values[0].shape), 0):
        in_args = ['value' + str(k) for k in range(len(values))]
        node = onnx.helper.make_node(
            'Concat',
            inputs=[s for s in in_args],
            outputs=['output'],
            axis=i
        )
        output = np.concatenate(values, i)
        expect(node, inputs=[v for v in values], outputs=[output],
               name='test_concat_' + test_case + '_axis_negative_' + str(abs(i)))
```

</details>


### Constant
There are 1 test cases, listed as following:
<details>
<summary>constant</summary>

```python
values = np.random.randn(5, 5).astype(np.float32)
node = onnx.helper.make_node(
    'Constant',
    inputs=[],
    outputs=['values'],
    value=onnx.helper.make_tensor(
        name='const_tensor',
        data_type=onnx.TensorProto.FLOAT,
        dims=values.shape,
        vals=values.flatten().astype(float),
    ),
)

expect(node, inputs=[], outputs=[values],
       name='test_constant')
```

</details>


### ConstantOfShape
There are 2 test cases, listed as following:
<details>
<summary>float_ones</summary>

```python
x = np.array([4, 3, 2]).astype(np.int64)
tensor_value = onnx.helper.make_tensor("value", onnx.TensorProto.FLOAT,
                                       [1], [1])
node = onnx.helper.make_node(
    'ConstantOfShape',
    inputs=['x'],
    outputs=['y'],
    value=tensor_value,
)

y = np.ones(x, dtype=np.float32)
expect(node, inputs=[x], outputs=[y],
       name='test_constantofshape_float_ones')
```

</details>
<details>
<summary>int32_zeros</summary>

```python
x = np.array([10, 6]).astype(np.int64)
tensor_value = onnx.helper.make_tensor("value", onnx.TensorProto.INT32,
                                       [1], [0])
node = onnx.helper.make_node(
    'ConstantOfShape',
    inputs=['x'],
    outputs=['y'],
    value=tensor_value,
)
y = np.zeros(x, dtype=np.int32)
expect(node, inputs=[x], outputs=[y],
       name='test_constantofshape_int_zeros')
```

</details>


### Conv
There are 2 test cases, listed as following:
<details>
<summary>conv</summary>

```python

x = np.array([[[[0., 1., 2., 3., 4.],  # (1, 1, 5, 5) input tensor
                [5., 6., 7., 8., 9.],
                [10., 11., 12., 13., 14.],
                [15., 16., 17., 18., 19.],
                [20., 21., 22., 23., 24.]]]]).astype(np.float32)
W = np.array([[[[1., 1., 1.],  # (1, 1, 3, 3) tensor for convolution weights
                [1., 1., 1.],
                [1., 1., 1.]]]]).astype(np.float32)

# Convolution with padding
node_with_padding = onnx.helper.make_node(
    'Conv',
    inputs=['x', 'W'],
    outputs=['y'],
    kernel_shape=[3, 3],
    # Default values for other attributes: strides=[1, 1], dilations=[1, 1], groups=1
    pads=[1, 1, 1, 1],
)
y_with_padding = np.array([[[[12., 21., 27., 33., 24.],  # (1, 1, 5, 5) output tensor
                             [33., 54., 63., 72., 51.],
                             [63., 99., 108., 117., 81.],
                             [93., 144., 153., 162., 111.],
                             [72., 111., 117., 123., 84.]]]]).astype(np.float32)
expect(node_with_padding, inputs=[x, W], outputs=[y_with_padding],
       name='test_basic_conv_with_padding')

# Convolution without padding
node_without_padding = onnx.helper.make_node(
    'Conv',
    inputs=['x', 'W'],
    outputs=['y'],
    kernel_shape=[3, 3],
    # Default values for other attributes: strides=[1, 1], dilations=[1, 1], groups=1
    pads=[0, 0, 0, 0],
)
y_without_padding = np.array([[[[54., 63., 72.],  # (1, 1, 3, 3) output tensor
                                [99., 108., 117.],
                                [144., 153., 162.]]]]).astype(np.float32)
expect(node_without_padding, inputs=[x, W], outputs=[y_without_padding],
       name='test_basic_conv_without_padding')
```

</details>
<details>
<summary>conv_with_strides</summary>

```python

x = np.array([[[[0., 1., 2., 3., 4.],  # (1, 1, 7, 5) input tensor
                [5., 6., 7., 8., 9.],
                [10., 11., 12., 13., 14.],
                [15., 16., 17., 18., 19.],
                [20., 21., 22., 23., 24.],
                [25., 26., 27., 28., 29.],
                [30., 31., 32., 33., 34.]]]]).astype(np.float32)
W = np.array([[[[1., 1., 1.],  # (1, 1, 3, 3) tensor for convolution weights
                [1., 1., 1.],
                [1., 1., 1.]]]]).astype(np.float32)

# Convolution with strides=2 and padding
node_with_padding = onnx.helper.make_node(
    'Conv',
    inputs=['x', 'W'],
    outputs=['y'],
    kernel_shape=[3, 3],
    pads=[1, 1, 1, 1],
    strides=[2, 2],  # Default values for other attributes: dilations=[1, 1], groups=1
)
y_with_padding = np.array([[[[12., 27., 24.],  # (1, 1, 4, 3) output tensor
                             [63., 108., 81.],
                             [123., 198., 141.],
                             [112., 177., 124.]]]]).astype(np.float32)
expect(node_with_padding, inputs=[x, W], outputs=[y_with_padding],
       name='test_conv_with_strides_padding')

# Convolution with strides=2 and no padding
node_without_padding = onnx.helper.make_node(
    'Conv',
    inputs=['x', 'W'],
    outputs=['y'],
    kernel_shape=[3, 3],
    pads=[0, 0, 0, 0],
    strides=[2, 2],  # Default values for other attributes: dilations=[1, 1], groups=1
)
y_without_padding = np.array([[[[54., 72.],  # (1, 1, 3, 2) output tensor
                                [144., 162.],
                                [234., 252.]]]]).astype(np.float32)
expect(node_without_padding, inputs=[x, W], outputs=[y_without_padding],
       name='test_conv_with_strides_no_padding')

# Convolution with strides=2 and padding only along one dimension (the H dimension in NxCxHxW tensor)
node_with_asymmetric_padding = onnx.helper.make_node(
    'Conv',
    inputs=['x', 'W'],
    outputs=['y'],
    kernel_shape=[3, 3],
    pads=[1, 0, 1, 0],
    strides=[2, 2],  # Default values for other attributes: dilations=[1, 1], groups=1
)
y_with_asymmetric_padding = np.array([[[[21., 33.],  # (1, 1, 4, 2) output tensor
                                        [99., 117.],
                                        [189., 207.],
                                        [171., 183.]]]]).astype(np.float32)
expect(node_with_asymmetric_padding, inputs=[x, W], outputs=[y_with_asymmetric_padding],
       name='test_conv_with_strides_and_asymmetric_padding')
```

</details>


### ConvInteger
There are 1 test cases, listed as following:
<details>
<summary>convinteger</summary>

```python

x = np.array([2, 3, 4, 5, 6, 7, 8, 9, 10]).astype(np.uint8).reshape((1, 1, 3, 3))
x_zero_point = np.uint8(1)
w = np.array([1, 1, 1, 1]).astype(np.uint8).reshape((1, 1, 2, 2))

y = np.array([12, 16, 24, 28]).astype(np.int32).reshape(1, 1, 2, 2)

# ConvInteger without padding
convinteger_node = onnx.helper.make_node('ConvInteger',
    inputs=['x', 'w', 'x_zero_point'],
    outputs=['y'])

expect(convinteger_node, inputs=[x, w, x_zero_point], outputs=[y],
       name='test_basic_convinteger')

# ConvInteger with padding
y_with_padding = np.array([1, 3, 5, 3, 5, 12, 16, 9, 11, 24, 28, 15, 7, 15, 17, 9]).astype(np.int32).reshape((1, 1, 4, 4))

convinteger_node_with_padding = onnx.helper.make_node('ConvInteger',
    inputs=['x', 'w', 'x_zero_point'],
    outputs=['y'],
    pads=[1, 1, 1, 1],)

expect(convinteger_node_with_padding, inputs=[x, w, x_zero_point], outputs=[y_with_padding],
       name='test_convinteger_with_padding')
```

</details>


### ConvTranspose
There are 6 test cases, listed as following:
<details>
<summary>convtranspose</summary>

```python
x = np.array([[[[0., 1., 2.],  # (1, 1, 3, 3)
                [3., 4., 5.],
                [6., 7., 8.]]]]).astype(np.float32)

W = np.array([[[[1., 1., 1.],  # (1, 2, 3, 3)
                [1., 1., 1.],
                [1., 1., 1.]],
               [[1., 1., 1.],
                [1., 1., 1.],
                [1., 1., 1.]]]]).astype(np.float32)

node = onnx.helper.make_node("ConvTranspose", ["X", "W"], ["Y"])

y = np.array([[[[0., 1., 3., 3., 2.],  # (1, 2, 5, 5)
                [3., 8., 15., 12., 7.],
                [9., 21., 36., 27., 15.],
                [9., 20., 33., 24., 13.],
                [6., 13., 21., 15., 8.]],

               [[0., 1., 3., 3., 2.],
                [3., 8., 15., 12., 7.],
                [9., 21., 36., 27., 15.],
                [9., 20., 33., 24., 13.],
                [6., 13., 21., 15., 8.]]]]).astype(np.float32)

expect(node, inputs=[x, W], outputs=[y], name='test_convtranspose')
```

</details>
<details>
<summary>convtranspose_1d</summary>

```python
x = np.array([[[0., 1., 2.]]]).astype(np.float32)  # (1, 1, 3)

W = np.array([[[1., 1., 1.],  # (1, 2, 3)
               [1., 1., 1.]]]).astype(np.float32)

node = onnx.helper.make_node("ConvTranspose", ["X", "W"], ["Y"])

y = np.array([[[0., 1., 3., 3., 2.],  # (1, 2, 5)
               [0., 1., 3., 3., 2.]]]).astype(np.float32)

expect(node, inputs=[x, W], outputs=[y], name='test_convtranspose_1d')
```

</details>
<details>
<summary>convtranspose_3d</summary>

```python
x = np.array([[[[[0., 1., 2., 3., 4.],  # (1, 1, 3, 4, 5)
                 [5., 6., 7., 8., 9.],
                 [10., 11., 12., 13., 14.],
                 [15., 16., 17., 18., 19.]],
                [[20., 21., 22., 23., 24.],
                 [25., 26., 27., 28., 29.],
                 [30., 31., 32., 33., 34.],
                 [35., 36., 37., 38., 39.]],
                [[40., 41., 42., 43., 44.],
                 [45., 46., 47., 48., 49.],
                 [50., 51., 52., 53., 54.],
                 [55., 56., 57., 58., 59.]]]]]).astype(np.float32)

W = np.array([[[[[1., 1., 1.],  # (1, 2, 3, 3, 3)
                 [1., 1., 1.],
                 [1., 1., 1.]],
                [[1., 1., 1.],
                 [1., 1., 1.],
                 [1., 1., 1.]],
                [[1., 1., 1.],
                 [1., 1., 1.],
                 [1., 1., 1.]]],
               [[[1., 1., 1.],
                 [1., 1., 1.],
                 [1., 1., 1.]],
                [[1., 1., 1.],
                 [1., 1., 1.],
                 [1., 1., 1.]],
                [[1., 1., 1.],
                 [1., 1., 1.],
                 [1., 1., 1.]]]]]).astype(np.float32)

node = onnx.helper.make_node("ConvTranspose", ["X", "W"], ["Y"])

y = np.array([[[[[0., 1., 3., 6., 9., 7., 4.],  # (1, 2, 5, 6, 7)
                 [5., 12., 21., 27., 33., 24., 13.],
                 [15., 33., 54., 63., 72., 51., 27.],
                 [30., 63., 99., 108., 117., 81., 42.],
                 [25., 52., 81., 87., 93., 64., 33.],
                 [15., 31., 48., 51., 54., 37., 19.]],

                [[20., 42., 66., 72., 78., 54., 28.],
                 [50., 104., 162., 174., 186., 128., 66.],
                 [90., 186., 288., 306., 324., 222., 114.],
                 [120., 246., 378., 396., 414., 282., 144.],
                 [90., 184., 282., 294., 306., 208., 106.],
                 [50., 102., 156., 162., 168., 114., 58.]],

                [[60., 123., 189., 198., 207., 141., 72.],
                 [135., 276., 423., 441., 459., 312., 159.],
                 [225., 459., 702., 729., 756., 513., 261.],
                 [270., 549., 837., 864., 891., 603., 306.],
                 [195., 396., 603., 621., 639., 432., 219.],
                 [105., 213., 324., 333., 342., 231., 117.]],

                [[60., 122., 186., 192., 198., 134., 68.],
                 [130., 264., 402., 414., 426., 288., 146.],
                 [210., 426., 648., 666., 684., 462., 234.],
                 [240., 486., 738., 756., 774., 522., 264.],
                 [170., 344., 522., 534., 546., 368., 186.],
                 [90., 182., 276., 282., 288., 194., 98.]],

                [[40., 81., 123., 126., 129., 87., 44.],
                 [85., 172., 261., 267., 273., 184., 93.],
                 [135., 273., 414., 423., 432., 291., 147.],
                 [150., 303., 459., 468., 477., 321., 162.],
                 [105., 212., 321., 327., 333., 224., 113.],
                 [55., 111., 168., 171., 174., 117., 59.]]],

               [[[0., 1., 3., 6., 9., 7., 4.],
                 [5., 12., 21., 27., 33., 24., 13.],
                 [15., 33., 54., 63., 72., 51., 27.],
                 [30., 63., 99., 108., 117., 81., 42.],
                 [25., 52., 81., 87., 93., 64., 33.],
                 [15., 31., 48., 51., 54., 37., 19.]],

                [[20., 42., 66., 72., 78., 54., 28.],
                 [50., 104., 162., 174., 186., 128., 66.],
                 [90., 186., 288., 306., 324., 222., 114.],
                 [120., 246., 378., 396., 414., 282., 144.],
                 [90., 184., 282., 294., 306., 208., 106.],
                 [50., 102., 156., 162., 168., 114., 58.]],

                [[60., 123., 189., 198., 207., 141., 72.],
                 [135., 276., 423., 441., 459., 312., 159.],
                 [225., 459., 702., 729., 756., 513., 261.],
                 [270., 549., 837., 864., 891., 603., 306.],
                 [195., 396., 603., 621., 639., 432., 219.],
                 [105., 213., 324., 333., 342., 231., 117.]],

                [[60., 122., 186., 192., 198., 134., 68.],
                 [130., 264., 402., 414., 426., 288., 146.],
                 [210., 426., 648., 666., 684., 462., 234.],
                 [240., 486., 738., 756., 774., 522., 264.],
                 [170., 344., 522., 534., 546., 368., 186.],
                 [90., 182., 276., 282., 288., 194., 98.]],

                [[40., 81., 123., 126., 129., 87., 44.],
                 [85., 172., 261., 267., 273., 184., 93.],
                 [135., 273., 414., 423., 432., 291., 147.],
                 [150., 303., 459., 468., 477., 321., 162.],
                 [105., 212., 321., 327., 333., 224., 113.],
                 [55., 111., 168., 171., 174., 117., 59.]]]]]).astype(np.float32)

expect(node, inputs=[x, W], outputs=[y], name='test_convtranspose_3d')
```

</details>
<details>
<summary>convtranspose_attributes</summary>

```python
x = np.array([[[[0., 1., 2.],  # (1, 1, 3, 3)
                [3., 4., 5.],
                [6., 7., 8.]]]]).astype(np.float32)

W = np.array([[[[1., 1., 1.],  # (1, 2, 3, 3)
                [1., 1., 1.],
                [1., 1., 1.]],
               [[1., 1., 1.],
                [1., 1., 1.],
                [1., 1., 1.]]]]).astype(np.float32)

y = np.array([[[[0., 0., 1., 1., 3., 2., 2., 0.],  # (1, 2, 10, 8)
                [0., 0., 1., 1., 3., 2., 2., 0.],
                [0., 0., 1., 1., 3., 2., 2., 0.],
                [3., 3., 7., 4., 9., 5., 5., 0.],
                [3., 3., 7., 4., 9., 5., 5., 0.],
                [3., 3., 7., 4., 9., 5., 5., 0.],
                [6., 6., 13., 7., 15., 8., 8., 0.],
                [6., 6., 13., 7., 15., 8., 8., 0.],
                [6., 6., 13., 7., 15., 8., 8., 0.],
                [0., 0., 0., 0., 0., 0., 0., 0.]],

               [[0., 0., 1., 1., 3., 2., 2., 0.],
                [0., 0., 1., 1., 3., 2., 2., 0.],
                [0., 0., 1., 1., 3., 2., 2., 0.],
                [3., 3., 7., 4., 9., 5., 5., 0.],
                [3., 3., 7., 4., 9., 5., 5., 0.],
                [3., 3., 7., 4., 9., 5., 5., 0.],
                [6., 6., 13., 7., 15., 8., 8., 0.],
                [6., 6., 13., 7., 15., 8., 8., 0.],
                [6., 6., 13., 7., 15., 8., 8., 0.],
                [0., 0., 0., 0., 0., 0., 0., 0.]]]]).astype(np.float32)

node = onnx.helper.make_node("ConvTranspose", ["X", "W"], ["Y"],
                             strides=[3, 2],
                             output_shape=[10, 8])
expect(node, inputs=[x, W], outputs=[y], name='test_convtranspose_output_shape')

node = onnx.helper.make_node("ConvTranspose", ["X", "W"], ["Y"],
                             strides=[3, 2],
                             output_padding=[1, 1])
expect(node, inputs=[x, W], outputs=[y], name='test_convtranspose_pad')

node = onnx.helper.make_node(
    'ConvTranspose', ['X', 'W'], ['Y'],
    name='test',
    strides=[3, 2],
    output_shape=[10, 8],
    kernel_shape=[3, 3],
    output_padding=[1, 1]
)
expect(node, inputs=[x, W], outputs=[y],
       name='test_convtranspose_kernel_shape')
```

</details>
<details>
<summary>convtranspose_dilations</summary>

```python
x = np.array([[[[3., 8., 1.],  # (1, 1, 3, 3)
                [9., 5., 7.],
                [3., 2., 6.]]]]).astype(np.float32)
W = np.array([[[[7., 2.],  # (1, 1, 2, 2)
                [1., 9.]]]]).astype(np.float32)

node = onnx.helper.make_node("ConvTranspose", ["X", "W"], ["Y"], dilations=[2, 2])

y = np.array([[[[21., 56., 13., 16., 2.],  # [1, 1, 5, 5]
                [63., 35., 67., 10., 14.],
                [24., 22., 76., 76., 21.],
                [9., 5., 88., 45., 63.],
                [3., 2., 33., 18., 54.]]]]).astype(np.float32)

expect(node, inputs=[x, W], outputs=[y], name='test_convtranspose_dilations')
```

</details>
<details>
<summary>convtranspose_pads</summary>

```python
x = np.array([[[[0., 1., 2.],  # (1, 1, 3, 3)
                [3., 4., 5.],
                [6., 7., 8.]]]]).astype(np.float32)

W = np.array([[[[1., 1., 1.],  # (1, 2, 3, 3)
                [1., 1., 1.],
                [1., 1., 1.]],
               [[1., 1., 1.],
                [1., 1., 1.],
                [1., 1., 1.]]]]).astype(np.float32)

node = onnx.helper.make_node("ConvTranspose", ["X", "W"], ["Y"],
                             strides=[3, 2],
                             pads=[1, 2, 1, 2])

y = np.array([[[[1., 1., 3.],  # (1, 2, 7, 3)
                [1., 1., 3.],
                [7., 4., 9.],
                [7., 4., 9.],
                [7., 4., 9.],
                [13., 7., 15.],
                [13., 7., 15.]],

               [[1., 1., 3.],
                [1., 1., 3.],
                [7., 4., 9.],
                [7., 4., 9.],
                [7., 4., 9.],
                [13., 7., 15.],
                [13., 7., 15.]]]]).astype(np.float32)

expect(node, inputs=[x, W], outputs=[y], name='test_convtranspose_pads')
```

</details>


### Cos
There are 1 test cases, listed as following:
<details>
<summary>cos</summary>

```python
node = onnx.helper.make_node(
    'Cos',
    inputs=['x'],
    outputs=['y'],
)

x = np.array([-1, 0, 1]).astype(np.float32)
y = np.cos(x)
expect(node, inputs=[x], outputs=[y],
       name='test_cos_example')

x = np.random.randn(3, 4, 5).astype(np.float32)
y = np.cos(x)
expect(node, inputs=[x], outputs=[y],
       name='test_cos')
```

</details>


### Cosh
There are 1 test cases, listed as following:
<details>
<summary>cosh</summary>

```python
node = onnx.helper.make_node(
    'Cosh',
    inputs=['x'],
    outputs=['y'],
)

x = np.array([-1, 0, 1]).astype(np.float32)
y = np.cosh(x)  # expected output [1.54308069,  1.,  1.54308069]
expect(node, inputs=[x], outputs=[y],
       name='test_cosh_example')

x = np.random.randn(3, 4, 5).astype(np.float32)
y = np.cosh(x)
expect(node, inputs=[x], outputs=[y],
       name='test_cosh')
```

</details>


### CumSum
There are 7 test cases, listed as following:
<details>
<summary>cumsum_1d</summary>

```python
node = onnx.helper.make_node(
    'CumSum',
    inputs=['x', 'axis'],
    outputs=['y']
)
x = np.array([1., 2., 3., 4., 5.]).astype(np.float64)
axis = np.array([0]).astype(np.int32)
y = np.array([1., 3., 6., 10., 15.]).astype(np.float64)
expect(node, inputs=[x, axis], outputs=[y],
       name='test_cumsum_1d')
```

</details>
<details>
<summary>cumsum_1d_exclusive</summary>

```python
node = onnx.helper.make_node(
    'CumSum',
    inputs=['x', 'axis'],
    outputs=['y'],
    exclusive=1
)
x = np.array([1., 2., 3., 4., 5.]).astype(np.float64)
axis = np.array([0]).astype(np.int32)
y = np.array([0., 1., 3., 6., 10.]).astype(np.float64)
expect(node, inputs=[x, axis], outputs=[y],
       name='test_cumsum_1d_exclusive')
```

</details>
<details>
<summary>cumsum_1d_reverse</summary>

```python
node = onnx.helper.make_node(
    'CumSum',
    inputs=['x', 'axis'],
    outputs=['y'],
    reverse=1
)
x = np.array([1., 2., 3., 4., 5.]).astype(np.float64)
axis = np.array([0]).astype(np.int32)
y = np.array([15., 14., 12., 9., 5.]).astype(np.float64)
expect(node, inputs=[x, axis], outputs=[y],
       name='test_cumsum_1d_reverse')
```

</details>
<details>
<summary>cumsum_1d_reverse_exclusive</summary>

```python
node = onnx.helper.make_node(
    'CumSum',
    inputs=['x', 'axis'],
    outputs=['y'],
    reverse=1
)
x = np.array([1., 2., 3., 4., 5.]).astype(np.float64)
axis = np.array([0]).astype(np.int32)
y = np.array([14., 12., 9., 5., 0.]).astype(np.float64)
expect(node, inputs=[x, axis], outputs=[y],
       name='test_cumsum_1d_reverse_exclusive')
```

</details>
<details>
<summary>cumsum_2d_axis_0</summary>

```python
node = onnx.helper.make_node(
    'CumSum',
    inputs=['x', 'axis'],
    outputs=['y'],
)
x = np.array([1., 2., 3., 4., 5., 6.]).astype(np.float64).reshape((2, 3))
axis = np.array([0]).astype(np.int32)
y = np.array([1., 2., 3., 5., 7., 9.]).astype(np.float64).reshape((2, 3))
expect(node, inputs=[x, axis], outputs=[y],
       name='test_cumsum_2d_axis_0')
```

</details>
<details>
<summary>cumsum_2d_axis_1</summary>

```python
node = onnx.helper.make_node(
    'CumSum',
    inputs=['x', 'axis'],
    outputs=['y'],
)
x = np.array([1., 2., 3., 4., 5., 6.]).astype(np.float64).reshape((2, 3))
axis = np.array([1]).astype(np.int32)
y = np.array([1., 3., 6., 4., 9., 15.]).astype(np.float64).reshape((2, 3))
expect(node, inputs=[x, axis], outputs=[y],
       name='test_cumsum_2d_axis_1')
```

</details>
<details>
<summary>cumsum_2d_negative_axis</summary>

```python
node = onnx.helper.make_node(
    'CumSum',
    inputs=['x', 'axis'],
    outputs=['y'],
)
x = np.array([1., 2., 3., 4., 5., 6.]).astype(np.float64).reshape((2, 3))
axis = np.array([-1]).astype(np.int32)
y = np.array([1., 3., 6., 4., 9., 15.]).astype(np.float64).reshape((2, 3))
expect(node, inputs=[x, axis], outputs=[y],
       name='test_cumsum_2d_negative_axis')
```

</details>


### DepthToSpace
There are 2 test cases, listed as following:
<details>
<summary>crd_mode_example</summary>

```python
node = onnx.helper.make_node(
    'DepthToSpace',
    inputs=['x'],
    outputs=['y'],
    blocksize=2,
    mode='CRD'
)

# (1, 8, 2, 3) input tensor
x = np.array([[[[0., 1., 2.],
                [3., 4., 5.]],
               [[9., 10., 11.],
                [12., 13., 14.]],
               [[18., 19., 20.],
                [21., 22., 23.]],
               [[27., 28., 29.],
                [30., 31., 32.]],
               [[36., 37., 38.],
                [39., 40., 41.]],
               [[45., 46., 47.],
                [48., 49., 50.]],
               [[54., 55., 56.],
                [57., 58., 59.]],
               [[63., 64., 65.],
                [66., 67., 68.]]]]).astype(np.float32)

# (1, 2, 4, 6) output tensor
y = np.array([[[[0., 9., 1., 10., 2., 11.],
                [18., 27., 19., 28., 20., 29.],
                [3., 12., 4., 13., 5., 14.],
                [21., 30., 22., 31., 23., 32.]],
               [[36., 45., 37., 46., 38., 47.],
                [54., 63., 55., 64., 56., 65.],
                [39., 48., 40., 49., 41., 50.],
                [57., 66., 58., 67., 59., 68.]]]]).astype(np.float32)
expect(node, inputs=[x], outputs=[y],
       name='test_depthtospace_crd_mode_example')
```

</details>
<details>
<summary>default_mode_example</summary>

```python
node = onnx.helper.make_node(
    'DepthToSpace',
    inputs=['x'],
    outputs=['y'],
    blocksize=2,
    mode='DCR'
)

# (1, 8, 2, 3) input tensor
x = np.array([[[[0., 1., 2.],
                [3., 4., 5.]],
               [[9., 10., 11.],
                [12., 13., 14.]],
               [[18., 19., 20.],
                [21., 22., 23.]],
               [[27., 28., 29.],
                [30., 31., 32.]],
               [[36., 37., 38.],
                [39., 40., 41.]],
               [[45., 46., 47.],
                [48., 49., 50.]],
               [[54., 55., 56.],
                [57., 58., 59.]],
               [[63., 64., 65.],
                [66., 67., 68.]]]]).astype(np.float32)

# (1, 2, 4, 6) output tensor
y = np.array([[[[0., 18., 1., 19., 2., 20.],
                [36., 54., 37., 55., 38., 56.],
                [3., 21., 4., 22., 5., 23.],
                [39., 57., 40., 58., 41., 59.]],
               [[9., 27., 10., 28., 11., 29.],
                [45., 63., 46., 64., 47., 65.],
                [12., 30., 13., 31., 14., 32.],
                [48., 66., 49., 67., 50., 68.]]]]).astype(np.float32)
expect(node, inputs=[x], outputs=[y],
       name='test_depthtospace_example')
```

</details>


### DequantizeLinear
There are 1 test cases, listed as following:
<details>
<summary>dequantizelinear</summary>

```python
node = onnx.helper.make_node('DequantizeLinear',
    inputs=['x', 'x_scale', 'x_zero_point'],
    outputs=['y'],)

# scalar zero point and scale
x = np.array([0, 3, 128, 255]).astype(np.uint8)
x_scale = np.float32(2)
x_zero_point = np.uint8(128)
y = np.array([-256, -250, 0, 254], dtype=np.float32)

expect(node, inputs=[x, x_scale, x_zero_point], outputs=[y],
       name='test_dequantizelinear')
```

</details>


### Det
There are 2 test cases, listed as following:
<details>
<summary>2d</summary>

```python
node = onnx.helper.make_node(
    'Det',
    inputs=['x'],
    outputs=['y'],
)

x = np.arange(4).reshape(2, 2).astype(np.float32)
y = np.linalg.det(x)  # expect -2
expect(node, inputs=[x], outputs=[y],
       name='test_det_2d')
```

</details>
<details>
<summary>nd</summary>

```python
node = onnx.helper.make_node(
    'Det',
    inputs=['x'],
    outputs=['y'],
)

x = np.array([[[1, 2], [3, 4]], [[1, 2], [2, 1]], [[1, 3], [3, 1]]]).astype(np.float32)
y = np.linalg.det(x)  # expect array([-2., -3., -8.])
expect(node, inputs=[x], outputs=[y],
       name='test_det_nd')
```

</details>


### Div
There are 2 test cases, listed as following:
<details>
<summary>div</summary>

```python
node = onnx.helper.make_node(
    'Div',
    inputs=['x', 'y'],
    outputs=['z'],
)

x = np.array([3, 4]).astype(np.float32)
y = np.array([1, 2]).astype(np.float32)
z = x / y  # expected output [3., 2.]
expect(node, inputs=[x, y], outputs=[z],
       name='test_div_example')

x = np.random.randn(3, 4, 5).astype(np.float32)
y = np.random.rand(3, 4, 5).astype(np.float32) + 1.0
z = x / y
expect(node, inputs=[x, y], outputs=[z],
       name='test_div')
```

</details>
<details>
<summary>div_broadcast</summary>

```python
node = onnx.helper.make_node(
    'Div',
    inputs=['x', 'y'],
    outputs=['z'],
)

x = np.random.randn(3, 4, 5).astype(np.float32)
y = np.random.rand(5).astype(np.float32) + 1.0
z = x / y
expect(node, inputs=[x, y], outputs=[z],
       name='test_div_bcast')
```

</details>


### Dropout
There are 2 test cases, listed as following:
<details>
<summary>default</summary>

```python
node = onnx.helper.make_node(
    'Dropout',
    inputs=['x'],
    outputs=['y'],
)

x = np.array([-1, 0, 1]).astype(np.float32)
y = x
expect(node, inputs=[x], outputs=[y],
       name='test_dropout_default')
```

</details>
<details>
<summary>random</summary>

```python
node = onnx.helper.make_node(
    'Dropout',
    inputs=['x'],
    outputs=['y'],
    ratio=.2,
)

x = np.random.randn(3, 4, 5).astype(np.float32)
y = x
expect(node, inputs=[x], outputs=[y],
       name='test_dropout_random')
```

</details>


### DynamicQuantizeLinear
There are 1 test cases, listed as following:
<details>
<summary>dynamicquantizelinear</summary>

```python
node = onnx.helper.make_node('DynamicQuantizeLinear',
    inputs=['x'],
    outputs=['y', 'y_scale', 'y_zero_point'],
)

# expected scale 0.0196078438 and zero point 153
X = np.array([0, 2, -3, -2.5, 1.34, 0.5]).astype(np.float32)
x_min = np.minimum(0, np.min(X))
x_max = np.maximum(0, np.max(X))
Y_Scale = np.float32((x_max - x_min) / (255 - 0))  # uint8 -> [0, 255]
Y_ZeroPoint = np.clip(round((0 - x_min) / Y_Scale), 0, 255).astype(np.uint8)
Y = np.clip(np.round(X / Y_Scale) + Y_ZeroPoint, 0, 255).astype(np.uint8)

expect(node, inputs=[X], outputs=[Y, Y_Scale, Y_ZeroPoint],
       name='test_dynamicquantizelinear')

# expected scale 0.0156862754 and zero point 255
X = np.array([-1.0, -2.1, -1.3, -2.5, -3.34, -4.0]).astype(np.float32)
x_min = np.minimum(0, np.min(X))
x_max = np.maximum(0, np.max(X))
Y_Scale = np.float32((x_max - x_min) / (255 - 0))  # uint8 -> [0, 255]
Y_ZeroPoint = np.clip(round((0 - x_min) / Y_Scale), 0, 255).astype(np.uint8)
Y = np.clip(np.round(X / Y_Scale) + Y_ZeroPoint, 0, 255).astype(np.uint8)

expect(node, inputs=[X], outputs=[Y, Y_Scale, Y_ZeroPoint],
       name='test_dynamicquantizelinear_max_adjusted')

X = np.array([1, 2.1, 1.3, 2.5,
              3.34, 4.0, 1.5, 2.6,
              3.9, 4.0, 3.0, 2.345]).astype(np.float32).reshape((3, 4))

# expected scale 0.0156862754 and zero point 0
x_min = np.minimum(0, np.min(X))
x_max = np.maximum(0, np.max(X))
Y_Scale = np.float32((x_max - x_min) / (255 - 0))  # uint8 -> [0, 255]
Y_ZeroPoint = np.clip(round((0 - x_min) / Y_Scale), 0, 255).astype(np.uint8)
Y = np.clip(np.round(X / Y_Scale) + Y_ZeroPoint, 0, 255).astype(np.uint8)

expect(node, inputs=[X], outputs=[Y, Y_Scale, Y_ZeroPoint],
       name='test_dynamicquantizelinear_min_adjusted')
```

</details>


### Elu
There are 2 test cases, listed as following:
<details>
<summary>elu</summary>

```python
node = onnx.helper.make_node(
    'Elu',
    inputs=['x'],
    outputs=['y'],
    alpha=2.0
)

x = np.array([-1, 0, 1]).astype(np.float32)
# expected output [-1.2642411, 0., 1.]
y = np.clip(x, 0, np.inf) + (np.exp(np.clip(x, -np.inf, 0)) - 1) * 2.0
expect(node, inputs=[x], outputs=[y],
       name='test_elu_example')

x = np.random.randn(3, 4, 5).astype(np.float32)
y = np.clip(x, 0, np.inf) + (np.exp(np.clip(x, -np.inf, 0)) - 1) * 2.0
expect(node, inputs=[x], outputs=[y],
       name='test_elu')
```

</details>
<details>
<summary>elu_default</summary>

```python
default_alpha = 1.0
node = onnx.helper.make_node(
    'Elu',
    inputs=['x'],
    outputs=['y'],
)
x = np.random.randn(3, 4, 5).astype(np.float32)
y = np.clip(x, 0, np.inf) + (np.exp(np.clip(x, -np.inf, 0)) - 1) * default_alpha
expect(node, inputs=[x], outputs=[y],
       name='test_elu_default')
```

</details>


### Equal
There are 2 test cases, listed as following:
<details>
<summary>equal</summary>

```python
node = onnx.helper.make_node(
    'Equal',
    inputs=['x', 'y'],
    outputs=['z'],
)

x = (np.random.randn(3, 4, 5) * 10).astype(np.int32)
y = (np.random.randn(3, 4, 5) * 10).astype(np.int32)
z = np.equal(x, y)
expect(node, inputs=[x, y], outputs=[z],
       name='test_equal')
```

</details>
<details>
<summary>equal_broadcast</summary>

```python
node = onnx.helper.make_node(
    'Equal',
    inputs=['x', 'y'],
    outputs=['z'],
)

x = (np.random.randn(3, 4, 5) * 10).astype(np.int32)
y = (np.random.randn(5) * 10).astype(np.int32)
z = np.equal(x, y)
expect(node, inputs=[x, y], outputs=[z],
       name='test_equal_bcast')
```

</details>


### Erf
There are 1 test cases, listed as following:
<details>
<summary>erf</summary>

```python
node = onnx.helper.make_node(
    'Erf',
    inputs=['x'],
    outputs=['y'],
)

x = np.random.randn(1, 3, 32, 32).astype(np.float32)
y = np.vectorize(math.erf)(x).astype(np.float32)
expect(node, inputs=[x], outputs=[y],
       name='test_erf')
```

</details>


### Exp
There are 1 test cases, listed as following:
<details>
<summary>exp</summary>

```python
node = onnx.helper.make_node(
    'Exp',
    inputs=['x'],
    outputs=['y'],
)

x = np.array([-1, 0, 1]).astype(np.float32)
y = np.exp(x)  # expected output [0.36787945, 1., 2.71828175]
expect(node, inputs=[x], outputs=[y],
       name='test_exp_example')

x = np.random.randn(3, 4, 5).astype(np.float32)
y = np.exp(x)
expect(node, inputs=[x], outputs=[y],
       name='test_exp')
```

</details>


### Expand
There are 2 test cases, listed as following:
<details>
<summary>dim_changed</summary>

```python
node = onnx.helper.make_node(
    'Expand',
    inputs=['data', 'new_shape'],
    outputs=['expanded'],
)
shape = [3, 1]
data = np.reshape(np.arange(1, np.prod(shape) + 1, dtype=np.float32), shape)
#print(data)
#[[1.], [2.], [3.]]
new_shape = [2, 1, 6]
expanded = data * np.ones(new_shape, dtype=np.float32)
#print(expanded)
#[[[1., 1., 1., 1., 1., 1.],
#  [2., 2., 2., 2., 2., 2.],
#  [3., 3., 3., 3., 3., 3.]],
#
# [[1., 1., 1., 1., 1., 1.],
#  [2., 2., 2., 2., 2., 2.],
#  [3., 3., 3., 3., 3., 3.]]]
new_shape = np.array(new_shape, dtype=np.int64)
expect(node, inputs=[data, new_shape], outputs=[expanded],
       name='test_expand_dim_changed')
```

</details>
<details>
<summary>dim_unchanged</summary>

```python
node = onnx.helper.make_node(
    'Expand',
    inputs=['data', 'new_shape'],
    outputs=['expanded'],
)
shape = [3, 1]
new_shape = [3, 4]
data = np.reshape(np.arange(1, np.prod(shape) + 1, dtype=np.float32), shape)
#print(data)
#[[1.], [2.], [3.]]
expanded = np.tile(data, 4)
#print(expanded)
#[[1., 1., 1., 1.],
# [2., 2., 2., 2.],
# [3., 3., 3., 3.]]
new_shape = np.array(new_shape, dtype=np.int64)
expect(node, inputs=[data, new_shape], outputs=[expanded],
       name='test_expand_dim_unchanged')
```

</details>


### EyeLike
There are 3 test cases, listed as following:
<details>
<summary>populate_off_main_diagonal</summary>

```python
shape = (4, 5)
off_diagonal_offset = 1
node = onnx.helper.make_node(
    'EyeLike',
    inputs=['x'],
    outputs=['y'],
    k=off_diagonal_offset,
    dtype=onnx.TensorProto.FLOAT,
)

x = np.random.randint(0, 100, size=shape, dtype=np.int32)
y = np.eye(shape[0], shape[1], k=off_diagonal_offset, dtype=np.float32)
expect(node, inputs=[x], outputs=[y], name='test_eyelike_populate_off_main_diagonal')
```

</details>
<details>
<summary>with_dtype</summary>

```python
shape = (3, 4)
node = onnx.helper.make_node(
    'EyeLike',
    inputs=['x'],
    outputs=['y'],
    dtype=onnx.TensorProto.DOUBLE,
)

x = np.random.randint(0, 100, size=shape, dtype=np.int32)
y = np.eye(shape[0], shape[1], dtype=np.float64)
expect(node, inputs=[x], outputs=[y], name='test_eyelike_with_dtype')
```

</details>
<details>
<summary>without_dtype</summary>

```python
shape = (4, 4)
node = onnx.helper.make_node(
    'EyeLike',
    inputs=['x'],
    outputs=['y'],
)

x = np.random.randint(0, 100, size=shape, dtype=np.int32)
y = np.eye(shape[0], shape[1], dtype=np.int32)
expect(node, inputs=[x], outputs=[y], name='test_eyelike_without_dtype')
```

</details>


### Flatten
There are 3 test cases, listed as following:
<details>
<summary>flatten</summary>

```python
shape = (2, 3, 4, 5)
a = np.random.random_sample(shape).astype(np.float32)

for i in range(len(shape)):
    node = onnx.helper.make_node(
        'Flatten',
        inputs=['a'],
        outputs=['b'],
        axis=i,
    )

    new_shape = (1, -1) if i == 0 else (np.prod(shape[0:i]).astype(int), -1)
    b = np.reshape(a, new_shape)
    expect(node, inputs=[a], outputs=[b],
           name='test_flatten_axis' + str(i))
```

</details>
<details>
<summary>flatten_negative_axis</summary>

```python
shape = (2, 3, 4, 5)
a = np.random.random_sample(shape).astype(np.float32)

for i in range(-len(shape), 0):
    node = onnx.helper.make_node(
        'Flatten',
        inputs=['a'],
        outputs=['b'],
        axis=i,
    )

    new_shape = (np.prod(shape[0:i]).astype(int), -1)
    b = np.reshape(a, new_shape)
    expect(node, inputs=[a], outputs=[b],
           name='test_flatten_negative_axis' + str(abs(i)))
```

</details>
<details>
<summary>flatten_with_default_axis</summary>

```python
node = onnx.helper.make_node(
    'Flatten',
    inputs=['a'],
    outputs=['b'],  # Default value for axis: axis=1
)

shape = (5, 4, 3, 2)
a = np.random.random_sample(shape).astype(np.float32)
new_shape = (5, 24)
b = np.reshape(a, new_shape)
expect(node, inputs=[a], outputs=[b],
       name='test_flatten_default_axis')
```

</details>


### Floor
There are 1 test cases, listed as following:
<details>
<summary>floor</summary>

```python
node = onnx.helper.make_node(
    'Floor',
    inputs=['x'],
    outputs=['y'],
)

x = np.array([-1.5, 1.2, 2]).astype(np.float32)
y = np.floor(x)  # expected output [-2., 1., 2.]
expect(node, inputs=[x], outputs=[y],
       name='test_floor_example')

x = np.random.randn(3, 4, 5).astype(np.float32)
y = np.floor(x)
expect(node, inputs=[x], outputs=[y],
       name='test_floor')
```

</details>


### GRU
There are 3 test cases, listed as following:
<details>
<summary>defaults</summary>

```python
input = np.array([[[1., 2.], [3., 4.], [5., 6.]]]).astype(np.float32)

input_size = 2
hidden_size = 5
weight_scale = 0.1
number_of_gates = 3

node = onnx.helper.make_node(
    'GRU',
    inputs=['X', 'W', 'R'],
    outputs=['', 'Y'],
    hidden_size=hidden_size
)

W = weight_scale * np.ones((1, number_of_gates * hidden_size, input_size)).astype(np.float32)
R = weight_scale * np.ones((1, number_of_gates * hidden_size, hidden_size)).astype(np.float32)

gru = GRU_Helper(X=input, W=W, R=R)
_, Y_h = gru.step()
expect(node, inputs=[input, W, R], outputs=[Y_h.astype(np.float32)], name='test_gru_defaults')
```

</details>
<details>
<summary>initial_bias</summary>

```python
input = np.array([[[1., 2., 3.], [4., 5., 6.], [7., 8., 9.]]]).astype(np.float32)

input_size = 3
hidden_size = 3
weight_scale = 0.1
custom_bias = 0.1
number_of_gates = 3

node = onnx.helper.make_node(
    'GRU',
    inputs=['X', 'W', 'R', 'B'],
    outputs=['', 'Y'],
    hidden_size=hidden_size
)

W = weight_scale * np.ones((1, number_of_gates * hidden_size, input_size)).astype(np.float32)
R = weight_scale * np.ones((1, number_of_gates * hidden_size, hidden_size)).astype(np.float32)

# Adding custom bias
W_B = custom_bias * np.ones((1, number_of_gates * hidden_size)).astype(np.float32)
R_B = np.zeros((1, number_of_gates * hidden_size)).astype(np.float32)
B = np.concatenate((W_B, R_B), axis=1)

gru = GRU_Helper(X=input, W=W, R=R, B=B)
_, Y_h = gru.step()
expect(node, inputs=[input, W, R, B], outputs=[Y_h.astype(np.float32)], name='test_gru_with_initial_bias')
```

</details>
<details>
<summary>seq_length</summary>

```python
input = np.array([[[1., 2., 3.], [4., 5., 6.], [7., 8., 9.]],
                  [[10., 11., 12.], [13., 14., 15.], [16., 17., 18.]]]).astype(np.float32)

input_size = 3
hidden_size = 5
number_of_gates = 3

node = onnx.helper.make_node(
    'GRU',
    inputs=['X', 'W', 'R', 'B'],
    outputs=['', 'Y'],
    hidden_size=hidden_size
)

W = np.random.randn(1, number_of_gates * hidden_size, input_size).astype(np.float32)
R = np.random.randn(1, number_of_gates * hidden_size, hidden_size).astype(np.float32)

# Adding custom bias
W_B = np.random.randn(1, number_of_gates * hidden_size).astype(np.float32)
R_B = np.random.randn(1, number_of_gates * hidden_size).astype(np.float32)
B = np.concatenate((W_B, R_B), axis=1)

gru = GRU_Helper(X=input, W=W, R=R, B=B)
_, Y_h = gru.step()
expect(node, inputs=[input, W, R, B], outputs=[Y_h.astype(np.float32)], name='test_gru_seq_length')
```

</details>


### Gather
There are 3 test cases, listed as following:
<details>
<summary>gather_0</summary>

```python
node = onnx.helper.make_node(
    'Gather',
    inputs=['data', 'indices'],
    outputs=['y'],
    axis=0,
)
data = np.random.randn(5, 4, 3, 2).astype(np.float32)
indices = np.array([0, 1, 3])
y = np.take(data, indices, axis=0)

expect(node, inputs=[data, indices.astype(np.int64)], outputs=[y],
       name='test_gather_0')
```

</details>
<details>
<summary>gather_1</summary>

```python
node = onnx.helper.make_node(
    'Gather',
    inputs=['data', 'indices'],
    outputs=['y'],
    axis=1,
)
data = np.random.randn(5, 4, 3, 2).astype(np.float32)
indices = np.array([0, 1, 3])
y = np.take(data, indices, axis=1)

expect(node, inputs=[data, indices.astype(np.int64)], outputs=[y],
       name='test_gather_1')
```

</details>
<details>
<summary>gather_negative_indices</summary>

```python
node = onnx.helper.make_node(
    'Gather',
    inputs=['data', 'indices'],
    outputs=['y'],
    axis=0,
)
data = np.arange(10).astype(np.float32)
indices = np.array([0, -9, -10])
y = np.take(data, indices, axis=0)

expect(node, inputs=[data, indices.astype(np.int64)], outputs=[y],
       name='test_gather_negative_indices')
```

</details>


### GatherElements
There are 3 test cases, listed as following:
<details>
<summary>gather_elements_0</summary>

```python
axis = 1
node = onnx.helper.make_node(
    'GatherElements',
    inputs=['data', 'indices'],
    outputs=['y'],
    axis=axis,
)
data = np.array([[1, 2],
                 [3, 4]], dtype=np.float32)
indices = np.array([[0, 0],
                    [1, 0]], dtype=np.int32)

y = gather_elements(data, indices, axis)
# print(y) produces
# [[1, 1],
#  [4, 3]]

expect(node, inputs=[data, indices.astype(np.int64)], outputs=[y],
       name='test_gather_elements_0')
```

</details>
<details>
<summary>gather_elements_1</summary>

```python
axis = 0
node = onnx.helper.make_node(
    'GatherElements',
    inputs=['data', 'indices'],
    outputs=['y'],
    axis=axis,
)
data = np.array([[1, 2, 3],
                 [4, 5, 6],
                 [7, 8, 9]], dtype=np.float32)
indices = np.array([[1, 2, 0],
                    [2, 0, 0]], dtype=np.int32)

y = gather_elements(data, indices, axis)
# print(y) produces
# [[4, 8, 3],
#  [7, 2, 3]]

expect(node, inputs=[data, indices.astype(np.int64)], outputs=[y],
       name='test_gather_elements_1')
```

</details>
<details>
<summary>gather_elements_negative_indices</summary>

```python
axis = 0
node = onnx.helper.make_node(
    'GatherElements',
    inputs=['data', 'indices'],
    outputs=['y'],
    axis=axis,
)
data = np.array([[1, 2, 3],
                 [4, 5, 6],
                 [7, 8, 9]], dtype=np.float32)
indices = np.array([[-1, -2, 0],
                    [-2, 0, 0]], dtype=np.int32)

y = gather_elements(data, indices, axis)
# print(y) produces
# [[7, 5, 3],
#  [4, 2, 3]]

expect(node, inputs=[data, indices.astype(np.int64)], outputs=[y],
       name='test_gather_elements_negative_indices')
```

</details>


### GatherND
There are 2 test cases, listed as following:
<details>
<summary>float32</summary>

```python
node = onnx.helper.make_node(
    'GatherND',
    inputs=['data', 'indices'],
    outputs=['output'],
)

data = np.array([[[0, 1], [2, 3]], [[4, 5], [6, 7]]], dtype=np.float32)
indices = np.array([[[0, 1]], [[1, 0]]], dtype=np.int64)
output = gather_nd_impl(data, indices)
expected_output = np.array([[[2, 3]], [[4, 5]]], dtype=np.float32)
assert (np.array_equal(output, expected_output))
expect(node, inputs=[data, indices], outputs=[output],
       name='test_gathernd_example_float32')
```

</details>
<details>
<summary>int32</summary>

```python
node = onnx.helper.make_node(
    'GatherND',
    inputs=['data', 'indices'],
    outputs=['output'],
)

data = np.array([[0, 1], [2, 3]], dtype=np.int32)
indices = np.array([[0, 0], [1, 1]], dtype=np.int64)
output = gather_nd_impl(data, indices)
expected_output = np.array([0, 3], dtype=np.int32)
assert (np.array_equal(output, expected_output))
expect(node, inputs=[data, indices], outputs=[output],
       name='test_gathernd_example_int32')
```

</details>


### Gemm
There are 11 test cases, listed as following:
<details>
<summary>all_attributes</summary>

```python
node = onnx.helper.make_node(
    'Gemm',
    inputs=['a', 'b', 'c'],
    outputs=['y'],
    alpha=0.25,
    beta=0.35,
    transA=1,
    transB=1
)
a = np.random.ranf([4, 3]).astype(np.float32)
b = np.random.ranf([5, 4]).astype(np.float32)
c = np.random.ranf([1, 5]).astype(np.float32)
y = gemm_reference_implementation(a, b, c, transA=1, transB=1, alpha=0.25, beta=0.35)
expect(node, inputs=[a, b, c], outputs=[y],
       name='test_gemm_all_attributes')
```

</details>
<details>
<summary>alpha</summary>

```python
node = onnx.helper.make_node(
    'Gemm',
    inputs=['a', 'b', 'c'],
    outputs=['y'],
    alpha=0.5
)
a = np.random.ranf([3, 5]).astype(np.float32)
b = np.random.ranf([5, 4]).astype(np.float32)
c = np.zeros([1, 4]).astype(np.float32)
y = gemm_reference_implementation(a, b, c, alpha=0.5)
expect(node, inputs=[a, b, c], outputs=[y],
       name='test_gemm_alpha')
```

</details>
<<<<<<< HEAD
=======


### GroupNormalization
There are 4 test cases, listed as following:
<details>
<summary>6_dimensions</summary>

```python

# A 4 dimension
x = np.random.rand(2, 4, 3, 6, 4, 2).astype(np.float32)

b = np.array([0, 0, 0, 0]).astype(np.float32)
s = np.array([1, 1, 1, 1]).astype(np.float32)

num_groups = 2
eps = 1e-05

y = GroupNormNd(x, s.reshape((1, 4, 1, 1, 1, 1)), b.reshape((1, 4, 1, 1, 1, 1)), num_groups, eps)

node = onnx.helper.make_node('GroupNormalization',
                             inputs=['x', 's', 'b'],
                             outputs=['y'],
                             num_groups=num_groups,
                             epsilon=eps)
expect(node, inputs=[x, s, b], outputs=[y], name='test_groupnorm_6D')
```

</details>
<details>
<summary>groupnormalization</summary>

```python

x = np.array([[[[4., 5.], [0., 6.]],
               [[6., 6.], [9., 6.]],
               [[3., 4.], [6., 0.]],
               [[6., 6.], [2., 1.]]],
              [[[3., 3.], [5., 4.]],
               [[9., 1.], [2., 1.]],
               [[6., 2.], [4., 2.]],
               [[1., 1.], [6., 1.]]]]).astype(np.float32)

b = np.array([1, 1.5, -1.0, 1.5]).astype(np.float32)
s = np.array([1, 1, 0, 1]).astype(np.float32)

num_groups = 2
eps = 1e-05

node = onnx.helper.make_node('GroupNormalization',
                             inputs=['x', 's', 'b'],
                             outputs=['y'],
                             num_groups=num_groups,
                             epsilon=eps)

y = GroupNorm4d(x, s.reshape((1, 4, 1, 1)), b.reshape((1, 4, 1, 1)), num_groups, eps)
expect(node, inputs=[x, s, b], outputs=[y], name='test_groupnorm')
```

</details>
<details>
<summary>large_eps</summary>

```python

x = np.random.rand(2, 4, 10, 12).astype(np.float32)

b = np.array([0, 0, 0, 0]).astype(np.float32)
s = np.array([1, 1, 1, 1]).astype(np.float32)

num_groups = 2
eps = 10.0

node = onnx.helper.make_node('GroupNormalization',
                             inputs=['x', 's', 'b'],
                             outputs=['y'],
                             num_groups=num_groups,
                             epsilon=eps)

y = GroupNorm4d(x, s.reshape((1, 4, 1, 1)), b.reshape((1, 4, 1, 1)), num_groups, eps)
expect(node, inputs=[x, s, b], outputs=[y], name='test_groupnorm_large_eps')
```

</details>
<details>
<summary>large_num_groups</summary>

```python

x = np.random.rand(2, 18, 10, 12).astype(np.float32)

b = np.zeros([18]).astype(np.float32)
s = np.ones([18]).astype(np.float32)

num_groups = 9

node = onnx.helper.make_node('GroupNormalization',
                             inputs=['x', 's', 'b'],
                             outputs=['y'],
                             num_groups=num_groups)

y = GroupNorm4d(x, s.reshape((1, 18, 1, 1)), b.reshape((1, 18, 1, 1)), num_groups)
expect(node, inputs=[x, s, b], outputs=[y], name='test_groupnorm_large_num_groups')
```

</details>


### HardSigmoid
There are 2 test cases, listed as following:
>>>>>>> 7cd5a360
<details>
<summary>beta</summary>

```python
node = onnx.helper.make_node(
    'Gemm',
    inputs=['a', 'b', 'c'],
    outputs=['y'],
    beta=0.5
)
a = np.random.ranf([2, 7]).astype(np.float32)
b = np.random.ranf([7, 4]).astype(np.float32)
c = np.random.ranf([1, 4]).astype(np.float32)
y = gemm_reference_implementation(a, b, c, beta=0.5)
expect(node, inputs=[a, b, c], outputs=[y],
       name='test_gemm_beta')
```

</details>
<details>
<summary>default_matrix_bias</summary>

```python
node = onnx.helper.make_node(
    'Gemm',
    inputs=['a', 'b', 'c'],
    outputs=['y']
)
a = np.random.ranf([3, 6]).astype(np.float32)
b = np.random.ranf([6, 4]).astype(np.float32)
c = np.random.ranf([3, 4]).astype(np.float32)
y = gemm_reference_implementation(a, b, c)
expect(node, inputs=[a, b, c], outputs=[y],
       name='test_gemm_default_matrix_bias')
```

</details>
<details>
<summary>default_no_bias</summary>

```python
node = onnx.helper.make_node(
    'Gemm',
    inputs=['a', 'b'],
    outputs=['y']
)
a = np.random.ranf([2, 10]).astype(np.float32)
b = np.random.ranf([10, 3]).astype(np.float32)
y = gemm_reference_implementation(a, b)
expect(node, inputs=[a, b], outputs=[y],
       name='test_gemm_default_no_bias')
```

</details>
<details>
<summary>default_scalar_bias</summary>

```python
node = onnx.helper.make_node(
    'Gemm',
    inputs=['a', 'b', 'c'],
    outputs=['y']
)
a = np.random.ranf([2, 3]).astype(np.float32)
b = np.random.ranf([3, 4]).astype(np.float32)
c = np.array(3.14).astype(np.float32)
y = gemm_reference_implementation(a, b, c)
expect(node, inputs=[a, b, c], outputs=[y],
       name='test_gemm_default_scalar_bias')
```

</details>
<details>
<summary>default_single_elem_vector_bias</summary>

```python
node = onnx.helper.make_node(
    'Gemm',
    inputs=['a', 'b', 'c'],
    outputs=['y']
)
a = np.random.ranf([3, 7]).astype(np.float32)
b = np.random.ranf([7, 3]).astype(np.float32)
c = np.random.ranf([1]).astype(np.float32)
y = gemm_reference_implementation(a, b, c)
expect(node, inputs=[a, b, c], outputs=[y],
       name='test_gemm_default_single_elem_vector_bias')
```

</details>
<details>
<summary>default_vector_bias</summary>

```python
node = onnx.helper.make_node(
    'Gemm',
    inputs=['a', 'b', 'c'],
    outputs=['y']
)
a = np.random.ranf([2, 7]).astype(np.float32)
b = np.random.ranf([7, 4]).astype(np.float32)
c = np.random.ranf([1, 4]).astype(np.float32)
y = gemm_reference_implementation(a, b, c)
expect(node, inputs=[a, b, c], outputs=[y],
       name='test_gemm_default_vector_bias')
```

</details>
<details>
<summary>default_zero_bias</summary>

```python
node = onnx.helper.make_node(
    'Gemm',
    inputs=['a', 'b', 'c'],
    outputs=['y']
)
a = np.random.ranf([3, 5]).astype(np.float32)
b = np.random.ranf([5, 4]).astype(np.float32)
c = np.zeros([1, 4]).astype(np.float32)
y = gemm_reference_implementation(a, b, c)
expect(node, inputs=[a, b, c], outputs=[y],
       name='test_gemm_default_zero_bias')
```

</details>
<details>
<summary>transposeA</summary>

```python
node = onnx.helper.make_node(
    'Gemm',
    inputs=['a', 'b', 'c'],
    outputs=['y'],
    transA=1
)
a = np.random.ranf([6, 3]).astype(np.float32)
b = np.random.ranf([6, 4]).astype(np.float32)
c = np.zeros([1, 4]).astype(np.float32)
y = gemm_reference_implementation(a, b, c, transA=1)
expect(node, inputs=[a, b, c], outputs=[y],
       name='test_gemm_transposeA')
```

</details>
<details>
<summary>transposeB</summary>

```python
node = onnx.helper.make_node(
    'Gemm',
    inputs=['a', 'b', 'c'],
    outputs=['y'],
    transB=1
)
a = np.random.ranf([3, 6]).astype(np.float32)
b = np.random.ranf([4, 6]).astype(np.float32)
c = np.zeros([1, 4]).astype(np.float32)
y = gemm_reference_implementation(a, b, c, transB=1)
expect(node, inputs=[a, b, c], outputs=[y],
       name='test_gemm_transposeB')
```

</details>


### GlobalAveragePool
There are 2 test cases, listed as following:
<details>
<summary>globalaveragepool</summary>

```python
node = onnx.helper.make_node(
    'GlobalAveragePool',
    inputs=['x'],
    outputs=['y'],
)
x = np.random.randn(1, 3, 5, 5).astype(np.float32)
spatial_shape = np.ndim(x) - 2
y = np.average(x, axis=tuple(range(spatial_shape, spatial_shape + 2)))
for _ in range(spatial_shape):
    y = np.expand_dims(y, -1)
expect(node, inputs=[x], outputs=[y], name='test_globalaveragepool')
```

</details>
<details>
<summary>globalaveragepool_precomputed</summary>

```python

node = onnx.helper.make_node(
    'GlobalAveragePool',
    inputs=['x'],
    outputs=['y'],
)
x = np.array([[[
    [1, 2, 3],
    [4, 5, 6],
    [7, 8, 9],
]]]).astype(np.float32)
y = np.array([[[[5]]]]).astype(np.float32)
expect(node, inputs=[x], outputs=[y], name='test_globalaveragepool_precomputed')
```

</details>


### GlobalMaxPool
There are 2 test cases, listed as following:
<details>
<summary>globalmaxpool</summary>

```python

node = onnx.helper.make_node(
    'GlobalMaxPool',
    inputs=['x'],
    outputs=['y'],
)
x = np.random.randn(1, 3, 5, 5).astype(np.float32)
spatial_shape = np.ndim(x) - 2
y = np.max(x, axis=tuple(range(spatial_shape, spatial_shape + 2)))
for _ in range(spatial_shape):
    y = np.expand_dims(y, -1)
expect(node, inputs=[x], outputs=[y], name='test_globalmaxpool')
```

</details>
<details>
<summary>globalmaxpool_precomputed</summary>

```python

node = onnx.helper.make_node(
    'GlobalMaxPool',
    inputs=['x'],
    outputs=['y'],
)
x = np.array([[[
    [1, 2, 3],
    [4, 5, 6],
    [7, 8, 9],
]]]).astype(np.float32)
y = np.array([[[[9]]]]).astype(np.float32)
expect(node, inputs=[x], outputs=[y], name='test_globalmaxpool_precomputed')
```

</details>


### Greater
There are 2 test cases, listed as following:
<details>
<summary>greater</summary>

```python
node = onnx.helper.make_node(
    'Greater',
    inputs=['x', 'y'],
    outputs=['greater'],
)

x = np.random.randn(3, 4, 5).astype(np.float32)
y = np.random.randn(3, 4, 5).astype(np.float32)
z = np.greater(x, y)
expect(node, inputs=[x, y], outputs=[z],
       name='test_greater')
```

</details>
<details>
<summary>greater_broadcast</summary>

```python
node = onnx.helper.make_node(
    'Greater',
    inputs=['x', 'y'],
    outputs=['greater'],
)

x = np.random.randn(3, 4, 5).astype(np.float32)
y = np.random.randn(5).astype(np.float32)
z = np.greater(x, y)
expect(node, inputs=[x, y], outputs=[z],
       name='test_greater_bcast')
```

</details>


### GroupNormalization
There are 4 test cases, listed as following:
<details>
<summary>6_dimensions</summary>

```python

# A 4 dimension
x = np.random.rand(2, 4, 3, 6, 4, 2).astype(np.float32)

b = np.array([0, 0, 0, 0]).astype(np.float32)
s = np.array([1, 1, 1, 1]).astype(np.float32)

num_groups = 2
eps = 1e-05

y = GroupNormNd(x, s.reshape((1, 4, 1, 1, 1, 1)), b.reshape((1, 4, 1, 1, 1, 1)), num_groups, eps)

node = onnx.helper.make_node('GroupNormalization',
                             inputs=['x', 's', 'b'],
                             outputs=['y'],
                             num_groups=num_groups,
                             epsilon=eps)
expect(node, inputs=[x, s, b], outputs=[y], name='test_groupnorm_6D')
```

</details>
<details>
<summary>groupnormalization</summary>

```python


x = np.array([[[[4., 5.], [0., 6.]],
               [[6., 6.], [9., 6.]],
               [[3., 4.], [6., 0.]],
               [[6., 6.], [2., 1.]]],
              [[[3., 3.], [5., 4.]],
               [[9., 1.], [2., 1.]],
               [[6., 2.], [4., 2.]],
               [[1., 1.], [6., 1.]]]]).astype(np.float32)


b = np.array([1, 1.5, -1.0, 1.5]).astype(np.float32)
s = np.array([1, 1, 0, 1]).astype(np.float32)

num_groups = 2
eps = 1e-05

node = onnx.helper.make_node('GroupNormalization',
                             inputs=['x', 's', 'b'],
                             outputs=['y'],
                             num_groups=num_groups,
                             epsilon=eps)

y = GroupNorm4d(x, s.reshape((1, 4, 1, 1)), b.reshape((1, 4, 1, 1)), num_groups, eps)

expect(node, inputs=[x, s, b], outputs=[y], name='test_groupnorm')
```

</details>
<details>
<summary>large_eps</summary>

```python

x = np.random.rand(2, 4, 10, 12).astype(np.float32)

b = np.array([0, 0, 0, 0]).astype(np.float32)
s = np.array([1, 1, 1, 1]).astype(np.float32)

num_groups = 2
eps = 10.0

node = onnx.helper.make_node('GroupNormalization',
                             inputs=['x', 's', 'b'],
                             outputs=['y'],
                             num_groups=num_groups,
                             epsilon=eps)

y = GroupNorm4d(x, s.reshape((1, 4, 1, 1)), b.reshape((1, 4, 1, 1)), num_groups, eps)
expect(node, inputs=[x, s, b], outputs=[y], name='test_groupnorm_large_eps')
```

</details>
<details>
<summary>large_num_groups</summary>

```python

x = np.random.rand(2, 18, 10, 12).astype(np.float32)

b = np.zeros([18]).astype(np.float32)
s = np.ones([18]).astype(np.float32)

num_groups = 9

node = onnx.helper.make_node('GroupNormalization',
                             inputs=['x', 's', 'b'],
                             outputs=['y'],
                             num_groups=num_groups)

y = GroupNorm4d(x, s.reshape((1, 18, 1, 1)), b.reshape((1, 18, 1, 1)), num_groups)
expect(node, inputs=[x, s, b], outputs=[y], name='test_groupnorm_large_num_groups')
```

</details>


### HardSigmoid
There are 2 test cases, listed as following:
<details>
<summary>hardsigmoid</summary>

```python
node = onnx.helper.make_node(
    'HardSigmoid',
    inputs=['x'],
    outputs=['y'],
    alpha=0.5,
    beta=0.6
)

x = np.array([-1, 0, 1]).astype(np.float32)
y = np.clip(x * 0.5 + 0.6, 0, 1)  # expected output [0.1, 0.6, 1.]
expect(node, inputs=[x], outputs=[y],
       name='test_hardsigmoid_example')

x = np.random.randn(3, 4, 5).astype(np.float32)
y = np.clip(x * 0.5 + 0.6, 0, 1)
expect(node, inputs=[x], outputs=[y],
       name='test_hardsigmoid')
```

</details>
<details>
<summary>hardsigmoid_default</summary>

```python
default_alpha = 0.2
default_beta = 0.5
node = onnx.helper.make_node(
    'HardSigmoid',
    inputs=['x'],
    outputs=['y'],
)
x = np.random.randn(3, 4, 5).astype(np.float32)
y = np.clip(x * default_alpha + default_beta, 0, 1)
expect(node, inputs=[x], outputs=[y],
       name='test_hardsigmoid_default')
```

</details>


### Hardmax
There are 2 test cases, listed as following:
<details>
<summary>hardmax</summary>

```python
node = onnx.helper.make_node(
    'Hardmax',
    inputs=['x'],
    outputs=['y'],
)

x = np.array([[3, 0, 1, 2], [2, 5, 1, 0], [0, 1, 3, 2], [0, 1, 2, 3]]).astype(np.float32)
y = np.array([[1, 0, 0, 0], [0, 1, 0, 0], [0, 0, 1, 0], [0, 0, 0, 1]]).astype(np.float32)
expect(node, inputs=[x], outputs=[y],
       name='test_hardmax_example')

# For multiple occurrances of the maximal values, the first occurrence is selected for one-hot output
x = np.array([[3, 3, 3, 1]]).astype(np.float32)
y = np.array([[1, 0, 0, 0]]).astype(np.float32)
expect(node, inputs=[x], outputs=[y],
       name='test_hardmax_one_hot')
```

</details>
<details>
<summary>hardmax_axis</summary>

```python
def hardmax_2d(x):  # type: (np.ndarray) -> np.ndarray
    return np.eye(x.shape[1], dtype=x.dtype)[np.argmax(x, axis=1)]

x = np.random.randn(3, 4, 5).astype(np.float32)
node = onnx.helper.make_node(
    'Hardmax',
    inputs=['x'],
    outputs=['y'],
    axis=0,
)
y = hardmax_2d(x.reshape(1, 60)).reshape(3, 4, 5)
expect(node, inputs=[x], outputs=[y],
       name='test_hardmax_axis_0')

node = onnx.helper.make_node(
    'Hardmax',
    inputs=['x'],
    outputs=['y'],
    axis=1,
)
y = hardmax_2d(x.reshape(3, 20)).reshape(3, 4, 5)
expect(node, inputs=[x], outputs=[y],
       name='test_hardmax_axis_1')

# default axis is 1
node = onnx.helper.make_node(
    'Hardmax',
    inputs=['x'],
    outputs=['y'],
)
expect(node, inputs=[x], outputs=[y],
       name='test_hardmax_default_axis')

node = onnx.helper.make_node(
    'Hardmax',
    inputs=['x'],
    outputs=['y'],
    axis=2,
)
y = hardmax_2d(x.reshape(12, 5)).reshape(3, 4, 5)
expect(node, inputs=[x], outputs=[y],
       name='test_hardmax_axis_2')

node = onnx.helper.make_node(
    'Hardmax',
    inputs=['x'],
    outputs=['y'],
    axis=-1,
)
y = hardmax_2d(x.reshape(12, 5)).reshape(3, 4, 5)
expect(node, inputs=[x], outputs=[y],
       name='test_hardmax_negative_axis')
```

</details>


### Identity
There are 1 test cases, listed as following:
<details>
<summary>identity</summary>

```python
node = onnx.helper.make_node(
    'Identity',
    inputs=['x'],
    outputs=['y'],
)

data = np.array([[[
    [1, 2],
    [3, 4],
]]], dtype=np.float32)

expect(node, inputs=[data], outputs=[data],
       name='test_identity')
```

</details>


### InstanceNormalization
There are 1 test cases, listed as following:
<details>
<summary>instancenormalization</summary>

```python
def _instancenorm_test_mode(x, s, bias, epsilon=1e-5):  # type: ignore
    dims_x = len(x.shape)
    axis = tuple(range(2, dims_x))
    mean = np.mean(x, axis=axis, keepdims=True)
    var = np.var(x, axis=axis, keepdims=True)
    dim_ones = (1,) * (dims_x - 2)
    s = s.reshape(-1, *dim_ones)
    bias = bias.reshape(-1, *dim_ones)
    return s * (x - mean) / np.sqrt(var + epsilon) + bias

# input size: (1, 2, 1, 3)
x = np.array([[[[-1, 0, 1]], [[2, 3, 4]]]]).astype(np.float32)
s = np.array([1.0, 1.5]).astype(np.float32)
bias = np.array([0, 1]).astype(np.float32)
y = _instancenorm_test_mode(x, s, bias).astype(np.float32)

node = onnx.helper.make_node(
    'InstanceNormalization',
    inputs=['x', 's', 'bias'],
    outputs=['y'],
)

# output size: (1, 2, 1, 3)
expect(node, inputs=[x, s, bias], outputs=[y],
       name='test_instancenorm_example')

# input size: (2, 3, 4, 5)
x = np.random.randn(2, 3, 4, 5).astype(np.float32)
s = np.random.randn(3).astype(np.float32)
bias = np.random.randn(3).astype(np.float32)
epsilon = 1e-2
y = _instancenorm_test_mode(x, s, bias, epsilon).astype(np.float32)

node = onnx.helper.make_node(
    'InstanceNormalization',
    inputs=['x', 's', 'bias'],
    outputs=['y'],
    epsilon=epsilon,
)

# output size: (2, 3, 4, 5)
expect(node, inputs=[x, s, bias], outputs=[y],
       name='test_instancenorm_epsilon')
```

</details>


### IsInf
There are 3 test cases, listed as following:
<details>
<summary>infinity</summary>

```python
node = onnx.helper.make_node('IsInf',
                             inputs=['x'],
                             outputs=['y'],
                             )

x = np.array([-1.2, np.nan, np.inf, 2.8, np.NINF, np.inf],
             dtype=np.float32)
y = np.isinf(x)
expect(node, inputs=[x], outputs=[y], name='test_isinf')
```

</details>
<details>
<summary>negative_infinity_only</summary>

```python
node = onnx.helper.make_node('IsInf',
                             inputs=['x'],
                             outputs=['y'],
                             detect_positive=0
                             )

x = np.array([-1.7, np.nan, np.inf, -3.6, np.NINF, np.inf],
             dtype=np.float32)
y = np.isneginf(x)
expect(node, inputs=[x], outputs=[y], name='test_isinf_negative')
```

</details>
<details>
<summary>positive_infinity_only</summary>

```python
node = onnx.helper.make_node('IsInf',
                             inputs=['x'],
                             outputs=['y'],
                             detect_negative=0
                             )

x = np.array([-1.7, np.nan, np.inf, 3.6, np.NINF, np.inf],
             dtype=np.float32)
y = np.isposinf(x)
expect(node, inputs=[x], outputs=[y], name='test_isinf_positive')
```

</details>


### IsNaN
There are 1 test cases, listed as following:
<details>
<summary>isnan</summary>

```python
node = onnx.helper.make_node(
    'IsNaN',
    inputs=['x'],
    outputs=['y'],
)

x = np.array([3.0, np.nan, 4.0, np.nan], dtype=np.float32)
y = np.isnan(x)
expect(node, inputs=[x], outputs=[y], name='test_isnan')
```

</details>


### LRN
There are 2 test cases, listed as following:
<details>
<summary>default</summary>

```python
alpha = 0.0001
beta = 0.75
bias = 1.0
nsize = 3
node = onnx.helper.make_node(
    'LRN',
    inputs=['x'],
    outputs=['y'],
    size=3
)
x = np.random.randn(5, 5, 5, 5).astype(np.float32)
square_sum = np.zeros((5, 5, 5, 5)).astype(np.float32)
for n, c, h, w in np.ndindex(x.shape):
    square_sum[n, c, h, w] = sum(x[n,
                                   max(0, c - int(math.floor((nsize - 1) / 2))):min(5, c + int(math.ceil((nsize - 1) / 2)) + 1),
                                   h,
                                   w] ** 2)
y = x / ((bias + (alpha / nsize) * square_sum) ** beta)
expect(node, inputs=[x], outputs=[y],
       name='test_lrn_default')
```

</details>
<details>
<summary>lrn</summary>

```python
alpha = 0.0002
beta = 0.5
bias = 2.0
nsize = 3
node = onnx.helper.make_node(
    'LRN',
    inputs=['x'],
    outputs=['y'],
    alpha=alpha,
    beta=beta,
    bias=bias,
    size=nsize
)
x = np.random.randn(5, 5, 5, 5).astype(np.float32)
square_sum = np.zeros((5, 5, 5, 5)).astype(np.float32)
for n, c, h, w in np.ndindex(x.shape):
    square_sum[n, c, h, w] = sum(x[n,
                                   max(0, c - int(math.floor((nsize - 1) / 2))):min(5, c + int(math.ceil((nsize - 1) / 2)) + 1),
                                   h,
                                   w] ** 2)
y = x / ((bias + (alpha / nsize) * square_sum) ** beta)
expect(node, inputs=[x], outputs=[y],
       name='test_lrn')
```

</details>


### LSTM
There are 3 test cases, listed as following:
<details>
<summary>defaults</summary>

```python
input = np.array([[[1., 2.], [3., 4.], [5., 6.]]]).astype(np.float32)

input_size = 2
hidden_size = 3
weight_scale = 0.1
number_of_gates = 4

node = onnx.helper.make_node(
    'LSTM',
    inputs=['X', 'W', 'R'],
    outputs=['', 'Y'],
    hidden_size=hidden_size
)

W = weight_scale * np.ones((1, number_of_gates * hidden_size, input_size)).astype(np.float32)
R = weight_scale * np.ones((1, number_of_gates * hidden_size, hidden_size)).astype(np.float32)

lstm = LSTM_Helper(X=input, W=W, R=R)
_, Y_h = lstm.step()
expect(node, inputs=[input, W, R], outputs=[Y_h.astype(np.float32)], name='test_lstm_defaults')
```

</details>
<details>
<summary>initial_bias</summary>

```python
input = np.array([[[1., 2., 3.], [4., 5., 6.], [7., 8., 9.]]]).astype(np.float32)

input_size = 3
hidden_size = 4
weight_scale = 0.1
custom_bias = 0.1
number_of_gates = 4

node = onnx.helper.make_node(
    'LSTM',
    inputs=['X', 'W', 'R', 'B'],
    outputs=['', 'Y'],
    hidden_size=hidden_size
)

W = weight_scale * np.ones((1, number_of_gates * hidden_size, input_size)).astype(np.float32)
R = weight_scale * np.ones((1, number_of_gates * hidden_size, hidden_size)).astype(np.float32)

# Adding custom bias
W_B = custom_bias * np.ones((1, number_of_gates * hidden_size)).astype(np.float32)
R_B = np.zeros((1, number_of_gates * hidden_size)).astype(np.float32)
B = np.concatenate((W_B, R_B), 1)

lstm = LSTM_Helper(X=input, W=W, R=R, B=B)
_, Y_h = lstm.step()
expect(node, inputs=[input, W, R, B], outputs=[Y_h.astype(np.float32)], name='test_lstm_with_initial_bias')
```

</details>
<details>
<summary>peepholes</summary>

```python
input = np.array([[[1., 2., 3., 4.], [5., 6., 7., 8.]]]).astype(np.float32)

input_size = 4
hidden_size = 3
weight_scale = 0.1
number_of_gates = 4
number_of_peepholes = 3

node = onnx.helper.make_node(
    'LSTM',
    inputs=['X', 'W', 'R', 'B', 'sequence_lens', 'initial_h', 'initial_c', 'P'],
    outputs=['', 'Y'],
    hidden_size=hidden_size
)

# Initializing Inputs
W = weight_scale * np.ones((1, number_of_gates * hidden_size, input_size)).astype(np.float32)
R = weight_scale * np.ones((1, number_of_gates * hidden_size, hidden_size)).astype(np.float32)
B = np.zeros((1, 2 * number_of_gates * hidden_size)).astype(np.float32)
seq_lens = np.repeat(input.shape[0], input.shape[1]).astype(np.int32)
init_h = np.zeros((1, input.shape[1], hidden_size)).astype(np.float32)
init_c = np.zeros((1, input.shape[1], hidden_size)).astype(np.float32)
P = weight_scale * np.ones((1, number_of_peepholes * hidden_size)).astype(np.float32)

lstm = LSTM_Helper(X=input, W=W, R=R, B=B, P=P, initial_c=init_c, initial_h=init_h)
_, Y_h = lstm.step()
expect(node, inputs=[input, W, R, B, seq_lens, init_h, init_c, P], outputs=[Y_h.astype(np.float32)],
       name='test_lstm_with_peepholes')
```

</details>


### LeakyRelu
There are 2 test cases, listed as following:
<details>
<summary>leakyrelu</summary>

```python
node = onnx.helper.make_node(
    'LeakyRelu',
    inputs=['x'],
    outputs=['y'],
    alpha=0.1
)

x = np.array([-1, 0, 1]).astype(np.float32)
# expected output [-0.1, 0., 1.]
y = np.clip(x, 0, np.inf) + np.clip(x, -np.inf, 0) * 0.1
expect(node, inputs=[x], outputs=[y],
       name='test_leakyrelu_example')

x = np.random.randn(3, 4, 5).astype(np.float32)
y = np.clip(x, 0, np.inf) + np.clip(x, -np.inf, 0) * 0.1
expect(node, inputs=[x], outputs=[y],
       name='test_leakyrelu')
```

</details>
<details>
<summary>leakyrelu_default</summary>

```python
default_alpha = 0.01
node = onnx.helper.make_node(
    'LeakyRelu',
    inputs=['x'],
    outputs=['y'],
)
x = np.random.randn(3, 4, 5).astype(np.float32)
y = np.clip(x, 0, np.inf) + np.clip(x, -np.inf, 0) * default_alpha
expect(node, inputs=[x], outputs=[y],
       name='test_leakyrelu_default')
```

</details>


### Less
There are 2 test cases, listed as following:
<details>
<summary>less</summary>

```python
node = onnx.helper.make_node(
    'Less',
    inputs=['x', 'y'],
    outputs=['less'],
)

x = np.random.randn(3, 4, 5).astype(np.float32)
y = np.random.randn(3, 4, 5).astype(np.float32)
z = np.less(x, y)
expect(node, inputs=[x, y], outputs=[z],
       name='test_less')
```

</details>
<details>
<summary>less_broadcast</summary>

```python
node = onnx.helper.make_node(
    'Less',
    inputs=['x', 'y'],
    outputs=['less'],
)

x = np.random.randn(3, 4, 5).astype(np.float32)
y = np.random.randn(5).astype(np.float32)
z = np.less(x, y)
expect(node, inputs=[x, y], outputs=[z],
       name='test_less_bcast')
```

</details>


### Log
There are 1 test cases, listed as following:
<details>
<summary>log</summary>

```python
node = onnx.helper.make_node(
    'Log',
    inputs=['x'],
    outputs=['y'],
)

x = np.array([1, 10]).astype(np.float32)
y = np.log(x)  # expected output [0., 2.30258512]
expect(node, inputs=[x], outputs=[y],
       name='test_log_example')

x = np.exp(np.random.randn(3, 4, 5).astype(np.float32))
y = np.log(x)
expect(node, inputs=[x], outputs=[y],
       name='test_log')
```

</details>


### LogSoftmax
There are 2 test cases, listed as following:
<details>
<summary>logsoftmax</summary>

```python
node = onnx.helper.make_node(
    'LogSoftmax',
    inputs=['x'],
    outputs=['y'],
)
x = np.array([[-1, 0, 1]]).astype(np.float32)
# expected output [[-2.40760589, -1.40760589, -0.40760589]]
y = x - np.log(np.sum(np.exp(x), axis=1))
expect(node, inputs=[x], outputs=[y],
       name='test_logsoftmax_example_1')
```

</details>
<details>
<summary>logsoftmax_axis</summary>

```python
def logsoftmax_2d(x):  # type: (np.ndarray) -> np.ndarray
    max_x = np.max(x, axis=1).reshape((-1, 1))
    exp_x = np.exp(x - max_x)
    return x - max_x - np.log(np.sum(exp_x, axis=1).reshape((-1, 1)))

x = np.array([[0, 1, 2, 3], [10000, 10001, 10002, 10003]]).astype(np.float32)
# expected output [[-3.4401896, -2.4401896, -1.44018972, -0.44018969],
#                 [-3.4401896, -2.4401896, -1.44018972, -0.44018969]]
y = logsoftmax_2d(x)

node = onnx.helper.make_node(
    'LogSoftmax',
    inputs=['x'],
    outputs=['y'],
)
expect(node, inputs=[x], outputs=[y],
       name='test_logsoftmax_large_number')

x = np.abs(np.random.randn(3, 4, 5).astype(np.float32))
node = onnx.helper.make_node(
    'LogSoftmax',
    inputs=['x'],
    outputs=['y'],
    axis=0,
)
y = logsoftmax_2d(x.reshape(1, 60)).reshape(3, 4, 5)
expect(node, inputs=[x], outputs=[y],
       name='test_logsoftmax_axis_0')

node = onnx.helper.make_node(
    'LogSoftmax',
    inputs=['x'],
    outputs=['y'],
    axis=1,
)
y = logsoftmax_2d(x.reshape(3, 20)).reshape(3, 4, 5)
expect(node, inputs=[x], outputs=[y],
       name='test_logsoftmax_axis_1')

# default axis is 1
node = onnx.helper.make_node(
    'LogSoftmax',
    inputs=['x'],
    outputs=['y'],
)
expect(node, inputs=[x], outputs=[y],
       name='test_logsoftmax_default_axis')

node = onnx.helper.make_node(
    'LogSoftmax',
    inputs=['x'],
    outputs=['y'],
    axis=2,
)
y = logsoftmax_2d(x.reshape(12, 5)).reshape(3, 4, 5)
expect(node, inputs=[x], outputs=[y],
       name='test_logsoftmax_axis_2')

node = onnx.helper.make_node(
    'LogSoftmax',
    inputs=['x'],
    outputs=['y'],
    axis=-1,
)
y = logsoftmax_2d(x.reshape(12, 5)).reshape(3, 4, 5)
expect(node, inputs=[x], outputs=[y],
       name='test_logsoftmax_negative_axis')
```

</details>


### MatMul
There are 1 test cases, listed as following:
<details>
<summary>matmul</summary>

```python
node = onnx.helper.make_node(
    'MatMul',
    inputs=['a', 'b'],
    outputs=['c'],
)

# 2d
a = np.random.randn(3, 4).astype(np.float32)
b = np.random.randn(4, 3).astype(np.float32)
c = np.matmul(a, b)
expect(node, inputs=[a, b], outputs=[c],
       name='test_matmul_2d')

# 3d
a = np.random.randn(2, 3, 4).astype(np.float32)
b = np.random.randn(2, 4, 3).astype(np.float32)
c = np.matmul(a, b)
expect(node, inputs=[a, b], outputs=[c],
       name='test_matmul_3d')

# 4d
a = np.random.randn(1, 2, 3, 4).astype(np.float32)
b = np.random.randn(1, 2, 4, 3).astype(np.float32)
c = np.matmul(a, b)
expect(node, inputs=[a, b], outputs=[c],
       name='test_matmul_4d')
```

</details>


### MatMulInteger
There are 1 test cases, listed as following:
<details>
<summary>matmulinteger</summary>

```python
node = onnx.helper.make_node('MatMulInteger',
    inputs=['A', 'B', 'a_zero_point', 'b_zero_point'],
    outputs=['Y'],)

A = np.array([[11, 7, 3],
    [10, 6, 2],
    [9, 5, 1],
    [8, 4, 0], ], dtype=np.uint8)

a_zero_point = np.array([12], dtype=np.uint8)

B = np.array([[1, 4],
    [2, 5],
    [3, 6], ], dtype=np.uint8)

b_zero_point = np.array([0], dtype=np.uint8)

output = np.array([[-38, -83],
    [-44, -98],
    [-50, -113],
    [-56, -128], ], dtype=np.int32)

expect(node, inputs=[A, B, a_zero_point, b_zero_point], outputs=[output],
       name='test_matmulinteger')
```

</details>


### Max
There are 1 test cases, listed as following:
<details>
<summary>max</summary>

```python
data_0 = np.array([3, 2, 1]).astype(np.float32)
data_1 = np.array([1, 4, 4]).astype(np.float32)
data_2 = np.array([2, 5, 3]).astype(np.float32)
result = np.array([3, 5, 4]).astype(np.float32)
node = onnx.helper.make_node(
    'Max',
    inputs=['data_0', 'data_1', 'data_2'],
    outputs=['result'],
)
expect(node, inputs=[data_0, data_1, data_2], outputs=[result],
       name='test_max_example')

node = onnx.helper.make_node(
    'Max',
    inputs=['data_0'],
    outputs=['result'],
)
expect(node, inputs=[data_0], outputs=[data_0],
       name='test_max_one_input')

result = np.maximum(data_0, data_1)
node = onnx.helper.make_node(
    'Max',
    inputs=['data_0', 'data_1'],
    outputs=['result'],
)
expect(node, inputs=[data_0, data_1], outputs=[result],
       name='test_max_two_inputs')
```

</details>


### MaxPool
There are 14 test cases, listed as following:
<details>
<summary>maxpool_1d_default</summary>

```python
"""
input_shape: [1, 3, 32]
output_shape: [1, 3, 31]
"""
node = onnx.helper.make_node(
    'MaxPool',
    inputs=['x'],
    outputs=['y'],
    kernel_shape=[2],
)
x = np.random.randn(1, 3, 32).astype(np.float32)
x_shape = np.shape(x)
kernel_shape = [2]
strides = [1]
out_shape = get_output_shape('VALID', x_shape[2:], kernel_shape, strides)
padded = x
y = pool(padded, x_shape, kernel_shape, strides, out_shape, [0], 'MAX')

expect(node, inputs=[x], outputs=[y], name='test_maxpool_1d_default')
```

</details>
<details>
<summary>maxpool_2d_ceil</summary>

```python
"""
input_shape: [1, 1, 4, 4]
output_shape: [1, 1, 2, 2]
"""
node = onnx.helper.make_node(
    'MaxPool',
    inputs=['x'],
    outputs=['y'],
    kernel_shape=[3, 3],
    strides=[2, 2],
    ceil_mode=True
)
x = np.array([[[
    [1, 2, 3, 4],
    [5, 6, 7, 8],
    [9, 10, 11, 12],
    [13, 14, 15, 16],
]]]).astype(np.float32)
y = np.array([[[
    [11, 12],
    [15, 16]]]]).astype(np.float32)

expect(node, inputs=[x], outputs=[y], name='test_maxpool_2d_ceil')
```

</details>
<details>
<summary>maxpool_2d_default</summary>

```python
"""
input_shape: [1, 3, 32, 32]
output_shape: [1, 3, 31, 31]
"""
node = onnx.helper.make_node(
    'MaxPool',
    inputs=['x'],
    outputs=['y'],
    kernel_shape=[2, 2],
)
x = np.random.randn(1, 3, 32, 32).astype(np.float32)
x_shape = np.shape(x)
kernel_shape = (2, 2)
strides = (1, 1)
out_shape = get_output_shape('VALID', x_shape[2:], kernel_shape, strides)
padded = x
y = pool(padded, x_shape, kernel_shape, strides, out_shape, (0, 0), 'MAX')

expect(node, inputs=[x], outputs=[y], name='test_maxpool_2d_default')
```

</details>
<details>
<summary>maxpool_2d_dilations</summary>

```python
"""
input_shape: [1, 1, 4, 4]
output_shape: [1, 1, 2, 2]
"""
node = onnx.helper.make_node(
    'MaxPool',
    inputs=['x'],
    outputs=['y'],
    kernel_shape=[2, 2],
    strides=[1, 1],
    dilations=[2, 2]
)
x = np.array([[[
    [1, 2, 3, 4],
    [5, 6, 7, 8],
    [9, 10, 11, 12],
    [13, 14, 15, 16],
]]]).astype(np.float32)
y = np.array([[[
    [11, 12],
    [15, 16]]]]).astype(np.float32)

expect(node, inputs=[x], outputs=[y], name='test_maxpool_2d_dilations')
```

</details>
<details>
<summary>maxpool_2d_pads</summary>

```python
"""
input_shape: [1, 3, 28, 28]
output_shape: [1, 3, 30, 30]
pad_shape: [4, 4] -> [2, 2, 2, 2] by axis
"""
node = onnx.helper.make_node(
    'MaxPool',
    inputs=['x'],
    outputs=['y'],
    kernel_shape=[3, 3],
    pads=[2, 2, 2, 2]
)
x = np.random.randn(1, 3, 28, 28).astype(np.float32)
x_shape = np.shape(x)
kernel_shape = (3, 3)
strides = (1, 1)
pad_bottom = pad_top = pad_right = pad_left = 2
pad_shape = [pad_top + pad_bottom, pad_left + pad_right]
out_shape = get_output_shape('VALID', np.add(x_shape[2:], pad_shape), kernel_shape, strides)
padded = np.pad(x, ((0, 0), (0, 0), (pad_top, pad_bottom), (pad_left, pad_right)), mode='constant',
                constant_values=np.nan)
y = pool(padded, x_shape, kernel_shape, strides, out_shape, pad_shape, 'MAX')

expect(node, inputs=[x], outputs=[y], name='test_maxpool_2d_pads')
```

</details>
<details>
<summary>maxpool_2d_precomputed_pads</summary>

```python
"""
input_shape: [1, 1, 5, 5]
output_shape: [1, 1, 5, 5]
pad_shape: [4, 4] -> [2, 2, 2, 2] by axis
"""
node = onnx.helper.make_node(
    'MaxPool',
    inputs=['x'],
    outputs=['y'],
    kernel_shape=[5, 5],
    pads=[2, 2, 2, 2]

)
x = np.array([[[
    [1, 2, 3, 4, 5],
    [6, 7, 8, 9, 10],
    [11, 12, 13, 14, 15],
    [16, 17, 18, 19, 20],
    [21, 22, 23, 24, 25],
]]]).astype(np.float32)
y = np.array([[[
    [13, 14, 15, 15, 15],
    [18, 19, 20, 20, 20],
    [23, 24, 25, 25, 25],
    [23, 24, 25, 25, 25],
    [23, 24, 25, 25, 25]]]]).astype(np.float32)

expect(node, inputs=[x], outputs=[y], name='test_maxpool_2d_precomputed_pads')
```

</details>
<details>
<summary>maxpool_2d_precomputed_same_upper</summary>

```python
"""
input_shape: [1, 1, 5, 5]
output_shape: [1, 1, 3, 3]
pad_shape: [2, 2] -> [1, 1, 1, 1] by axis
"""
node = onnx.helper.make_node(
    'MaxPool',
    inputs=['x'],
    outputs=['y'],
    kernel_shape=[3, 3],
    strides=[2, 2],
    auto_pad='SAME_UPPER'
)
x = np.array([[[
    [1, 2, 3, 4, 5],
    [6, 7, 8, 9, 10],
    [11, 12, 13, 14, 15],
    [16, 17, 18, 19, 20],
    [21, 22, 23, 24, 25],
]]]).astype(np.float32)
y = np.array([[[[7, 9, 10],
                [17, 19, 20],
                [22, 24, 25]]]]).astype(np.float32)

expect(node, inputs=[x], outputs=[y], name='test_maxpool_2d_precomputed_same_upper')
```

</details>
<details>
<summary>maxpool_2d_precomputed_strides</summary>

```python
"""
input_shape: [1, 1, 5, 5]
output_shape: [1, 1, 2, 2]
"""
node = onnx.helper.make_node(
    'MaxPool',
    inputs=['x'],
    outputs=['y'],
    kernel_shape=[2, 2],
    strides=[2, 2]
)
x = np.array([[[
    [1, 2, 3, 4, 5],
    [6, 7, 8, 9, 10],
    [11, 12, 13, 14, 15],
    [16, 17, 18, 19, 20],
    [21, 22, 23, 24, 25],
]]]).astype(np.float32)
y = np.array([[[[7, 9],
                [17, 19]]]]).astype(np.float32)

expect(node, inputs=[x], outputs=[y], name='test_maxpool_2d_precomputed_strides')
```

</details>
<details>
<summary>maxpool_2d_same_lower</summary>

```python
"""
input_shape: [1, 3, 32, 32]
output_shape: [1, 3, 32, 32]
pad_shape: [1, 1] -> [1, 0, 1, 0] by axis
"""
node = onnx.helper.make_node(
    'MaxPool',
    inputs=['x'],
    outputs=['y'],
    kernel_shape=[2, 2],
    auto_pad='SAME_LOWER'
)
x = np.random.randn(1, 3, 32, 32).astype(np.float32)
x_shape = np.shape(x)
kernel_shape = (2, 2)
strides = (1, 1)
out_shape = get_output_shape('SAME_LOWER', x_shape[2:], kernel_shape, strides)
pad_shape = get_pad_shape('SAME_LOWER', x_shape[2:], kernel_shape, strides, out_shape)
pad_bottom = pad_shape[0] // 2
pad_top = pad_shape[0] - pad_bottom
pad_right = pad_shape[1] // 2
pad_left = pad_shape[1] - pad_right
padded = np.pad(x, ((0, 0), (0, 0), (pad_top, pad_bottom), (pad_left, pad_right)), mode='constant',
                constant_values=np.nan)
y = pool(padded, x_shape, kernel_shape, strides, out_shape, pad_shape, 'MAX')

expect(node, inputs=[x], outputs=[y], name='test_maxpool_2d_same_lower')
```

</details>
<details>
<summary>maxpool_2d_same_upper</summary>

```python
"""
input_shape: [1, 3, 32, 32]
output_shape: [1, 3, 32, 32]
pad_shape: [1, 1] -> [0, 1, 0, 1] by axis
"""
node = onnx.helper.make_node(
    'MaxPool',
    inputs=['x'],
    outputs=['y'],
    kernel_shape=[2, 2],
    auto_pad='SAME_UPPER'
)
x = np.random.randn(1, 3, 32, 32).astype(np.float32)
x_shape = np.shape(x)
kernel_shape = (2, 2)
strides = (1, 1)
out_shape = get_output_shape('SAME_UPPER', x_shape[2:], kernel_shape, strides)
pad_shape = get_pad_shape('SAME_UPPER', x_shape[2:], kernel_shape, strides, out_shape)
pad_top = pad_shape[0] // 2
pad_bottom = pad_shape[0] - pad_top
pad_left = pad_shape[1] // 2
pad_right = pad_shape[1] - pad_left
padded = np.pad(x, ((0, 0), (0, 0), (pad_top, pad_bottom), (pad_left, pad_right)), mode='constant',
                constant_values=np.nan)
y = pool(padded, x_shape, kernel_shape, strides, out_shape, pad_shape, 'MAX')

expect(node, inputs=[x], outputs=[y], name='test_maxpool_2d_same_upper')
```

</details>
<details>
<summary>maxpool_2d_strides</summary>

```python
"""
input_shape: [1, 3, 32, 32]
output_shape: [1, 3, 10, 10]
"""
node = onnx.helper.make_node(
    'MaxPool',
    inputs=['x'],
    outputs=['y'],
    kernel_shape=[5, 5],
    strides=[3, 3]
)
x = np.random.randn(1, 3, 32, 32).astype(np.float32)
x_shape = np.shape(x)
kernel_shape = (5, 5)
strides = (3, 3)
out_shape = get_output_shape('VALID', x_shape[2:], kernel_shape, strides)
padded = x
y = pool(padded, x_shape, kernel_shape, strides, out_shape, (0, 0), 'MAX')

expect(node, inputs=[x], outputs=[y], name='test_maxpool_2d_strides')
```

</details>
<details>
<summary>maxpool_3d_default</summary>

```python
"""
input_shape: [1, 3, 32, 32, 32]
output_shape: [1, 3, 31, 31, 31]
"""
node = onnx.helper.make_node(
    'MaxPool',
    inputs=['x'],
    outputs=['y'],
    kernel_shape=[2, 2, 2],
)
x = np.random.randn(1, 3, 32, 32, 32).astype(np.float32)
x_shape = np.shape(x)
kernel_shape = [2, 2, 2]
strides = [1, 1, 1]
out_shape = get_output_shape('VALID', x_shape[2:], kernel_shape, strides)
padded = x
y = pool(padded, x_shape, kernel_shape, strides, out_shape, [0, 0, 0], 'MAX')

expect(node, inputs=[x], outputs=[y], name='test_maxpool_3d_default')
```

</details>
<details>
<summary>maxpool_with_argmax_2d_precomputed_pads</summary>

```python
"""
input_shape: [1, 1, 5, 5]
output_shape: [1, 1, 5, 5]
pad_shape: [4, 4] -> [2, 2, 2, 2] by axis
"""
node = onnx.helper.make_node(
    'MaxPool',
    inputs=['x'],
    outputs=['y', 'z'],
    kernel_shape=[5, 5],
    pads=[2, 2, 2, 2]
)
x = np.array([[[
    [1, 2, 3, 4, 5],
    [6, 7, 8, 9, 10],
    [11, 12, 13, 14, 15],
    [16, 17, 18, 19, 20],
    [21, 22, 23, 24, 25],
]]]).astype(np.float32)
y = np.array([[[
    [13, 14, 15, 15, 15],
    [18, 19, 20, 20, 20],
    [23, 24, 25, 25, 25],
    [23, 24, 25, 25, 25],
    [23, 24, 25, 25, 25]]]]).astype(np.float32)
z = np.array([[[
    [12, 13, 14, 14, 14],
    [17, 18, 19, 19, 19],
    [22, 23, 24, 24, 24],
    [22, 23, 24, 24, 24],
    [22, 23, 24, 24, 24]]]]).astype(np.int64)

expect(node, inputs=[x], outputs=[y, z], name='test_maxpool_with_argmax_2d_precomputed_pads')
```

</details>
<details>
<summary>maxpool_with_argmax_2d_precomputed_strides</summary>

```python
"""
input_shape: [1, 1, 5, 5]
output_shape: [1, 1, 2, 2]
"""
node = onnx.helper.make_node(
    'MaxPool',
    inputs=['x'],
    outputs=['y', 'z'],
    kernel_shape=[2, 2],
    strides=[2, 2],
    storage_order=1
)
x = np.array([[[
    [1, 2, 3, 4, 5],
    [6, 7, 8, 9, 10],
    [11, 12, 13, 14, 15],
    [16, 17, 18, 19, 20],
    [21, 22, 23, 24, 25],
]]]).astype(np.float32)
y = np.array([[[[7, 9],
                [17, 19]]]]).astype(np.float32)
z = np.array([[[[6, 16],
                [8, 18]]]]).astype(np.int64)

expect(node, inputs=[x], outputs=[y, z], name='test_maxpool_with_argmax_2d_precomputed_strides')
```

</details>


### MaxUnpool
There are 2 test cases, listed as following:
<details>
<summary>with_output_shape</summary>

```python
node = onnx.helper.make_node(
    'MaxUnpool',
    inputs=['xT', 'xI', 'output_shape'],
    outputs=['y'],
    kernel_shape=[2, 2],
    strides=[2, 2]
)
xT = np.array([[[[5, 6],
                 [7, 8]]]], dtype=np.float32)
xI = np.array([[[[5, 7],
                 [13, 15]]]], dtype=np.int64)
output_shape = np.array((1, 1, 5, 5), dtype=np.int64)
y = np.array([[[[0, 0, 0, 0, 0],
                [0, 5, 0, 6, 0],
                [0, 0, 0, 0, 0],
                [0, 7, 0, 8, 0],
                [0, 0, 0, 0, 0]]]], dtype=np.float32)
expect(node, inputs=[xT, xI, output_shape], outputs=[y], name='test_maxunpool_export_with_output_shape')
```

</details>
<details>
<summary>without_output_shape</summary>

```python
node = onnx.helper.make_node(
    'MaxUnpool',
    inputs=['xT', 'xI'],
    outputs=['y'],
    kernel_shape=[2, 2],
    strides=[2, 2]
)
xT = np.array([[[[1, 2],
                 [3, 4]]]], dtype=np.float32)
xI = np.array([[[[5, 7],
                 [13, 15]]]], dtype=np.int64)
y = np.array([[[[0, 0, 0, 0],
                [0, 1, 0, 2],
                [0, 0, 0, 0],
                [0, 3, 0, 4]]]], dtype=np.float32)
expect(node, inputs=[xT, xI], outputs=[y], name='test_maxunpool_export_without_output_shape')
```

</details>


### Mean
There are 1 test cases, listed as following:
<details>
<summary>mean</summary>

```python
data_0 = np.array([3, 0, 2]).astype(np.float32)
data_1 = np.array([1, 3, 4]).astype(np.float32)
data_2 = np.array([2, 6, 6]).astype(np.float32)
result = np.array([2, 3, 4]).astype(np.float32)
node = onnx.helper.make_node(
    'Mean',
    inputs=['data_0', 'data_1', 'data_2'],
    outputs=['result'],
)
expect(node, inputs=[data_0, data_1, data_2], outputs=[result],
       name='test_mean_example')

node = onnx.helper.make_node(
    'Mean',
    inputs=['data_0'],
    outputs=['result'],
)
expect(node, inputs=[data_0], outputs=[data_0],
       name='test_mean_one_input')

result = np.divide(np.add(data_0, data_1), 2.)
node = onnx.helper.make_node(
    'Mean',
    inputs=['data_0', 'data_1'],
    outputs=['result'],
)
expect(node, inputs=[data_0, data_1], outputs=[result],
       name='test_mean_two_inputs')
```

</details>


### MeanVarianceNormalization
There are 1 test cases, listed as following:
<details>
<summary>meanvariancenormalization</summary>

```python
node = onnx.helper.make_node(
    'MeanVarianceNormalization',
    inputs=['X'],
    outputs=['Y']
)

input_data = np.array([[[[0.8439683], [0.5665144], [0.05836735]],
    [[0.02916367], [0.12964272], [0.5060197]],
    [[0.79538304], [0.9411346], [0.9546573]]],
    [[[0.17730942], [0.46192095], [0.26480448]],
    [[0.6746842], [0.01665257], [0.62473077]],
    [[0.9240844], [0.9722341], [0.11965699]]],
    [[[0.41356155], [0.9129373], [0.59330076]],
    [[0.81929934], [0.7862604], [0.11799799]],
    [[0.69248444], [0.54119414], [0.07513223]]]], dtype=np.float32)

# Calculate expected output data
data_mean = np.mean(input_data, axis=(0, 2, 3), keepdims=1)
data_mean_squared = np.power(data_mean, 2)
data_squared = np.power(input_data, 2)
data_squared_mean = np.mean(data_squared, axis=(0, 2, 3), keepdims=1)
std = np.sqrt(data_squared_mean - data_mean_squared)
expected_output = (input_data - data_mean) / (std + 1e-9)

expect(node, inputs=[input_data], outputs=[expected_output],
       name='test_mvn')
```

</details>


### Min
There are 1 test cases, listed as following:
<details>
<summary>min</summary>

```python
data_0 = np.array([3, 2, 1]).astype(np.float32)
data_1 = np.array([1, 4, 4]).astype(np.float32)
data_2 = np.array([2, 5, 0]).astype(np.float32)
result = np.array([1, 2, 0]).astype(np.float32)
node = onnx.helper.make_node(
    'Min',
    inputs=['data_0', 'data_1', 'data_2'],
    outputs=['result'],
)
expect(node, inputs=[data_0, data_1, data_2], outputs=[result],
       name='test_min_example')

node = onnx.helper.make_node(
    'Min',
    inputs=['data_0'],
    outputs=['result'],
)
expect(node, inputs=[data_0], outputs=[data_0],
       name='test_min_one_input')

result = np.minimum(data_0, data_1)
node = onnx.helper.make_node(
    'Min',
    inputs=['data_0', 'data_1'],
    outputs=['result'],
)
expect(node, inputs=[data_0, data_1], outputs=[result],
       name='test_min_two_inputs')
```

</details>


### Mod
There are 13 test cases, listed as following:
<details>
<summary>mod_broadcast</summary>

```python
node = onnx.helper.make_node(
    'Mod',
    inputs=['x', 'y'],
    outputs=['z'],
)

x = np.arange(0, 30).reshape([3, 2, 5])
y = np.array([7])
z = np.mod(x, y)
z
#   array([[[0, 1, 2, 3, 4],
#     [5, 6, 0, 1, 2]],

#    [[3, 4, 5, 6, 0],
#     [1, 2, 3, 4, 5]],

#    [[6, 0, 1, 2, 3],
#     [4, 5, 6, 0, 1]]], dtype=int32)
expect(node, inputs=[x, y], outputs=[z],
       name='test_mod_broadcast')
```

</details>
<details>
<summary>mod_int64_fmod</summary>

```python
node = onnx.helper.make_node(
    'Mod',
    inputs=['x', 'y'],
    outputs=['z'],
    fmod=1
)

x = np.array([-4, 7, 5, 4, -7, 8]).astype(np.int64)
y = np.array([2, -3, 8, -2, 3, 5]).astype(np.int64)
z = np.fmod(x, y)  # expected output [ 0,  1,  5,  0, -1,  3]
expect(node, inputs=[x, y], outputs=[z],
       name='test_mod_int64_fmod')
```

</details>
<details>
<summary>mod_mixed_sign_float16</summary>

```python
node = onnx.helper.make_node(
    'Mod',
    inputs=['x', 'y'],
    outputs=['z'],
    fmod=1
)

x = np.array([-4.3, 7.2, 5.0, 4.3, -7.2, 8.0]).astype(np.float16)
y = np.array([2.1, -3.4, 8.0, -2.1, 3.4, 5.0]).astype(np.float16)
z = np.fmod(x, y)  # expected output [-0.10156, 0.3984 , 5. , 0.10156, -0.3984 ,  3.]
expect(node, inputs=[x, y], outputs=[z],
       name='test_mod_mixed_sign_float16')
```

</details>
<details>
<summary>mod_mixed_sign_float32</summary>

```python
node = onnx.helper.make_node(
    'Mod',
    inputs=['x', 'y'],
    outputs=['z'],
    fmod=1
)

x = np.array([-4.3, 7.2, 5.0, 4.3, -7.2, 8.0]).astype(np.float32)
y = np.array([2.1, -3.4, 8.0, -2.1, 3.4, 5.0]).astype(np.float32)
z = np.fmod(x, y)  # expected output [-0.10000038, 0.39999962, 5. , 0.10000038, -0.39999962, 3.]
expect(node, inputs=[x, y], outputs=[z],
       name='test_mod_mixed_sign_float32')
```

</details>
<details>
<summary>mod_mixed_sign_float64</summary>

```python
node = onnx.helper.make_node(
    'Mod',
    inputs=['x', 'y'],
    outputs=['z'],
    fmod=1
)

x = np.array([-4.3, 7.2, 5.0, 4.3, -7.2, 8.0]).astype(np.float64)
y = np.array([2.1, -3.4, 8.0, -2.1, 3.4, 5.0]).astype(np.float64)
z = np.fmod(x, y)  # expected output [-0.1,  0.4,  5. ,  0.1, -0.4,  3.]
expect(node, inputs=[x, y], outputs=[z],
       name='test_mod_mixed_sign_float64')
```

</details>
<details>
<summary>mod_mixed_sign_int16</summary>

```python
node = onnx.helper.make_node(
    'Mod',
    inputs=['x', 'y'],
    outputs=['z'],
)

x = np.array([-4, 7, 5, 4, -7, 8]).astype(np.int16)
y = np.array([2, -3, 8, -2, 3, 5]).astype(np.int16)
z = np.mod(x, y)  # expected output [ 0, -2,  5,  0,  2,  3]
expect(node, inputs=[x, y], outputs=[z],
       name='test_mod_mixed_sign_int16')
```

</details>
<details>
<summary>mod_mixed_sign_int32</summary>

```python
node = onnx.helper.make_node(
    'Mod',
    inputs=['x', 'y'],
    outputs=['z'],
)

x = np.array([-4, 7, 5, 4, -7, 8]).astype(np.int32)
y = np.array([2, -3, 8, -2, 3, 5]).astype(np.int32)
z = np.mod(x, y)  # expected output [ 0, -2,  5,  0,  2,  3]
expect(node, inputs=[x, y], outputs=[z],
       name='test_mod_mixed_sign_int32')
```

</details>
<details>
<summary>mod_mixed_sign_int64</summary>

```python
node = onnx.helper.make_node(
    'Mod',
    inputs=['x', 'y'],
    outputs=['z'],
)

x = np.array([-4, 7, 5, 4, -7, 8]).astype(np.int64)
y = np.array([2, -3, 8, -2, 3, 5]).astype(np.int64)
z = np.mod(x, y)  # expected output [ 0, -2,  5,  0,  2,  3]
expect(node, inputs=[x, y], outputs=[z],
       name='test_mod_mixed_sign_int64')
```

</details>
<details>
<summary>mod_mixed_sign_int8</summary>

```python
node = onnx.helper.make_node(
    'Mod',
    inputs=['x', 'y'],
    outputs=['z'],
)

x = np.array([-4, 7, 5, 4, -7, 8]).astype(np.int8)
y = np.array([2, -3, 8, -2, 3, 5]).astype(np.int8)
z = np.mod(x, y)  # expected output [ 0, -2,  5,  0,  2,  3]
expect(node, inputs=[x, y], outputs=[z],
       name='test_mod_mixed_sign_int8')
```

</details>
<details>
<summary>mod_uint16</summary>

```python
node = onnx.helper.make_node(
    'Mod',
    inputs=['x', 'y'],
    outputs=['z'],
)

x = np.array([4, 7, 5]).astype(np.uint16)
y = np.array([2, 3, 8]).astype(np.uint16)
z = np.mod(x, y)  # expected output [0, 1, 5]
expect(node, inputs=[x, y], outputs=[z],
       name='test_mod_uint16')
```

</details>
<details>
<summary>mod_uint32</summary>

```python
node = onnx.helper.make_node(
    'Mod',
    inputs=['x', 'y'],
    outputs=['z'],
)

x = np.array([4, 7, 5]).astype(np.uint32)
y = np.array([2, 3, 8]).astype(np.uint32)
z = np.mod(x, y)  # expected output [0, 1, 5]
expect(node, inputs=[x, y], outputs=[z],
       name='test_mod_uint32')
```

</details>
<details>
<summary>mod_uint64</summary>

```python
node = onnx.helper.make_node(
    'Mod',
    inputs=['x', 'y'],
    outputs=['z'],
)

x = np.array([4, 7, 5]).astype(np.uint64)
y = np.array([2, 3, 8]).astype(np.uint64)
z = np.mod(x, y)  # expected output [0, 1, 5]
expect(node, inputs=[x, y], outputs=[z],
       name='test_mod_uint64')
```

</details>
<details>
<summary>mod_uint8</summary>

```python
node = onnx.helper.make_node(
    'Mod',
    inputs=['x', 'y'],
    outputs=['z'],
)

x = np.array([4, 7, 5]).astype(np.uint8)
y = np.array([2, 3, 8]).astype(np.uint8)
z = np.mod(x, y)  # expected output [0, 1, 5]
expect(node, inputs=[x, y], outputs=[z],
       name='test_mod_uint8')
```

</details>


### Mul
There are 2 test cases, listed as following:
<details>
<summary>mul</summary>

```python
node = onnx.helper.make_node(
    'Mul',
    inputs=['x', 'y'],
    outputs=['z'],
)

x = np.array([1, 2, 3]).astype(np.float32)
y = np.array([4, 5, 6]).astype(np.float32)
z = x * y  # expected output [4., 10., 18.]
expect(node, inputs=[x, y], outputs=[z],
       name='test_mul_example')

x = np.random.randn(3, 4, 5).astype(np.float32)
y = np.random.randn(3, 4, 5).astype(np.float32)
z = x * y
expect(node, inputs=[x, y], outputs=[z],
       name='test_mul')
```

</details>
<details>
<summary>mul_broadcast</summary>

```python
node = onnx.helper.make_node(
    'Mul',
    inputs=['x', 'y'],
    outputs=['z'],
)

x = np.random.randn(3, 4, 5).astype(np.float32)
y = np.random.randn(5).astype(np.float32)
z = x * y
expect(node, inputs=[x, y], outputs=[z],
       name='test_mul_bcast')
```

</details>


### Neg
There are 1 test cases, listed as following:
<details>
<summary>neg</summary>

```python
node = onnx.helper.make_node(
    'Neg',
    inputs=['x'],
    outputs=['y'],
)

x = np.array([-4, 2]).astype(np.float32)
y = np.negative(x)  # expected output [4., -2.],
expect(node, inputs=[x], outputs=[y],
       name='test_neg_example')

x = np.random.randn(3, 4, 5).astype(np.float32)
y = np.negative(x)
expect(node, inputs=[x], outputs=[y],
       name='test_neg')
```

</details>


### NonMaxSuppression
There are 9 test cases, listed as following:
<details>
<summary>nonmaxsuppression_center_point_box_format</summary>

```python
node = onnx.helper.make_node(
    'NonMaxSuppression',
    inputs=['boxes', 'scores', 'max_output_boxes_per_class', 'iou_threshold', 'score_threshold'],
    outputs=['selected_indices'],
    center_point_box=1
)
boxes = np.array([[
    [0.5, 0.5, 1.0, 1.0],
    [0.5, 0.6, 1.0, 1.0],
    [0.5, 0.4, 1.0, 1.0],
    [0.5, 10.5, 1.0, 1.0],
    [0.5, 10.6, 1.0, 1.0],
    [0.5, 100.5, 1.0, 1.0]
]]).astype(np.float32)
scores = np.array([[[0.9, 0.75, 0.6, 0.95, 0.5, 0.3]]]).astype(np.float32)
max_output_boxes_per_class = np.array([3]).astype(np.int64)
iou_threshold = np.array([0.5]).astype(np.float32)
score_threshold = np.array([0.0]).astype(np.float32)
selected_indices = np.array([[0, 0, 3], [0, 0, 0], [0, 0, 5]]).astype(np.int64)

expect(node, inputs=[boxes, scores, max_output_boxes_per_class, iou_threshold, score_threshold], outputs=[selected_indices], name='test_nonmaxsuppression_center_point_box_format')
```

</details>
<details>
<summary>nonmaxsuppression_flipped_coordinates</summary>

```python
node = onnx.helper.make_node(
    'NonMaxSuppression',
    inputs=['boxes', 'scores', 'max_output_boxes_per_class', 'iou_threshold', 'score_threshold'],
    outputs=['selected_indices']
)
boxes = np.array([[
    [1.0, 1.0, 0.0, 0.0],
    [0.0, 0.1, 1.0, 1.1],
    [0.0, 0.9, 1.0, -0.1],
    [0.0, 10.0, 1.0, 11.0],
    [1.0, 10.1, 0.0, 11.1],
    [1.0, 101.0, 0.0, 100.0]
]]).astype(np.float32)
scores = np.array([[[0.9, 0.75, 0.6, 0.95, 0.5, 0.3]]]).astype(np.float32)
max_output_boxes_per_class = np.array([3]).astype(np.int64)
iou_threshold = np.array([0.5]).astype(np.float32)
score_threshold = np.array([0.0]).astype(np.float32)
selected_indices = np.array([[0, 0, 3], [0, 0, 0], [0, 0, 5]]).astype(np.int64)

expect(node, inputs=[boxes, scores, max_output_boxes_per_class, iou_threshold, score_threshold], outputs=[selected_indices], name='test_nonmaxsuppression_flipped_coordinates')
```

</details>
<details>
<summary>nonmaxsuppression_identical_boxes</summary>

```python
node = onnx.helper.make_node(
    'NonMaxSuppression',
    inputs=['boxes', 'scores', 'max_output_boxes_per_class', 'iou_threshold', 'score_threshold'],
    outputs=['selected_indices']
)
boxes = np.array([[
    [0.0, 0.0, 1.0, 1.0],
    [0.0, 0.0, 1.0, 1.0],
    [0.0, 0.0, 1.0, 1.0],
    [0.0, 0.0, 1.0, 1.0],
    [0.0, 0.0, 1.0, 1.0],

    [0.0, 0.0, 1.0, 1.0],
    [0.0, 0.0, 1.0, 1.0],
    [0.0, 0.0, 1.0, 1.0],
    [0.0, 0.0, 1.0, 1.0],
    [0.0, 0.0, 1.0, 1.0]
]]).astype(np.float32)
scores = np.array([[[0.9, 0.9, 0.9, 0.9, 0.9, 0.9, 0.9, 0.9, 0.9, 0.9]]]).astype(np.float32)
max_output_boxes_per_class = np.array([3]).astype(np.int64)
iou_threshold = np.array([0.5]).astype(np.float32)
score_threshold = np.array([0.0]).astype(np.float32)
selected_indices = np.array([[0, 0, 0]]).astype(np.int64)

expect(node, inputs=[boxes, scores, max_output_boxes_per_class, iou_threshold, score_threshold], outputs=[selected_indices], name='test_nonmaxsuppression_identical_boxes')
```

</details>
<details>
<summary>nonmaxsuppression_limit_output_size</summary>

```python
node = onnx.helper.make_node(
    'NonMaxSuppression',
    inputs=['boxes', 'scores', 'max_output_boxes_per_class', 'iou_threshold', 'score_threshold'],
    outputs=['selected_indices']
)
boxes = np.array([[
    [0.0, 0.0, 1.0, 1.0],
    [0.0, 0.1, 1.0, 1.1],
    [0.0, -0.1, 1.0, 0.9],
    [0.0, 10.0, 1.0, 11.0],
    [0.0, 10.1, 1.0, 11.1],
    [0.0, 100.0, 1.0, 101.0]
]]).astype(np.float32)
scores = np.array([[[0.9, 0.75, 0.6, 0.95, 0.5, 0.3]]]).astype(np.float32)
max_output_boxes_per_class = np.array([2]).astype(np.int64)
iou_threshold = np.array([0.5]).astype(np.float32)
score_threshold = np.array([0.0]).astype(np.float32)
selected_indices = np.array([[0, 0, 3], [0, 0, 0]]).astype(np.int64)

expect(node, inputs=[boxes, scores, max_output_boxes_per_class, iou_threshold, score_threshold], outputs=[selected_indices], name='test_nonmaxsuppression_limit_output_size')
```

</details>
<details>
<summary>nonmaxsuppression_single_box</summary>

```python
node = onnx.helper.make_node(
    'NonMaxSuppression',
    inputs=['boxes', 'scores', 'max_output_boxes_per_class', 'iou_threshold', 'score_threshold'],
    outputs=['selected_indices']
)
boxes = np.array([[
    [0.0, 0.0, 1.0, 1.0]
]]).astype(np.float32)
scores = np.array([[[0.9]]]).astype(np.float32)
max_output_boxes_per_class = np.array([3]).astype(np.int64)
iou_threshold = np.array([0.5]).astype(np.float32)
score_threshold = np.array([0.0]).astype(np.float32)
selected_indices = np.array([[0, 0, 0]]).astype(np.int64)

expect(node, inputs=[boxes, scores, max_output_boxes_per_class, iou_threshold, score_threshold], outputs=[selected_indices], name='test_nonmaxsuppression_single_box')
```

</details>
<details>
<summary>nonmaxsuppression_suppress_by_IOU</summary>

```python
node = onnx.helper.make_node(
    'NonMaxSuppression',
    inputs=['boxes', 'scores', 'max_output_boxes_per_class', 'iou_threshold', 'score_threshold'],
    outputs=['selected_indices']
)
boxes = np.array([[
    [0.0, 0.0, 1.0, 1.0],
    [0.0, 0.1, 1.0, 1.1],
    [0.0, -0.1, 1.0, 0.9],
    [0.0, 10.0, 1.0, 11.0],
    [0.0, 10.1, 1.0, 11.1],
    [0.0, 100.0, 1.0, 101.0]
]]).astype(np.float32)
scores = np.array([[[0.9, 0.75, 0.6, 0.95, 0.5, 0.3]]]).astype(np.float32)
max_output_boxes_per_class = np.array([3]).astype(np.int64)
iou_threshold = np.array([0.5]).astype(np.float32)
score_threshold = np.array([0.0]).astype(np.float32)
selected_indices = np.array([[0, 0, 3], [0, 0, 0], [0, 0, 5]]).astype(np.int64)

expect(node, inputs=[boxes, scores, max_output_boxes_per_class, iou_threshold, score_threshold], outputs=[selected_indices], name='test_nonmaxsuppression_suppress_by_IOU')
```

</details>
<details>
<summary>nonmaxsuppression_suppress_by_IOU_and_scores</summary>

```python
node = onnx.helper.make_node(
    'NonMaxSuppression',
    inputs=['boxes', 'scores', 'max_output_boxes_per_class', 'iou_threshold', 'score_threshold'],
    outputs=['selected_indices']
)
boxes = np.array([[
    [0.0, 0.0, 1.0, 1.0],
    [0.0, 0.1, 1.0, 1.1],
    [0.0, -0.1, 1.0, 0.9],
    [0.0, 10.0, 1.0, 11.0],
    [0.0, 10.1, 1.0, 11.1],
    [0.0, 100.0, 1.0, 101.0]
]]).astype(np.float32)
scores = np.array([[[0.9, 0.75, 0.6, 0.95, 0.5, 0.3]]]).astype(np.float32)
max_output_boxes_per_class = np.array([3]).astype(np.int64)
iou_threshold = np.array([0.5]).astype(np.float32)
score_threshold = np.array([0.4]).astype(np.float32)
selected_indices = np.array([[0, 0, 3], [0, 0, 0]]).astype(np.int64)

expect(node, inputs=[boxes, scores, max_output_boxes_per_class, iou_threshold, score_threshold], outputs=[selected_indices], name='test_nonmaxsuppression_suppress_by_IOU_and_scores')
```

</details>
<details>
<summary>nonmaxsuppression_two_batches</summary>

```python
node = onnx.helper.make_node(
    'NonMaxSuppression',
    inputs=['boxes', 'scores', 'max_output_boxes_per_class', 'iou_threshold', 'score_threshold'],
    outputs=['selected_indices']
)
boxes = np.array([[[0.0, 0.0, 1.0, 1.0],
                   [0.0, 0.1, 1.0, 1.1],
                   [0.0, -0.1, 1.0, 0.9],
                   [0.0, 10.0, 1.0, 11.0],
                   [0.0, 10.1, 1.0, 11.1],
                   [0.0, 100.0, 1.0, 101.0]],
                  [[0.0, 0.0, 1.0, 1.0],
                   [0.0, 0.1, 1.0, 1.1],
                   [0.0, -0.1, 1.0, 0.9],
                   [0.0, 10.0, 1.0, 11.0],
                   [0.0, 10.1, 1.0, 11.1],
                   [0.0, 100.0, 1.0, 101.0]]]).astype(np.float32)
scores = np.array([[[0.9, 0.75, 0.6, 0.95, 0.5, 0.3]],
                   [[0.9, 0.75, 0.6, 0.95, 0.5, 0.3]]]).astype(np.float32)
max_output_boxes_per_class = np.array([2]).astype(np.int64)
iou_threshold = np.array([0.5]).astype(np.float32)
score_threshold = np.array([0.0]).astype(np.float32)
selected_indices = np.array([[0, 0, 3], [0, 0, 0], [1, 0, 3], [1, 0, 0]]).astype(np.int64)

expect(node, inputs=[boxes, scores, max_output_boxes_per_class, iou_threshold, score_threshold], outputs=[selected_indices], name='test_nonmaxsuppression_two_batches')
```

</details>
<details>
<summary>nonmaxsuppression_two_classes</summary>

```python
node = onnx.helper.make_node(
    'NonMaxSuppression',
    inputs=['boxes', 'scores', 'max_output_boxes_per_class', 'iou_threshold', 'score_threshold'],
    outputs=['selected_indices']
)
boxes = np.array([[
    [0.0, 0.0, 1.0, 1.0],
    [0.0, 0.1, 1.0, 1.1],
    [0.0, -0.1, 1.0, 0.9],
    [0.0, 10.0, 1.0, 11.0],
    [0.0, 10.1, 1.0, 11.1],
    [0.0, 100.0, 1.0, 101.0]
]]).astype(np.float32)
scores = np.array([[[0.9, 0.75, 0.6, 0.95, 0.5, 0.3],
                    [0.9, 0.75, 0.6, 0.95, 0.5, 0.3]]]).astype(np.float32)
max_output_boxes_per_class = np.array([2]).astype(np.int64)
iou_threshold = np.array([0.5]).astype(np.float32)
score_threshold = np.array([0.0]).astype(np.float32)
selected_indices = np.array([[0, 0, 3], [0, 0, 0], [0, 1, 3], [0, 1, 0]]).astype(np.int64)

expect(node, inputs=[boxes, scores, max_output_boxes_per_class, iou_threshold, score_threshold], outputs=[selected_indices], name='test_nonmaxsuppression_two_classes')
```

</details>


### NonZero
There are 1 test cases, listed as following:
<details>
<summary>nonzero</summary>

```python
node = onnx.helper.make_node(
    'NonZero',
    inputs=['condition'],
    outputs=['result'],
)

condition = np.array([[1, 0], [1, 1]], dtype=np.bool)
result = np.array((np.nonzero(condition)))  # expected output [[0, 1, 1], [0, 0, 1]]
expect(node, inputs=[condition], outputs=[result],
       name='test_nonzero_example')
```

</details>


### Not
There are 1 test cases, listed as following:
<details>
<summary>not</summary>

```python
node = onnx.helper.make_node(
    'Not',
    inputs=['x'],
    outputs=['not'],
)

# 2d
x = (np.random.randn(3, 4) > 0).astype(np.bool)
expect(node, inputs=[x], outputs=[np.logical_not(x)],
       name='test_not_2d')

# 3d
x = (np.random.randn(3, 4, 5) > 0).astype(np.bool)
expect(node, inputs=[x], outputs=[np.logical_not(x)],
       name='test_not_3d')

# 4d
x = (np.random.randn(3, 4, 5, 6) > 0).astype(np.bool)
expect(node, inputs=[x], outputs=[np.logical_not(x)],
       name='test_not_4d')
```

</details>


### OneHot
There are 4 test cases, listed as following:
<details>
<summary>with_axis</summary>

```python
axisValue = 1
on_value = 3
off_value = 1
output_type = np.float32
node = onnx.helper.make_node(
    'OneHot',
    inputs=['indices', 'depth', 'values'],
    outputs=['y'],
    axis=axisValue
)
indices = np.array([[1, 9],
                    [2, 4]], dtype=np.float32)
depth = np.array([10], dtype=np.float32)
values = np.array([off_value, on_value], dtype=output_type)
y = one_hot(indices, depth, axis=axisValue, dtype=output_type)
y = y * (on_value - off_value) + off_value
expect(node, inputs=[indices, depth, values], outputs=[y], name='test_onehot_with_axis')
```

</details>
<details>
<summary>with_negative_axis</summary>

```python
axisValue = -2
on_value = 3
off_value = 1
output_type = np.float32
node = onnx.helper.make_node(
    'OneHot',
    inputs=['indices', 'depth', 'values'],
    outputs=['y'],
    axis=axisValue
)
indices = np.array([[1, 9],
                    [2, 4]], dtype=np.float32)
depth = np.array([10], dtype=np.float32)
values = np.array([off_value, on_value], dtype=output_type)
y = one_hot(indices, depth, axis=axisValue, dtype=output_type)
y = y * (on_value - off_value) + off_value
expect(node, inputs=[indices, depth, values], outputs=[y], name='test_onehot_with_negative_axis')
```

</details>
<details>
<summary>with_negative_indices</summary>

```python
axisValue = 1
on_value = 3
off_value = 1
output_type = np.float32
node = onnx.helper.make_node(
    'OneHot',
    inputs=['indices', 'depth', 'values'],
    outputs=['y'],
    axis=axisValue
)
indices = np.array([0, -7, -8], dtype=np.int64)

depth = np.array([10], dtype=np.float32)
values = np.array([off_value, on_value], dtype=output_type)
y = one_hot(indices, depth, axis=axisValue, dtype=output_type)
y = y * (on_value - off_value) + off_value
expect(node, inputs=[indices, depth, values], outputs=[y], name='test_onehot_negative_indices')
```

</details>
<details>
<summary>without_axis</summary>

```python
on_value = 5
off_value = 2
output_type = np.int32
node = onnx.helper.make_node(
    'OneHot',
    inputs=['indices', 'depth', 'values'],
    outputs=['y']
)
indices = np.array([0, 7, 8], dtype=np.int64)
depth = np.float32(12)
values = np.array([off_value, on_value], dtype=output_type)
y = one_hot(indices, depth, dtype=output_type)
y = y * (on_value - off_value) + off_value
expect(node, inputs=[indices, depth, values], outputs=[y], name='test_onehot_without_axis')
```

</details>


### Or
There are 2 test cases, listed as following:
<details>
<summary>or</summary>

```python
node = onnx.helper.make_node(
    'Or',
    inputs=['x', 'y'],
    outputs=['or'],
)

# 2d
x = (np.random.randn(3, 4) > 0).astype(np.bool)
y = (np.random.randn(3, 4) > 0).astype(np.bool)
z = np.logical_or(x, y)
expect(node, inputs=[x, y], outputs=[z],
       name='test_or2d')

# 3d
x = (np.random.randn(3, 4, 5) > 0).astype(np.bool)
y = (np.random.randn(3, 4, 5) > 0).astype(np.bool)
z = np.logical_or(x, y)
expect(node, inputs=[x, y], outputs=[z],
       name='test_or3d')

# 4d
x = (np.random.randn(3, 4, 5, 6) > 0).astype(np.bool)
y = (np.random.randn(3, 4, 5, 6) > 0).astype(np.bool)
z = np.logical_or(x, y)
expect(node, inputs=[x, y], outputs=[z],
       name='test_or4d')
```

</details>
<details>
<summary>or_broadcast</summary>

```python
node = onnx.helper.make_node(
    'Or',
    inputs=['x', 'y'],
    outputs=['or'],
)

# 3d vs 1d
x = (np.random.randn(3, 4, 5) > 0).astype(np.bool)
y = (np.random.randn(5) > 0).astype(np.bool)
z = np.logical_or(x, y)
expect(node, inputs=[x, y], outputs=[z],
       name='test_or_bcast3v1d')

# 3d vs 2d
x = (np.random.randn(3, 4, 5) > 0).astype(np.bool)
y = (np.random.randn(4, 5) > 0).astype(np.bool)
z = np.logical_or(x, y)
expect(node, inputs=[x, y], outputs=[z],
       name='test_or_bcast3v2d')

# 4d vs 2d
x = (np.random.randn(3, 4, 5, 6) > 0).astype(np.bool)
y = (np.random.randn(5, 6) > 0).astype(np.bool)
z = np.logical_or(x, y)
expect(node, inputs=[x, y], outputs=[z],
       name='test_or_bcast4v2d')

# 4d vs 3d
x = (np.random.randn(3, 4, 5, 6) > 0).astype(np.bool)
y = (np.random.randn(4, 5, 6) > 0).astype(np.bool)
z = np.logical_or(x, y)
expect(node, inputs=[x, y], outputs=[z],
       name='test_or_bcast4v3d')

# 4d vs 4d
x = (np.random.randn(1, 4, 1, 6) > 0).astype(np.bool)
y = (np.random.randn(3, 1, 5, 6) > 0).astype(np.bool)
z = np.logical_or(x, y)
expect(node, inputs=[x, y], outputs=[z],
       name='test_or_bcast4v4d')
```

</details>


### PRelu
There are 2 test cases, listed as following:
<details>
<summary>prelu</summary>

```python
node = onnx.helper.make_node(
    'PRelu',
    inputs=['x', 'slope'],
    outputs=['y'],
)

x = np.random.randn(3, 4, 5).astype(np.float32)
slope = np.random.randn(3, 4, 5).astype(np.float32)
y = np.clip(x, 0, np.inf) + np.clip(x, -np.inf, 0) * slope

expect(node, inputs=[x, slope], outputs=[y],
       name='test_prelu_example')
```

</details>
<details>
<summary>prelu_broadcast</summary>

```python
node = onnx.helper.make_node(
    'PRelu',
    inputs=['x', 'slope'],
    outputs=['y'],
)

x = np.random.randn(3, 4, 5).astype(np.float32)
slope = np.random.randn(5).astype(np.float32)
y = np.clip(x, 0, np.inf) + np.clip(x, -np.inf, 0) * slope

expect(node, inputs=[x, slope], outputs=[y],
       name='test_prelu_broadcast')
```

</details>


### Pad
There are 2 test cases, listed as following:
<details>
<summary>constant_pad</summary>

```python
node = onnx.helper.make_node(
    'Pad',
    inputs=['x', 'pads', 'value'],
    outputs=['y'],
    mode='constant'
)
x = np.random.randn(1, 3, 4, 5).astype(np.float32)
pads = np.array([0, 0, 1, 3, 0, 0, 2, 4]).astype(np.int64)  # pad order [x1_begin, x2_begin, ..., x1_end, x2_end, ...]
value = np.float32(1.2)
y = pad_impl(
    x,
    pads,
    'constant',
    1.2
)

expect(node, inputs=[x, pads, value], outputs=[y],
       name='test_constant_pad')
```

</details>
<details>
<summary>reflection_and_edge_pad</summary>

```python
for mode in ['edge', 'reflect']:
    node = onnx.helper.make_node(
        'Pad',
        inputs=['x', 'pads'],
        outputs=['y'],
        mode=mode
    )
    x = np.random.randn(1, 3, 4, 5).astype(np.int32)
    pads = np.array([0, 0, 1, 1, 0, 0, 1, 1]).astype(np.int64)  # pad order [x1_begin, x2_begin, ..., x1_end, x2_end, ...]
    y = pad_impl(
        x,
        pads,
        mode
    )

    expect(node, inputs=[x, pads], outputs=[y],
           name='test_{}_pad'.format(mode))
```

</details>


### Pow
There are 2 test cases, listed as following:
<details>
<summary>pow</summary>

```python
node = onnx.helper.make_node(
    'Pow',
    inputs=['x', 'y'],
    outputs=['z'],
)

x = np.array([1, 2, 3]).astype(np.float32)
y = np.array([4, 5, 6]).astype(np.float32)
z = np.power(x, y)  # expected output [1., 32., 729.]
expect(node, inputs=[x, y], outputs=[z],
       name='test_pow_example')

x = np.arange(60).reshape(3, 4, 5).astype(np.float32)
y = np.random.randn(3, 4, 5).astype(np.float32)
z = np.power(x, y)
expect(node, inputs=[x, y], outputs=[z],
       name='test_pow')
```

</details>
<details>
<summary>pow_broadcast</summary>

```python
node = onnx.helper.make_node(
    'Pow',
    inputs=['x', 'y'],
    outputs=['z'],
)

x = np.array([1, 2, 3]).astype(np.float32)
y = np.array(2).astype(np.float32)
z = np.power(x, y)  # expected output [1., 4., 9.]
expect(node, inputs=[x, y], outputs=[z],
       name='test_pow_bcast_scalar')

node = onnx.helper.make_node(
    'Pow',
    inputs=['x', 'y'],
    outputs=['z'],
)
x = np.array([[1, 2, 3], [4, 5, 6]]).astype(np.float32)
y = np.array([1, 2, 3]).astype(np.float32)
# expected output [[1, 4, 27], [4, 25, 216]]
z = np.power(x, y).astype(np.float32)
expect(node, inputs=[x, y], outputs=[z],
       name='test_pow_bcast_array')
```

</details>


### QLinearConv
There are 1 test cases, listed as following:
<details>
<summary>qlinearconv</summary>

```python
node = onnx.helper.make_node('QLinearConv',
    inputs=['x', 'x_scale', 'x_zero_point', 'w', 'w_scale', 'w_zero_point', 'y_scale', 'y_zero_point'],
    outputs=['y'],)

x = np.array([[255, 174, 162, 25, 203, 168, 58],
    [15, 59, 237, 95, 129, 0, 64],
    [56, 242, 153, 221, 168, 12, 166],
    [232, 178, 186, 195, 237, 162, 237],
    [188, 39, 124, 77, 80, 102, 43],
    [127, 230, 21, 83, 41, 40, 134],
    [255, 154, 92, 141, 42, 148, 247], ], dtype=np.uint8).reshape((1, 1, 7, 7))

x_scale = np.float32(0.00369204697)
x_zero_point = np.uint8(132)

w = np.array([0], dtype=np.uint8).reshape((1, 1, 1, 1))

w_scale = np.array([0.00172794575], dtype=np.float32)
w_zero_point = np.array([255], dtype=np.uint8)

y_scale = np.float32(0.00162681262)
y_zero_point = np.uint8(123)

output = np.array([[0, 81, 93, 230, 52, 87, 197],
    [240, 196, 18, 160, 126, 255, 191],
    [199, 13, 102, 34, 87, 243, 89],
    [23, 77, 69, 60, 18, 93, 18],
    [67, 216, 131, 178, 175, 153, 212],
    [128, 25, 234, 172, 214, 215, 121],
    [0, 101, 163, 114, 213, 107, 8], ], dtype=np.uint8).reshape((1, 1, 7, 7))

expect(node, inputs=[x, x_scale, x_zero_point, w, w_scale, w_zero_point, y_scale, y_zero_point], outputs=[output],
       name='test_qlinearconv')
```

</details>


### QLinearMatMul
There are 1 test cases, listed as following:
<details>
<summary>qlinearmatmul</summary>

```python
node = onnx.helper.make_node('QLinearMatMul',
    inputs=['a', 'a_scale', 'a_zero_point', 'b', 'b_scale', 'b_zero_point', 'y_scale', 'y_zero_point'],
    outputs=['y'],)

#2D
a = np.array([[208, 236, 0, 238],
    [3, 214, 255, 29], ], dtype=np.uint8)

a_scale = np.array([0.0066], dtype=np.float32)
a_zero_point = np.array([113], dtype=np.uint8)

b = np.array([[152, 51, 244],
    [60, 26, 255],
    [0, 127, 246],
    [127, 254, 247]], dtype=np.uint8)

b_scale = np.array([0.00705], dtype=np.float32)
b_zero_point = np.array([114], dtype=np.uint8)

y_scale = np.array([0.0107], dtype=np.float32)
y_zero_point = np.array([118], dtype=np.uint8)

output = np.array([[168, 115, 255],
    [1, 66, 151], ], dtype=np.uint8)

expect(node, inputs=[a, a_scale, a_zero_point, b, b_scale, b_zero_point, y_scale, y_zero_point], outputs=[output],
       name='test_qlinearmatmul_2D')

#3D
a = np.array([[[208, 236, 0, 238],
    [3, 214, 255, 29]],
    [[208, 236, 0, 238],
    [3, 214, 255, 29]]], dtype=np.uint8)

a_scale = np.array([0.0066], dtype=np.float32)
a_zero_point = np.array([113], dtype=np.uint8)

b = np.array([[[152, 51, 244],
    [60, 26, 255],
    [0, 127, 246],
    [127, 254, 247]],
    [[152, 51, 244],
    [60, 26, 255],
    [0, 127, 246],
    [127, 254, 247]]], dtype=np.uint8)

b_scale = np.array([0.00705], dtype=np.float32)
b_zero_point = np.array([114], dtype=np.uint8)

y_scale = np.array([0.0107], dtype=np.float32)
y_zero_point = np.array([118], dtype=np.uint8)

output = np.array([[[168, 115, 255],
    [1, 66, 151]],
    [[168, 115, 255],
    [1, 66, 151]]], dtype=np.uint8)

expect(node, inputs=[a, a_scale, a_zero_point, b, b_scale, b_zero_point, y_scale, y_zero_point], outputs=[output],
       name='test_qlinearmatmul_3D')
```

</details>


### QuantizeLinear
There are 1 test cases, listed as following:
<details>
<summary>quantizelinear</summary>

```python
node = onnx.helper.make_node('QuantizeLinear',
    inputs=['x', 'y_scale', 'y_zero_point'],
    outputs=['y'],)

x = np.array([0, 2, 3, 1000, -254, -1000]).astype(np.float32)
y_scale = np.float32(2)
y_zero_point = np.uint8(128)
y = np.array([128, 129, 130, 255, 1, 0]).astype(np.uint8)

expect(node, inputs=[x, y_scale, y_zero_point], outputs=[y],
       name='test_quantizelinear')
```

</details>


### RNN
There are 3 test cases, listed as following:
<details>
<summary>defaults</summary>

```python
input = np.array([[[1., 2.], [3., 4.], [5., 6.]]]).astype(np.float32)

input_size = 2
hidden_size = 4
weight_scale = 0.1

node = onnx.helper.make_node(
    'RNN',
    inputs=['X', 'W', 'R'],
    outputs=['', 'Y'],
    hidden_size=hidden_size
)

W = weight_scale * np.ones((1, hidden_size, input_size)).astype(np.float32)
R = weight_scale * np.ones((1, hidden_size, hidden_size)).astype(np.float32)

rnn = RNN_Helper(X=input, W=W, R=R)
_, Y_h = rnn.step()
expect(node, inputs=[input, W, R], outputs=[Y_h.astype(np.float32)], name='test_simple_rnn_defaults')
```

</details>
<details>
<summary>initial_bias</summary>

```python
input = np.array([[[1., 2., 3.], [4., 5., 6.], [7., 8., 9.]]]).astype(np.float32)

input_size = 3
hidden_size = 5
custom_bias = 0.1
weight_scale = 0.1

node = onnx.helper.make_node(
    'RNN',
    inputs=['X', 'W', 'R', 'B'],
    outputs=['', 'Y'],
    hidden_size=hidden_size
)

W = weight_scale * np.ones((1, hidden_size, input_size)).astype(np.float32)
R = weight_scale * np.ones((1, hidden_size, hidden_size)).astype(np.float32)

# Adding custom bias
W_B = custom_bias * np.ones((1, hidden_size)).astype(np.float32)
R_B = np.zeros((1, hidden_size)).astype(np.float32)
B = np.concatenate((W_B, R_B), axis=1)

rnn = RNN_Helper(X=input, W=W, R=R, B=B)
_, Y_h = rnn.step()
expect(node, inputs=[input, W, R, B], outputs=[Y_h.astype(np.float32)],
       name='test_simple_rnn_with_initial_bias')
```

</details>
<details>
<summary>seq_length</summary>

```python
input = np.array([[[1., 2., 3.], [4., 5., 6.], [7., 8., 9.]],
                  [[10., 11., 12.], [13., 14., 15.], [16., 17., 18.]]]).astype(np.float32)

input_size = 3
hidden_size = 5

node = onnx.helper.make_node(
    'RNN',
    inputs=['X', 'W', 'R', 'B'],
    outputs=['', 'Y'],
    hidden_size=hidden_size
)

W = np.random.randn(1, hidden_size, input_size).astype(np.float32)
R = np.random.randn(1, hidden_size, hidden_size).astype(np.float32)

# Adding custom bias
W_B = np.random.randn(1, hidden_size).astype(np.float32)
R_B = np.random.randn(1, hidden_size).astype(np.float32)
B = np.concatenate((W_B, R_B), axis=1)

rnn = RNN_Helper(X=input, W=W, R=R, B=B)
_, Y_h = rnn.step()
expect(node, inputs=[input, W, R, B], outputs=[Y_h.astype(np.float32)], name='test_rnn_seq_length')
```

</details>


### Range
There are 2 test cases, listed as following:
<details>
<summary>range_float_type_positive_delta</summary>

```python
node = onnx.helper.make_node(
    'Range',
    inputs=['start', 'limit', 'delta'],
    outputs=['output'],
)

start = np.float32(1)
limit = np.float32(5)
delta = np.float32(2)

output = np.arange(start, limit, delta, dtype=np.float32)  # expected output [1.0, 3.0]
expect(node, inputs=[start, limit, delta], outputs=[output],
       name='test_range_float_type_positive_delta')
```

</details>
<details>
<summary>range_int32_type_negative_delta</summary>

```python
node = onnx.helper.make_node(
    'Range',
    inputs=['start', 'limit', 'delta'],
    outputs=['output'],
)

start = np.int32(10)
limit = np.int32(6)
delta = np.int32(-3)

output = np.arange(start, limit, delta, dtype=np.int32)  # expected output [10, 7]
expect(node, inputs=[start, limit, delta], outputs=[output],
       name='test_range_int32_type_negative_delta')
```

</details>


### Reciprocal
There are 1 test cases, listed as following:
<details>
<summary>reciprocal</summary>

```python
node = onnx.helper.make_node(
    'Reciprocal',
    inputs=['x'],
    outputs=['y'],
)

x = np.array([-4, 2]).astype(np.float32)
y = np.reciprocal(x)  # expected output [-0.25, 0.5],
expect(node, inputs=[x], outputs=[y],
       name='test_reciprocal_example')

x = np.random.rand(3, 4, 5).astype(np.float32) + 0.5
y = np.reciprocal(x)
expect(node, inputs=[x], outputs=[y],
       name='test_reciprocal')
```

</details>


### ReduceL1
There are 4 test cases, listed as following:
<details>
<summary>default_axes_keepdims</summary>

```python
shape = [3, 2, 2]
axes = None
keepdims = 1

node = onnx.helper.make_node(
    'ReduceL1',
    inputs=['data'],
    outputs=['reduced'],
    keepdims=keepdims
)

data = np.reshape(np.arange(1, np.prod(shape) + 1, dtype=np.float32), shape)
#print(data)
#[[[1., 2.], [3., 4.]], [[5., 6.], [7., 8.]], [[9., 10.], [11., 12.]]]

reduced = np.sum(a=np.abs(data), axis=axes, keepdims=keepdims == 1)
#print(reduced)
#[[[78.]]]

expect(node, inputs=[data], outputs=[reduced],
    name='test_reduce_l1_default_axes_keepdims_example')

np.random.seed(0)
data = np.random.uniform(-10, 10, shape).astype(np.float32)
reduced = np.sum(a=np.abs(data), axis=axes, keepdims=keepdims == 1)

expect(node, inputs=[data], outputs=[reduced],
    name='test_reduce_l1_default_axes_keepdims_random')
```

</details>
<details>
<summary>do_not_keepdims</summary>

```python
shape = [3, 2, 2]
axes = [2]
keepdims = 0

node = onnx.helper.make_node(
    'ReduceL1',
    inputs=['data'],
    outputs=['reduced'],
    axes=axes,
    keepdims=keepdims
)

data = np.reshape(np.arange(1, np.prod(shape) + 1, dtype=np.float32), shape)
#print(data)
#[[[1., 2.], [3., 4.]], [[5., 6.], [7., 8.]], [[9., 10.], [11., 12.]]]

reduced = np.sum(a=np.abs(data), axis=tuple(axes), keepdims=keepdims == 1)
#print(reduced)
#[[3., 7.], [11., 15.], [19., 23.]]

expect(node, inputs=[data], outputs=[reduced],
    name='test_reduce_l1_do_not_keepdims_example')

np.random.seed(0)
data = np.random.uniform(-10, 10, shape).astype(np.float32)
reduced = np.sum(a=np.abs(data), axis=tuple(axes), keepdims=keepdims == 1)

expect(node, inputs=[data], outputs=[reduced],
    name='test_reduce_l1_do_not_keepdims_random')
```

</details>
<details>
<summary>keepdims</summary>

```python
shape = [3, 2, 2]
axes = [2]
keepdims = 1

node = onnx.helper.make_node(
    'ReduceL1',
    inputs=['data'],
    outputs=['reduced'],
    axes=axes,
    keepdims=keepdims
)

data = np.reshape(np.arange(1, np.prod(shape) + 1, dtype=np.float32), shape)
#print(data)
#[[[1., 2.], [3., 4.]], [[5., 6.], [7., 8.]], [[9., 10.], [11., 12.]]]

reduced = np.sum(a=np.abs(data), axis=tuple(axes), keepdims=keepdims == 1)
#print(reduced)
#[[[3.], [7.]], [[11.], [15.]], [[19.], [23.]]]

expect(node, inputs=[data], outputs=[reduced],
    name='test_reduce_l1_keep_dims_example')

np.random.seed(0)
data = np.random.uniform(-10, 10, shape).astype(np.float32)
reduced = np.sum(a=np.abs(data), axis=tuple(axes), keepdims=keepdims == 1)

expect(node, inputs=[data], outputs=[reduced],
    name='test_reduce_l1_keep_dims_random')
```

</details>
<details>
<summary>negative_axes_keepdims</summary>

```python
shape = [3, 2, 2]
axes = [-1]
keepdims = 1

node = onnx.helper.make_node(
    'ReduceL1',
    inputs=['data'],
    outputs=['reduced'],
    axes=axes,
    keepdims=keepdims
)

data = np.reshape(np.arange(1, np.prod(shape) + 1, dtype=np.float32), shape)
# print(data)
#[[[1., 2.], [3., 4.]], [[5., 6.], [7., 8.]], [[9., 10.], [11., 12.]]]

reduced = np.sum(a=np.abs(data), axis=tuple(axes), keepdims=keepdims == 1)
# print(reduced)
#[[[3.], [7.]], [[11.], [15.]], [[19.], [23.]]]

expect(node, inputs=[data], outputs=[reduced],
    name='test_reduce_l1_negative_axes_keep_dims_example')

np.random.seed(0)
data = np.random.uniform(-10, 10, shape).astype(np.float32)
reduced = np.sum(a=np.abs(data), axis=tuple(axes), keepdims=keepdims == 1)

expect(node, inputs=[data], outputs=[reduced],
    name='test_reduce_l1_negative_axes_keep_dims_random')
```

</details>


### ReduceL2
There are 4 test cases, listed as following:
<details>
<summary>default_axes_keepdims</summary>

```python
shape = [3, 2, 2]
axes = None
keepdims = 1

node = onnx.helper.make_node(
    'ReduceL2',
    inputs=['data'],
    outputs=['reduced'],
    keepdims=keepdims
)

data = np.reshape(np.arange(1, np.prod(shape) + 1, dtype=np.float32), shape)
#print(data)
#[[[1., 2.], [3., 4.]], [[5., 6.], [7., 8.]], [[9., 10.], [11., 12.]]]

reduced = np.sqrt(np.sum(
    a=np.square(data), axis=axes, keepdims=keepdims == 1))
#print(reduced)
#[[[25.49509757]]]

expect(node, inputs=[data], outputs=[reduced],
    name='test_reduce_l2_default_axes_keepdims_example')

np.random.seed(0)
data = np.random.uniform(-10, 10, shape).astype(np.float32)
reduced = np.sqrt(np.sum(
    a=np.square(data), axis=axes, keepdims=keepdims == 1))

expect(node, inputs=[data], outputs=[reduced],
    name='test_reduce_l2_default_axes_keepdims_random')
```

</details>
<details>
<summary>do_not_keepdims</summary>

```python
shape = [3, 2, 2]
axes = [2]
keepdims = 0

node = onnx.helper.make_node(
    'ReduceL2',
    inputs=['data'],
    outputs=['reduced'],
    axes=axes,
    keepdims=keepdims
)

data = np.reshape(np.arange(1, np.prod(shape) + 1, dtype=np.float32), shape)
#print(data)
#[[[1., 2.], [3., 4.]], [[5., 6.], [7., 8.]], [[9., 10.], [11., 12.]]]

reduced = np.sqrt(np.sum(
    a=np.square(data), axis=tuple(axes), keepdims=keepdims == 1))
#print(reduced)
#[[2.23606798, 5.],
# [7.81024968, 10.63014581],
# [13.45362405, 16.2788206]]

expect(node, inputs=[data], outputs=[reduced],
    name='test_reduce_l2_do_not_keepdims_example')

np.random.seed(0)
data = np.random.uniform(-10, 10, shape).astype(np.float32)
reduced = np.sqrt(np.sum(
    a=np.square(data), axis=tuple(axes), keepdims=keepdims == 1))

expect(node, inputs=[data], outputs=[reduced],
    name='test_reduce_l2_do_not_keepdims_random')
```

</details>
<details>
<summary>keepdims</summary>

```python
shape = [3, 2, 2]
axes = [2]
keepdims = 1

node = onnx.helper.make_node(
    'ReduceL2',
    inputs=['data'],
    outputs=['reduced'],
    axes=axes,
    keepdims=keepdims
)

data = np.reshape(np.arange(1, np.prod(shape) + 1, dtype=np.float32), shape)
#print(data)
#[[[1., 2.], [3., 4.]], [[5., 6.], [7., 8.]], [[9., 10.], [11., 12.]]]

reduced = np.sqrt(np.sum(
    a=np.square(data), axis=tuple(axes), keepdims=keepdims == 1))
#print(reduced)
#[[[2.23606798], [5.]]
# [[7.81024968], [10.63014581]]
# [[13.45362405], [16.2788206 ]]]

expect(node, inputs=[data], outputs=[reduced],
    name='test_reduce_l2_keep_dims_example')

np.random.seed(0)
data = np.random.uniform(-10, 10, shape).astype(np.float32)
reduced = np.sqrt(np.sum(
    a=np.square(data), axis=tuple(axes), keepdims=keepdims == 1))

expect(node, inputs=[data], outputs=[reduced], name='test_reduce_l2_keep_dims_random')
```

</details>
<details>
<summary>negative_axes_keepdims</summary>

```python
shape = [3, 2, 2]
axes = [-1]
keepdims = 1

node = onnx.helper.make_node(
    'ReduceL2',
    inputs=['data'],
    outputs=['reduced'],
    axes=axes,
    keepdims=keepdims
)

data = np.reshape(np.arange(1, np.prod(shape) + 1, dtype=np.float32), shape)
# print(data)
#[[[1., 2.], [3., 4.]], [[5., 6.], [7., 8.]], [[9., 10.], [11., 12.]]]

reduced = np.sqrt(np.sum(
    a=np.square(data), axis=tuple(axes), keepdims=keepdims == 1))
# print(reduced)
#[[[2.23606798], [5.]]
# [[7.81024968], [10.63014581]]
# [[13.45362405], [16.2788206 ]]]

expect(node, inputs=[data], outputs=[reduced],
    name='test_reduce_l2_negative_axes_keep_dims_example')

np.random.seed(0)
data = np.random.uniform(-10, 10, shape).astype(np.float32)
reduced = np.sqrt(np.sum(
    a=np.square(data), axis=tuple(axes), keepdims=keepdims == 1))

expect(node, inputs=[data], outputs=[reduced],
    name='test_reduce_l2_negative_axes_keep_dims_random')
```

</details>


### ReduceLogSum
There are 3 test cases, listed as following:
<details>
<summary>keepdims</summary>

```python
node = onnx.helper.make_node(
    'ReduceLogSum',
    inputs=['data'],
    outputs=["reduced"]
)
data = np.random.ranf([3, 4, 5]).astype(np.float32)
reduced = np.log(np.sum(data, keepdims=True))
expect(node, inputs=[data], outputs=[reduced],
       name='test_reduce_log_sum_default')
```

</details>
<details>
<summary>negative_axes_keepdims</summary>

```python
node = onnx.helper.make_node(
    'ReduceLogSum',
    inputs=['data'],
    outputs=["reduced"],
    axes=[-2]
)
data = np.random.ranf([3, 4, 5]).astype(np.float32)
reduced = np.log(np.sum(data, axis=(-2), keepdims=True))
# print(reduced)
expect(node, inputs=[data], outputs=[reduced],
       name='test_reduce_log_sum_negative_axes')
```

</details>
<details>
<summary>nokeepdims</summary>

```python
node = onnx.helper.make_node(
    'ReduceLogSum',
    inputs=['data'],
    outputs=["reduced"],
    axes=[2, 1],
    keepdims=0
)
data = np.random.ranf([3, 4, 5]).astype(np.float32)
reduced = np.log(np.sum(data, axis=(2, 1), keepdims=False))
expect(node, inputs=[data], outputs=[reduced],
       name='test_reduce_log_sum_desc_axes')

node = onnx.helper.make_node(
    'ReduceLogSum',
    inputs=['data'],
    outputs=["reduced"],
    axes=[0, 1],
    keepdims=0
)
data = np.random.ranf([3, 4, 5]).astype(np.float32)
reduced = np.log(np.sum(data, axis=(0, 1), keepdims=False))
expect(node, inputs=[data], outputs=[reduced],
       name='test_reduce_log_sum_asc_axes')
```

</details>


### ReduceLogSumExp
There are 4 test cases, listed as following:
<details>
<summary>default_axes_keepdims</summary>

```python
shape = [3, 2, 2]
axes = None
keepdims = 1

node = onnx.helper.make_node(
    'ReduceLogSumExp',
    inputs=['data'],
    outputs=['reduced'],
    keepdims=keepdims
)

data = np.array(
    [[[5, 1], [20, 2]], [[30, 1], [40, 2]], [[55, 1], [60, 2]]],
    dtype=np.float32)
reduced = np.log(np.sum(np.exp(data),
                        axis=axes,
                        keepdims=keepdims == 1))
# print(reduced)
# [[[60.00671387]]]

expect(node, inputs=[data], outputs=[reduced],
      name='test_reduce_log_sum_exp_default_axes_keepdims_example')

np.random.seed(0)
data = np.random.uniform(-10, 10, shape).astype(np.float32)
reduced = np.log(np.sum(np.exp(data),
                        axis=axes,
                        keepdims=keepdims == 1))
expect(node, inputs=[data], outputs=[reduced],
      name='test_reduce_log_sum_exp_default_axes_keepdims_random')
```

</details>
<details>
<summary>do_not_keepdims</summary>

```python
shape = [3, 2, 2]
axes = [1]
keepdims = 0
node = onnx.helper.make_node(
    'ReduceLogSumExp',
    inputs=['data'],
    outputs=['reduced'],
    axes=axes,
    keepdims=keepdims
)

data = np.array(
    [[[5, 1], [20, 2]], [[30, 1], [40, 2]], [[55, 1], [60, 2]]],
    dtype=np.float32)
reduced = np.log(np.sum(
    np.exp(data), axis=tuple(axes), keepdims=keepdims == 1))
# print(reduced)
#[[20., 2.31326175]
# [40.00004578, 2.31326175]
# [60.00671387, 2.31326175]]

expect(node, inputs=[data], outputs=[reduced],
      name='test_reduce_log_sum_exp_do_not_keepdims_example')

np.random.seed(0)
data = np.random.uniform(-10, 10, shape).astype(np.float32)
reduced = np.log(np.sum(
    np.exp(data), axis=tuple(axes), keepdims=keepdims == 1))

expect(node, inputs=[data], outputs=[reduced],
    name='test_reduce_log_sum_exp_do_not_keepdims_random')
```

</details>
<details>
<summary>keepdims</summary>

```python
shape = [3, 2, 2]
axes = [1]
keepdims = 1
node = onnx.helper.make_node(
    'ReduceLogSumExp',
    inputs=['data'],
    outputs=['reduced'],
    axes=axes,
    keepdims=keepdims
)

data = np.array(
    [[[5, 1], [20, 2]], [[30, 1], [40, 2]], [[55, 1], [60, 2]]],
    dtype=np.float32)
reduced = np.log(np.sum(np.exp(data),
                        axis=tuple(axes),
                        keepdims=keepdims == 1))
# print(reduced)
# [[[20., 2.31326175]]
# [[40.00004578, 2.31326175]]
# [[60.00671387, 2.31326175]]]

expect(node, inputs=[data], outputs=[reduced],
      name='test_reduce_log_sum_exp_keepdims_example')

np.random.seed(0)
data = np.random.uniform(-10, 10, shape).astype(np.float32)
reduced = np.log(np.sum(np.exp(data),
                        axis=tuple(axes),
                        keepdims=keepdims == 1))

expect(node, inputs=[data], outputs=[reduced],
      name='test_reduce_log_sum_exp_keepdims_random')
```

</details>
<details>
<summary>negative_axes_keepdims</summary>

```python
shape = [3, 2, 2]
axes = [-2]
keepdims = 1
node = onnx.helper.make_node(
    'ReduceLogSumExp',
    inputs=['data'],
    outputs=['reduced'],
    axes=axes,
    keepdims=keepdims
)

data = np.array(
    [[[5, 1], [20, 2]], [[30, 1], [40, 2]], [[55, 1], [60, 2]]],
    dtype=np.float32)
reduced = np.log(np.sum(np.exp(data),
                        axis=tuple(axes),
                        keepdims=keepdims == 1))
# print(reduced)
# [[[20., 2.31326175]]
# [[40.00004578, 2.31326175]]
# [[60.00671387, 2.31326175]]]

expect(node, inputs=[data], outputs=[reduced],
      name='test_reduce_log_sum_exp_negative_axes_keepdims_example')

np.random.seed(0)
data = np.random.uniform(-10, 10, shape).astype(np.float32)
reduced = np.log(np.sum(np.exp(data),
                        axis=tuple(axes),
                        keepdims=keepdims == 1))

expect(node, inputs=[data], outputs=[reduced],
      name='test_reduce_log_sum_exp_negative_axes_keepdims_random')
```

</details>


### ReduceMax
There are 4 test cases, listed as following:
<details>
<summary>default_axes_keepdims</summary>

```python
shape = [3, 2, 2]
axes = None
keepdims = 1
node = onnx.helper.make_node(
    'ReduceMax',
    inputs=['data'],
    outputs=['reduced'],
    keepdims=keepdims)

data = np.array([[[5, 1], [20, 2]], [[30, 1], [40, 2]], [[55, 1], [60, 2]]], dtype=np.float32)
reduced = np.maximum.reduce(data, axis=axes, keepdims=keepdims == 1)
#print(reduced)
[[[60.]]]

expect(node, inputs=[data], outputs=[reduced], name='test_reduce_max_default_axes_keepdim_example')

np.random.seed(0)
data = np.random.uniform(-10, 10, shape).astype(np.float32)
reduced = np.maximum.reduce(data, axis=axes, keepdims=keepdims == 1)

expect(node, inputs=[data], outputs=[reduced], name='test_reduce_max_default_axes_keepdims_random')
```

</details>
<details>
<summary>do_not_keepdims</summary>

```python
shape = [3, 2, 2]
axes = [1]
keepdims = 0

node = onnx.helper.make_node(
    'ReduceMax',
    inputs=['data'],
    outputs=['reduced'],
    axes=axes,
    keepdims=keepdims)

data = np.array([[[5, 1], [20, 2]], [[30, 1], [40, 2]], [[55, 1], [60, 2]]], dtype=np.float32)
reduced = np.maximum.reduce(data, axis=tuple(axes), keepdims=keepdims == 1)
#print(reduced)
#[[20., 2.]
# [40., 2.]
# [60., 2.]]

expect(node, inputs=[data], outputs=[reduced], name='test_reduce_max_do_not_keepdims_example')

np.random.seed(0)
data = np.random.uniform(-10, 10, shape).astype(np.float32)
reduced = np.maximum.reduce(data, axis=tuple(axes), keepdims=keepdims == 1)

expect(node, inputs=[data], outputs=[reduced], name='test_reduce_max_do_not_keepdims_random')
```

</details>
<details>
<summary>keepdims</summary>

```python
shape = [3, 2, 2]
axes = [1]
keepdims = 1

node = onnx.helper.make_node(
    'ReduceMax',
    inputs=['data'],
    outputs=['reduced'],
    axes=axes,
    keepdims=keepdims)

data = np.array([[[5, 1], [20, 2]], [[30, 1], [40, 2]], [[55, 1], [60, 2]]], dtype=np.float32)
reduced = np.maximum.reduce(data, axis=tuple(axes), keepdims=keepdims == 1)
#print(reduced)
#[[[20., 2.]]
# [[40., 2.]]
# [[60., 2.]]]

expect(node, inputs=[data], outputs=[reduced], name='test_reduce_max_keepdims_example')

np.random.seed(0)
data = np.random.uniform(-10, 10, shape).astype(np.float32)
reduced = np.maximum.reduce(data, axis=tuple(axes), keepdims=keepdims == 1)

expect(node, inputs=[data], outputs=[reduced], name='test_reduce_max_keepdims_random')
```

</details>
<details>
<summary>negative_axes_keepdims</summary>

```python
shape = [3, 2, 2]
axes = [-2]
keepdims = 1

node = onnx.helper.make_node(
    'ReduceMax',
    inputs=['data'],
    outputs=['reduced'],
    axes=axes,
    keepdims=keepdims)

data = np.array([[[5, 1], [20, 2]], [[30, 1], [40, 2]], [[55, 1], [60, 2]]], dtype=np.float32)
reduced = np.maximum.reduce(data, axis=tuple(axes), keepdims=keepdims == 1)
# print(reduced)
#[[[20., 2.]]
# [[40., 2.]]
# [[60., 2.]]]

expect(node, inputs=[data], outputs=[reduced], name='test_reduce_max_negative_axes_keepdims_example')

np.random.seed(0)
data = np.random.uniform(-10, 10, shape).astype(np.float32)
reduced = np.maximum.reduce(data, axis=tuple(axes), keepdims=keepdims == 1)

expect(node, inputs=[data], outputs=[reduced], name='test_reduce_max_negative_axes_keepdims_random')
```

</details>


### ReduceMean
There are 4 test cases, listed as following:
<details>
<summary>default_axes_keepdims</summary>

```python
shape = [3, 2, 2]
axes = None
keepdims = 1

node = onnx.helper.make_node(
    'ReduceMean',
    inputs=['data'],
    outputs=['reduced'],
    keepdims=keepdims)

data = np.array([[[5, 1], [20, 2]], [[30, 1], [40, 2]], [[55, 1], [60, 2]]], dtype=np.float32)
reduced = np.mean(data, axis=axes, keepdims=keepdims == 1)
#print(reduced)
#[[[18.25]]]

expect(node, inputs=[data], outputs=[reduced], name='test_reduce_mean_default_axes_keepdims_example')

np.random.seed(0)
data = np.random.uniform(-10, 10, shape).astype(np.float32)
reduced = np.mean(data, axis=axes, keepdims=keepdims == 1)

expect(node, inputs=[data], outputs=[reduced], name='test_reduce_mean_default_axes_keepdims_random')
```

</details>
<details>
<summary>do_not_keepdims</summary>

```python
shape = [3, 2, 2]
axes = [1]
keepdims = 0

node = onnx.helper.make_node(
    'ReduceMean',
    inputs=['data'],
    outputs=['reduced'],
    axes=axes,
    keepdims=keepdims)

data = np.array([[[5, 1], [20, 2]], [[30, 1], [40, 2]], [[55, 1], [60, 2]]], dtype=np.float32)
reduced = np.mean(data, axis=tuple(axes), keepdims=keepdims == 1)
#print(reduced)
#[[12.5, 1.5]
# [35., 1.5]
# [57.5, 1.5]]

expect(node, inputs=[data], outputs=[reduced], name='test_reduce_mean_do_not_keepdims_example')

np.random.seed(0)
data = np.random.uniform(-10, 10, shape).astype(np.float32)
reduced = np.mean(data, axis=tuple(axes), keepdims=keepdims == 1)

expect(node, inputs=[data], outputs=[reduced], name='test_reduce_mean_do_not_keepdims_random')
```

</details>
<details>
<summary>keepdims</summary>

```python
shape = [3, 2, 2]
axes = [1]
keepdims = 1

node = onnx.helper.make_node(
    'ReduceMean',
    inputs=['data'],
    outputs=['reduced'],
    axes=axes,
    keepdims=keepdims)

data = np.array([[[5, 1], [20, 2]], [[30, 1], [40, 2]], [[55, 1], [60, 2]]], dtype=np.float32)
reduced = np.mean(data, axis=tuple(axes), keepdims=keepdims == 1)
#print(reduced)
#[[[12.5, 1.5]]
# [[35., 1.5]]
# [[57.5, 1.5]]]

expect(node, inputs=[data], outputs=[reduced], name='test_reduce_mean_keepdims_example')

np.random.seed(0)
data = np.random.uniform(-10, 10, shape).astype(np.float32)
reduced = np.mean(data, axis=tuple(axes), keepdims=keepdims == 1)

expect(node, inputs=[data], outputs=[reduced], name='test_reduce_mean_keepdims_random')
```

</details>
<details>
<summary>negative_axes_keepdims</summary>

```python
shape = [3, 2, 2]
axes = [-2]
keepdims = 1

node = onnx.helper.make_node(
    'ReduceMean',
    inputs=['data'],
    outputs=['reduced'],
    axes=axes,
    keepdims=keepdims)

data = np.array([[[5, 1], [20, 2]], [[30, 1], [40, 2]], [[55, 1], [60, 2]]], dtype=np.float32)
reduced = np.mean(data, axis=tuple(axes), keepdims=keepdims == 1)
# print(reduced)
# [[[12.5, 1.5]]
# [[35., 1.5]]
# [[57.5, 1.5]]]

expect(node, inputs=[data], outputs=[reduced], name='test_reduce_mean_negative_axes_keepdims_example')

np.random.seed(0)
data = np.random.uniform(-10, 10, shape).astype(np.float32)
reduced = np.mean(data, axis=tuple(axes), keepdims=keepdims == 1)

expect(node, inputs=[data], outputs=[reduced], name='test_reduce_mean_negative_axes_keepdims_random')
```

</details>


### ReduceMin
There are 4 test cases, listed as following:
<details>
<summary>default_axes_keepdims</summary>

```python
shape = [3, 2, 2]
axes = None
keepdims = 1

node = onnx.helper.make_node(
    'ReduceMin',
    inputs=['data'],
    outputs=['reduced'],
    keepdims=keepdims)

data = np.array([[[5, 1], [20, 2]], [[30, 1], [40, 2]], [[55, 1], [60, 2]]], dtype=np.float32)
reduced = np.minimum.reduce(data, axis=axes, keepdims=keepdims == 1)
#print(reduced)
#[[[1.]]]

expect(node, inputs=[data], outputs=[reduced], name='test_reduce_min_default_axes_keepdims_example')

np.random.seed(0)
data = np.random.uniform(-10, 10, shape).astype(np.float32)
reduced = np.minimum.reduce(data, axis=axes, keepdims=keepdims == 1)

expect(node, inputs=[data], outputs=[reduced], name='test_reduce_min_default_axes_keepdims_random')
```

</details>
<details>
<summary>do_not_keepdims</summary>

```python
shape = [3, 2, 2]
axes = [1]
keepdims = 0

node = onnx.helper.make_node(
    'ReduceMin',
    inputs=['data'],
    outputs=['reduced'],
    axes=axes,
    keepdims=keepdims)

data = np.array([[[5, 1], [20, 2]], [[30, 1], [40, 2]], [[55, 1], [60, 2]]], dtype=np.float32)
reduced = np.minimum.reduce(data, axis=tuple(axes), keepdims=keepdims == 1)
#print(reduced)
#[[5., 1.]
# [30., 1.]
# [55., 1.]]

expect(node, inputs=[data], outputs=[reduced], name='test_reduce_min_do_not_keepdims_example')

np.random.seed(0)
data = np.random.uniform(-10, 10, shape).astype(np.float32)
reduced = np.minimum.reduce(data, axis=tuple(axes), keepdims=keepdims == 1)

expect(node, inputs=[data], outputs=[reduced], name='test_reduce_min_do_not_keepdims_random')
```

</details>
<details>
<summary>keepdims</summary>

```python
shape = [3, 2, 2]
axes = [1]
keepdims = 1

node = onnx.helper.make_node(
    'ReduceMin', inputs=['data'],
    outputs=['reduced'],
    axes=axes,
    keepdims=keepdims)

data = np.array([[[5, 1], [20, 2]], [[30, 1], [40, 2]], [[55, 1], [60, 2]]], dtype=np.float32)
reduced = np.minimum.reduce(data, axis=tuple(axes), keepdims=keepdims == 1)
#print(reduced)
#[[[5., 1.]]
# [[30., 1.]]
# [[55., 1.]]]

expect(node, inputs=[data], outputs=[reduced], name='test_reduce_min_keepdims_example')

np.random.seed(0)
data = np.random.uniform(-10, 10, shape).astype(np.float32)
reduced = np.minimum.reduce(data, axis=tuple(axes), keepdims=keepdims == 1)

expect(node, inputs=[data], outputs=[reduced], name='test_reduce_min_keepdims_random')
```

</details>
<details>
<summary>negative_axes_keepdims</summary>

```python
shape = [3, 2, 2]
axes = [-2]
keepdims = 1

node = onnx.helper.make_node(
    'ReduceMin', inputs=['data'],
    outputs=['reduced'],
    axes=axes,
    keepdims=keepdims)

data = np.array([[[5, 1], [20, 2]], [[30, 1], [40, 2]], [[55, 1], [60, 2]]], dtype=np.float32)
reduced = np.minimum.reduce(data, axis=tuple(axes), keepdims=keepdims == 1)
# print(reduced)
#[[[5., 1.]]
# [[30., 1.]]
# [[55., 1.]]]

expect(node, inputs=[data], outputs=[reduced], name='test_reduce_min_negative_axes_keepdims_example')

np.random.seed(0)
data = np.random.uniform(-10, 10, shape).astype(np.float32)
reduced = np.minimum.reduce(data, axis=tuple(axes), keepdims=keepdims == 1)

expect(node, inputs=[data], outputs=[reduced], name='test_reduce_min_negative_axes_keepdims_random')
```

</details>


### ReduceProd
There are 4 test cases, listed as following:
<details>
<summary>default_axes_keepdims</summary>

```python
shape = [3, 2, 2]
axes = None
keepdims = 1

node = onnx.helper.make_node(
    'ReduceProd',
    inputs=['data'],
    outputs=['reduced'],
    keepdims=keepdims)

data = np.array([[[1, 2], [3, 4]], [[5, 6], [7, 8]], [[9, 10], [11, 12]]], dtype=np.float32)
reduced = np.prod(data, axis=axes, keepdims=keepdims == 1)
#print(reduced)
#[[[4.790016e+08]]]

expect(node, inputs=[data], outputs=[reduced], name='test_reduce_prod_default_axes_keepdims_example')

np.random.seed(0)
data = np.random.uniform(-10, 10, shape).astype(np.float32)
reduced = np.prod(data, axis=axes, keepdims=keepdims == 1)
expect(node, inputs=[data], outputs=[reduced], name='test_reduce_prod_default_axes_keepdims_random')
```

</details>
<details>
<summary>do_not_keepdims</summary>

```python
shape = [3, 2, 2]
axes = [1]
keepdims = 0

node = onnx.helper.make_node(
    'ReduceProd',
    inputs=['data'],
    outputs=['reduced'],
    axes=axes,
    keepdims=keepdims)

data = np.array([[[1, 2], [3, 4]], [[5, 6], [7, 8]], [[9, 10], [11, 12]]], dtype=np.float32)
reduced = np.prod(data, axis=tuple(axes), keepdims=keepdims == 1)
#print(reduced)
#[[3., 8.]
# [35., 48.]
# [99., 120.]]

expect(node, inputs=[data], outputs=[reduced], name='test_reduce_prod_do_not_keepdims_example')

np.random.seed(0)
data = np.random.uniform(-10, 10, shape).astype(np.float32)
reduced = np.prod(data, axis=tuple(axes), keepdims=keepdims == 1)
expect(node, inputs=[data], outputs=[reduced], name='test_reduce_prod_do_not_keepdims_random')
```

</details>
<details>
<summary>keepdims</summary>

```python
shape = [3, 2, 2]
axes = [1]
keepdims = 1

node = onnx.helper.make_node(
    'ReduceProd',
    inputs=['data'],
    outputs=['reduced'],
    axes=axes,
    keepdims=keepdims)

data = np.array([[[1, 2], [3, 4]], [[5, 6], [7, 8]], [[9, 10], [11, 12]]], dtype=np.float32)
reduced = np.prod(data, axis=tuple(axes), keepdims=keepdims == 1)
#print(reduced)
#[[[3., 8.]]
# [[35., 48.]]
# [[99., 120.]]]

expect(node, inputs=[data], outputs=[reduced], name='test_reduce_prod_keepdims_example')

np.random.seed(0)
data = np.random.uniform(-10, 10, shape).astype(np.float32)
reduced = np.prod(data, axis=tuple(axes), keepdims=keepdims == 1)
expect(node, inputs=[data], outputs=[reduced], name='test_reduce_prod_keepdims_random')
```

</details>
<details>
<summary>negative_axes_keepdims</summary>

```python
shape = [3, 2, 2]
axes = [-2]
keepdims = 1

node = onnx.helper.make_node(
    'ReduceProd',
    inputs=['data'],
    outputs=['reduced'],
    axes=axes,
    keepdims=keepdims)

data = np.array([[[1, 2], [3, 4]], [[5, 6], [7, 8]], [[9, 10], [11, 12]]], dtype=np.float32)
reduced = np.prod(data, axis=tuple(axes), keepdims=keepdims == 1)
# print(reduced)
#[[[3., 8.]]
# [[35., 48.]]
# [[99., 120.]]]

expect(node, inputs=[data], outputs=[reduced], name='test_reduce_prod_negative_axes_keepdims_example')

np.random.seed(0)
data = np.random.uniform(-10, 10, shape).astype(np.float32)
reduced = np.prod(data, axis=tuple(axes), keepdims=keepdims == 1)
expect(node, inputs=[data], outputs=[reduced], name='test_reduce_prod_negative_axes_keepdims_random')
```

</details>


### ReduceSum
There are 4 test cases, listed as following:
<details>
<summary>default_axes_keepdims</summary>

```python
shape = [3, 2, 2]
axes = None
keepdims = 1

node = onnx.helper.make_node(
    'ReduceSum',
    inputs=['data'],
    outputs=['reduced'],
    keepdims=keepdims)

data = np.array([[[1, 2], [3, 4]], [[5, 6], [7, 8]], [[9, 10], [11, 12]]], dtype=np.float32)
reduced = np.sum(data, axis=axes, keepdims=keepdims == 1)
#print(reduced)
#[[[78.]]]

expect(node, inputs=[data], outputs=[reduced], name='test_reduce_sum_default_axes_keepdims_example')

np.random.seed(0)
data = np.random.uniform(-10, 10, shape).astype(np.float32)
reduced = np.sum(data, axis=axes, keepdims=keepdims == 1)

expect(node, inputs=[data], outputs=[reduced], name='test_reduce_sum_default_axes_keepdims_random')
```

</details>
<details>
<summary>do_not_keepdims</summary>

```python
shape = [3, 2, 2]
axes = [1]
keepdims = 0

node = onnx.helper.make_node(
    'ReduceSum',
    inputs=['data'],
    outputs=['reduced'],
    axes=axes,
    keepdims=keepdims)

data = np.array([[[1, 2], [3, 4]], [[5, 6], [7, 8]], [[9, 10], [11, 12]]], dtype=np.float32)
reduced = np.sum(data, axis=tuple(axes), keepdims=keepdims == 1)
#print(reduced)
#[[4., 6.]
# [12., 14.]
# [20., 22.]]

expect(node, inputs=[data], outputs=[reduced], name='test_reduce_sum_do_not_keepdims_example')

np.random.seed(0)
data = np.random.uniform(-10, 10, shape).astype(np.float32)
reduced = np.sum(data, axis=tuple(axes), keepdims=keepdims == 1)

expect(node, inputs=[data], outputs=[reduced], name='test_reduce_sum_do_not_keepdims_random')
```

</details>
<details>
<summary>keepdims</summary>

```python
shape = [3, 2, 2]
axes = [1]
keepdims = 1

node = onnx.helper.make_node(
    'ReduceSum',
    inputs=['data'],
    outputs=['reduced'],
    axes=axes,
    keepdims=keepdims)

data = np.array([[[1, 2], [3, 4]], [[5, 6], [7, 8]], [[9, 10], [11, 12]]], dtype=np.float32)
reduced = np.sum(data, axis=tuple(axes), keepdims=keepdims == 1)
#print(reduced)
#[[[4., 6.]]
# [[12., 14.]]
# [[20., 22.]]]

expect(node, inputs=[data], outputs=[reduced], name='test_reduce_sum_keepdims_example')

np.random.seed(0)
data = np.random.uniform(-10, 10, shape).astype(np.float32)
reduced = np.sum(data, axis=tuple(axes), keepdims=keepdims == 1)

expect(node, inputs=[data], outputs=[reduced], name='test_reduce_sum_keepdims_random')
```

</details>
<details>
<summary>negative_axes_keepdims</summary>

```python
shape = [3, 2, 2]
axes = [-2]
keepdims = 1

node = onnx.helper.make_node(
    'ReduceSum',
    inputs=['data'],
    outputs=['reduced'],
    axes=axes,
    keepdims=keepdims)

data = np.array([[[1, 2], [3, 4]], [[5, 6], [7, 8]], [[9, 10], [11, 12]]], dtype=np.float32)
reduced = np.sum(data, axis=tuple(axes), keepdims=keepdims == 1)
# print(reduced)
#[[[4., 6.]]
# [[12., 14.]]
# [[20., 22.]]]

expect(node, inputs=[data], outputs=[reduced], name='test_reduce_sum_negative_axes_keepdims_example')

np.random.seed(0)
data = np.random.uniform(-10, 10, shape).astype(np.float32)
reduced = np.sum(data, axis=tuple(axes), keepdims=keepdims == 1)

expect(node, inputs=[data], outputs=[reduced], name='test_reduce_sum_negative_axes_keepdims_random')
```

</details>


### ReduceSumSquare
There are 4 test cases, listed as following:
<details>
<summary>default_axes_keepdims</summary>

```python
shape = [3, 2, 2]
axes = None
keepdims = 1

node = onnx.helper.make_node(
    'ReduceSumSquare',
    inputs=['data'],
    outputs=['reduced'],
    keepdims=keepdims)

data = np.array([[[1, 2], [3, 4]], [[5, 6], [7, 8]], [[9, 10], [11, 12]]], dtype=np.float32)
reduced = np.sum(np.square(data), axis=axes, keepdims=keepdims == 1)
#print(reduced)
#[[[650.]]]

expect(node, inputs=[data], outputs=[reduced], name='test_reduce_sum_square_default_axes_keepdims_example')

np.random.seed(0)
data = np.random.uniform(-10, 10, shape).astype(np.float32)
reduced = np.sum(np.square(data), axis=axes, keepdims=keepdims == 1)

expect(node, inputs=[data], outputs=[reduced], name='test_reduce_sum_square_default_axes_keepdims_random')
```

</details>
<details>
<summary>do_not_keepdims</summary>

```python
shape = [3, 2, 2]
axes = [1]
keepdims = 0

node = onnx.helper.make_node(
    'ReduceSumSquare',
    inputs=['data'],
    outputs=['reduced'],
    axes=axes,
    keepdims=keepdims)

data = np.array([[[1, 2], [3, 4]], [[5, 6], [7, 8]], [[9, 10], [11, 12]]], dtype=np.float32)
reduced = np.sum(np.square(data), axis=tuple(axes), keepdims=keepdims == 1)
#print(reduced)
#[[10., 20.]
# [74., 100.]
# [202., 244.]]

expect(node, inputs=[data], outputs=[reduced], name='test_reduce_sum_square_do_not_keepdims_example')

np.random.seed(0)
data = np.random.uniform(-10, 10, shape).astype(np.float32)
reduced = np.sum(np.square(data), axis=tuple(axes), keepdims=keepdims == 1)

expect(node, inputs=[data], outputs=[reduced], name='test_reduce_sum_square_do_not_keepdims_random')
```

</details>
<details>
<summary>keepdims</summary>

```python
shape = [3, 2, 2]
axes = [1]
keepdims = 1

node = onnx.helper.make_node(
    'ReduceSumSquare',
    inputs=['data'],
    outputs=['reduced'],
    axes=axes,
    keepdims=keepdims)

data = np.array([[[1, 2], [3, 4]], [[5, 6], [7, 8]], [[9, 10], [11, 12]]], dtype=np.float32)
reduced = np.sum(np.square(data), axis=tuple(axes), keepdims=keepdims == 1)
#print(reduced)
#[[[10., 20.]]
# [[74., 100.]]
# [[202., 244.]]]

expect(node, inputs=[data], outputs=[reduced], name='test_reduce_sum_square_keepdims_example')

np.random.seed(0)
data = np.random.uniform(-10, 10, shape).astype(np.float32)
reduced = np.sum(np.square(data), axis=tuple(axes), keepdims=keepdims == 1)

expect(node, inputs=[data], outputs=[reduced], name='test_reduce_sum_square_keepdims_random')
```

</details>
<details>
<summary>negative_axes_keepdims</summary>

```python
shape = [3, 2, 2]
axes = [-2]
keepdims = 1

node = onnx.helper.make_node(
    'ReduceSumSquare',
    inputs=['data'],
    outputs=['reduced'],
    axes=axes,
    keepdims=keepdims)

data = np.array([[[1, 2], [3, 4]], [[5, 6], [7, 8]], [[9, 10], [11, 12]]], dtype=np.float32)
reduced = np.sum(np.square(data), axis=tuple(axes), keepdims=keepdims == 1)
# print(reduced)
#[[[10., 20.s]]
# [[74., 100.]]
# [[202., 244.]]]

expect(node, inputs=[data], outputs=[reduced], name='test_reduce_sum_square_negative_axes_keepdims_example')

np.random.seed(0)
data = np.random.uniform(-10, 10, shape).astype(np.float32)
reduced = np.sum(np.square(data), axis=tuple(axes), keepdims=keepdims == 1)

expect(node, inputs=[data], outputs=[reduced], name='test_reduce_sum_square_negative_axes_keepdims_random')
```

</details>


### Relu
There are 1 test cases, listed as following:
<details>
<summary>relu</summary>

```python
node = onnx.helper.make_node(
    'Relu',
    inputs=['x'],
    outputs=['y'],
)
x = np.random.randn(3, 4, 5).astype(np.float32)
y = np.clip(x, 0, np.inf)

expect(node, inputs=[x], outputs=[y],
       name='test_relu')
```

</details>


### Reshape
There are 1 test cases, listed as following:
<details>
<summary>reshape</summary>

```python
original_shape = [2, 3, 4]
test_cases = {
    'reordered_all_dims': np.array([4, 2, 3], dtype=np.int64),
    'reordered_last_dims': np.array([2, 4, 3], dtype=np.int64),
    'reduced_dims': np.array([2, 12], dtype=np.int64),
    'extended_dims': np.array([2, 3, 2, 2], dtype=np.int64),
    'one_dim': np.array([24], dtype=np.int64),
    'negative_dim': np.array([2, -1, 2], dtype=np.int64),
    'negative_extended_dims': np.array([-1, 2, 3, 4], dtype=np.int64),
    'zero_dim': np.array([2, 0, 4, 1], dtype=np.int64),
    'zero_and_negative_dim': np.array([2, 0, 1, -1], dtype=np.int64),
}
data = np.random.random_sample(original_shape).astype(np.float32)

for test_name, shape in test_cases.items():
    node = onnx.helper.make_node(
        'Reshape',
        inputs=['data', 'shape'],
        outputs=['reshaped'],
    )

    reshaped = reshape_reference_implementation(data, shape)

    expect(node, inputs=[data, shape], outputs=[reshaped],
           name='test_reshape_' + test_name)
```

</details>


### Resize
There are 24 test cases, listed as following:
<details>
<summary>resize_downsample_scales_cubic</summary>

```python
node = onnx.helper.make_node(
    'Resize',
    inputs=['X', 'roi', 'scales'],
    outputs=['Y'],
    mode='cubic',
)

data = np.array([[[
    [1, 2, 3, 4],
    [5, 6, 7, 8],
    [9, 10, 11, 12],
    [13, 14, 15, 16],
]]], dtype=np.float32)

roi = np.array([], dtype=np.float32)
scales = np.array([1.0, 1.0, 0.8, 0.8], dtype=np.float32)

# [[[[ 1.47119141  2.78125     4.08251953]
#    [ 6.71142578  8.02148438  9.32275391]
#    [11.91650391 13.2265625  14.52783203]]]]
output = interpolate_nd(
    data, cubic_coeffs, scale_factors=scales).astype(np.float32)

expect(node, inputs=[data, roi, scales], outputs=[output],
       name='test_resize_downsample_scales_cubic')
```

</details>
<details>
<summary>resize_downsample_scales_cubic_A_n0p5_exclude_outside</summary>

```python
node = onnx.helper.make_node(
    'Resize',
    inputs=['X', 'roi', 'scales'],
    outputs=['Y'],
    mode='cubic',
    cubic_coeff_a=-0.5,
    exclude_outside=True
)

data = np.array([[[
    [1, 2, 3, 4],
    [5, 6, 7, 8],
    [9, 10, 11, 12],
    [13, 14, 15, 16],
]]], dtype=np.float32)

roi = np.array([], dtype=np.float32)
scales = np.array([1.0, 1.0, 0.8, 0.8], dtype=np.float32)

# [[[[ 1.36812675  2.6695014   4.0133367 ]
#    [ 6.57362535  7.875       9.2188353 ]
#    [11.94896657 13.25034122 14.59417652]]]]
output = interpolate_nd(data, lambda x: cubic_coeffs(x, A=-0.5), scale_factors=scales,
                        exclude_outside=True).astype(np.float32)

expect(node, inputs=[data, roi, scales], outputs=[output],
       name='test_resize_downsample_scales_cubic_A_n0p5_exclude_outside')
```

</details>
<details>
<summary>resize_downsample_scales_cubic_align_corners</summary>

```python
node = onnx.helper.make_node(
    'Resize',
    inputs=['X', 'roi', 'scales'],
    outputs=['Y'],
    mode='cubic',
    coordinate_transformation_mode='align_corners'
)

data = np.array([[[
    [1, 2, 3, 4],
    [5, 6, 7, 8],
    [9, 10, 11, 12],
    [13, 14, 15, 16],
]]], dtype=np.float32)

roi = np.array([], dtype=np.float32)
scales = np.array([1.0, 1.0, 0.8, 0.8], dtype=np.float32)

# [[[[ 1.          2.39519159  3.79038317]
#    [ 6.58076634  7.97595793  9.37114951]
#    [12.16153268 13.55672427 14.95191585]]]]
output = interpolate_nd(
    data, cubic_coeffs, scale_factors=scales, coordinate_transformation_mode='align_corners').astype(np.float32)

expect(node, inputs=[data, roi, scales], outputs=[output],
       name='test_resize_downsample_scales_cubic_align_corners')
```

</details>
<details>
<summary>resize_downsample_scales_linear</summary>

```python
node = onnx.helper.make_node(
    'Resize',
    inputs=['X', 'roi', 'scales'],
    outputs=['Y'],
    mode='linear',
)

data = np.array([[[
    [1, 2, 3, 4],
    [5, 6, 7, 8],
]]], dtype=np.float32)

roi = np.array([], dtype=np.float32)
scales = np.array([1.0, 1.0, 0.6, 0.6], dtype=np.float32)

# [[[[2.6666665 4.3333331]]]]
output = interpolate_nd(
    data, linear_coeffs, scale_factors=scales).astype(np.float32)

expect(node, inputs=[data, roi, scales], outputs=[output],
       name='test_resize_downsample_scales_linear')
```

</details>
<details>
<summary>resize_downsample_scales_linear_align_corners</summary>

```python
node = onnx.helper.make_node(
    'Resize',
    inputs=['X', 'roi', 'scales'],
    outputs=['Y'],
    mode='linear',
    coordinate_transformation_mode='align_corners'
)

data = np.array([[[
    [1, 2, 3, 4],
    [5, 6, 7, 8],
]]], dtype=np.float32)

roi = np.array([], dtype=np.float32)
scales = np.array([1.0, 1.0, 0.6, 0.6], dtype=np.float32)

# [[[[1.       3.142857]]]]
output = interpolate_nd(
    data, linear_coeffs, scale_factors=scales, coordinate_transformation_mode='align_corners').astype(np.float32)

expect(node, inputs=[data, roi, scales], outputs=[output],
       name='test_resize_downsample_scales_linear_align_corners')
```

</details>
<details>
<summary>resize_downsample_scales_nearest</summary>

```python
node = onnx.helper.make_node(
    'Resize',
    inputs=['X', 'roi', 'scales'],
    outputs=['Y'],
    mode='nearest',
)

data = np.array([[[
    [1, 2, 3, 4],
    [5, 6, 7, 8],
]]], dtype=np.float32)

roi = np.array([], dtype=np.float32)
scales = np.array([1.0, 1.0, 0.6, 0.6], dtype=np.float32)

# [[[[1. 3.]]]]
output = interpolate_nd(
    data, nearest_coeffs, scale_factors=scales).astype(np.float32)

expect(node, inputs=[data, roi, scales], outputs=[output],
       name='test_resize_downsample_scales_nearest')
```

</details>
<details>
<summary>resize_downsample_sizes_cubic</summary>

```python
node = onnx.helper.make_node(
    'Resize',
    inputs=['X', 'roi', 'scales', 'sizes'],
    outputs=['Y'],
    mode='cubic',
)

data = np.array([[[
    [1, 2, 3, 4],
    [5, 6, 7, 8],
    [9, 10, 11, 12],
    [13, 14, 15, 16],
]]], dtype=np.float32)

roi = np.array([], dtype=np.float32)
scales = np.array([], dtype=np.float32)
sizes = np.array([1, 1, 3, 3], dtype=np.int64)

# [[[[ 1.63078704  3.00462963  4.37847222]
#    [ 7.12615741  8.5         9.87384259]
#    [12.62152778 13.99537037 15.36921296]]]]
output = interpolate_nd(
    data, cubic_coeffs, output_size=sizes).astype(np.float32)

expect(node, inputs=[data, roi, scales, sizes], outputs=[output],
       name='test_resize_downsample_sizes_cubic')
```

</details>
<details>
<summary>resize_downsample_sizes_linear_pytorch_half_pixel</summary>

```python
node = onnx.helper.make_node(
    'Resize',
    inputs=['X', 'roi', 'scales', 'sizes'],
    outputs=['Y'],
    mode='linear',
    coordinate_transformation_mode='pytorch_half_pixel'
)

data = np.array([[[
    [1, 2, 3, 4],
    [5, 6, 7, 8],
    [9, 10, 11, 12],
    [13, 14, 15, 16],
]]], dtype=np.float32)

roi = np.array([], dtype=np.float32)
scales = np.array([], dtype=np.float32)
sizes = np.array([1, 1, 3, 1], dtype=np.int64)

# [[[[ 1.6666666]
#    [ 7.       ]
#    [12.333333 ]]]]
output = interpolate_nd(
    data, linear_coeffs, output_size=sizes, coordinate_transformation_mode='pytorch_half_pixel').astype(np.float32)

expect(node, inputs=[data, roi, scales, sizes], outputs=[output],
       name='test_resize_downsample_sizes_linear_pytorch_half_pixel')
```

</details>
<details>
<summary>resize_downsample_sizes_nearest</summary>

```python
node = onnx.helper.make_node(
    'Resize',
    inputs=['X', 'roi', 'scales', 'sizes'],
    outputs=['Y'],
    mode='nearest',
)

data = np.array([[[
    [1, 2, 3, 4],
    [5, 6, 7, 8],
]]], dtype=np.float32)

roi = np.array([], dtype=np.float32)
scales = np.array([], dtype=np.float32)
sizes = np.array([1, 1, 1, 3], dtype=np.int64)

# [[[[1. 3.]]]]
output = interpolate_nd(
    data, nearest_coeffs, output_size=sizes).astype(np.float32)

expect(node, inputs=[data, roi, scales, sizes], outputs=[output],
       name='test_resize_downsample_sizes_nearest')
```

</details>
<details>
<summary>resize_downsample_sizes_nearest_tf_half_pixel_for_nn</summary>

```python
node = onnx.helper.make_node(
    'Resize',
    inputs=['X', 'roi', 'scales', 'sizes'],
    outputs=['Y'],
    mode='nearest',
    coordinate_transformation_mode='tf_half_pixel_for_nn'
)

data = np.array([[[
    [1, 2, 3, 4],
    [5, 6, 7, 8],
    [9, 10, 11, 12],
    [13, 14, 15, 16],
]]], dtype=np.float32)

roi = np.array([], dtype=np.float32)
scales = np.array([], dtype=np.float32)
sizes = np.array([1, 1, 3, 2], dtype=np.int64)

# [[[[ 6.  8.]
#    [10. 12.]
#    [14. 16.]]]]
output = interpolate_nd(
    data, nearest_coeffs, output_size=sizes, coordinate_transformation_mode='tf_half_pixel_for_nn').astype(np.float32)

expect(node, inputs=[data, roi, scales, sizes], outputs=[output],
       name='test_resize_downsample_sizes_nearest_tf_half_pixel_for_nn')
```

</details>
<details>
<summary>resize_tf_crop_and_resize</summary>

```python
node = onnx.helper.make_node(
    'Resize',
    inputs=['X', 'roi', 'scales', 'sizes'],
    outputs=['Y'],
    mode='linear',
    coordinate_transformation_mode='tf_crop_and_resize'
)

data = np.array([[[
    [1, 2, 3, 4],
    [5, 6, 7, 8],
    [9, 10, 11, 12],
    [13, 14, 15, 16],
]]], dtype=np.float32)

# Note: for some rois, the result may be different with that of TF for inaccurate floating point
roi = np.array([0, 0, 0.4, 0.6, 1, 1, 0.6, 0.8], dtype=np.float32)
scales = np.array([], dtype=np.float32)
sizes = np.array([1, 1, 3, 3], dtype=np.int64)

# [[[[ 7.6000004  7.9        8.2      ]
#    [ 8.8        9.1        9.400001 ]
#    [10.        10.3       10.6      ]]]]
output = interpolate_nd(data, linear_coeffs, output_size=sizes, roi=roi,
                        coordinate_transformation_mode='tf_crop_and_resize').astype(np.float32)

expect(node, inputs=[data, roi, scales, sizes], outputs=[output],
       name='test_resize_tf_crop_and_resize')
```

</details>
<details>
<summary>resize_tf_crop_and_resize_extrapolation_value</summary>

```python
node = onnx.helper.make_node(
    'Resize',
    inputs=['X', 'roi', 'scales', 'sizes'],
    outputs=['Y'],
    mode='linear',
    coordinate_transformation_mode='tf_crop_and_resize',
    extrapolation_value=10.0
)

data = np.array([[[
    [1, 2, 3, 4],
    [5, 6, 7, 8],
    [9, 10, 11, 12],
    [13, 14, 15, 16],
]]], dtype=np.float32)

# Note: for some rois, the result may be different with that of TF for inaccurate floating point
roi = np.array([0, 0, 0.4, 0.6, 1, 1, 1.2, 1.7], dtype=np.float32)
scales = np.array([], dtype=np.float32)
sizes = np.array([1, 1, 3, 3], dtype=np.int64)

# [[[[ 7.6000004 10.        10.       ]
#    [12.400001  10.        10.       ]
#    [10.        10.        10.       ]]]]
output = interpolate_nd(data, linear_coeffs, output_size=sizes, roi=roi,
                        coordinate_transformation_mode='tf_crop_and_resize', extrapolation_value=10.0).astype(np.float32)

expect(node, inputs=[data, roi, scales, sizes], outputs=[output],
       name='test_resize_tf_crop_and_resize')
```

</details>
<details>
<summary>resize_upsample_scales_cubic</summary>

```python
node = onnx.helper.make_node(
    'Resize',
    inputs=['X', 'roi', 'scales'],
    outputs=['Y'],
    mode='cubic',
)

data = np.array([[[
    [1, 2, 3, 4],
    [5, 6, 7, 8],
    [9, 10, 11, 12],
    [13, 14, 15, 16],
]]], dtype=np.float32)

roi = np.array([], dtype=np.float32)
scales = np.array([1.0, 1.0, 2.0, 2.0], dtype=np.float32)

# [[[[ 0.47265625  0.76953125  1.24609375  1.875       2.28125
#      2.91015625  3.38671875  3.68359375]
#    [ 1.66015625  1.95703125  2.43359375  3.0625      3.46875
#      4.09765625  4.57421875  4.87109375]
#    [ 3.56640625  3.86328125  4.33984375  4.96875     5.375
#      6.00390625  6.48046875  6.77734375]
#    [ 6.08203125  6.37890625  6.85546875  7.484375    7.890625
#      8.51953125  8.99609375  9.29296875]
#    [ 7.70703125  8.00390625  8.48046875  9.109375    9.515625
#     10.14453125 10.62109375 10.91796875]
#    [10.22265625 10.51953125 10.99609375 11.625      12.03125
#     12.66015625 13.13671875 13.43359375]
#    [12.12890625 12.42578125 12.90234375 13.53125    13.9375
#     14.56640625 15.04296875 15.33984375]
#    [13.31640625 13.61328125 14.08984375 14.71875    15.125
#     15.75390625 16.23046875 16.52734375]]]]
output = interpolate_nd(
    data, cubic_coeffs, scale_factors=scales).astype(np.float32)

expect(node, inputs=[data, roi, scales], outputs=[output],
       name='test_resize_upsample_scales_cubic')
```

</details>
<details>
<summary>resize_upsample_scales_cubic_A_n0p5_exclude_outside</summary>

```python
node = onnx.helper.make_node(
    'Resize',
    inputs=['X', 'roi', 'scales'],
    outputs=['Y'],
    mode='cubic',
    cubic_coeff_a=-0.5,
    exclude_outside=True
)

data = np.array([[[
    [1, 2, 3, 4],
    [5, 6, 7, 8],
    [9, 10, 11, 12],
    [13, 14, 15, 16],
]]], dtype=np.float32)

roi = np.array([], dtype=np.float32)
scales = np.array([1.0, 1.0, 2.0, 2.0], dtype=np.float32)

# [[[[ 0.55882353  0.81494204  1.35698249  1.89705882  2.39705882
#      2.93713516  3.47917561  3.73529412]
#    [ 1.58329755  1.83941606  2.38145651  2.92153285  3.42153285
#      3.96160918  4.50364964  4.75976814]
#    [ 3.75145936  4.00757787  4.54961832  5.08969466  5.58969466
#      6.12977099  6.67181144  6.92792995]
#    [ 5.91176471  6.16788321  6.70992366  7.25        7.75
#      8.29007634  8.83211679  9.08823529]
#    [ 7.91176471  8.16788321  8.70992366  9.25        9.75
#     10.29007634 10.83211679 11.08823529]
#    [10.07207005 10.32818856 10.87022901 11.41030534 11.91030534
#     12.45038168 12.99242213 13.24854064]
#    [12.24023186 12.49635036 13.03839082 13.57846715 14.07846715
#     14.61854349 15.16058394 15.41670245]
#    [13.26470588 13.52082439 14.06286484 14.60294118 15.10294118
#     15.64301751 16.18505796 16.44117647]]]]
output = interpolate_nd(data, lambda x: cubic_coeffs(x, A=-0.5), scale_factors=scales,
                        exclude_outside=True).astype(np.float32)

expect(node, inputs=[data, roi, scales], outputs=[output],
       name='test_resize_upsample_scales_cubic_A_n0p5_exclude_outside')
```

</details>
<details>
<summary>resize_upsample_scales_cubic_align_corners</summary>

```python
node = onnx.helper.make_node(
    'Resize',
    inputs=['X', 'roi', 'scales'],
    outputs=['Y'],
    mode='cubic',
    coordinate_transformation_mode='align_corners'
)

data = np.array([[[
    [1, 2, 3, 4],
    [5, 6, 7, 8],
    [9, 10, 11, 12],
    [13, 14, 15, 16],
]]], dtype=np.float32)

roi = np.array([], dtype=np.float32)
scales = np.array([1.0, 1.0, 2.0, 2.0], dtype=np.float32)

# [[[[ 1.          1.34110787  1.80029155  2.32944606  2.67055394
#      3.19970845  3.65889213  4.        ]
#    [ 2.36443149  2.70553936  3.16472303  3.69387755  4.03498542
#      4.56413994  5.02332362  5.36443149]
#    [ 4.20116618  4.54227405  5.00145773  5.53061224  5.87172012
#      6.40087464  6.86005831  7.20116618]
#    [ 6.31778426  6.65889213  7.1180758   7.64723032  7.98833819
#      8.51749271  8.97667638  9.31778426]
#    [ 7.68221574  8.02332362  8.48250729  9.01166181  9.35276968
#      9.8819242  10.34110787 10.68221574]
#    [ 9.79883382 10.13994169 10.59912536 11.12827988 11.46938776
#     11.99854227 12.45772595 12.79883382]
#    [11.63556851 11.97667638 12.43586006 12.96501458 13.30612245
#     13.83527697 14.29446064 14.63556851]
#    [13.         13.34110787 13.80029155 14.32944606 14.67055394
#     15.19970845 15.65889213 16.        ]]]]
output = interpolate_nd(
    data, cubic_coeffs, scale_factors=scales, coordinate_transformation_mode='align_corners').astype(np.float32)

expect(node, inputs=[data, roi, scales], outputs=[output],
       name='test_resize_upsample_scales_cubic_align_corners')
```

</details>
<details>
<summary>resize_upsample_scales_cubic_asymmetric</summary>

```python
node = onnx.helper.make_node(
    'Resize',
    inputs=['X', 'roi', 'scales'],
    outputs=['Y'],
    mode='cubic',
    coordinate_transformation_mode='asymmetric'
)

data = np.array([[[
    [1, 2, 3, 4],
    [5, 6, 7, 8],
    [9, 10, 11, 12],
    [13, 14, 15, 16],
]]], dtype=np.float32)

scales = np.array([1.0, 1.0, 2.0, 2.0], dtype=np.float32)
roi = np.array([], dtype=np.float32)

# [[[[ 1.       1.40625  2.       2.5      3.       3.59375  4.
#      4.09375]
#    [ 2.625    3.03125  3.625    4.125    4.625    5.21875  5.625
#      5.71875]
#    [ 5.       5.40625  6.       6.5      7.       7.59375  8.
#      8.09375]
#    [ 7.       7.40625  8.       8.5      9.       9.59375 10.
#     10.09375]
#    [ 9.       9.40625 10.      10.5     11.      11.59375 12.
#     12.09375]
#    [11.375   11.78125 12.375   12.875   13.375   13.96875 14.375
#     14.46875]
#    [13.      13.40625 14.      14.5     15.      15.59375 16.
#     16.09375]
#    [13.375   13.78125 14.375   14.875   15.375   15.96875 16.375
#     16.46875]]]]
output = interpolate_nd(data, lambda x: cubic_coeffs(x, A=-0.75), scale_factors=scales,
                        coordinate_transformation_mode='asymmetric').astype(np.float32)

expect(node, inputs=[data, roi, scales], outputs=[output],
       name='test_resize_upsample_scales_cubic_asymmetric')
```

</details>
<details>
<summary>resize_upsample_scales_linear</summary>

```python
node = onnx.helper.make_node(
    'Resize',
    inputs=['X', 'roi', 'scales'],
    outputs=['Y'],
    mode='linear',
)

data = np.array([[[
    [1, 2],
    [3, 4],
]]], dtype=np.float32)

roi = np.array([], dtype=np.float32)
scales = np.array([1.0, 1.0, 2.0, 2.0], dtype=np.float32)

# [[[[1.   1.25 1.75 2.  ]
#    [1.5  1.75 2.25 2.5 ]
#    [2.5  2.75 3.25 3.5 ]
#    [3.   3.25 3.75 4.  ]]]]
output = interpolate_nd(
    data, linear_coeffs, scale_factors=scales).astype(np.float32)

expect(node, inputs=[data, roi, scales], outputs=[output],
       name='test_resize_upsample_scales_linear')
```

</details>
<details>
<summary>resize_upsample_scales_linear_align_corners</summary>

```python
node = onnx.helper.make_node(
    'Resize',
    inputs=['X', 'roi', 'scales'],
    outputs=['Y'],
    mode='linear',
    coordinate_transformation_mode='align_corners'
)

data = np.array([[[
    [1, 2],
    [3, 4],
]]], dtype=np.float32)

roi = np.array([], dtype=np.float32)
scales = np.array([1.0, 1.0, 2.0, 2.0], dtype=np.float32)

# [[[[1.         1.33333333 1.66666667 2.        ]
#    [1.66666667 2.         2.33333333 2.66666667]
#    [2.33333333 2.66666667 3.         3.33333333]
#    [3.         3.33333333 3.66666667 4.        ]]]]
output = interpolate_nd(
    data, linear_coeffs, scale_factors=scales, coordinate_transformation_mode='align_corners').astype(np.float32)

expect(node, inputs=[data, roi, scales], outputs=[output],
       name='test_resize_upsample_scales_linear_align_corners')
```

</details>
<details>
<summary>resize_upsample_scales_nearest</summary>

```python
node = onnx.helper.make_node(
    'Resize',
    inputs=['X', 'roi', 'scales'],
    outputs=['Y'],
    mode='nearest',
)

data = np.array([[[
    [1, 2],
    [3, 4],
]]], dtype=np.float32)

roi = np.array([], dtype=np.float32)
scales = np.array([1.0, 1.0, 2.0, 3.0], dtype=np.float32)

# [[[[1. 1. 1. 2. 2. 2.]
#    [1. 1. 1. 2. 2. 2.]
#    [3. 3. 3. 4. 4. 4.]
#    [3. 3. 3. 4. 4. 4.]]]]
output = interpolate_nd(
    data, nearest_coeffs, scale_factors=scales).astype(np.float32)

expect(node, inputs=[data, roi, scales], outputs=[output],
       name='test_resize_upsample_scales_nearest')
```

</details>
<details>
<summary>resize_upsample_sizes_cubic</summary>

```python
node = onnx.helper.make_node(
    'Resize',
    inputs=['X', 'roi', 'scales', 'sizes'],
    outputs=['Y'],
    mode='cubic',
)

data = np.array([[[
    [1, 2, 3, 4],
    [5, 6, 7, 8],
    [9, 10, 11, 12],
    [13, 14, 15, 16],
]]], dtype=np.float32)

roi = np.array([], dtype=np.float32)
scales = np.array([], dtype=np.float32)
sizes = np.array([1, 1, 9, 10], dtype=np.int64)

# [[[[ 0.45507922  0.64057922  0.97157922  1.42257922  1.90732922
#      2.22332922  2.70807922  3.15907922  3.49007922  3.67557922]
#    [ 1.39437963  1.57987963  1.91087963  2.36187963  2.84662963
#      3.16262963  3.64737963  4.09837963  4.42937963  4.61487963]
#    [ 2.95130693  3.13680693  3.46780693  3.91880693  4.40355693
#      4.71955693  5.20430693  5.65530693  5.98630693  6.17180693]
#    [ 5.20525069  5.39075069  5.72175069  6.17275069  6.65750069
#      6.97350069  7.45825069  7.90925069  8.24025069  8.42575069]
#    [ 6.88975     7.07525     7.40625     7.85725     8.342
#      8.658       9.14275     9.59375     9.92475    10.11025   ]
#    [ 8.57424931  8.75974931  9.09074931  9.54174931 10.02649931
#     10.34249931 10.82724931 11.27824931 11.60924931 11.79474931]
#    [10.82819307 11.01369307 11.34469307 11.79569307 12.28044307
#     12.59644307 13.08119307 13.53219307 13.86319307 14.04869307]
#    [12.38512037 12.57062037 12.90162037 13.35262037 13.83737037
#     14.15337037 14.63812037 15.08912037 15.42012037 15.60562037]
#    [13.32442078 13.50992078 13.84092078 14.29192078 14.77667078
#     15.09267078 15.57742078 16.02842078 16.35942078 16.54492078]]]]
output = interpolate_nd(
    data, cubic_coeffs, output_size=sizes).astype(np.float32)

expect(node, inputs=[data, roi, scales, sizes], outputs=[output],
       name='test_resize_upsample_sizes_cubic')
```

</details>
<details>
<summary>resize_upsample_sizes_nearest</summary>

```python
node = onnx.helper.make_node(
    'Resize',
    inputs=['X', 'roi', 'scales', 'sizes'],
    outputs=['Y'],
    mode='nearest',
)

data = np.array([[[
    [1, 2],
    [3, 4],
]]], dtype=np.float32)

roi = np.array([], dtype=np.float32)
scales = np.array([], dtype=np.float32)
sizes = np.array([1, 1, 7, 8], dtype=np.int64)

# [[[[1. 1. 1. 1. 2. 2. 2. 2.]
#    [1. 1. 1. 1. 2. 2. 2. 2.]
#    [1. 1. 1. 1. 2. 2. 2. 2.]
#    [1. 1. 1. 1. 2. 2. 2. 2.]
#    [3. 3. 3. 3. 4. 4. 4. 4.]
#    [3. 3. 3. 3. 4. 4. 4. 4.]
#    [3. 3. 3. 3. 4. 4. 4. 4.]]]]
output = interpolate_nd(
    data, nearest_coeffs, output_size=sizes).astype(np.float32)

expect(node, inputs=[data, roi, scales, sizes], outputs=[output],
       name='test_resize_upsample_sizes_nearest')
```

</details>
<details>
<summary>resize_upsample_sizes_nearest_ceil_half_pixel</summary>

```python
node = onnx.helper.make_node(
    'Resize',
    inputs=['X', 'roi', 'scales', 'sizes'],
    outputs=['Y'],
    mode='nearest',
    coordinate_transformation_mode='half_pixel'
)

data = np.array([[[
    [1, 2, 3, 4],
    [5, 6, 7, 8],
    [9, 10, 11, 12],
    [13, 14, 15, 16],
]]], dtype=np.float32)

roi = np.array([], dtype=np.float32)
scales = np.array([], dtype=np.float32)
sizes = np.array([1, 1, 8, 8], dtype=np.int64)

# [[[[ 1.  2.  2.  3.  3.  4.  4.  4.]
#    [ 5.  6.  6.  7.  7.  8.  8.  8.]
#    [ 5.  6.  6.  7.  7.  8.  8.  8.]
#    [ 9. 10. 10. 11. 11. 12. 12. 12.]
#    [ 9. 10. 10. 11. 11. 12. 12. 12.]
#    [13. 14. 14. 15. 15. 16. 16. 16.]
#    [13. 14. 14. 15. 15. 16. 16. 16.]
#    [13. 14. 14. 15. 15. 16. 16. 16.]]]]
output = interpolate_nd(
    data, lambda x: nearest_coeffs(x, mode='ceil'), output_size=sizes).astype(np.float32)

expect(node, inputs=[data, roi, scales, sizes], outputs=[output],
       name='test_resize_upsample_sizes_nearest_ceil_half_pixel')
```

</details>
<details>
<summary>resize_upsample_sizes_nearest_floor_align_corners</summary>

```python
node = onnx.helper.make_node(
    'Resize',
    inputs=['X', 'roi', 'scales', 'sizes'],
    outputs=['Y'],
    mode='nearest',
    coordinate_transformation_mode='align_corners'
)

data = np.array([[[
    [1, 2, 3, 4],
    [5, 6, 7, 8],
    [9, 10, 11, 12],
    [13, 14, 15, 16],
]]], dtype=np.float32)

roi = np.array([], dtype=np.float32)
scales = np.array([], dtype=np.float32)
sizes = np.array([1, 1, 8, 8], dtype=np.int64)

# [[[[ 1.  1.  1.  2.  2.  3.  3.  4.]
#    [ 1.  1.  1.  2.  2.  3.  3.  4.]
#    [ 1.  1.  1.  2.  2.  3.  3.  4.]
#    [ 5.  5.  5.  6.  6.  7.  7.  8.]
#    [ 5.  5.  5.  6.  6.  7.  7.  8.]
#    [ 9.  9.  9. 10. 10. 11. 11. 12.]
#    [ 9.  9.  9. 10. 10. 11. 11. 12.]
#    [13. 13. 13. 14. 14. 15. 15. 16.]]]]
output = interpolate_nd(
    data, lambda x: nearest_coeffs(x, mode='floor'), output_size=sizes, coordinate_transformation_mode='align_corners').astype(np.float32)

expect(node, inputs=[data, roi, scales, sizes], outputs=[output],
       name='test_resize_upsample_sizes_nearest_floor_align_corners')
```

</details>
<details>
<summary>resize_upsample_sizes_nearest_round_prefer_ceil_asymmetric</summary>

```python
node = onnx.helper.make_node(
    'Resize',
    inputs=['X', 'roi', 'scales', 'sizes'],
    outputs=['Y'],
    mode='nearest',
    coordinate_transformation_mode='asymmetric'
)

data = np.array([[[
    [1, 2, 3, 4],
    [5, 6, 7, 8],
    [9, 10, 11, 12],
    [13, 14, 15, 16],
]]], dtype=np.float32)

roi = np.array([], dtype=np.float32)
scales = np.array([], dtype=np.float32)
sizes = np.array([1, 1, 8, 8], dtype=np.int64)

# [[[[ 1.  2.  2.  3.  3.  4.  4.  4.]
#    [ 5.  6.  6.  7.  7.  8.  8.  8.]
#    [ 5.  6.  6.  7.  7.  8.  8.  8.]
#    [ 9. 10. 10. 11. 11. 12. 12. 12.]
#    [ 9. 10. 10. 11. 11. 12. 12. 12.]
#    [13. 14. 14. 15. 15. 16. 16. 16.]
#    [13. 14. 14. 15. 15. 16. 16. 16.]
#    [13. 14. 14. 15. 15. 16. 16. 16.]]]]
output = interpolate_nd(
    data, lambda x: nearest_coeffs(x, mode='round_prefer_ceil'),
    output_size=sizes, coordinate_transformation_mode='asymmetric').astype(np.float32)

expect(node, inputs=[data, roi, scales, sizes], outputs=[output],
       name='test_resize_upsample_sizes_nearest_round_prefer_ceil_asymmetric')
```

</details>


### ReverseSequence
There are 2 test cases, listed as following:
<details>
<summary>reversesequence_batch</summary>

```python
node = onnx.helper.make_node(
    'ReverseSequence',
    inputs=['x', 'sequence_lens'],
    outputs=['y'],
    time_axis=1,
    batch_axis=0,
)
x = np.array([[0.0, 1.0, 2.0, 3.0],
              [4.0, 5.0, 6.0, 7.0],
              [8.0, 9.0, 10.0, 11.0],
              [12.0, 13.0, 14.0, 15.0]], dtype=np.float32)
sequence_lens = np.array([1, 2, 3, 4], dtype=np.int64)

y = np.array([[0.0, 1.0, 2.0, 3.0],
              [5.0, 4.0, 6.0, 7.0],
              [10.0, 9.0, 8.0, 11.0],
              [15.0, 14.0, 13.0, 12.0]], dtype=np.float32)

expect(node, inputs=[x, sequence_lens], outputs=[y],
       name='test_reversesequence_batch')
```

</details>
<details>
<summary>reversesequence_time</summary>

```python
node = onnx.helper.make_node(
    'ReverseSequence',
    inputs=['x', 'sequence_lens'],
    outputs=['y'],
    time_axis=0,
    batch_axis=1,
)
x = np.array([[0.0, 4.0, 8.0, 12.0],
              [1.0, 5.0, 9.0, 13.0],
              [2.0, 6.0, 10.0, 14.0],
              [3.0, 7.0, 11.0, 15.0]], dtype=np.float32)
sequence_lens = np.array([4, 3, 2, 1], dtype=np.int64)

y = np.array([[3.0, 6.0, 9.0, 12.0],
              [2.0, 5.0, 8.0, 13.0],
              [1.0, 4.0, 10.0, 14.0],
              [0.0, 7.0, 11.0, 15.0]], dtype=np.float32)

expect(node, inputs=[x, sequence_lens], outputs=[y],
       name='test_reversesequence_time')
```

</details>


### RoiAlign
There are 1 test cases, listed as following:
<details>
<summary>roialign</summary>

```python
node = onnx.helper.make_node(
    "RoiAlign",
    inputs=["X", "rois", "batch_indices"],
    outputs=["Y"],
    spatial_scale=1.0,
    output_height=5,
    output_width=5,
    sampling_ratio=2,
)

X = np.array(
    [
        [
            [
                [
                    0.2764,
                    0.7150,
                    0.1958,
                    0.3416,
                    0.4638,
                    0.0259,
                    0.2963,
                    0.6518,
                    0.4856,
                    0.7250,
                ],
                [
                    0.9637,
                    0.0895,
                    0.2919,
                    0.6753,
                    0.0234,
                    0.6132,
                    0.8085,
                    0.5324,
                    0.8992,
                    0.4467,
                ],
                [
                    0.3265,
                    0.8479,
                    0.9698,
                    0.2471,
                    0.9336,
                    0.1878,
                    0.4766,
                    0.4308,
                    0.3400,
                    0.2162,
                ],
                [
                    0.0206,
                    0.1720,
                    0.2155,
                    0.4394,
                    0.0653,
                    0.3406,
                    0.7724,
                    0.3921,
                    0.2541,
                    0.5799,
                ],
                [
                    0.4062,
                    0.2194,
                    0.4473,
                    0.4687,
                    0.7109,
                    0.9327,
                    0.9815,
                    0.6320,
                    0.1728,
                    0.6119,
                ],
                [
                    0.3097,
                    0.1283,
                    0.4984,
                    0.5068,
                    0.4279,
                    0.0173,
                    0.4388,
                    0.0430,
                    0.4671,
                    0.7119,
                ],
                [
                    0.1011,
                    0.8477,
                    0.4726,
                    0.1777,
                    0.9923,
                    0.4042,
                    0.1869,
                    0.7795,
                    0.9946,
                    0.9689,
                ],
                [
                    0.1366,
                    0.3671,
                    0.7011,
                    0.6234,
                    0.9867,
                    0.5585,
                    0.6985,
                    0.5609,
                    0.8788,
                    0.9928,
                ],
                [
                    0.5697,
                    0.8511,
                    0.6711,
                    0.9406,
                    0.8751,
                    0.7496,
                    0.1650,
                    0.1049,
                    0.1559,
                    0.2514,
                ],
                [
                    0.7012,
                    0.4056,
                    0.7879,
                    0.3461,
                    0.0415,
                    0.2998,
                    0.5094,
                    0.3727,
                    0.5482,
                    0.0502,
                ],
            ]
        ]
    ],
    dtype=np.float32,
)
batch_indices = np.array([0, 0, 0], dtype=np.int64)
rois = np.array([[0, 0, 9, 9], [0, 5, 4, 9], [5, 5, 9, 9]], dtype=np.float32)
# (num_rois, C, output_height, output_width)
Y = np.array(
    [
        [
            [
                [0.4664, 0.4466, 0.3405, 0.5688, 0.6068],
                [0.3714, 0.4296, 0.3835, 0.5562, 0.3510],
                [0.2768, 0.4883, 0.5222, 0.5528, 0.4171],
                [0.4713, 0.4844, 0.6904, 0.4920, 0.8774],
                [0.6239, 0.7125, 0.6289, 0.3355, 0.3495],
            ]
        ],
        [
            [
                [0.3022, 0.4305, 0.4696, 0.3978, 0.5423],
                [0.3656, 0.7050, 0.5165, 0.3172, 0.7015],
                [0.2912, 0.5059, 0.6476, 0.6235, 0.8299],
                [0.5916, 0.7389, 0.7048, 0.8372, 0.8893],
                [0.6227, 0.6153, 0.7097, 0.6154, 0.4585],
            ]
        ],
        [
            [
                [0.2384, 0.3379, 0.3717, 0.6100, 0.7601],
                [0.3767, 0.3785, 0.7147, 0.9243, 0.9727],
                [0.5749, 0.5826, 0.5709, 0.7619, 0.8770],
                [0.5355, 0.2566, 0.2141, 0.2796, 0.3600],
                [0.4365, 0.3504, 0.2887, 0.3661, 0.2349],
            ]
        ],
    ],
    dtype=np.float32,
)

expect(node, inputs=[X, rois, batch_indices], outputs=[Y], name="test_roialign")
```

</details>


### Round
There are 1 test cases, listed as following:
<details>
<summary>round</summary>

```python
node = onnx.helper.make_node(
    'Round',
    inputs=['x'],
    outputs=['y'],
)

x = np.array([0.1, 0.5, 0.9, 1.2, 1.5,
            1.8, 2.3, 2.5, 2.7, -1.1,
            -1.5, -1.9, -2.2, -2.5, -2.8]).astype(np.float32)
y = np.array([0., 0., 1., 1., 2.,
            2., 2., 2., 3., -1.,
            -2., -2., -2., -2., -3.]).astype(np.float32)  # expected output
expect(node, inputs=[x], outputs=[y],
       name='test_round')
```

</details>


### Scan
There are 2 test cases, listed as following:
<details>
<summary>scan_8</summary>

```python
# Given an input sequence [x1, ..., xN], sum up its elements using a scan
# returning the final state (x1+x2+...+xN) as well the scan_output
# [x1, x1+x2, ..., x1+x2+...+xN]
#
# create graph to represent scan body
sum_in = onnx.helper.make_tensor_value_info('sum_in', onnx.TensorProto.FLOAT, [2])
next = onnx.helper.make_tensor_value_info('next', onnx.TensorProto.FLOAT, [2])
sum_out = onnx.helper.make_tensor_value_info('sum_out', onnx.TensorProto.FLOAT, [2])
scan_out = onnx.helper.make_tensor_value_info('scan_out', onnx.TensorProto.FLOAT, [2])
add_node = onnx.helper.make_node(
    'Add',
    inputs=['sum_in', 'next'],
    outputs=['sum_out']
)
id_node = onnx.helper.make_node(
    'Identity',
    inputs=['sum_out'],
    outputs=['scan_out']
)
scan_body = onnx.helper.make_graph(
    [add_node, id_node],
    'scan_body',
    [sum_in, next],
    [sum_out, scan_out]
)
# create scan op node
no_sequence_lens = ''   # optional input, not supplied
node = onnx.helper.make_node(
    'Scan',
    inputs=[no_sequence_lens, 'initial', 'x'],
    outputs=['y', 'z'],
    num_scan_inputs=1,
    body=scan_body
)
# create inputs for batch-size 1, sequence-length 3, inner dimension 2
initial = np.array([0, 0]).astype(np.float32).reshape((1, 2))
x = np.array([1, 2, 3, 4, 5, 6]).astype(np.float32).reshape((1, 3, 2))
# final state computed = [1 + 3 + 5, 2 + 4 + 6]
y = np.array([9, 12]).astype(np.float32).reshape((1, 2))
# scan-output computed
z = np.array([1, 2, 4, 6, 9, 12]).astype(np.float32).reshape((1, 3, 2))

expect(node, inputs=[initial, x], outputs=[y, z],
       name='test_scan_sum', opset_imports=[onnx.helper.make_opsetid("", 8)])
```

</details>
<details>
<summary>scan_9</summary>

```python
# Given an input sequence [x1, ..., xN], sum up its elements using a scan
# returning the final state (x1+x2+...+xN) as well the scan_output
# [x1, x1+x2, ..., x1+x2+...+xN]
#
# create graph to represent scan body
sum_in = onnx.helper.make_tensor_value_info('sum_in', onnx.TensorProto.FLOAT, [2])
next = onnx.helper.make_tensor_value_info('next', onnx.TensorProto.FLOAT, [2])
sum_out = onnx.helper.make_tensor_value_info('sum_out', onnx.TensorProto.FLOAT, [2])
scan_out = onnx.helper.make_tensor_value_info('scan_out', onnx.TensorProto.FLOAT, [2])
add_node = onnx.helper.make_node(
    'Add',
    inputs=['sum_in', 'next'],
    outputs=['sum_out']
)
id_node = onnx.helper.make_node(
    'Identity',
    inputs=['sum_out'],
    outputs=['scan_out']
)
scan_body = onnx.helper.make_graph(
    [add_node, id_node],
    'scan_body',
    [sum_in, next],
    [sum_out, scan_out]
)
# create scan op node
node = onnx.helper.make_node(
    'Scan',
    inputs=['initial', 'x'],
    outputs=['y', 'z'],
    num_scan_inputs=1,
    body=scan_body
)
# create inputs for sequence-length 3, inner dimension 2
initial = np.array([0, 0]).astype(np.float32).reshape((2,))
x = np.array([1, 2, 3, 4, 5, 6]).astype(np.float32).reshape((3, 2))
# final state computed = [1 + 3 + 5, 2 + 4 + 6]
y = np.array([9, 12]).astype(np.float32).reshape((2,))
# scan-output computed
z = np.array([1, 2, 4, 6, 9, 12]).astype(np.float32).reshape((3, 2))

expect(node, inputs=[initial, x], outputs=[y, z],
       name='test_scan9_sum', opset_imports=[onnx.helper.make_opsetid("", 9)])
```

</details>


### Scatter
There are 2 test cases, listed as following:
<details>
<summary>scatter_with_axis</summary>

```python
axis = 1
node = onnx.helper.make_node(
    'Scatter',
    inputs=['data', 'indices', 'updates'],
    outputs=['y'],
    axis=axis,
)
data = np.array([[1.0, 2.0, 3.0, 4.0, 5.0]], dtype=np.float32)
indices = np.array([[1, 3]], dtype=np.int64)
updates = np.array([[1.1, 2.1]], dtype=np.float32)

y = scatter(data, indices, updates, axis=axis)
# print(y) produces
# [[1.0, 1.1, 3.0, 2.1, 5.0]]

expect(node, inputs=[data, indices, updates], outputs=[y],
       name='test_scatter_with_axis', opset_imports=[helper.make_opsetid("", 10)])
```

</details>
<details>
<summary>scatter_without_axis</summary>

```python
node = onnx.helper.make_node(
    'Scatter',
    inputs=['data', 'indices', 'updates'],
    outputs=['y'],
)
data = np.zeros((3, 3), dtype=np.float32)
indices = np.array([[1, 0, 2], [0, 2, 1]], dtype=np.int64)
updates = np.array([[1.0, 1.1, 1.2], [2.0, 2.1, 2.2]], dtype=np.float32)

y = scatter(data, indices, updates)
# print(y) produces
# [[2.0, 1.1, 0.0],
#  [1.0, 0.0, 2.2],
#  [0.0, 2.1, 1.2]]

expect(node, inputs=[data, indices, updates], outputs=[y],
       name='test_scatter_without_axis', opset_imports=[helper.make_opsetid("", 10)])
```

</details>


### ScatterElements
There are 3 test cases, listed as following:
<details>
<summary>scatter_elements_with_axis</summary>

```python
axis = 1
node = onnx.helper.make_node(
    'ScatterElements',
    inputs=['data', 'indices', 'updates'],
    outputs=['y'],
    axis=axis,
)
data = np.array([[1.0, 2.0, 3.0, 4.0, 5.0]], dtype=np.float32)
indices = np.array([[1, 3]], dtype=np.int64)
updates = np.array([[1.1, 2.1]], dtype=np.float32)

y = scatter_elements(data, indices, updates, axis)
# print(y) produces
# [[1.0, 1.1, 3.0, 2.1, 5.0]]

expect(node, inputs=[data, indices, updates], outputs=[y],
       name='test_scatter_elements_with_axis')
```

</details>
<details>
<summary>scatter_elements_with_negative_indices</summary>

```python
axis = 1
node = onnx.helper.make_node(
    'ScatterElements',
    inputs=['data', 'indices', 'updates'],
    outputs=['y'],
    axis=axis,
)
data = np.array([[1.0, 2.0, 3.0, 4.0, 5.0]], dtype=np.float32)
indices = np.array([[1, -3]], dtype=np.int64)
updates = np.array([[1.1, 2.1]], dtype=np.float32)

y = scatter_elements(data, indices, updates, axis)
# print(y) produces
# [[1.0, 1.1, 2.1, 4.0, 5.0]]

expect(node, inputs=[data, indices, updates], outputs=[y],
       name='test_scatter_elements_with_negative_indices')
```

</details>
<details>
<summary>scatter_elements_without_axis</summary>

```python
node = onnx.helper.make_node(
    'ScatterElements',
    inputs=['data', 'indices', 'updates'],
    outputs=['y'],
)
data = np.zeros((3, 3), dtype=np.float32)
indices = np.array([[1, 0, 2], [0, 2, 1]], dtype=np.int64)
updates = np.array([[1.0, 1.1, 1.2], [2.0, 2.1, 2.2]], dtype=np.float32)

y = scatter_elements(data, indices, updates)
# print(y) produces
# [[2.0, 1.1, 0.0],
#  [1.0, 0.0, 2.2],
#  [0.0, 2.1, 1.2]]

expect(node, inputs=[data, indices, updates], outputs=[y],
       name='test_scatter_elements_without_axis')
```

</details>


### ScatterND
There are 1 test cases, listed as following:
<details>
<summary>scatternd</summary>

```python
node = onnx.helper.make_node(
    'ScatterND',
    inputs=['data', 'indices', 'updates'],
    outputs=['y'],
)
data = np.array(
    [[[1, 2, 3, 4], [5, 6, 7, 8], [8, 7, 6, 5], [4, 3, 2, 1]],
     [[1, 2, 3, 4], [5, 6, 7, 8], [8, 7, 6, 5], [4, 3, 2, 1]],
     [[8, 7, 6, 5], [4, 3, 2, 1], [1, 2, 3, 4], [5, 6, 7, 8]],
     [[8, 7, 6, 5], [4, 3, 2, 1], [1, 2, 3, 4], [5, 6, 7, 8]]], dtype=np.float32)
indices = np.array([[0], [2]], dtype=np.int64)
updates = np.array(
    [[[5, 5, 5, 5], [6, 6, 6, 6], [7, 7, 7, 7], [8, 8, 8, 8]],
     [[1, 1, 1, 1], [2, 2, 2, 2], [3, 3, 3, 3], [4, 4, 4, 4]]], dtype=np.float32)
# Expecting output as np.array(
#    [[[5, 5, 5, 5], [6, 6, 6, 6], [7, 7, 7, 7], [8, 8, 8, 8]],
#     [[1, 2, 3, 4], [5, 6, 7, 8], [8, 7, 6, 5], [4, 3, 2, 1]],
#     [[1, 1, 1, 1], [2, 2, 2, 2], [3, 3, 3, 3], [4, 4, 4, 4]],
#     [[8, 7, 6, 5], [4, 3, 2, 1], [1, 2, 3, 4], [5, 6, 7, 8]]], dtype=np.float32)
output = scatter_nd_impl(data, indices, updates)
expect(node, inputs=[data, indices, updates], outputs=[output],
       name='test_scatternd')
```

</details>


### Selu
There are 2 test cases, listed as following:
<details>
<summary>selu</summary>

```python
node = onnx.helper.make_node(
    'Selu',
    inputs=['x'],
    outputs=['y'],
    alpha=2.0,
    gamma=3.0
)

x = np.array([-1, 0, 1]).astype(np.float32)
# expected output [-3.79272318, 0., 3.]
y = np.clip(x, 0, np.inf) * 3.0 + (np.exp(np.clip(x, -np.inf, 0)) - 1) * 2.0 * 3.0
expect(node, inputs=[x], outputs=[y],
       name='test_selu_example')

x = np.random.randn(3, 4, 5).astype(np.float32)
y = np.clip(x, 0, np.inf) * 3.0 + (np.exp(np.clip(x, -np.inf, 0)) - 1) * 2.0 * 3.0
expect(node, inputs=[x], outputs=[y],
       name='test_selu')
```

</details>
<details>
<summary>selu_default</summary>

```python
default_alpha = 1.67326319217681884765625
default_gamma = 1.05070102214813232421875
node = onnx.helper.make_node(
    'Selu',
    inputs=['x'],
    outputs=['y'],
)
x = np.random.randn(3, 4, 5).astype(np.float32)
y = np.clip(x, 0, np.inf) * default_gamma + \
    (np.exp(np.clip(x, -np.inf, 0)) - 1) * default_alpha * default_gamma
expect(node, inputs=[x], outputs=[y],
       name='test_selu_default')
```

</details>


### Shape
There are 1 test cases, listed as following:
<details>
<summary>shape</summary>

```python
node = onnx.helper.make_node(
    'Shape',
    inputs=['x'],
    outputs=['y'],
)

x = np.array([
    [1, 2, 3],
    [4, 5, 6],
]).astype(np.float32)
y = np.array([
    2, 3,
]).astype(np.int64)

expect(node, inputs=[x], outputs=[y],
       name='test_shape_example')

x = np.random.randn(3, 4, 5).astype(np.float32)
y = np.array(x.shape).astype(np.int64)

expect(node, inputs=[x], outputs=[y],
       name='test_shape')

x = np.array([1, 2, 3, 4]).astype(np.float32)
y = np.array([4]).astype(np.int64)

expect(node, inputs=[x], outputs=[y],
       name='test_shape_1d')
```

</details>


### Shrink
There are 2 test cases, listed as following:
<details>
<summary>hard_shrink</summary>

```python
node = onnx.helper.make_node(
    'Shrink',
    inputs=['x'],
    outputs=['y'],
    lambd=1.5,
)
X = np.arange(-2.0, 2.1, dtype=np.float32)
Y = np.array([-2, 0, 0, 0, 2], dtype=np.float32)
expect(node, inputs=[X], outputs=[Y],
       name='test_shrink_hard')
```

</details>
<details>
<summary>soft_shrink</summary>

```python
node = onnx.helper.make_node(
    'Shrink',
    inputs=['x'],
    outputs=['y'],
    lambd=1.5,
    bias=1.5,
)
X = np.arange(-2.0, 2.1, dtype=np.float32)
Y = np.array([-0.5, 0, 0, 0, 0.5], dtype=np.float32)
expect(node, inputs=[X], outputs=[Y],
       name='test_shrink_soft')
```

</details>


### Sigmoid
There are 1 test cases, listed as following:
<details>
<summary>sigmoid</summary>

```python
node = onnx.helper.make_node(
    'Sigmoid',
    inputs=['x'],
    outputs=['y'],
)

x = np.array([-1, 0, 1]).astype(np.float32)
y = 1.0 / (1.0 + np.exp(np.negative(x)))  # expected output [0.26894143, 0.5, 0.7310586]
expect(node, inputs=[x], outputs=[y],
       name='test_sigmoid_example')

x = np.random.randn(3, 4, 5).astype(np.float32)
y = 1.0 / (1.0 + np.exp(np.negative(x)))
expect(node, inputs=[x], outputs=[y],
       name='test_sigmoid')
```

</details>


### Sign
There are 1 test cases, listed as following:
<details>
<summary>sign</summary>

```python
node = onnx.helper.make_node(
    'Sign',
    inputs=['x'],
    outputs=['y'],
)

x = np.array(range(-5, 6)).astype(np.float32)
y = np.sign(x)
expect(node, inputs=[x], outputs=[y],
       name='test_sign')
```

</details>


### Sin
There are 1 test cases, listed as following:
<details>
<summary>sin</summary>

```python
node = onnx.helper.make_node(
    'Sin',
    inputs=['x'],
    outputs=['y'],
)

x = np.array([-1, 0, 1]).astype(np.float32)
y = np.sin(x)
expect(node, inputs=[x], outputs=[y],
       name='test_sin_example')

x = np.random.randn(3, 4, 5).astype(np.float32)
y = np.sin(x)
expect(node, inputs=[x], outputs=[y],
       name='test_sin')
```

</details>


### Sinh
There are 1 test cases, listed as following:
<details>
<summary>sinh</summary>

```python
node = onnx.helper.make_node(
    'Sinh',
    inputs=['x'],
    outputs=['y'],
)

x = np.array([-1, 0, 1]).astype(np.float32)
y = np.sinh(x)  # expected output [-1.17520118,  0.,  1.17520118]
expect(node, inputs=[x], outputs=[y],
       name='test_sinh_example')

x = np.random.randn(3, 4, 5).astype(np.float32)
y = np.sinh(x)
expect(node, inputs=[x], outputs=[y],
       name='test_sinh')
```

</details>


### Size
There are 1 test cases, listed as following:
<details>
<summary>size</summary>

```python
node = onnx.helper.make_node(
    'Size',
    inputs=['x'],
    outputs=['y'],
)

x = np.array([
    [1, 2, 3],
    [4, 5, 6],
]).astype(np.float32)
y = np.array(6).astype(np.int64)

expect(node, inputs=[x], outputs=[y],
       name='test_size_example')

x = np.random.randn(3, 4, 5).astype(np.float32)
y = np.array(x.size).astype(np.int64)

expect(node, inputs=[x], outputs=[y],
       name='test_size')
```

</details>


### Slice
There are 8 test cases, listed as following:
<details>
<summary>slice</summary>

```python
node = onnx.helper.make_node(
    'Slice',
    inputs=['x', 'starts', 'ends', 'axes', 'steps'],
    outputs=['y'],
)

x = np.random.randn(20, 10, 5).astype(np.float32)
y = x[0:3, 0:10]
starts = np.array([0, 0], dtype=np.int64)
ends = np.array([3, 10], dtype=np.int64)
axes = np.array([0, 1], dtype=np.int64)
steps = np.array([1, 1], dtype=np.int64)

expect(node, inputs=[x, starts, ends, axes, steps], outputs=[y],
       name='test_slice')
```

</details>
<details>
<summary>slice_default_axes</summary>

```python
node = onnx.helper.make_node(
    'Slice',
    inputs=['x', 'starts', 'ends'],
    outputs=['y'],
)

x = np.random.randn(20, 10, 5).astype(np.float32)
starts = np.array([0, 0, 3], dtype=np.int64)
ends = np.array([20, 10, 4], dtype=np.int64)
y = x[:, :, 3:4]

expect(node, inputs=[x, starts, ends], outputs=[y],
       name='test_slice_default_axes')
```

</details>
<details>
<summary>slice_default_steps</summary>

```python
node = onnx.helper.make_node(
    'Slice',
    inputs=['x', 'starts', 'ends', 'axes'],
    outputs=['y'],
)

x = np.random.randn(20, 10, 5).astype(np.float32)
starts = np.array([0, 0, 3], dtype=np.int64)
ends = np.array([20, 10, 4], dtype=np.int64)
axes = np.array([0, 1, 2], dtype=np.int64)
y = x[:, :, 3:4]

expect(node, inputs=[x, starts, ends, axes], outputs=[y],
       name='test_slice_default_steps')
```

</details>
<details>
<summary>slice_end_out_of_bounds</summary>

```python
node = onnx.helper.make_node(
    'Slice',
    inputs=['x', 'starts', 'ends', 'axes', 'steps'],
    outputs=['y'],
)

x = np.random.randn(20, 10, 5).astype(np.float32)
starts = np.array([1], dtype=np.int64)
ends = np.array([1000], dtype=np.int64)
axes = np.array([1], dtype=np.int64)
steps = np.array([1], dtype=np.int64)
y = x[:, 1:1000]

expect(node, inputs=[x, starts, ends, axes, steps], outputs=[y],
       name='test_slice_end_out_of_bounds')
```

</details>
<details>
<summary>slice_neg</summary>

```python
node = onnx.helper.make_node(
    'Slice',
    inputs=['x', 'starts', 'ends', 'axes', 'steps'],
    outputs=['y'],
)

x = np.random.randn(20, 10, 5).astype(np.float32)
starts = np.array([0], dtype=np.int64)
ends = np.array([-1], dtype=np.int64)
axes = np.array([1], dtype=np.int64)
steps = np.array([1], dtype=np.int64)
y = x[:, 0:-1]

expect(node, inputs=[x, starts, ends, axes, steps], outputs=[y],
       name='test_slice_neg')
```

</details>
<details>
<summary>slice_neg_steps</summary>

```python
node = onnx.helper.make_node(
    'Slice',
    inputs=['x', 'starts', 'ends', 'axes', 'steps'],
    outputs=['y'],
)

x = np.random.randn(20, 10, 5).astype(np.float32)
starts = np.array([20, 10, 4], dtype=np.int64)
ends = np.array([0, 0, 1], dtype=np.int64)
axes = np.array([0, 1, 2], dtype=np.int64)
steps = np.array([-1, -3, -2])
y = x[20:0:-1, 10:0:-3, 4:1:-2]

expect(node, inputs=[x, starts, ends, axes, steps], outputs=[y],
       name='test_slice_neg_steps')
```

</details>
<details>
<summary>slice_negative_axes</summary>

```python
node = onnx.helper.make_node(
    'Slice',
    inputs=['x', 'starts', 'ends', 'axes'],
    outputs=['y'],
)

x = np.random.randn(20, 10, 5).astype(np.float32)
starts = np.array([0, 0, 3], dtype=np.int64)
ends = np.array([20, 10, 4], dtype=np.int64)
axes = np.array([0, -2, -1], dtype=np.int64)
y = x[:, :, 3:4]

expect(node, inputs=[x, starts, ends, axes], outputs=[y],
       name='test_slice_negative_axes')
```

</details>
<details>
<summary>slice_start_out_of_bounds</summary>

```python
node = onnx.helper.make_node(
    'Slice',
    inputs=['x', 'starts', 'ends', 'axes', 'steps'],
    outputs=['y'],
)

x = np.random.randn(20, 10, 5).astype(np.float32)
starts = np.array([1000], dtype=np.int64)
ends = np.array([1000], dtype=np.int64)
axes = np.array([1], dtype=np.int64)
steps = np.array([1], dtype=np.int64)
y = x[:, 1000:1000]

expect(node, inputs=[x, starts, ends, axes, steps], outputs=[y],
       name='test_slice_start_out_of_bounds')
```

</details>


### Softmax
There are 2 test cases, listed as following:
<details>
<summary>softmax</summary>

```python
node = onnx.helper.make_node(
    'Softmax',
    inputs=['x'],
    outputs=['y'],
)
x = np.array([[-1, 0, 1]]).astype(np.float32)
# expected output [[0.09003058, 0.24472848, 0.66524094]]
y = np.exp(x) / np.sum(np.exp(x), axis=1)
expect(node, inputs=[x], outputs=[y],
       name='test_softmax_example')
```

</details>
<details>
<summary>softmax_axis</summary>

```python
def softmax_2d(x):  # type: (np.ndarray) -> np.ndarray
    max_x = np.max(x, axis=1).reshape((-1, 1))
    exp_x = np.exp(x - max_x)
    return exp_x / np.sum(exp_x, axis=1).reshape((-1, 1))

x = np.array([[0, 1, 2, 3], [10000, 10001, 10002, 10003]]).astype(np.float32)
# expected output [[0.0320586, 0.08714432, 0.23688284, 0.64391428],
#                 [0.0320586, 0.08714432, 0.23688284, 0.64391428]]
y = softmax_2d(x)

node = onnx.helper.make_node(
    'Softmax',
    inputs=['x'],
    outputs=['y'],
)
expect(node, inputs=[x], outputs=[y],
       name='test_softmax_large_number')

x = np.abs(np.random.randn(3, 4, 5).astype(np.float32))
node = onnx.helper.make_node(
    'Softmax',
    inputs=['x'],
    outputs=['y'],
    axis=0,
)
y = softmax_2d(x.reshape(1, 60)).reshape(3, 4, 5)
expect(node, inputs=[x], outputs=[y],
       name='test_softmax_axis_0')

node = onnx.helper.make_node(
    'Softmax',
    inputs=['x'],
    outputs=['y'],
    axis=1,
)
y = softmax_2d(x.reshape(3, 20)).reshape(3, 4, 5)
expect(node, inputs=[x], outputs=[y],
       name='test_softmax_axis_1')

# default axis is 1
node = onnx.helper.make_node(
    'Softmax',
    inputs=['x'],
    outputs=['y'],
)
expect(node, inputs=[x], outputs=[y],
       name='test_softmax_default_axis')

node = onnx.helper.make_node(
    'Softmax',
    inputs=['x'],
    outputs=['y'],
    axis=2,
)
y = softmax_2d(x.reshape(12, 5)).reshape(3, 4, 5)
expect(node, inputs=[x], outputs=[y],
       name='test_softmax_axis_2')

node = onnx.helper.make_node(
    'Softmax',
    inputs=['x'],
    outputs=['y'],
    axis=-1,
)
y = softmax_2d(x.reshape(12, 5)).reshape(3, 4, 5)
expect(node, inputs=[x], outputs=[y],
       name='test_softmax_negative_axis')
```

</details>


### Softplus
There are 1 test cases, listed as following:
<details>
<summary>softplus</summary>

```python
node = onnx.helper.make_node(
    'Softplus',
    inputs=['x'],
    outputs=['y'],
)

x = np.array([-1, 0, 1]).astype(np.float32)
y = np.log(np.exp(x) + 1)  # expected output [0.31326166, 0.69314718, 1.31326163]
expect(node, inputs=[x], outputs=[y],
       name='test_softplus_example')

x = np.random.randn(3, 4, 5).astype(np.float32)
y = np.log(np.exp(x) + 1)
expect(node, inputs=[x], outputs=[y],
       name='test_softplus')
```

</details>


### Softsign
There are 1 test cases, listed as following:
<details>
<summary>softsign</summary>

```python
node = onnx.helper.make_node(
    'Softsign',
    inputs=['x'],
    outputs=['y'],
)

x = np.array([-1, 0, 1]).astype(np.float32)
y = np.array([-0.5, 0, 0.5]).astype(np.float32)
expect(node, inputs=[x], outputs=[y],
       name='test_softsign_example')

x = np.random.randn(3, 4, 5).astype(np.float32)
y = x / (1 + np.abs(x))
expect(node, inputs=[x], outputs=[y],
       name='test_softsign')
```

</details>


### Split
There are 3 test cases, listed as following:
<details>
<summary>1d</summary>

```python
input = np.array([1., 2., 3., 4., 5., 6.]).astype(np.float32)

node = onnx.helper.make_node(
    'Split',
    inputs=['input'],
    outputs=['output_1', 'output_2', 'output_3'],
    axis=0
)

expected_outputs = [np.array([1., 2.]).astype(np.float32), np.array([3., 4.]).astype(np.float32), np.array([5., 6.]).astype(np.float32)]
expect(node, inputs=[input], outputs=[y for y in expected_outputs], name='test_split_equal_parts_1d')

node = onnx.helper.make_node(
    'Split',
    inputs=['input'],
    outputs=['output_1', 'output_2'],
    axis=0,
    split=[2, 4]
)

expected_outputs = [np.array([1., 2.]).astype(np.float32), np.array([3., 4., 5., 6.]).astype(np.float32)]
expect(node, inputs=[input], outputs=[y for y in expected_outputs], name='test_split_variable_parts_1d')
```

</details>
<details>
<summary>2d</summary>

```python
input = np.array([[1., 2., 3., 4., 5., 6.],
                  [7., 8., 9., 10., 11., 12.]]).astype(np.float32)

node = onnx.helper.make_node(
    'Split',
    inputs=['input'],
    outputs=['output_1', 'output_2'],
    axis=1
)

expected_outputs = [np.array([[1., 2., 3.], [7., 8., 9.]]).astype(np.float32),
                    np.array([[4., 5., 6.], [10., 11., 12.]]).astype(np.float32)]

expect(node, inputs=[input], outputs=[y for y in expected_outputs], name='test_split_equal_parts_2d')

node = onnx.helper.make_node(
    'Split',
    inputs=['input'],
    outputs=['output_1', 'output_2'],
    axis=1,
    split=[2, 4]
)

expected_outputs = [np.array([[1., 2.], [7., 8.]]).astype(np.float32),
                    np.array([[3., 4., 5., 6.], [9., 10., 11., 12.]]).astype(np.float32)]

expect(node, inputs=[input], outputs=[y for y in expected_outputs], name='test_split_variable_parts_2d')
```

</details>
<details>
<summary>default_values</summary>

```python
input = np.array([1., 2., 3., 4., 5., 6.]).astype(np.float32)

# If axis is not specified, split is applied on default axis 0
node = onnx.helper.make_node(
    'Split',
    inputs=['input'],
    outputs=['output_1', 'output_2', 'output_3']
)

expected_outputs = [np.array([1., 2.]).astype(np.float32), np.array([3., 4.]).astype(np.float32), np.array([5., 6.]).astype(np.float32)]
expect(node, inputs=[input], outputs=[y for y in expected_outputs], name='test_split_equal_parts_default_axis')

node = onnx.helper.make_node(
    'Split',
    inputs=['input'],
    outputs=['output_1', 'output_2'],
    split=[2, 4]
)

expected_outputs = [np.array([1., 2.]).astype(np.float32), np.array([3., 4., 5., 6.]).astype(np.float32)]
expect(node, inputs=[input], outputs=[y for y in expected_outputs], name='test_split_variable_parts_default_axis')
```

</details>


### Sqrt
There are 1 test cases, listed as following:
<details>
<summary>sqrt</summary>

```python
node = onnx.helper.make_node(
    'Sqrt',
    inputs=['x'],
    outputs=['y'],
)

x = np.array([1, 4, 9]).astype(np.float32)
y = np.sqrt(x)  # expected output [1., 2., 3.]
expect(node, inputs=[x], outputs=[y],
       name='test_sqrt_example')

x = np.abs(np.random.randn(3, 4, 5).astype(np.float32))
y = np.sqrt(x)
expect(node, inputs=[x], outputs=[y],
       name='test_sqrt')
```

</details>


### Squeeze
There are 2 test cases, listed as following:
<details>
<summary>squeeze</summary>

```python
node = onnx.helper.make_node(
    'Squeeze',
    inputs=['x'],
    outputs=['y'],
    axes=[0],
)
x = np.random.randn(1, 3, 4, 5).astype(np.float32)
y = np.squeeze(x, axis=0)

expect(node, inputs=[x], outputs=[y],
       name='test_squeeze')
```

</details>
<details>
<summary>squeeze_negative_axes</summary>

```python
node = onnx.helper.make_node(
    'Squeeze',
    inputs=['x'],
    outputs=['y'],
    axes=[-2],
)
x = np.random.randn(1, 3, 1, 5).astype(np.float32)
y = np.squeeze(x, axis=-2)
expect(node, inputs=[x], outputs=[y],
       name='test_squeeze_negative_axes')
```

</details>


### StringNormalizer
There are 6 test cases, listed as following:
<details>
<summary>monday_casesensintive_lower</summary>

```python
input = np.array([u'monday', u'tuesday', u'wednesday', u'thursday']).astype(np.object)
output = np.array([u'tuesday', u'wednesday', u'thursday']).astype(np.object)
stopwords = [u'monday']

node = onnx.helper.make_node(
    'StringNormalizer',
    inputs=['x'],
    outputs=['y'],
    case_change_action='LOWER',
    is_case_sensitive=1,
    stopwords=stopwords
)
expect(node, inputs=[input], outputs=[output], name='test_strnormalizer_export_monday_casesensintive_lower')
```

</details>
<details>
<summary>monday_casesensintive_nochangecase</summary>

```python
input = np.array([u'monday', u'tuesday', u'wednesday', u'thursday']).astype(np.object)
output = np.array([u'tuesday', u'wednesday', u'thursday']).astype(np.object)
stopwords = [u'monday']

node = onnx.helper.make_node(
    'StringNormalizer',
    inputs=['x'],
    outputs=['y'],
    is_case_sensitive=1,
    stopwords=stopwords
)
expect(node, inputs=[input], outputs=[output], name='test_strnormalizer_export_monday_casesensintive_nochangecase')
```

</details>
<details>
<summary>monday_casesensintive_upper</summary>

```python
input = np.array([u'monday', u'tuesday', u'wednesday', u'thursday']).astype(np.object)
output = np.array([u'TUESDAY', u'WEDNESDAY', u'THURSDAY']).astype(np.object)
stopwords = [u'monday']

node = onnx.helper.make_node(
    'StringNormalizer',
    inputs=['x'],
    outputs=['y'],
    case_change_action='UPPER',
    is_case_sensitive=1,
    stopwords=stopwords
)
expect(node, inputs=[input], outputs=[output], name='test_strnormalizer_export_monday_casesensintive_upper')
```

</details>
<details>
<summary>monday_empty_output</summary>

```python
input = np.array([u'monday', u'monday']).astype(np.object)
output = np.array([u'']).astype(np.object)
stopwords = [u'monday']

node = onnx.helper.make_node(
    'StringNormalizer',
    inputs=['x'],
    outputs=['y'],
    case_change_action='UPPER',
    is_case_sensitive=1,
    stopwords=stopwords
)
expect(node, inputs=[input], outputs=[output], name='test_strnormalizer_export_monday_empty_output')
```

</details>
<details>
<summary>monday_insensintive_upper_twodim</summary>

```python
input = np.array([u'Monday', u'tuesday', u'wednesday', u'Monday', u'tuesday', u'wednesday']).astype(np.object).reshape([1, 6])

# It does upper case cecedille, accented E
# and german umlaut but fails
# with german eszett
output = np.array([u'TUESDAY', u'WEDNESDAY', u'TUESDAY', u'WEDNESDAY']).astype(np.object).reshape([1, 4])
stopwords = [u'monday']

node = onnx.helper.make_node(
    'StringNormalizer',
    inputs=['x'],
    outputs=['y'],
    case_change_action='UPPER',
    stopwords=stopwords
)
expect(node, inputs=[input], outputs=[output], name='test_strnormalizer_export_monday_insensintive_upper_twodim')
```

</details>
<details>
<summary>nostopwords_nochangecase</summary>

```python
input = np.array([u'monday', u'tuesday']).astype(np.object)
output = input

# No stopwords. This is a NOOP
node = onnx.helper.make_node(
    'StringNormalizer',
    inputs=['x'],
    outputs=['y'],
    is_case_sensitive=1,
)
expect(node, inputs=[input], outputs=[output], name='test_strnormalizer_nostopwords_nochangecase')
```

</details>


### Sub
There are 2 test cases, listed as following:
<details>
<summary>sub</summary>

```python
node = onnx.helper.make_node(
    'Sub',
    inputs=['x', 'y'],
    outputs=['z'],
)

x = np.array([1, 2, 3]).astype(np.float32)
y = np.array([3, 2, 1]).astype(np.float32)
z = x - y  # expected output [-2., 0., 2.]
expect(node, inputs=[x, y], outputs=[z],
       name='test_sub_example')

x = np.random.randn(3, 4, 5).astype(np.float32)
y = np.random.randn(3, 4, 5).astype(np.float32)
z = x - y
expect(node, inputs=[x, y], outputs=[z],
       name='test_sub')
```

</details>
<details>
<summary>sub_broadcast</summary>

```python
node = onnx.helper.make_node(
    'Sub',
    inputs=['x', 'y'],
    outputs=['z'],
)

x = np.random.randn(3, 4, 5).astype(np.float32)
y = np.random.randn(5).astype(np.float32)
z = x - y
expect(node, inputs=[x, y], outputs=[z],
       name='test_sub_bcast')
```

</details>


### Sum
There are 1 test cases, listed as following:
<details>
<summary>sum</summary>

```python
data_0 = np.array([3, 0, 2]).astype(np.float32)
data_1 = np.array([1, 3, 4]).astype(np.float32)
data_2 = np.array([2, 6, 6]).astype(np.float32)
result = np.array([6, 9, 12]).astype(np.float32)
node = onnx.helper.make_node(
    'Sum',
    inputs=['data_0', 'data_1', 'data_2'],
    outputs=['result'],
)
expect(node, inputs=[data_0, data_1, data_2], outputs=[result],
       name='test_sum_example')

node = onnx.helper.make_node(
    'Sum',
    inputs=['data_0'],
    outputs=['result'],
)
expect(node, inputs=[data_0], outputs=[data_0],
       name='test_sum_one_input')

result = np.add(data_0, data_1)
node = onnx.helper.make_node(
    'Sum',
    inputs=['data_0', 'data_1'],
    outputs=['result'],
)
expect(node, inputs=[data_0, data_1], outputs=[result],
       name='test_sum_two_inputs')
```

</details>


### Tan
There are 1 test cases, listed as following:
<details>
<summary>tan</summary>

```python
node = onnx.helper.make_node(
    'Tan',
    inputs=['x'],
    outputs=['y'],
)

x = np.array([-1, 0, 1]).astype(np.float32)
y = np.tan(x)
expect(node, inputs=[x], outputs=[y],
       name='test_tan_example')

x = np.random.randn(3, 4, 5).astype(np.float32)
y = np.tan(x)
expect(node, inputs=[x], outputs=[y],
       name='test_tan')
```

</details>


### Tanh
There are 1 test cases, listed as following:
<details>
<summary>tanh</summary>

```python
node = onnx.helper.make_node(
    'Tanh',
    inputs=['x'],
    outputs=['y'],
)

x = np.array([-1, 0, 1]).astype(np.float32)
y = np.tanh(x)  # expected output [-0.76159418, 0., 0.76159418]
expect(node, inputs=[x], outputs=[y],
       name='test_tanh_example')

x = np.random.randn(3, 4, 5).astype(np.float32)
y = np.tanh(x)
expect(node, inputs=[x], outputs=[y],
       name='test_tanh')
```

</details>


### TfIdfVectorizer
There are 7 test cases, listed as following:
<details>
<summary>tf_batch_onlybigrams_skip0</summary>

```python
input = np.array([[1, 1, 3, 3, 3, 7], [8, 6, 7, 5, 6, 8]]).astype(np.int32)
output = np.array([[0., 0., 0., 0., 0., 0., 0.], [0., 0., 0., 0., 1., 0., 1.]]).astype(np.float32)

ngram_counts = np.array([0, 4]).astype(np.int64)
ngram_indexes = np.array([0, 1, 2, 3, 4, 5, 6]).astype(np.int64)
pool_int64s = np.array([2, 3, 5, 4,    # unigrams
                        5, 6, 7, 8, 6, 7]).astype(np.int64)   # bigrams

helper = TfIdfVectorizerHelper(
    mode='TF',
    min_gram_length=2,
    max_gram_length=2,
    max_skip_count=0,
    ngram_counts=ngram_counts,
    ngram_indexes=ngram_indexes,
    pool_int64s=pool_int64s
)
node = helper.make_node_noweights()
expect(node, inputs=[input], outputs=[output], name='test_tfidfvectorizer_tf_batch_onlybigrams_skip0')
```

</details>
<details>
<summary>tf_batch_onlybigrams_skip5</summary>

```python
input = np.array([[1, 1, 3, 3, 3, 7], [8, 6, 7, 5, 6, 8]]).astype(np.int32)
output = np.array([[0., 0., 0., 0., 0., 0., 0.], [0., 0., 0., 0., 1., 1., 1.]]).astype(np.float32)

ngram_counts = np.array([0, 4]).astype(np.int64)
ngram_indexes = np.array([0, 1, 2, 3, 4, 5, 6]).astype(np.int64)
pool_int64s = np.array([2, 3, 5, 4,    # unigrams
                        5, 6, 7, 8, 6, 7]).astype(np.int64)   # bigrams

helper = TfIdfVectorizerHelper(
    mode='TF',
    min_gram_length=2,
    max_gram_length=2,
    max_skip_count=5,
    ngram_counts=ngram_counts,
    ngram_indexes=ngram_indexes,
    pool_int64s=pool_int64s
)
node = helper.make_node_noweights()
expect(node, inputs=[input], outputs=[output], name='test_tfidfvectorizer_tf_batch_onlybigrams_skip5')
```

</details>
<details>
<summary>tf_batch_uniandbigrams_skip5</summary>

```python
input = np.array([[1, 1, 3, 3, 3, 7], [8, 6, 7, 5, 6, 8]]).astype(np.int32)
output = np.array([[0., 3., 0., 0., 0., 0., 0.], [0., 0., 1., 0., 1., 1., 1.]]).astype(np.float32)

ngram_counts = np.array([0, 4]).astype(np.int64)
ngram_indexes = np.array([0, 1, 2, 3, 4, 5, 6]).astype(np.int64)
pool_int64s = np.array([2, 3, 5, 4,    # unigrams
                        5, 6, 7, 8, 6, 7]).astype(np.int64)   # bigrams

helper = TfIdfVectorizerHelper(
    mode='TF',
    min_gram_length=1,
    max_gram_length=2,
    max_skip_count=5,
    ngram_counts=ngram_counts,
    ngram_indexes=ngram_indexes,
    pool_int64s=pool_int64s
)
node = helper.make_node_noweights()
expect(node, inputs=[input], outputs=[output], name='test_tfidfvectorizer_tf_batch_uniandbigrams_skip5')
```

</details>
<details>
<summary>tf_only_bigrams_skip0</summary>

```python
input = np.array([1, 1, 3, 3, 3, 7, 8, 6, 7, 5, 6, 8]).astype(np.int32)
output = np.array([0., 0., 0., 0., 1., 1., 1.]).astype(np.float32)

ngram_counts = np.array([0, 4]).astype(np.int64)
ngram_indexes = np.array([0, 1, 2, 3, 4, 5, 6]).astype(np.int64)
pool_int64s = np.array([2, 3, 5, 4,    # unigrams
                        5, 6, 7, 8, 6, 7]).astype(np.int64)    # bigrams

helper = TfIdfVectorizerHelper(
    mode='TF',
    min_gram_length=2,
    max_gram_length=2,
    max_skip_count=0,
    ngram_counts=ngram_counts,
    ngram_indexes=ngram_indexes,
    pool_int64s=pool_int64s
)
node = helper.make_node_noweights()
expect(node, inputs=[input], outputs=[output], name='test_tfidfvectorizer_tf_only_bigrams_skip0')
```

</details>
<details>
<summary>tf_onlybigrams_levelempty</summary>

```python
input = np.array([1, 1, 3, 3, 3, 7, 8, 6, 7, 5, 6, 8]).astype(np.int32)
output = np.array([1., 1., 1.]).astype(np.float32)

ngram_counts = np.array([0, 0]).astype(np.int64)
ngram_indexes = np.array([0, 1, 2]).astype(np.int64)
pool_int64s = np.array([    # unigrams none
                       5, 6, 7, 8, 6, 7]).astype(np.int64)    # bigrams

helper = TfIdfVectorizerHelper(
    mode='TF',
    min_gram_length=2,
    max_gram_length=2,
    max_skip_count=0,
    ngram_counts=ngram_counts,
    ngram_indexes=ngram_indexes,
    pool_int64s=pool_int64s
)
node = helper.make_node_noweights()
expect(node, inputs=[input], outputs=[output], name='test_tfidfvectorizer_tf_onlybigrams_levelempty')
```

</details>
<details>
<summary>tf_onlybigrams_skip5</summary>

```python
input = np.array([1, 1, 3, 3, 3, 7, 8, 6, 7, 5, 6, 8]).astype(np.int32)
output = np.array([0., 0., 0., 0., 1., 3., 1.]).astype(np.float32)

ngram_counts = np.array([0, 4]).astype(np.int64)
ngram_indexes = np.array([0, 1, 2, 3, 4, 5, 6]).astype(np.int64)
pool_int64s = np.array([2, 3, 5, 4,    # unigrams
                        5, 6, 7, 8, 6, 7]).astype(np.int64)    # bigrams

helper = TfIdfVectorizerHelper(
    mode='TF',
    min_gram_length=2,
    max_gram_length=2,
    max_skip_count=5,
    ngram_counts=ngram_counts,
    ngram_indexes=ngram_indexes,
    pool_int64s=pool_int64s
)
node = helper.make_node_noweights()
expect(node, inputs=[input], outputs=[output], name='test_tfidfvectorizer_tf_onlybigrams_skip5')
```

</details>
<details>
<summary>tf_uniandbigrams_skip5</summary>

```python
input = np.array([1, 1, 3, 3, 3, 7, 8, 6, 7, 5, 6, 8]).astype(np.int32)
output = np.array([0., 3., 1., 0., 1., 3., 1.]).astype(np.float32)

ngram_counts = np.array([0, 4]).astype(np.int64)
ngram_indexes = np.array([0, 1, 2, 3, 4, 5, 6]).astype(np.int64)
pool_int64s = np.array([2, 3, 5, 4,    # unigrams
                        5, 6, 7, 8, 6, 7]).astype(np.int64)    # bigrams

helper = TfIdfVectorizerHelper(
    mode='TF',
    min_gram_length=1,
    max_gram_length=2,
    max_skip_count=5,
    ngram_counts=ngram_counts,
    ngram_indexes=ngram_indexes,
    pool_int64s=pool_int64s
)
node = helper.make_node_noweights()
expect(node, inputs=[input], outputs=[output], name='test_tfidfvectorizer_tf_uniandbigrams_skip5')
```

</details>


### ThresholdedRelu
There are 2 test cases, listed as following:
<details>
<summary>default</summary>

```python
default_alpha = 1.0
node = onnx.helper.make_node(
    'ThresholdedRelu',
    inputs=['x'],
    outputs=['y']
)
x = np.random.randn(3, 4, 5).astype(np.float32)
y = np.clip(x, default_alpha, np.inf)
y[y == default_alpha] = 0

expect(node, inputs=[x], outputs=[y],
       name='test_thresholdedrelu_default')
```

</details>
<details>
<summary>thresholdedrelu</summary>

```python
alpha = 2.0
node = onnx.helper.make_node(
    'ThresholdedRelu',
    inputs=['x'],
    outputs=['y'],
    alpha=alpha
)

x = np.array([-1.5, 0., 1.2, 2.0, 2.2]).astype(np.float32)
y = np.clip(x, alpha, np.inf)  # expected output [0., 0., 0., 0., 2.2]
y[y == alpha] = 0

expect(node, inputs=[x], outputs=[y],
       name='test_thresholdedrelu_example')

x = np.random.randn(3, 4, 5).astype(np.float32)
y = np.clip(x, alpha, np.inf)
y[y == alpha] = 0

expect(node, inputs=[x], outputs=[y],
       name='test_thresholdedrelu')
```

</details>


### Tile
There are 2 test cases, listed as following:
<details>
<summary>tile</summary>

```python
node = onnx.helper.make_node(
    'Tile',
    inputs=['x', 'y'],
    outputs=['z']
)

x = np.random.rand(2, 3, 4, 5).astype(np.float32)

repeats = np.random.randint(low=1, high=10, size=(np.ndim(x),)).astype(np.int64)

z = np.tile(x, repeats)

expect(node,
       inputs=[x, repeats],
       outputs=[z],
       name='test_tile')
```

</details>
<details>
<summary>tile_precomputed</summary>

```python
node = onnx.helper.make_node(
    'Tile',
    inputs=['x', 'y'],
    outputs=['z']
)

x = np.array([
    [0, 1],
    [2, 3]
], dtype=np.float32)

repeats = np.array([2, 2], dtype=np.int64)

z = np.array([
    [0, 1, 0, 1],
    [2, 3, 2, 3],
    [0, 1, 0, 1],
    [2, 3, 2, 3]
], dtype=np.float32)

expect(node,
       inputs=[x, repeats],
       outputs=[z],
       name='test_tile_precomputed')
```

</details>


### TopK
There are 3 test cases, listed as following:
<details>
<summary>top_k</summary>

```python
axis = 1
largest = 1

k = 3
node = onnx.helper.make_node(
    'TopK',
    inputs=['x', 'k'],
    outputs=['values', 'indices'],
    axis=axis
)
X = np.array([
    [0, 1, 2, 3],
    [4, 5, 6, 7],
    [8, 9, 10, 11],
], dtype=np.float32)
K = np.array([k], dtype=np.int64)
values_ref, indices_ref = topk_sorted_implementation(X, k, axis, largest)

#print(values_ref)
#[[ 3.  2.  1.]
# [ 7.  6.  5.]
# [11. 10.  9.]]
#print(indices_ref)
#[[3 2 1]
# [3 2 1]
# [3 2 1]]

expect(node, inputs=[X, K], outputs=[values_ref, indices_ref],
       name='test_top_k')
```

</details>
<details>
<summary>top_k_negative_axis</summary>

```python
axis = -1
largest = 1

k = 3
node = onnx.helper.make_node(
    'TopK',
    inputs=['x', 'k'],
    outputs=['values', 'indices'],
    axis=axis
)
X = np.array([
    [0, 1, 2, 3],
    [4, 5, 6, 7],
    [8, 9, 10, 11],
], dtype=np.float32)
K = np.array([k], dtype=np.int64)
values_ref, indices_ref = topk_sorted_implementation(X, k, axis, largest)

# print(values_ref)
#[[ 3.  2.  1.]
# [ 7.  6.  5.]
# [11. 10.  9.]]
# print(indices_ref)
#[[3 2 1]
# [3 2 1]
# [3 2 1]]

expect(node, inputs=[X, K], outputs=[values_ref, indices_ref],
       name='test_top_k_negative_axis')
```

</details>
<details>
<summary>top_k_smallest</summary>

```python
axis = 1
largest = 0
sorted = 1
k = 3

node = onnx.helper.make_node(
    'TopK',
    inputs=['x', 'k'],
    outputs=['values', 'indices'],
    axis=axis,
    largest=largest,
    sorted=sorted
)

X = np.array([
    [0, 1, 2, 3],
    [4, 5, 6, 7],
    [11, 10, 9, 8],
], dtype=np.float32)
K = np.array([k], dtype=np.int64)
values_ref, indices_ref = topk_sorted_implementation(X, k, axis, largest)

#print(values_ref)
#[[ 0.  1.  2.]
# [ 4.  5.  6.]
# [ 8.  9. 10.]]
#print(indices_ref)
#[[0 1 2]
# [0 1 2]
# [3 2 1]]

expect(node, inputs=[X, K], outputs=[values_ref, indices_ref],
       name='test_top_k_smallest')
```

</details>


### Transpose
There are 2 test cases, listed as following:
<details>
<summary>all_permutations</summary>

```python
shape = (2, 3, 4)
data = np.random.random_sample(shape).astype(np.float32)
permutations = list(itertools.permutations(np.arange(len(shape))))

for i in range(len(permutations)):
    node = onnx.helper.make_node(
        'Transpose',
        inputs=['data'],
        outputs=['transposed'],
        perm=permutations[i]
    )
    transposed = np.transpose(data, permutations[i])
    expect(node, inputs=[data], outputs=[transposed],
           name='test_transpose_all_permutations_' + str(i))
```

</details>
<details>
<summary>default</summary>

```python
shape = (2, 3, 4)
data = np.random.random_sample(shape).astype(np.float32)

node = onnx.helper.make_node(
    'Transpose',
    inputs=['data'],
    outputs=['transposed']
)

transposed = np.transpose(data)
expect(node, inputs=[data], outputs=[transposed],
       name='test_transpose_default')
```

</details>


### Unique
There are 5 test cases, listed as following:
<details>
<summary>not_sorted_without_axis</summary>

```python
node_not_sorted = onnx.helper.make_node(
    'Unique',
    inputs=['X'],
    outputs=['Y', 'indices', 'inverse_indices', 'counts'],
    sorted=0
)
# numpy unique does not retain original order (it sorts the output unique values)
# https://github.com/numpy/numpy/issues/8621
# we need to recover unsorted output and indices
x = np.array([2.0, 1.0, 1.0, 3.0, 4.0, 3.0], dtype=np.float32)
y, indices, inverse_indices, counts = np.unique(x, True, True, True)

# prepare index mapping from sorted to unsorted
argsorted_indices = np.argsort(indices)
inverse_indices_map = {i: si for i, si in zip(argsorted_indices, np.arange(len(argsorted_indices)))}

indices = indices[argsorted_indices]
y = np.take(x, indices, axis=0)
inverse_indices = np.asarray([inverse_indices_map[i] for i in inverse_indices], dtype=np.int64)
counts = counts[argsorted_indices]
# print(y)
# [2.0, 1.0, 3.0, 4.0]
# print(indices)
# [0 1 3 4]
# print(inverse_indices)
# [0, 1, 1, 2, 3, 2]
# print(counts)
# [1, 2, 2, 1]

expect(node_not_sorted, inputs=[x], outputs=[y, indices, inverse_indices, counts], name='test_unique_not_sorted_without_axis')
```

</details>
<details>
<summary>sorted_with_axis</summary>

```python
node_sorted = onnx.helper.make_node(
    'Unique',
    inputs=['X'],
    outputs=['Y', 'indices', 'inverse_indices', 'counts'],
    sorted=1,
    axis=0
)

x = np.array([[1, 0, 0], [1, 0, 0], [2, 3, 4]], dtype=np.float32)
y, indices, inverse_indices, counts = np.unique(x, True, True, True, axis=0)
# print(y)
# [[1. 0. 0.]
#  [2. 3. 4.]]
# print(indices)
# [0 2]
# print(inverse_indices)
# [0 0 1]
# print(counts)
# [2 1]

expect(node_sorted, inputs=[x], outputs=[y, indices, inverse_indices, counts], name='test_unique_sorted_with_axis')
```

</details>
<details>
<summary>sorted_with_axis_3d</summary>

```python
node_sorted = onnx.helper.make_node(
    'Unique',
    inputs=['X'],
    outputs=['Y', 'indices', 'inverse_indices', 'counts'],
    sorted=1,
    axis=1
)

x = np.array([[[1., 1.], [0., 1.], [2., 1.], [0., 1.]],
              [[1., 1.], [0., 1.], [2., 1.], [0., 1.]]], dtype=np.float32)
y, indices, inverse_indices, counts = np.unique(x, True, True, True, axis=1)
# print(y)
# [[[0. 1.]
#  [1. 1.]
#  [2. 1.]]
# [[0. 1.]
#  [1. 1.]
#  [2. 1.]]]
# print(indices)
# [1 0 2]
# print(inverse_indices)
# [1 0 2 0]
# print(counts)
# [2 1 1]
expect(node_sorted, inputs=[x], outputs=[y, indices, inverse_indices, counts], name='test_unique_sorted_with_axis_3d')
```

</details>
<details>
<summary>sorted_with_negative_axis</summary>

```python
node_sorted = onnx.helper.make_node(
    'Unique',
    inputs=['X'],
    outputs=['Y', 'indices', 'inverse_indices', 'counts'],
    sorted=1,
    axis=-1
)

x = np.array([[1, 0, 0], [1, 0, 0], [2, 3, 3]], dtype=np.float32)
y, indices, inverse_indices, counts = np.unique(x, True, True, True, axis=-1)
# print(y)
# [[0. 1.]
#  [0. 1.]
#  [3. 2.]]
# print(indices)
# [1 0]
# print(inverse_indices)
# [1 0 0]
# print(counts)
# [2 1]

expect(node_sorted, inputs=[x], outputs=[y, indices, inverse_indices, counts], name='test_unique_sorted_with_negative_axis')
```

</details>
<details>
<summary>sorted_without_axis</summary>

```python
node_sorted = onnx.helper.make_node(
    'Unique',
    inputs=['X'],
    outputs=['Y', 'indices', 'inverse_indices', 'counts']
)

x = np.array([2.0, 1.0, 1.0, 3.0, 4.0, 3.0], dtype=np.float32)
y, indices, inverse_indices, counts = np.unique(x, True, True, True)
expect(node_sorted, inputs=[x], outputs=[y, indices, inverse_indices, counts], name='test_unique_sorted_without_axis')
```

</details>


### Unsqueeze
There are 5 test cases, listed as following:
<details>
<summary>unsqueeze_negative_axes</summary>

```python
node = onnx.helper.make_node(
    'Unsqueeze',
    inputs=['x'],
    outputs=['y'],
    axes=[-2],
)
x = np.random.randn(1, 3, 1, 5).astype(np.float32)
y = np.expand_dims(x, axis=-2)
expect(node, inputs=[x], outputs=[y],
       name='test_unsqueeze_negative_axes')
```

</details>
<details>
<summary>unsqueeze_one_axis</summary>

```python
x = np.random.randn(3, 4, 5).astype(np.float32)

for i in range(x.ndim):
    node = onnx.helper.make_node(
        'Unsqueeze',
        inputs=['x'],
        outputs=['y'],
        axes=[i],
    )
    y = np.expand_dims(x, axis=i)

    expect(node, inputs=[x], outputs=[y],
           name='test_unsqueeze_axis_' + str(i))
```

</details>
<details>
<summary>unsqueeze_three_axes</summary>

```python
x = np.random.randn(3, 4, 5).astype(np.float32)

node = onnx.helper.make_node(
    'Unsqueeze',
    inputs=['x'],
    outputs=['y'],
    axes=[2, 4, 5],
)
y = np.expand_dims(x, axis=2)
y = np.expand_dims(y, axis=4)
y = np.expand_dims(y, axis=5)

expect(node, inputs=[x], outputs=[y],
        name='test_unsqueeze_three_axes')
```

</details>
<details>
<summary>unsqueeze_two_axes</summary>

```python
x = np.random.randn(3, 4, 5).astype(np.float32)

node = onnx.helper.make_node(
    'Unsqueeze',
    inputs=['x'],
    outputs=['y'],
    axes=[1, 4],
)
y = np.expand_dims(x, axis=1)
y = np.expand_dims(y, axis=4)

expect(node, inputs=[x], outputs=[y],
        name='test_unsqueeze_two_axes')
```

</details>
<details>
<summary>unsqueeze_unsorted_axes</summary>

```python
x = np.random.randn(3, 4, 5).astype(np.float32)

node = onnx.helper.make_node(
    'Unsqueeze',
    inputs=['x'],
    outputs=['y'],
    axes=[5, 4, 2],
)
y = np.expand_dims(x, axis=2)
y = np.expand_dims(y, axis=4)
y = np.expand_dims(y, axis=5)

expect(node, inputs=[x], outputs=[y],
        name='test_unsqueeze_unsorted_axes')
```

</details>


### Upsample
There are 1 test cases, listed as following:
<details>
<summary>nearest</summary>

```python
node = onnx.helper.make_node(
    'Upsample',
    inputs=['X', 'scales'],
    outputs=['Y'],
    mode='nearest',
)

data = np.array([[[
    [1, 2],
    [3, 4],
]]], dtype=np.float32)

scales = np.array([1.0, 1.0, 2.0, 3.0], dtype=np.float32)

output = np.array([[[
    [1, 1, 1, 2, 2, 2],
    [1, 1, 1, 2, 2, 2],
    [3, 3, 3, 4, 4, 4],
    [3, 3, 3, 4, 4, 4],
]]], dtype=np.float32)

expect(node, inputs=[data, scales], outputs=[output],
       name='test_upsample_nearest', opset_imports=[helper.make_opsetid("", 9)])
```

</details>


### Where
There are 2 test cases, listed as following:
<details>
<summary>long</summary>

```python
node = onnx.helper.make_node(
    'Where',
    inputs=['condition', 'x', 'y'],
    outputs=['z'],
)

condition = np.array([[1, 0], [1, 1]], dtype=np.bool)
x = np.array([[1, 2], [3, 4]], dtype=np.int64)
y = np.array([[9, 8], [7, 6]], dtype=np.int64)
z = np.where(condition, x, y)  # expected output [[1, 8], [3, 4]]
expect(node, inputs=[condition, x, y], outputs=[z],
       name='test_where_long_example')
```

</details>
<details>
<summary>where</summary>

```python
node = onnx.helper.make_node(
    'Where',
    inputs=['condition', 'x', 'y'],
    outputs=['z'],
)

condition = np.array([[1, 0], [1, 1]], dtype=np.bool)
x = np.array([[1, 2], [3, 4]], dtype=np.float32)
y = np.array([[9, 8], [7, 6]], dtype=np.float32)
z = np.where(condition, x, y)  # expected output [[1, 8], [3, 4]]
expect(node, inputs=[condition, x, y], outputs=[z],
       name='test_where_example')
```

</details>


### Xor
There are 2 test cases, listed as following:
<details>
<summary>xor</summary>

```python
node = onnx.helper.make_node(
    'Xor',
    inputs=['x', 'y'],
    outputs=['xor'],
)

# 2d
x = (np.random.randn(3, 4) > 0).astype(np.bool)
y = (np.random.randn(3, 4) > 0).astype(np.bool)
z = np.logical_xor(x, y)
expect(node, inputs=[x, y], outputs=[z],
       name='test_xor2d')

# 3d
x = (np.random.randn(3, 4, 5) > 0).astype(np.bool)
y = (np.random.randn(3, 4, 5) > 0).astype(np.bool)
z = np.logical_xor(x, y)
expect(node, inputs=[x, y], outputs=[z],
       name='test_xor3d')

# 4d
x = (np.random.randn(3, 4, 5, 6) > 0).astype(np.bool)
y = (np.random.randn(3, 4, 5, 6) > 0).astype(np.bool)
z = np.logical_xor(x, y)
expect(node, inputs=[x, y], outputs=[z],
       name='test_xor4d')
```

</details>
<details>
<summary>xor_broadcast</summary>

```python
node = onnx.helper.make_node(
    'Xor',
    inputs=['x', 'y'],
    outputs=['xor'],
)

# 3d vs 1d
x = (np.random.randn(3, 4, 5) > 0).astype(np.bool)
y = (np.random.randn(5) > 0).astype(np.bool)
z = np.logical_xor(x, y)
expect(node, inputs=[x, y], outputs=[z],
       name='test_xor_bcast3v1d')

# 3d vs 2d
x = (np.random.randn(3, 4, 5) > 0).astype(np.bool)
y = (np.random.randn(4, 5) > 0).astype(np.bool)
z = np.logical_xor(x, y)
expect(node, inputs=[x, y], outputs=[z],
       name='test_xor_bcast3v2d')

# 4d vs 2d
x = (np.random.randn(3, 4, 5, 6) > 0).astype(np.bool)
y = (np.random.randn(5, 6) > 0).astype(np.bool)
z = np.logical_xor(x, y)
expect(node, inputs=[x, y], outputs=[z],
       name='test_xor_bcast4v2d')

# 4d vs 3d
x = (np.random.randn(3, 4, 5, 6) > 0).astype(np.bool)
y = (np.random.randn(4, 5, 6) > 0).astype(np.bool)
z = np.logical_xor(x, y)
expect(node, inputs=[x, y], outputs=[z],
       name='test_xor_bcast4v3d')

# 4d vs 4d
x = (np.random.randn(1, 4, 1, 6) > 0).astype(np.bool)
y = (np.random.randn(3, 1, 5, 6) > 0).astype(np.bool)
z = np.logical_xor(x, y)
expect(node, inputs=[x, y], outputs=[z],
       name='test_xor_bcast4v4d')
```

</details>


<br/>

## &#x1F494;No Cover Common Operators
### ConcatFromSequence (call for test cases)


### GlobalLpPool (call for test cases)


### If (call for test cases)


### Loop (call for test cases)


### LpNormalization (call for test cases)


### LpPool (call for test cases)


### MaxRoiPool (call for test cases)


### Multinomial (random generator operator)


### RandomNormal (random generator operator)


### RandomNormalLike (random generator operator)


### RandomUniform (random generator operator)


### RandomUniformLike (random generator operator)


### SequenceAt (call for test cases)


### SequenceConstruct (call for test cases)


### SequenceEmpty (call for test cases)


### SequenceErase (call for test cases)


### SequenceInsert (call for test cases)


### SequenceLength (call for test cases)


### SpaceToDepth (call for test cases)


### SplitToSequence (call for test cases)


<br/>

## &#x1F49A;Covered Experimental Operators
<br/>

## &#x1F494;No Cover Experimental Operators
<br/>

# Model Test Coverage
## bvlc_alexnet

bvlc_alexnet has 24 nodes. Of these, 24 are covered by node tests (100.0%)


<details>
<summary>nodes</summary>

<details>
<summary>Conv: 4 out of 6 attributes covered</summary>

auto_pad: 0
dilations: 0
group: 1
kernel_shape: 3
pads: 3
strides: 2
</details>
<details>
<summary>Dropout: 1 out of 1 attributes covered</summary>

ratio: 1
</details>
<details>
<summary>Gemm: 1 out of 4 attributes covered</summary>

alpha: 0
beta: 0
transA: 0
transB: 1
</details>
<details>
<summary>LRN: 4 out of 4 attributes covered</summary>

alpha: 1
beta: 1
bias: 1
size: 1
</details>
<details>
<summary>MaxPool: 3 out of 7 attributes covered</summary>

auto_pad: 0
ceil_mode: 0
dilations: 0
kernel_shape: 1
pads: 2
storage_order: 0
strides: 1
</details>
</details>


## densenet121

densenet121 has 910 nodes. Of these, 910 are covered by node tests (100.0%)


<details>
<summary>nodes</summary>

<details>
<summary>AveragePool: 3 out of 6 attributes covered</summary>

auto_pad: 0
ceil_mode: 0
count_include_pad: 0
kernel_shape: 1
pads: 1
strides: 1
</details>
<details>
<summary>BatchNormalization: 1 out of 2 attributes covered</summary>

epsilon: 1
momentum: 0
</details>
<details>
<summary>Concat: 1 out of 1 attributes covered</summary>

axis: 1
</details>
<details>
<summary>Conv: 4 out of 6 attributes covered</summary>

auto_pad: 0
dilations: 0
group: 1
kernel_shape: 5
pads: 4
strides: 3
</details>
<details>
<summary>Dropout: 1 out of 1 attributes covered</summary>

ratio: 1
</details>
<details>
<summary>Gemm: 1 out of 4 attributes covered</summary>

alpha: 0
beta: 0
transA: 0
transB: 1
</details>
<details>
<summary>LRN: 4 out of 4 attributes covered</summary>

alpha: 1
beta: 1
bias: 1
size: 1
</details>
<details>
<summary>MaxPool: 3 out of 7 attributes covered</summary>

auto_pad: 0
ceil_mode: 0
dilations: 0
kernel_shape: 1
pads: 3
storage_order: 0
strides: 1
</details>
<details>
<summary>Unsqueeze: 1 out of 1 attributes covered</summary>

axes: 1
</details>
</details>


## inception_v1

inception_v1 has 144 nodes. Of these, 144 are covered by node tests (100.0%)


<details>
<summary>nodes</summary>

<details>
<summary>AveragePool: 3 out of 6 attributes covered</summary>

auto_pad: 0
ceil_mode: 0
count_include_pad: 0
kernel_shape: 2
pads: 2
strides: 2
</details>
<details>
<summary>BatchNormalization: 1 out of 2 attributes covered</summary>

epsilon: 1
momentum: 0
</details>
<details>
<summary>Concat: 1 out of 1 attributes covered</summary>

axis: 1
</details>
<details>
<summary>Conv: 4 out of 6 attributes covered</summary>

auto_pad: 0
dilations: 0
group: 1
kernel_shape: 5
pads: 4
strides: 3
</details>
<details>
<summary>Dropout: 1 out of 1 attributes covered</summary>

ratio: 2
</details>
<details>
<summary>Gemm: 1 out of 4 attributes covered</summary>

alpha: 0
beta: 0
transA: 0
transB: 1
</details>
<details>
<summary>LRN: 4 out of 4 attributes covered</summary>

alpha: 1
beta: 1
bias: 1
size: 1
</details>
<details>
<summary>MaxPool: 3 out of 7 attributes covered</summary>

auto_pad: 0
ceil_mode: 0
dilations: 0
kernel_shape: 1
pads: 3
storage_order: 0
strides: 2
</details>
<details>
<summary>Unsqueeze: 1 out of 1 attributes covered</summary>

axes: 1
</details>
</details>


## inception_v2

inception_v2 has 509 nodes. Of these, 509 are covered by node tests (100.0%)


<details>
<summary>nodes</summary>

<details>
<summary>AveragePool: 3 out of 6 attributes covered</summary>

auto_pad: 0
ceil_mode: 0
count_include_pad: 0
kernel_shape: 3
pads: 3
strides: 2
</details>
<details>
<summary>BatchNormalization: 1 out of 2 attributes covered</summary>

epsilon: 1
momentum: 0
</details>
<details>
<summary>Concat: 1 out of 1 attributes covered</summary>

axis: 1
</details>
<details>
<summary>Conv: 4 out of 6 attributes covered</summary>

auto_pad: 0
dilations: 0
group: 1
kernel_shape: 5
pads: 4
strides: 3
</details>
<details>
<summary>Dropout: 1 out of 1 attributes covered</summary>

ratio: 2
</details>
<details>
<summary>Gemm: 1 out of 4 attributes covered</summary>

alpha: 0
beta: 0
transA: 0
transB: 1
</details>
<details>
<summary>LRN: 4 out of 4 attributes covered</summary>

alpha: 1
beta: 1
bias: 1
size: 1
</details>
<details>
<summary>MaxPool: 3 out of 7 attributes covered</summary>

auto_pad: 0
ceil_mode: 0
dilations: 0
kernel_shape: 1
pads: 3
storage_order: 0
strides: 2
</details>
<details>
<summary>Unsqueeze: 1 out of 1 attributes covered</summary>

axes: 1
</details>
</details>


## resnet50

resnet50 has 176 nodes. Of these, 176 are covered by node tests (100.0%)


<details>
<summary>nodes</summary>

<details>
<summary>AveragePool: 3 out of 6 attributes covered</summary>

auto_pad: 0
ceil_mode: 0
count_include_pad: 0
kernel_shape: 3
pads: 3
strides: 2
</details>
<details>
<summary>BatchNormalization: 1 out of 2 attributes covered</summary>

epsilon: 2
momentum: 0
</details>
<details>
<summary>Concat: 1 out of 1 attributes covered</summary>

axis: 1
</details>
<details>
<summary>Conv: 4 out of 6 attributes covered</summary>

auto_pad: 0
dilations: 0
group: 1
kernel_shape: 5
pads: 4
strides: 3
</details>
<details>
<summary>Dropout: 1 out of 1 attributes covered</summary>

ratio: 2
</details>
<details>
<summary>Gemm: 1 out of 4 attributes covered</summary>

alpha: 0
beta: 0
transA: 0
transB: 1
</details>
<details>
<summary>LRN: 4 out of 4 attributes covered</summary>

alpha: 1
beta: 1
bias: 1
size: 1
</details>
<details>
<summary>MaxPool: 3 out of 7 attributes covered</summary>

auto_pad: 0
ceil_mode: 0
dilations: 0
kernel_shape: 1
pads: 3
storage_order: 0
strides: 2
</details>
<details>
<summary>Unsqueeze: 1 out of 1 attributes covered</summary>

axes: 1
</details>
</details>


## shufflenet

shufflenet has 203 nodes. Of these, 203 are covered by node tests (100.0%)


<details>
<summary>nodes</summary>

<details>
<summary>AveragePool: 3 out of 6 attributes covered</summary>

auto_pad: 0
ceil_mode: 0
count_include_pad: 0
kernel_shape: 3
pads: 3
strides: 2
</details>
<details>
<summary>BatchNormalization: 1 out of 2 attributes covered</summary>

epsilon: 2
momentum: 0
</details>
<details>
<summary>Concat: 1 out of 1 attributes covered</summary>

axis: 1
</details>
<details>
<summary>Conv: 4 out of 6 attributes covered</summary>

auto_pad: 0
dilations: 0
group: 6
kernel_shape: 5
pads: 4
strides: 3
</details>
<details>
<summary>Dropout: 1 out of 1 attributes covered</summary>

ratio: 2
</details>
<details>
<summary>Gemm: 1 out of 4 attributes covered</summary>

alpha: 0
beta: 0
transA: 0
transB: 1
</details>
<details>
<summary>LRN: 4 out of 4 attributes covered</summary>

alpha: 1
beta: 1
bias: 1
size: 1
</details>
<details>
<summary>MaxPool: 3 out of 7 attributes covered</summary>

auto_pad: 0
ceil_mode: 0
dilations: 0
kernel_shape: 1
pads: 3
storage_order: 0
strides: 2
</details>
<details>
<summary>Transpose: 1 out of 1 attributes covered</summary>

perm: 1
</details>
<details>
<summary>Unsqueeze: 1 out of 1 attributes covered</summary>

axes: 1
</details>
</details>


## squeezenet_old

squeezenet_old has 66 nodes. Of these, 66 are covered by node tests (100.0%)


<details>
<summary>nodes</summary>

<details>
<summary>AveragePool: 3 out of 6 attributes covered</summary>

auto_pad: 0
ceil_mode: 0
count_include_pad: 0
kernel_shape: 3
pads: 3
strides: 2
</details>
<details>
<summary>BatchNormalization: 1 out of 2 attributes covered</summary>

epsilon: 2
momentum: 0
</details>
<details>
<summary>Concat: 1 out of 1 attributes covered</summary>

axis: 1
</details>
<details>
<summary>Conv: 4 out of 6 attributes covered</summary>

auto_pad: 0
dilations: 0
group: 6
kernel_shape: 5
pads: 4
strides: 3
</details>
<details>
<summary>Dropout: 1 out of 1 attributes covered</summary>

ratio: 2
</details>
<details>
<summary>Gemm: 1 out of 4 attributes covered</summary>

alpha: 0
beta: 0
transA: 0
transB: 1
</details>
<details>
<summary>LRN: 4 out of 4 attributes covered</summary>

alpha: 1
beta: 1
bias: 1
size: 1
</details>
<details>
<summary>MaxPool: 3 out of 7 attributes covered</summary>

auto_pad: 0
ceil_mode: 0
dilations: 0
kernel_shape: 1
pads: 3
storage_order: 0
strides: 2
</details>
<details>
<summary>Transpose: 1 out of 1 attributes covered</summary>

perm: 1
</details>
<details>
<summary>Unsqueeze: 1 out of 1 attributes covered</summary>

axes: 1
</details>
</details>


## vgg19

vgg19 has 46 nodes. Of these, 46 are covered by node tests (100.0%)


<details>
<summary>nodes</summary>

<details>
<summary>AveragePool: 3 out of 6 attributes covered</summary>

auto_pad: 0
ceil_mode: 0
count_include_pad: 0
kernel_shape: 3
pads: 3
strides: 2
</details>
<details>
<summary>BatchNormalization: 1 out of 2 attributes covered</summary>

epsilon: 2
momentum: 0
</details>
<details>
<summary>Concat: 1 out of 1 attributes covered</summary>

axis: 1
</details>
<details>
<summary>Conv: 4 out of 6 attributes covered</summary>

auto_pad: 0
dilations: 0
group: 6
kernel_shape: 5
pads: 4
strides: 3
</details>
<details>
<summary>Dropout: 1 out of 1 attributes covered</summary>

ratio: 2
</details>
<details>
<summary>Gemm: 1 out of 4 attributes covered</summary>

alpha: 0
beta: 0
transA: 0
transB: 1
</details>
<details>
<summary>LRN: 4 out of 4 attributes covered</summary>

alpha: 1
beta: 1
bias: 1
size: 1
</details>
<details>
<summary>MaxPool: 3 out of 7 attributes covered</summary>

auto_pad: 0
ceil_mode: 0
dilations: 0
kernel_shape: 2
pads: 3
storage_order: 0
strides: 2
</details>
<details>
<summary>Transpose: 1 out of 1 attributes covered</summary>

perm: 1
</details>
<details>
<summary>Unsqueeze: 1 out of 1 attributes covered</summary>

axes: 1
</details>
</details>


## zfnet512

zfnet512 has 22 nodes. Of these, 22 are covered by node tests (100.0%)


<details>
<summary>nodes</summary>

<details>
<summary>AveragePool: 3 out of 6 attributes covered</summary>

auto_pad: 0
ceil_mode: 0
count_include_pad: 0
kernel_shape: 3
pads: 3
strides: 2
</details>
<details>
<summary>BatchNormalization: 1 out of 2 attributes covered</summary>

epsilon: 2
momentum: 0
</details>
<details>
<summary>Concat: 1 out of 1 attributes covered</summary>

axis: 1
</details>
<details>
<summary>Conv: 4 out of 6 attributes covered</summary>

auto_pad: 0
dilations: 0
group: 6
kernel_shape: 5
pads: 4
strides: 3
</details>
<details>
<summary>Dropout: 1 out of 1 attributes covered</summary>

ratio: 2
</details>
<details>
<summary>Gemm: 1 out of 4 attributes covered</summary>

alpha: 0
beta: 0
transA: 0
transB: 1
</details>
<details>
<summary>LRN: 4 out of 4 attributes covered</summary>

alpha: 2
beta: 1
bias: 2
size: 1
</details>
<details>
<summary>MaxPool: 3 out of 7 attributes covered</summary>

auto_pad: 0
ceil_mode: 0
dilations: 0
kernel_shape: 2
pads: 3
storage_order: 0
strides: 2
</details>
<details>
<summary>Transpose: 1 out of 1 attributes covered</summary>

perm: 1
</details>
<details>
<summary>Unsqueeze: 1 out of 1 attributes covered</summary>

axes: 1
</details>
</details>


# Overall Test Coverage
## To be filled.<|MERGE_RESOLUTION|>--- conflicted
+++ resolved
@@ -5,11 +5,7 @@
 * [Overall Test Coverage](#overall-test-coverage)
 # Node Test Coverage
 ## Summary
-<<<<<<< HEAD
 Node tests have covered 137/152 (90.13%, 5 generators excluded) common operators.
-=======
-Node tests have covered 129/136 (94.85%, 5 generators excluded) common operators.
->>>>>>> 7cd5a360
 
 Node tests have covered 0/0 (N/A) experimental operators.
 
@@ -3086,119 +3082,6 @@
 ```
 
 </details>
-<<<<<<< HEAD
-=======
-
-
-### GroupNormalization
-There are 4 test cases, listed as following:
-<details>
-<summary>6_dimensions</summary>
-
-```python
-
-# A 4 dimension
-x = np.random.rand(2, 4, 3, 6, 4, 2).astype(np.float32)
-
-b = np.array([0, 0, 0, 0]).astype(np.float32)
-s = np.array([1, 1, 1, 1]).astype(np.float32)
-
-num_groups = 2
-eps = 1e-05
-
-y = GroupNormNd(x, s.reshape((1, 4, 1, 1, 1, 1)), b.reshape((1, 4, 1, 1, 1, 1)), num_groups, eps)
-
-node = onnx.helper.make_node('GroupNormalization',
-                             inputs=['x', 's', 'b'],
-                             outputs=['y'],
-                             num_groups=num_groups,
-                             epsilon=eps)
-expect(node, inputs=[x, s, b], outputs=[y], name='test_groupnorm_6D')
-```
-
-</details>
-<details>
-<summary>groupnormalization</summary>
-
-```python
-
-x = np.array([[[[4., 5.], [0., 6.]],
-               [[6., 6.], [9., 6.]],
-               [[3., 4.], [6., 0.]],
-               [[6., 6.], [2., 1.]]],
-              [[[3., 3.], [5., 4.]],
-               [[9., 1.], [2., 1.]],
-               [[6., 2.], [4., 2.]],
-               [[1., 1.], [6., 1.]]]]).astype(np.float32)
-
-b = np.array([1, 1.5, -1.0, 1.5]).astype(np.float32)
-s = np.array([1, 1, 0, 1]).astype(np.float32)
-
-num_groups = 2
-eps = 1e-05
-
-node = onnx.helper.make_node('GroupNormalization',
-                             inputs=['x', 's', 'b'],
-                             outputs=['y'],
-                             num_groups=num_groups,
-                             epsilon=eps)
-
-y = GroupNorm4d(x, s.reshape((1, 4, 1, 1)), b.reshape((1, 4, 1, 1)), num_groups, eps)
-expect(node, inputs=[x, s, b], outputs=[y], name='test_groupnorm')
-```
-
-</details>
-<details>
-<summary>large_eps</summary>
-
-```python
-
-x = np.random.rand(2, 4, 10, 12).astype(np.float32)
-
-b = np.array([0, 0, 0, 0]).astype(np.float32)
-s = np.array([1, 1, 1, 1]).astype(np.float32)
-
-num_groups = 2
-eps = 10.0
-
-node = onnx.helper.make_node('GroupNormalization',
-                             inputs=['x', 's', 'b'],
-                             outputs=['y'],
-                             num_groups=num_groups,
-                             epsilon=eps)
-
-y = GroupNorm4d(x, s.reshape((1, 4, 1, 1)), b.reshape((1, 4, 1, 1)), num_groups, eps)
-expect(node, inputs=[x, s, b], outputs=[y], name='test_groupnorm_large_eps')
-```
-
-</details>
-<details>
-<summary>large_num_groups</summary>
-
-```python
-
-x = np.random.rand(2, 18, 10, 12).astype(np.float32)
-
-b = np.zeros([18]).astype(np.float32)
-s = np.ones([18]).astype(np.float32)
-
-num_groups = 9
-
-node = onnx.helper.make_node('GroupNormalization',
-                             inputs=['x', 's', 'b'],
-                             outputs=['y'],
-                             num_groups=num_groups)
-
-y = GroupNorm4d(x, s.reshape((1, 18, 1, 1)), b.reshape((1, 18, 1, 1)), num_groups)
-expect(node, inputs=[x, s, b], outputs=[y], name='test_groupnorm_large_num_groups')
-```
-
-</details>
-
-
-### HardSigmoid
-There are 2 test cases, listed as following:
->>>>>>> 7cd5a360
 <details>
 <summary>beta</summary>
 
@@ -3493,7 +3376,7 @@
 ### GroupNormalization
 There are 4 test cases, listed as following:
 <details>
-<summary>6_dimensions</summary>
+<summary>6D</summary>
 
 ```python
 
