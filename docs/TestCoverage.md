<!--- SPDX-License-Identifier: Apache-2.0 -->
# Test Coverage Report (ONNX Core Operators)
## Outlines
* [Node Test Coverage](#node-test-coverage)
* [Model Test Coverage](#model-test-coverage)
* [Overall Test Coverage](#overall-test-coverage)
# Node Test Coverage
## Summary
Node tests have covered 164/179 (91.62%, 5 generators excluded) common operators.

Node tests have covered 0/0 (N/A) experimental operators.

* [Covered Common Operators](#covered-common-operators)
* [No Cover Common Operators](#no-cover-common-operators)
* [Covered Experimental Operators](#covered-experimental-operators)
* [No Cover Experimental Operators](#no-cover-experimental-operators)

## &#x1F49A;Covered Common Operators
### Abs
There are 1 test cases, listed as following:
<details>
<summary>abs</summary>

```python
node = onnx.helper.make_node(
    "Abs",
    inputs=["x"],
    outputs=["y"],
)
x = np.random.randn(3, 4, 5).astype(np.float32)
y = abs(x)

expect(node, inputs=[x], outputs=[y], name="test_abs")
```

</details>


### Acos
There are 1 test cases, listed as following:
<details>
<summary>acos</summary>

```python
node = onnx.helper.make_node(
    "Acos",
    inputs=["x"],
    outputs=["y"],
)

x = np.array([-0.5, 0, 0.5]).astype(np.float32)
y = np.arccos(x)
expect(node, inputs=[x], outputs=[y], name="test_acos_example")

x = np.random.rand(3, 4, 5).astype(np.float32)
y = np.arccos(x)
expect(node, inputs=[x], outputs=[y], name="test_acos")
```

</details>


### Acosh
There are 1 test cases, listed as following:
<details>
<summary>acosh</summary>

```python
node = onnx.helper.make_node(
    "Acosh",
    inputs=["x"],
    outputs=["y"],
)

x = np.array([10, np.e, 1]).astype(np.float32)
y = np.arccosh(x)  # expected output [2.99322295,  1.65745449,  0.]
expect(node, inputs=[x], outputs=[y], name="test_acosh_example")

x = np.random.uniform(1.0, 10.0, (3, 4, 5)).astype(np.float32)
y = np.arccosh(x)
expect(node, inputs=[x], outputs=[y], name="test_acosh")
```

</details>


### Adagrad
There are 2 test cases, listed as following:
<details>
<summary>adagrad</summary>

```python
# Define operator attributes.
norm_coefficient = 0.001
epsilon = 1e-5
decay_factor = 0.1

# Create operator.
node = onnx.helper.make_node(
    "Adagrad",
    inputs=["R", "T", "X", "G", "H"],
    outputs=["X_new", "H_new"],
    norm_coefficient=norm_coefficient,
    epsilon=epsilon,
    decay_factor=decay_factor,
    domain=AI_ONNX_PREVIEW_TRAINING_DOMAIN,
)

# Define operator inputs.
r = np.array(0.1, dtype=np.float32)  # scalar
t = np.array(0, dtype=np.int64)  # scalar
x = np.array([1.0], dtype=np.float32)
g = np.array([-1.0], dtype=np.float32)
h = np.array([2.0], dtype=np.float32)

# Compute expected outputs of Adagrad.
x_new, h_new = apply_adagrad(
    r, t, x, g, h, norm_coefficient, epsilon, decay_factor
)

# Check results.
expect(
    node,
    inputs=[r, t, x, g, h],
    outputs=[x_new, h_new],
    name="test_adagrad",
    opset_imports=[
        onnx.helper.make_opsetid(AI_ONNX_PREVIEW_TRAINING_DOMAIN, 1)
    ],
)
```

</details>
<details>
<summary>adagrad_multiple</summary>

```python
# Define operator attributes.
norm_coefficient = 0.001
epsilon = 1e-5
decay_factor = 0.1

node = onnx.helper.make_node(
    "Adagrad",
    inputs=["R", "T", "X1", "X2", "G1", "G2", "H1", "H2"],
    outputs=["X1_new", "X2_new", "H1_new", "H2_new"],
    norm_coefficient=norm_coefficient,
    epsilon=epsilon,
    decay_factor=decay_factor,
    domain=AI_ONNX_PREVIEW_TRAINING_DOMAIN,
)

# Define operator inputs.
r = np.array(0.1, dtype=np.float32)  # scalar
t = np.array(0, dtype=np.int64)  # scalar

x1 = np.array([1.0], dtype=np.float32)
g1 = np.array([-1.0], dtype=np.float32)
h1 = np.array([2.0], dtype=np.float32)

x2 = np.array([1.0, 2.0], dtype=np.float32)
g2 = np.array([-1.0, -3.0], dtype=np.float32)
h2 = np.array([4.0, 1.0], dtype=np.float32)

# Compute expected outputs of Adagrad.
x1_new, h1_new = apply_adagrad(
    r, t, x1, g1, h1, norm_coefficient, epsilon, decay_factor
)
x2_new, h2_new = apply_adagrad(
    r, t, x2, g2, h2, norm_coefficient, epsilon, decay_factor
)

# Check results.
expect(
    node,
    inputs=[r, t, x1, x2, g1, g2, h1, h2],
    outputs=[x1_new, x2_new, h1_new, h2_new],
    name="test_adagrad_multiple",
    opset_imports=[
        onnx.helper.make_opsetid(AI_ONNX_PREVIEW_TRAINING_DOMAIN, 1)
    ],
)
```

</details>


### Adam
There are 2 test cases, listed as following:
<details>
<summary>adam</summary>

```python
# Define operator attributes.
norm_coefficient = 0.001
alpha = 0.95
beta = 0.1
epsilon = 1e-7

# Create operator.
node = onnx.helper.make_node(
    "Adam",
    inputs=["R", "T", "X", "G", "V", "H"],
    outputs=["X_new", "V_new", "H_new"],
    norm_coefficient=norm_coefficient,
    alpha=alpha,
    beta=beta,
    epsilon=epsilon,
    domain=AI_ONNX_PREVIEW_TRAINING_DOMAIN,
)

# Define operator inputs.
r = np.array(0.1, dtype=np.float32)  # scalar
t = np.array(0, dtype=np.int64)  # scalar
x = np.array([1.2, 2.8], dtype=np.float32)
g = np.array([-0.94, -2.5], dtype=np.float32)
v = np.array([1.7, 3.6], dtype=np.float32)
h = np.array([0.1, 0.1], dtype=np.float32)

# Compute expected outputs of Adam.
x_new, v_new, h_new = apply_adam(
    r, t, x, g, v, h, norm_coefficient, 0.0, alpha, beta, epsilon
)

# Check results.
expect(
    node,
    inputs=[r, t, x, g, v, h],
    outputs=[x_new, v_new, h_new],
    name="test_adam",
    opset_imports=[
        onnx.helper.make_opsetid(AI_ONNX_PREVIEW_TRAINING_DOMAIN, 1)
    ],
)
```

</details>
<details>
<summary>adam_multiple</summary>

```python
# Define operator attributes.
norm_coefficient = 0.001
alpha = 0.95
beta = 0.85
epsilon = 1e-2

node = onnx.helper.make_node(
    "Adam",
    inputs=["R", "T", "X1", "X2", "G1", "G2", "V1", "V2", "H1", "H2"],
    outputs=["X1_new", "X2_new", "V1_new", "V2_new", "H1_new", "H2_new"],
    norm_coefficient=norm_coefficient,
    alpha=alpha,
    beta=beta,
    domain=AI_ONNX_PREVIEW_TRAINING_DOMAIN,
)

# Define operator inputs.
r = np.array(0.1, dtype=np.float32)  # scalar
t = np.array(0, dtype=np.int64)  # scalar

x1 = np.array([1.0], dtype=np.float32)
g1 = np.array([-1.0], dtype=np.float32)
v1 = np.array([2.0], dtype=np.float32)
h1 = np.array([0.5], dtype=np.float32)

x2 = np.array([1.0, 2.0], dtype=np.float32)
g2 = np.array([-1.0, -3.0], dtype=np.float32)
v2 = np.array([4.0, 1.0], dtype=np.float32)
h2 = np.array([1.0, 10.0], dtype=np.float32)

# Compute expected outputs of Adam.
x1_new, v1_new, h1_new = apply_adam(
    r, t, x1, g1, v1, h1, norm_coefficient, 0.0, alpha, beta, epsilon
)
x2_new, v2_new, h2_new = apply_adam(
    r, t, x2, g2, v2, h2, norm_coefficient, 0.0, alpha, beta, epsilon
)

# Check results.
expect(
    node,
    inputs=[r, t, x1, x2, g1, g2, v1, v2, h1, h2],
    outputs=[x1_new, x2_new, v1_new, v2_new, h1_new, h2_new],
    name="test_adam_multiple",
    opset_imports=[
        onnx.helper.make_opsetid(AI_ONNX_PREVIEW_TRAINING_DOMAIN, 1)
    ],
)
```

</details>


### Add
There are 3 test cases, listed as following:
<details>
<summary>add</summary>

```python
node = onnx.helper.make_node(
    "Add",
    inputs=["x", "y"],
    outputs=["sum"],
)

x = np.random.randn(3, 4, 5).astype(np.float32)
y = np.random.randn(3, 4, 5).astype(np.float32)
expect(node, inputs=[x, y], outputs=[x + y], name="test_add")
```

</details>
<details>
<summary>add_broadcast</summary>

```python
node = onnx.helper.make_node(
    "Add",
    inputs=["x", "y"],
    outputs=["sum"],
)

x = np.random.randn(3, 4, 5).astype(np.float32)
y = np.random.randn(5).astype(np.float32)
expect(node, inputs=[x, y], outputs=[x + y], name="test_add_bcast")
```

</details>
<details>
<summary>add_uint8</summary>

```python
node = onnx.helper.make_node(
    "Add",
    inputs=["x", "y"],
    outputs=["sum"],
)

x = np.random.randint(24, size=(3, 4, 5), dtype=np.uint8)
y = np.random.randint(24, size=(3, 4, 5), dtype=np.uint8)
expect(node, inputs=[x, y], outputs=[x + y], name="test_add_uint8")
```

</details>


### And
There are 2 test cases, listed as following:
<details>
<summary>and</summary>

```python
node = onnx.helper.make_node(
    "And",
    inputs=["x", "y"],
    outputs=["and"],
)

# 2d
x = (np.random.randn(3, 4) > 0).astype(bool)
y = (np.random.randn(3, 4) > 0).astype(bool)
z = np.logical_and(x, y)
expect(node, inputs=[x, y], outputs=[z], name="test_and2d")

# 3d
x = (np.random.randn(3, 4, 5) > 0).astype(bool)
y = (np.random.randn(3, 4, 5) > 0).astype(bool)
z = np.logical_and(x, y)
expect(node, inputs=[x, y], outputs=[z], name="test_and3d")

# 4d
x = (np.random.randn(3, 4, 5, 6) > 0).astype(bool)
y = (np.random.randn(3, 4, 5, 6) > 0).astype(bool)
z = np.logical_and(x, y)
expect(node, inputs=[x, y], outputs=[z], name="test_and4d")
```

</details>
<details>
<summary>and_broadcast</summary>

```python
node = onnx.helper.make_node(
    "And",
    inputs=["x", "y"],
    outputs=["and"],
)

# 3d vs 1d
x = (np.random.randn(3, 4, 5) > 0).astype(bool)
y = (np.random.randn(5) > 0).astype(bool)
z = np.logical_and(x, y)
expect(node, inputs=[x, y], outputs=[z], name="test_and_bcast3v1d")

# 3d vs 2d
x = (np.random.randn(3, 4, 5) > 0).astype(bool)
y = (np.random.randn(4, 5) > 0).astype(bool)
z = np.logical_and(x, y)
expect(node, inputs=[x, y], outputs=[z], name="test_and_bcast3v2d")

# 4d vs 2d
x = (np.random.randn(3, 4, 5, 6) > 0).astype(bool)
y = (np.random.randn(5, 6) > 0).astype(bool)
z = np.logical_and(x, y)
expect(node, inputs=[x, y], outputs=[z], name="test_and_bcast4v2d")

# 4d vs 3d
x = (np.random.randn(3, 4, 5, 6) > 0).astype(bool)
y = (np.random.randn(4, 5, 6) > 0).astype(bool)
z = np.logical_and(x, y)
expect(node, inputs=[x, y], outputs=[z], name="test_and_bcast4v3d")

# 4d vs 4d
x = (np.random.randn(1, 4, 1, 6) > 0).astype(bool)
y = (np.random.randn(3, 1, 5, 6) > 0).astype(bool)
z = np.logical_and(x, y)
expect(node, inputs=[x, y], outputs=[z], name="test_and_bcast4v4d")
```

</details>


### ArgMax
There are 8 test cases, listed as following:
<details>
<summary>default_axes_keepdims</summary>

```python
data = np.array([[2, 1], [3, 10]], dtype=np.float32)
keepdims = 1
node = onnx.helper.make_node(
    "ArgMax", inputs=["data"], outputs=["result"], keepdims=keepdims
)

# result: [[1, 1]]
result = argmax_use_numpy(data, keepdims=keepdims)
expect(
    node,
    inputs=[data],
    outputs=[result],
    name="test_argmax_default_axis_example",
)

data = np.random.uniform(-10, 10, [2, 3, 4]).astype(np.float32)
# result's shape: [1, 3, 4]
result = argmax_use_numpy(data, keepdims=keepdims)
expect(
    node,
    inputs=[data],
    outputs=[result],
    name="test_argmax_default_axis_random",
)
```

</details>
<details>
<summary>default_axes_keepdims_select_last_index</summary>

```python
data = np.array([[2, 2], [3, 10]], dtype=np.float32)
keepdims = 1
node = onnx.helper.make_node(
    "ArgMax",
    inputs=["data"],
    outputs=["result"],
    keepdims=keepdims,
    select_last_index=True,
)

# result: [[1, 1]]
result = argmax_use_numpy_select_last_index(data, keepdims=keepdims)
expect(
    node,
    inputs=[data],
    outputs=[result],
    name="test_argmax_default_axis_example_select_last_index",
)

data = np.random.uniform(-10, 10, [2, 3, 4]).astype(np.float32)
# result's shape: [1, 3, 4]
result = argmax_use_numpy_select_last_index(data, keepdims=keepdims)
expect(
    node,
    inputs=[data],
    outputs=[result],
    name="test_argmax_default_axis_random_select_last_index",
)
```

</details>
<details>
<summary>keepdims</summary>

```python
data = np.array([[2, 1], [3, 10]], dtype=np.float32)
axis = 1
keepdims = 1
node = onnx.helper.make_node(
    "ArgMax", inputs=["data"], outputs=["result"], axis=axis, keepdims=keepdims
)
# result: [[0], [1]]
result = argmax_use_numpy(data, axis=axis, keepdims=keepdims)
expect(
    node, inputs=[data], outputs=[result], name="test_argmax_keepdims_example"
)

data = np.random.uniform(-10, 10, [2, 3, 4]).astype(np.float32)
# result's shape: [2, 1, 4]
result = argmax_use_numpy(data, axis=axis, keepdims=keepdims)
expect(
    node, inputs=[data], outputs=[result], name="test_argmax_keepdims_random"
)
```

</details>
<details>
<summary>keepdims_select_last_index</summary>

```python
data = np.array([[2, 2], [3, 10]], dtype=np.float32)
axis = 1
keepdims = 1
node = onnx.helper.make_node(
    "ArgMax",
    inputs=["data"],
    outputs=["result"],
    axis=axis,
    keepdims=keepdims,
    select_last_index=True,
)
# result: [[1], [1]]
result = argmax_use_numpy_select_last_index(data, axis=axis, keepdims=keepdims)
expect(
    node,
    inputs=[data],
    outputs=[result],
    name="test_argmax_keepdims_example_select_last_index",
)

data = np.random.uniform(-10, 10, [2, 3, 4]).astype(np.float32)
# result's shape: [2, 1, 4]
result = argmax_use_numpy_select_last_index(data, axis=axis, keepdims=keepdims)
expect(
    node,
    inputs=[data],
    outputs=[result],
    name="test_argmax_keepdims_random_select_last_index",
)
```

</details>
<details>
<summary>negative_axis_keepdims</summary>

```python
data = np.array([[2, 1], [3, 10]], dtype=np.float32)
axis = -1
keepdims = 1
node = onnx.helper.make_node(
    "ArgMax", inputs=["data"], outputs=["result"], axis=axis, keepdims=keepdims
)
# result: [[0], [1]]
result = argmax_use_numpy(data, axis=axis, keepdims=keepdims)
expect(
    node,
    inputs=[data],
    outputs=[result],
    name="test_argmax_negative_axis_keepdims_example",
)

data = np.random.uniform(-10, 10, [2, 3, 4]).astype(np.float32)
# result's shape: [2, 3, 1]
result = argmax_use_numpy(data, axis=axis, keepdims=keepdims)
expect(
    node,
    inputs=[data],
    outputs=[result],
    name="test_argmax_negative_axis_keepdims_random",
)
```

</details>
<details>
<summary>negative_axis_keepdims_select_last_index</summary>

```python
data = np.array([[2, 2], [3, 10]], dtype=np.float32)
axis = -1
keepdims = 1
node = onnx.helper.make_node(
    "ArgMax",
    inputs=["data"],
    outputs=["result"],
    axis=axis,
    keepdims=keepdims,
    select_last_index=True,
)
# result: [[1], [1]]
result = argmax_use_numpy_select_last_index(data, axis=axis, keepdims=keepdims)
expect(
    node,
    inputs=[data],
    outputs=[result],
    name="test_argmax_negative_axis_keepdims_example_select_last_index",
)

data = np.random.uniform(-10, 10, [2, 3, 4]).astype(np.float32)
# result's shape: [2, 3, 1]
result = argmax_use_numpy_select_last_index(data, axis=axis, keepdims=keepdims)
expect(
    node,
    inputs=[data],
    outputs=[result],
    name="test_argmax_negative_axis_keepdims_random_select_last_index",
)
```

</details>
<details>
<summary>no_keepdims</summary>

```python
data = np.array([[2, 1], [3, 10]], dtype=np.float32)
axis = 1
keepdims = 0
node = onnx.helper.make_node(
    "ArgMax", inputs=["data"], outputs=["result"], axis=axis, keepdims=keepdims
)
# result: [0, 1]
result = argmax_use_numpy(data, axis=axis, keepdims=keepdims)
expect(
    node,
    inputs=[data],
    outputs=[result],
    name="test_argmax_no_keepdims_example",
)

data = np.random.uniform(-10, 10, [2, 3, 4]).astype(np.float32)
# result's shape: [2, 4]
result = argmax_use_numpy(data, axis=axis, keepdims=keepdims)
expect(
    node, inputs=[data], outputs=[result], name="test_argmax_no_keepdims_random"
)
```

</details>
<details>
<summary>no_keepdims_select_last_index</summary>

```python
data = np.array([[2, 2], [3, 10]], dtype=np.float32)
axis = 1
keepdims = 0
node = onnx.helper.make_node(
    "ArgMax",
    inputs=["data"],
    outputs=["result"],
    axis=axis,
    keepdims=keepdims,
    select_last_index=True,
)
# result: [1, 1]
result = argmax_use_numpy_select_last_index(data, axis=axis, keepdims=keepdims)
expect(
    node,
    inputs=[data],
    outputs=[result],
    name="test_argmax_no_keepdims_example_select_last_index",
)

data = np.random.uniform(-10, 10, [2, 3, 4]).astype(np.float32)
# result's shape: [2, 4]
result = argmax_use_numpy_select_last_index(data, axis=axis, keepdims=keepdims)
expect(
    node,
    inputs=[data],
    outputs=[result],
    name="test_argmax_no_keepdims_random_select_last_index",
)
```

</details>


### ArgMin
There are 8 test cases, listed as following:
<details>
<summary>default_axes_keepdims</summary>

```python
data = np.array([[2, 1], [3, 10]], dtype=np.float32)
keepdims = 1
node = onnx.helper.make_node(
    "ArgMin", inputs=["data"], outputs=["result"], keepdims=keepdims
)

# The content of result is : [[0], [0]]
result = argmin_use_numpy(data, keepdims=keepdims)
expect(
    node,
    inputs=[data],
    outputs=[result],
    name="test_argmin_default_axis_example",
)

data = np.random.uniform(-10, 10, [2, 3, 4]).astype(np.float32)
# result's shape: [1, 3, 4]
result = argmin_use_numpy(data, keepdims=keepdims)
expect(
    node,
    inputs=[data],
    outputs=[result],
    name="test_argmin_default_axis_random",
)
```

</details>
<details>
<summary>default_axes_keepdims_select_last_index</summary>

```python
data = np.array([[2, 2], [3, 10]], dtype=np.float32)
keepdims = 1
node = onnx.helper.make_node(
    "ArgMin",
    inputs=["data"],
    outputs=["result"],
    keepdims=keepdims,
    select_last_index=True,
)

# result: [[0, 0]]
result = argmin_use_numpy_select_last_index(data, keepdims=keepdims)
expect(
    node,
    inputs=[data],
    outputs=[result],
    name="test_argmin_default_axis_example_select_last_index",
)

data = np.random.uniform(-10, 10, [2, 3, 4]).astype(np.float32)
# result's shape: [1, 3, 4]
result = argmin_use_numpy_select_last_index(data, keepdims=keepdims)
expect(
    node,
    inputs=[data],
    outputs=[result],
    name="test_argmin_default_axis_random_select_last_index",
)
```

</details>
<details>
<summary>keepdims</summary>

```python
data = np.array([[2, 1], [3, 10]], dtype=np.float32)
axis = 1
keepdims = 1
node = onnx.helper.make_node(
    "ArgMin", inputs=["data"], outputs=["result"], axis=axis, keepdims=keepdims
)
# The content of result is : [[1], [0]]
result = argmin_use_numpy(data, axis=axis, keepdims=keepdims)
expect(
    node, inputs=[data], outputs=[result], name="test_argmin_keepdims_example"
)

data = np.random.uniform(-10, 10, [2, 3, 4]).astype(np.float32)
# result's shape: [2, 1, 4]
result = argmin_use_numpy(data, axis=axis, keepdims=keepdims)
expect(
    node, inputs=[data], outputs=[result], name="test_argmin_keepdims_random"
)
```

</details>
<details>
<summary>keepdims_select_last_index</summary>

```python
data = np.array([[2, 2], [3, 10]], dtype=np.float32)
axis = 1
keepdims = 1
node = onnx.helper.make_node(
    "ArgMin",
    inputs=["data"],
    outputs=["result"],
    axis=axis,
    keepdims=keepdims,
    select_last_index=True,
)
# result: [[1], [0]]
result = argmin_use_numpy_select_last_index(data, axis=axis, keepdims=keepdims)
expect(
    node,
    inputs=[data],
    outputs=[result],
    name="test_argmin_keepdims_example_select_last_index",
)

data = np.random.uniform(-10, 10, [2, 3, 4]).astype(np.float32)
# result's shape: [2, 1, 4]
result = argmin_use_numpy_select_last_index(data, axis=axis, keepdims=keepdims)
expect(
    node,
    inputs=[data],
    outputs=[result],
    name="test_argmin_keepdims_random_select_last_index",
)
```

</details>
<details>
<summary>negative_axis_keepdims</summary>

```python
data = np.array([[2, 1], [3, 10]], dtype=np.float32)
axis = -1
keepdims = 1
node = onnx.helper.make_node(
    "ArgMin", inputs=["data"], outputs=["result"], axis=axis, keepdims=keepdims
)
# The content of result is : [[1], [0]]
result = argmin_use_numpy(data, axis=axis, keepdims=keepdims)
expect(
    node,
    inputs=[data],
    outputs=[result],
    name="test_argmin_negative_axis_keepdims_example",
)

data = np.random.uniform(-10, 10, [2, 3, 4]).astype(np.float32)
# result's shape: [2, 3, 1]
result = argmin_use_numpy(data, axis=axis, keepdims=keepdims)
expect(
    node,
    inputs=[data],
    outputs=[result],
    name="test_argmin_negative_axis_keepdims_random",
)
```

</details>
<details>
<summary>negative_axis_keepdims_select_last_index</summary>

```python
data = np.array([[2, 2], [3, 10]], dtype=np.float32)
axis = -1
keepdims = 1
node = onnx.helper.make_node(
    "ArgMin",
    inputs=["data"],
    outputs=["result"],
    axis=axis,
    keepdims=keepdims,
    select_last_index=True,
)
# result: [[1], [0]]
result = argmin_use_numpy_select_last_index(data, axis=axis, keepdims=keepdims)
expect(
    node,
    inputs=[data],
    outputs=[result],
    name="test_argmin_negative_axis_keepdims_example_select_last_index",
)

data = np.random.uniform(-10, 10, [2, 3, 4]).astype(np.float32)
# result's shape: [2, 3, 1]
result = argmin_use_numpy_select_last_index(data, axis=axis, keepdims=keepdims)
expect(
    node,
    inputs=[data],
    outputs=[result],
    name="test_argmin_negative_axis_keepdims_random_select_last_index",
)
```

</details>
<details>
<summary>no_keepdims</summary>

```python
data = np.array([[2, 1], [3, 10]], dtype=np.float32)
axis = 1
keepdims = 0
node = onnx.helper.make_node(
    "ArgMin", inputs=["data"], outputs=["result"], axis=axis, keepdims=keepdims
)
# The content of result is : [[1, 0]]
result = argmin_use_numpy(data, axis=axis, keepdims=keepdims)
expect(
    node,
    inputs=[data],
    outputs=[result],
    name="test_argmin_no_keepdims_example",
)

data = np.random.uniform(-10, 10, [2, 3, 4]).astype(np.float32)
# result's shape: [2, 4]
result = argmin_use_numpy(data, axis=axis, keepdims=keepdims)
expect(
    node, inputs=[data], outputs=[result], name="test_argmin_no_keepdims_random"
)
```

</details>
<details>
<summary>no_keepdims_select_last_index</summary>

```python
data = np.array([[2, 2], [3, 10]], dtype=np.float32)
axis = 1
keepdims = 0
node = onnx.helper.make_node(
    "ArgMin",
    inputs=["data"],
    outputs=["result"],
    axis=axis,
    keepdims=keepdims,
    select_last_index=True,
)
# result: [[1, 0]]
result = argmin_use_numpy_select_last_index(data, axis=axis, keepdims=keepdims)
expect(
    node,
    inputs=[data],
    outputs=[result],
    name="test_argmin_no_keepdims_example_select_last_index",
)

data = np.random.uniform(-10, 10, [2, 3, 4]).astype(np.float32)
# result's shape: [2, 4]
result = argmin_use_numpy_select_last_index(data, axis=axis, keepdims=keepdims)
expect(
    node,
    inputs=[data],
    outputs=[result],
    name="test_argmin_no_keepdims_random_select_last_index",
)
```

</details>


### Asin
There are 1 test cases, listed as following:
<details>
<summary>asin</summary>

```python
node = onnx.helper.make_node(
    "Asin",
    inputs=["x"],
    outputs=["y"],
)

x = np.array([-0.5, 0, 0.5]).astype(np.float32)
y = np.arcsin(x)
expect(node, inputs=[x], outputs=[y], name="test_asin_example")

x = np.random.rand(3, 4, 5).astype(np.float32)
y = np.arcsin(x)
expect(node, inputs=[x], outputs=[y], name="test_asin")
```

</details>


### Asinh
There are 1 test cases, listed as following:
<details>
<summary>asinh</summary>

```python
node = onnx.helper.make_node(
    "Asinh",
    inputs=["x"],
    outputs=["y"],
)

x = np.array([-1, 0, 1]).astype(np.float32)
y = np.arcsinh(x)  # expected output [-0.88137358,  0.,  0.88137358]
expect(node, inputs=[x], outputs=[y], name="test_asinh_example")

x = np.random.randn(3, 4, 5).astype(np.float32)
y = np.arcsinh(x)
expect(node, inputs=[x], outputs=[y], name="test_asinh")
```

</details>


### Atan
There are 1 test cases, listed as following:
<details>
<summary>atan</summary>

```python
node = onnx.helper.make_node(
    "Atan",
    inputs=["x"],
    outputs=["y"],
)

x = np.array([-1, 0, 1]).astype(np.float32)
y = np.arctan(x)
expect(node, inputs=[x], outputs=[y], name="test_atan_example")

x = np.random.randn(3, 4, 5).astype(np.float32)
y = np.arctan(x)
expect(node, inputs=[x], outputs=[y], name="test_atan")
```

</details>


### Atanh
There are 1 test cases, listed as following:
<details>
<summary>atanh</summary>

```python
node = onnx.helper.make_node(
    "Atanh",
    inputs=["x"],
    outputs=["y"],
)

x = np.array([-0.5, 0, 0.5]).astype(np.float32)
y = np.arctanh(x)  # expected output [-0.54930615,  0.,  0.54930615]
expect(node, inputs=[x], outputs=[y], name="test_atanh_example")

x = np.random.uniform(0.0, 1.0, (3, 4, 5)).astype(np.float32)
y = np.arctanh(x)
expect(node, inputs=[x], outputs=[y], name="test_atanh")
```

</details>


### AveragePool
There are 13 test cases, listed as following:
<details>
<summary>averagepool_1d_default</summary>

```python
"""
input_shape: [1, 3, 32]
output_shape: [1, 3, 31]
"""
node = onnx.helper.make_node(
    "AveragePool",
    inputs=["x"],
    outputs=["y"],
    kernel_shape=[2],
)
x = np.random.randn(1, 3, 32).astype(np.float32)
x_shape = np.shape(x)
kernel_shape = [2]
strides = [1]
out_shape = get_output_shape("VALID", x_shape[2:], kernel_shape, strides)
padded = x
y = pool(padded, x_shape, kernel_shape, strides, out_shape, [0], "AVG")

expect(node, inputs=[x], outputs=[y], name="test_averagepool_1d_default")
```

</details>
<details>
<summary>averagepool_2d_ceil</summary>

```python
"""
input_shape: [1, 1, 4, 4]
output_shape: [1, 1, 2, 2]
"""
node = onnx.helper.make_node(
    "AveragePool",
    inputs=["x"],
    outputs=["y"],
    kernel_shape=[3, 3],
    strides=[2, 2],
    ceil_mode=True,
)
x = np.array(
    [
        [
            [
                [1, 2, 3, 4],
                [5, 6, 7, 8],
                [9, 10, 11, 12],
                [13, 14, 15, 16],
            ]
        ]
    ]
).astype(np.float32)
y = np.array([[[[6, 7.5], [12, 13.5]]]]).astype(np.float32)

expect(node, inputs=[x], outputs=[y], name="test_averagepool_2d_ceil")
```

</details>
<details>
<summary>averagepool_2d_default</summary>

```python
"""
input_shape: [1, 3, 32, 32]
output_shape: [1, 3, 31, 31]
"""
node = onnx.helper.make_node(
    "AveragePool",
    inputs=["x"],
    outputs=["y"],
    kernel_shape=[2, 2],
)
x = np.random.randn(1, 3, 32, 32).astype(np.float32)
x_shape = np.shape(x)
kernel_shape = (2, 2)
strides = (1, 1)
out_shape = get_output_shape("VALID", x_shape[2:], kernel_shape, strides)
padded = x
y = pool(padded, x_shape, kernel_shape, strides, out_shape, (0, 0), "AVG")

expect(node, inputs=[x], outputs=[y], name="test_averagepool_2d_default")
```

</details>
<details>
<summary>averagepool_2d_pads</summary>

```python
"""
input_shape: [1, 3, 28, 28]
output_shape: [1, 3, 30, 30]
pad_shape: [4, 4] -> [2, 2, 2, 2] by axis
"""
node = onnx.helper.make_node(
    "AveragePool",
    inputs=["x"],
    outputs=["y"],
    kernel_shape=[3, 3],
    pads=[2, 2, 2, 2],
)
x = np.random.randn(1, 3, 28, 28).astype(np.float32)
x_shape = np.shape(x)
kernel_shape = (3, 3)
strides = (1, 1)
pad_bottom = 2
pad_top = 2
pad_right = 2
pad_left = 2
pad_shape = [pad_top + pad_bottom, pad_left + pad_right]
out_shape = get_output_shape(
    "VALID", np.add(x_shape[2:], pad_shape), kernel_shape, strides
)
padded = np.pad(
    x,
    ((0, 0), (0, 0), (pad_top, pad_bottom), (pad_left, pad_right)),
    mode="constant",
    constant_values=np.nan,
)
y = pool(padded, x_shape, kernel_shape, strides, out_shape, pad_shape, "AVG")

expect(node, inputs=[x], outputs=[y], name="test_averagepool_2d_pads")
```

</details>
<details>
<summary>averagepool_2d_pads_count_include_pad</summary>

```python
"""
input_shape: [1, 3, 28, 28]
output_shape: [1, 3, 30, 30]
pad_shape: [4, 4] -> [2, 2, 2, 2] by axis
"""
node = onnx.helper.make_node(
    "AveragePool",
    inputs=["x"],
    outputs=["y"],
    kernel_shape=[3, 3],
    pads=[2, 2, 2, 2],
    count_include_pad=1,
)
x = np.random.randn(1, 3, 28, 28).astype(np.float32)
x_shape = np.shape(x)
kernel_shape = (3, 3)
strides = (1, 1)
pad_bottom = 2
pad_top = 2
pad_right = 2
pad_left = 2
pad_shape = [pad_top + pad_bottom, pad_left + pad_right]
out_shape = get_output_shape(
    "VALID", np.add(x_shape[2:], pad_shape), kernel_shape, strides
)
padded = np.pad(
    x,
    ((0, 0), (0, 0), (pad_top, pad_bottom), (pad_left, pad_right)),
    mode="constant",
    constant_values=0,
)
y = pool(
    padded,
    x_shape,
    kernel_shape,
    strides,
    out_shape,
    pad_shape,
    "AVG",
    count_include_pad=1,
)

expect(
    node,
    inputs=[x],
    outputs=[y],
    name="test_averagepool_2d_pads_count_include_pad",
)
```

</details>
<details>
<summary>averagepool_2d_precomputed_pads</summary>

```python
"""
input_shape: [1, 1, 5, 5]
output_shape: [1, 1, 5, 5]
pad_shape: [4, 4] -> [2, 2, 2, 2] by axis
"""
node = onnx.helper.make_node(
    "AveragePool",
    inputs=["x"],
    outputs=["y"],
    kernel_shape=[5, 5],
    pads=[2, 2, 2, 2],
)
x = np.array(
    [
        [
            [
                [1, 2, 3, 4, 5],
                [6, 7, 8, 9, 10],
                [11, 12, 13, 14, 15],
                [16, 17, 18, 19, 20],
                [21, 22, 23, 24, 25],
            ]
        ]
    ]
).astype(np.float32)
y = np.array(
    [
        [
            [
                [7, 7.5, 8, 8.5, 9],
                [9.5, 10, 10.5, 11, 11.5],
                [12, 12.5, 13, 13.5, 14],
                [14.5, 15, 15.5, 16, 16.5],
                [17, 17.5, 18, 18.5, 19],
            ]
        ]
    ]
).astype(np.float32)

expect(
    node, inputs=[x], outputs=[y], name="test_averagepool_2d_precomputed_pads"
)
```

</details>
<details>
<summary>averagepool_2d_precomputed_pads_count_include_pad</summary>

```python
"""
input_shape: [1, 1, 5, 5]
output_shape: [1, 1, 5, 5]
pad_shape: [4, 4] -> [2, 2, 2, 2] by axis
"""
node = onnx.helper.make_node(
    "AveragePool",
    inputs=["x"],
    outputs=["y"],
    kernel_shape=[5, 5],
    pads=[2, 2, 2, 2],
    count_include_pad=1,
)
x = np.array(
    [
        [
            [
                [1, 2, 3, 4, 5],
                [6, 7, 8, 9, 10],
                [11, 12, 13, 14, 15],
                [16, 17, 18, 19, 20],
                [21, 22, 23, 24, 25],
            ]
        ]
    ]
).astype(np.float32)
y = np.array(
    [
        [
            [
                [2.5200, 3.6000, 4.8000, 4.0800, 3.2400],
                [4.5600, 6.4000, 8.4000, 7.0400, 5.5200],
                [7.2000, 10.0000, 13.0000, 10.8000, 8.4000],
                [6.9600, 9.6000, 12.4000, 10.2400, 7.9200],
                [6.1200, 8.4000, 10.8000, 8.8800, 6.8400],
            ]
        ]
    ]
).astype(np.float32)

expect(
    node,
    inputs=[x],
    outputs=[y],
    name="test_averagepool_2d_precomputed_pads_count_include_pad",
)
```

</details>
<details>
<summary>averagepool_2d_precomputed_same_upper</summary>

```python
"""
input_shape: [1, 1, 5, 5]
output_shape: [1, 1, 3, 3]
pad_shape: [2, 2] -> [1, 1, 1, 1] by axis
"""
node = onnx.helper.make_node(
    "AveragePool",
    inputs=["x"],
    outputs=["y"],
    kernel_shape=[3, 3],
    strides=[2, 2],
    auto_pad="SAME_UPPER",
)
x = np.array(
    [
        [
            [
                [1, 2, 3, 4, 5],
                [6, 7, 8, 9, 10],
                [11, 12, 13, 14, 15],
                [16, 17, 18, 19, 20],
                [21, 22, 23, 24, 25],
            ]
        ]
    ]
).astype(np.float32)
y = np.array([[[[4, 5.5, 7], [11.5, 13, 14.5], [19, 20.5, 22]]]]).astype(
    np.float32
)

expect(
    node,
    inputs=[x],
    outputs=[y],
    name="test_averagepool_2d_precomputed_same_upper",
)
```

</details>
<details>
<summary>averagepool_2d_precomputed_strides</summary>

```python
"""
input_shape: [1, 1, 5, 5]
output_shape: [1, 1, 2, 2]
"""
node = onnx.helper.make_node(
    "AveragePool",
    inputs=["x"],
    outputs=["y"],
    kernel_shape=[2, 2],
    strides=[2, 2],
)
x = np.array(
    [
        [
            [
                [1, 2, 3, 4, 5],
                [6, 7, 8, 9, 10],
                [11, 12, 13, 14, 15],
                [16, 17, 18, 19, 20],
                [21, 22, 23, 24, 25],
            ]
        ]
    ]
).astype(np.float32)
y = np.array([[[[4, 6], [14, 16]]]]).astype(np.float32)

expect(
    node,
    inputs=[x],
    outputs=[y],
    name="test_averagepool_2d_precomputed_strides",
)
```

</details>
<details>
<summary>averagepool_2d_same_lower</summary>

```python
"""
input_shape: [1, 3, 32, 32]
output_shape: [1, 3, 32, 32]
pad_shape: [1, 1] -> [1, 0, 1, 0] by axis
"""
node = onnx.helper.make_node(
    "AveragePool",
    inputs=["x"],
    outputs=["y"],
    kernel_shape=[2, 2],
    auto_pad="SAME_LOWER",
)
x = np.random.randn(1, 3, 32, 32).astype(np.float32)
x_shape = np.shape(x)
kernel_shape = (2, 2)
strides = (1, 1)
out_shape = get_output_shape("SAME_LOWER", x_shape[2:], kernel_shape, strides)
pad_shape = get_pad_shape(
    "SAME_LOWER", x_shape[2:], kernel_shape, strides, out_shape
)
pad_bottom = pad_shape[0] // 2
pad_top = pad_shape[0] - pad_bottom
pad_right = pad_shape[1] // 2
pad_left = pad_shape[1] - pad_right
padded = np.pad(
    x,
    ((0, 0), (0, 0), (pad_top, pad_bottom), (pad_left, pad_right)),
    mode="constant",
    constant_values=np.nan,
)
y = pool(padded, x_shape, kernel_shape, strides, out_shape, pad_shape, "AVG")

expect(node, inputs=[x], outputs=[y], name="test_averagepool_2d_same_lower")
```

</details>
<details>
<summary>averagepool_2d_same_upper</summary>

```python
"""
input_shape: [1, 3, 32, 32]
output_shape: [1, 3, 32, 32]
pad_shape: [1, 1] -> [0, 1, 0, 1] by axis
"""
node = onnx.helper.make_node(
    "AveragePool",
    inputs=["x"],
    outputs=["y"],
    kernel_shape=[2, 2],
    auto_pad="SAME_UPPER",
)
x = np.random.randn(1, 3, 32, 32).astype(np.float32)
x_shape = np.shape(x)
kernel_shape = (2, 2)
strides = (1, 1)
out_shape = get_output_shape("SAME_UPPER", x_shape[2:], kernel_shape, strides)
pad_shape = get_pad_shape(
    "SAME_UPPER", x_shape[2:], kernel_shape, strides, out_shape
)
pad_top = pad_shape[0] // 2
pad_bottom = pad_shape[0] - pad_top
pad_left = pad_shape[1] // 2
pad_right = pad_shape[1] - pad_left
padded = np.pad(
    x,
    ((0, 0), (0, 0), (pad_top, pad_bottom), (pad_left, pad_right)),
    mode="constant",
    constant_values=np.nan,
)
y = pool(padded, x_shape, kernel_shape, strides, out_shape, pad_shape, "AVG")

expect(node, inputs=[x], outputs=[y], name="test_averagepool_2d_same_upper")
```

</details>
<details>
<summary>averagepool_2d_strides</summary>

```python
"""
input_shape: [1, 3, 32, 32]
output_shape: [1, 3, 10, 10]
"""
node = onnx.helper.make_node(
    "AveragePool",
    inputs=["x"],
    outputs=["y"],
    kernel_shape=[5, 5],
    strides=[3, 3],
)
x = np.random.randn(1, 3, 32, 32).astype(np.float32)
x_shape = np.shape(x)
kernel_shape = (5, 5)
strides = (3, 3)
out_shape = get_output_shape("VALID", x_shape[2:], kernel_shape, strides)
padded = x
y = pool(padded, x_shape, kernel_shape, strides, out_shape, (0, 0), "AVG")

expect(node, inputs=[x], outputs=[y], name="test_averagepool_2d_strides")
```

</details>
<details>
<summary>averagepool_3d_default</summary>

```python
"""
input_shape: [1, 3, 32, 32, 32]
output_shape: [1, 3, 31, 31, 31]
"""
node = onnx.helper.make_node(
    "AveragePool",
    inputs=["x"],
    outputs=["y"],
    kernel_shape=[2, 2, 2],
)
x = np.random.randn(1, 3, 32, 32, 32).astype(np.float32)
x_shape = np.shape(x)
kernel_shape = [2, 2, 2]
strides = [1, 1, 1]
out_shape = get_output_shape("VALID", x_shape[2:], kernel_shape, strides)
padded = x
y = pool(padded, x_shape, kernel_shape, strides, out_shape, [0, 0, 0], "AVG")

expect(node, inputs=[x], outputs=[y], name="test_averagepool_3d_default")
```

</details>


### BatchNormalization
There are 2 test cases, listed as following:
<details>
<summary>batchnormalization</summary>

```python
# input size: (2, 3, 4, 5)
x = np.random.randn(2, 3, 4, 5).astype(np.float32)
s = np.random.randn(3).astype(np.float32)
bias = np.random.randn(3).astype(np.float32)
mean = np.random.randn(3).astype(np.float32)
var = np.random.rand(3).astype(np.float32)
y = _batchnorm_test_mode(x, s, bias, mean, var).astype(np.float32)

node = onnx.helper.make_node(
    "BatchNormalization",
    inputs=["x", "s", "bias", "mean", "var"],
    outputs=["y"],
)

# output size: (2, 3, 4, 5)
expect(
    node,
    inputs=[x, s, bias, mean, var],
    outputs=[y],
    name="test_batchnorm_example",
)

# input size: (2, 3, 4, 5)
x = np.random.randn(2, 3, 4, 5).astype(np.float32)
s = np.random.randn(3).astype(np.float32)
bias = np.random.randn(3).astype(np.float32)
mean = np.random.randn(3).astype(np.float32)
var = np.random.rand(3).astype(np.float32)
epsilon = 1e-2
y = _batchnorm_test_mode(x, s, bias, mean, var, epsilon).astype(np.float32)

node = onnx.helper.make_node(
    "BatchNormalization",
    inputs=["x", "s", "bias", "mean", "var"],
    outputs=["y"],
    epsilon=epsilon,
)

# output size: (2, 3, 4, 5)
expect(
    node,
    inputs=[x, s, bias, mean, var],
    outputs=[y],
    name="test_batchnorm_epsilon",
)
```

</details>
<details>
<summary>train</summary>

```python
# input size: (2, 3, 4, 5)
x = np.random.randn(2, 3, 4, 5).astype(np.float32)
s = np.random.randn(3).astype(np.float32)
bias = np.random.randn(3).astype(np.float32)
mean = np.random.randn(3).astype(np.float32)
var = np.random.rand(3).astype(np.float32)
# using np.bool(1) while generating test data with "'bool' object has no attribute 'dtype'"
# working around by using np.byte(1).astype(bool)
training_mode = 1
y, output_mean, output_var = _batchnorm_training_mode(x, s, bias, mean, var)

node = onnx.helper.make_node(
    "BatchNormalization",
    inputs=["x", "s", "bias", "mean", "var"],
    outputs=["y", "output_mean", "output_var"],
    training_mode=training_mode,
)

# output size: (2, 3, 4, 5)
expect(
    node,
    inputs=[x, s, bias, mean, var],
    outputs=[y, output_mean, output_var],
    name="test_batchnorm_example_training_mode",
)

# input size: (2, 3, 4, 5)
x = np.random.randn(2, 3, 4, 5).astype(np.float32)
s = np.random.randn(3).astype(np.float32)
bias = np.random.randn(3).astype(np.float32)
mean = np.random.randn(3).astype(np.float32)
var = np.random.rand(3).astype(np.float32)
training_mode = 1
momentum = 0.9
epsilon = 1e-2
y, output_mean, output_var = _batchnorm_training_mode(
    x, s, bias, mean, var, momentum, epsilon
)

node = onnx.helper.make_node(
    "BatchNormalization",
    inputs=["x", "s", "bias", "mean", "var"],
    outputs=["y", "output_mean", "output_var"],
    epsilon=epsilon,
    training_mode=training_mode,
)

# output size: (2, 3, 4, 5)
expect(
    node,
    inputs=[x, s, bias, mean, var],
    outputs=[y, output_mean, output_var],
    name="test_batchnorm_epsilon_training_mode",
)
```

</details>


### Bernoulli
There are 3 test cases, listed as following:
<details>
<summary>bernoulli_with_dtype</summary>

```python
node = onnx.helper.make_node(
    "Bernoulli",
    inputs=["x"],
    outputs=["y"],
    dtype=onnx.TensorProto.DOUBLE,
)

x = np.random.uniform(0.0, 1.0, 10).astype(np.float32)
y = bernoulli_reference_implementation(x, np.float64)
expect(node, inputs=[x], outputs=[y], name="test_bernoulli_double")
```

</details>
<details>
<summary>bernoulli_with_seed</summary>

```python
seed = np.float(0)
node = onnx.helper.make_node(
    "Bernoulli",
    inputs=["x"],
    outputs=["y"],
    seed=seed,
)

x = np.random.uniform(0.0, 1.0, 10).astype(np.float32)
y = bernoulli_reference_implementation(x, np.float32)
expect(node, inputs=[x], outputs=[y], name="test_bernoulli_seed")
```

</details>
<details>
<summary>bernoulli_without_dtype</summary>

```python
node = onnx.helper.make_node(
    "Bernoulli",
    inputs=["x"],
    outputs=["y"],
)

x = np.random.uniform(0.0, 1.0, 10).astype(np.float)
y = bernoulli_reference_implementation(x, np.float)
expect(node, inputs=[x], outputs=[y], name="test_bernoulli")
```

</details>


### BitShift
There are 8 test cases, listed as following:
<details>
<summary>left_unit16</summary>

```python
node = onnx.helper.make_node(
    "BitShift", inputs=["x", "y"], outputs=["z"], direction="LEFT"
)

x = np.array([16, 4, 1]).astype(np.uint16)
y = np.array([1, 2, 3]).astype(np.uint16)
z = x << y  # expected output [32, 16, 8]
expect(node, inputs=[x, y], outputs=[z], name="test_bitshift_left_uint16")
```

</details>
<details>
<summary>left_unit32</summary>

```python
node = onnx.helper.make_node(
    "BitShift", inputs=["x", "y"], outputs=["z"], direction="LEFT"
)

x = np.array([16, 4, 1]).astype(np.uint32)
y = np.array([1, 2, 3]).astype(np.uint32)
z = x << y  # expected output [32, 16, 8]
expect(node, inputs=[x, y], outputs=[z], name="test_bitshift_left_uint32")
```

</details>
<details>
<summary>left_unit64</summary>

```python
node = onnx.helper.make_node(
    "BitShift", inputs=["x", "y"], outputs=["z"], direction="LEFT"
)

x = np.array([16, 4, 1]).astype(np.uint64)
y = np.array([1, 2, 3]).astype(np.uint64)
z = x << y  # expected output [32, 16, 8]
expect(node, inputs=[x, y], outputs=[z], name="test_bitshift_left_uint64")
```

</details>
<details>
<summary>left_unit8</summary>

```python
node = onnx.helper.make_node(
    "BitShift", inputs=["x", "y"], outputs=["z"], direction="LEFT"
)

x = np.array([16, 4, 1]).astype(np.uint8)
y = np.array([1, 2, 3]).astype(np.uint8)
z = x << y  # expected output [32, 16, 8]
expect(node, inputs=[x, y], outputs=[z], name="test_bitshift_left_uint8")
```

</details>
<details>
<summary>right_unit16</summary>

```python
node = onnx.helper.make_node(
    "BitShift", inputs=["x", "y"], outputs=["z"], direction="RIGHT"
)

x = np.array([16, 4, 1]).astype(np.uint16)
y = np.array([1, 2, 3]).astype(np.uint16)
z = x >> y  # expected output [8, 1, 0]
expect(node, inputs=[x, y], outputs=[z], name="test_bitshift_right_uint16")
```

</details>
<details>
<summary>right_unit32</summary>

```python
node = onnx.helper.make_node(
    "BitShift", inputs=["x", "y"], outputs=["z"], direction="RIGHT"
)

x = np.array([16, 4, 1]).astype(np.uint32)
y = np.array([1, 2, 3]).astype(np.uint32)
z = x >> y  # expected output [8, 1, 0]
expect(node, inputs=[x, y], outputs=[z], name="test_bitshift_right_uint32")
```

</details>
<details>
<summary>right_unit64</summary>

```python
node = onnx.helper.make_node(
    "BitShift", inputs=["x", "y"], outputs=["z"], direction="RIGHT"
)

x = np.array([16, 4, 1]).astype(np.uint64)
y = np.array([1, 2, 3]).astype(np.uint64)
z = x >> y  # expected output [8, 1, 0]
expect(node, inputs=[x, y], outputs=[z], name="test_bitshift_right_uint64")
```

</details>
<details>
<summary>right_unit8</summary>

```python
node = onnx.helper.make_node(
    "BitShift", inputs=["x", "y"], outputs=["z"], direction="RIGHT"
)

x = np.array([16, 4, 1]).astype(np.uint8)
y = np.array([1, 2, 3]).astype(np.uint8)
z = x >> y  # expected output [8, 1, 0]
expect(node, inputs=[x, y], outputs=[z], name="test_bitshift_right_uint8")
```

</details>


### BlackmanWindow
There are 1 test cases, listed as following:
<details>
<summary>blackmanwindow</summary>

```python
# Test periodic window
node = onnx.helper.make_node(
    "BlackmanWindow",
    inputs=["x"],
    outputs=["y"],
)
size = np.int32(10)
a0 = 0.42
a1 = -0.5
a2 = 0.08
y = a0
y += a1 * np.cos(2 * 3.1415 * np.arange(0, size, 1, dtype=np.float32) / size)
y += a2 * np.cos(4 * 3.1415 * np.arange(0, size, 1, dtype=np.float32) / size)
expect(node, inputs=[size], outputs=[y], name="test_blackmanwindow")

# Test symmetric window
node = onnx.helper.make_node(
    "BlackmanWindow", inputs=["x"], outputs=["y"], periodic=0
)
size = np.int32(10)
a0 = 0.42
a1 = -0.5
a2 = 0.08
y = a0
y += a1 * np.cos(
    2 * 3.1415 * np.arange(0, size, 1, dtype=np.float32) / (size - 1)
)
y += a2 * np.cos(
    4 * 3.1415 * np.arange(0, size, 1, dtype=np.float32) / (size - 1)
)
expect(node, inputs=[size], outputs=[y], name="test_blackmanwindow_symmetric")
```

</details>


### Cast
There are 1 test cases, listed as following:
<details>
<summary>cast</summary>

```python
shape = (3, 4)
test_cases = [
    ("FLOAT", "FLOAT16"),
    ("FLOAT", "DOUBLE"),
    ("FLOAT16", "FLOAT"),
    ("FLOAT16", "DOUBLE"),
    ("DOUBLE", "FLOAT"),
    ("DOUBLE", "FLOAT16"),
    ("FLOAT", "STRING"),
    ("STRING", "FLOAT"),
    ("FLOAT", "BFLOAT16"),
    ("BFLOAT16", "FLOAT"),
]

for from_type, to_type in test_cases:
    input_type_proto = None
    output_type_proto = None
    if "BFLOAT16" == from_type or "BFLOAT16" == to_type:
        np_fp32 = np.array(
            [
                "0.47892547",
                "0.48033667",
                "0.49968487",
                "0.81910545",
                "0.47031248",
                "0.816468",
                "0.21087195",
                "0.7229038",
                "NaN",
                "INF",
                "+INF",
                "-INF",
            ],
            dtype=np.float32,
        )
        little_endisan = sys.byteorder == "little"
        np_uint16_view = np_fp32.view(dtype=np.uint16)
        np_bfp16 = (
            np_uint16_view[1::2] if little_endisan else np_uint16_view[0::2]
        )
        if "BFLOAT16" == to_type:
            assert from_type == "FLOAT"
            input = np_fp32.reshape([3, 4])
            output = np_bfp16.reshape([3, 4])
            input_type_proto = onnx.helper.make_tensor_type_proto(
                int(TensorProto.FLOAT), input.shape
            )
            output_type_proto = onnx.helper.make_tensor_type_proto(
                int(TensorProto.BFLOAT16), output.shape
            )
        else:
            assert to_type == "FLOAT"
            input = np_bfp16.reshape([3, 4])
            # convert bfloat to FLOAT
            np_fp32_zeros = np.zeros((len(np_bfp16) * 2,), dtype=np.uint16)
            if little_endisan:
                np_fp32_zeros[1::2] = np_bfp16
            else:
                np_fp32_zeros[0::2] = np_bfp16
            np_fp32_from_bfloat = np_fp32_zeros.view(dtype=np.float32)
            output = np_fp32_from_bfloat.reshape([3, 4])
            input_type_proto = onnx.helper.make_tensor_type_proto(
                int(TensorProto.BFLOAT16), input.shape
            )
            output_type_proto = onnx.helper.make_tensor_type_proto(
                int(TensorProto.FLOAT), output.shape
            )
    elif "STRING" != from_type:
        input = np.random.random_sample(shape).astype(
            TENSOR_TYPE_TO_NP_TYPE[getattr(TensorProto, from_type)]
        )
        if "STRING" == to_type:
            # Converting input to str, then give it object dtype for generating script
            ss = []
            for i in input.flatten():
                s = str(i).encode("utf-8")
                su = s.decode("utf-8")
                ss.append(su)

            output = np.array(ss).astype(object).reshape([3, 4])
        else:
            output = input.astype(
                TENSOR_TYPE_TO_NP_TYPE[getattr(TensorProto, to_type)]
            )
    else:
        input = np.array(
            [
                "0.47892547",
                "0.48033667",
                "0.49968487",
                "0.81910545",
                "0.47031248",
                "0.816468",
                "0.21087195",
                "0.7229038",
                "NaN",
                "INF",
                "+INF",
                "-INF",
            ],
            dtype=np.dtype(object),
        ).reshape([3, 4])
        output = input.astype(
            TENSOR_TYPE_TO_NP_TYPE[getattr(TensorProto, to_type)]
        )
    node = onnx.helper.make_node(
        "Cast",
        inputs=["input"],
        outputs=["output"],
        to=getattr(TensorProto, to_type),
    )
    if input_type_proto and output_type_proto:
        expect(
            node,
            inputs=[input],
            outputs=[output],
            name="test_cast_" + from_type + "_to_" + to_type,
            input_type_protos=[input_type_proto],
            output_type_protos=[output_type_proto],
        )
    else:
        expect(
            node,
            inputs=[input],
            outputs=[output],
            name="test_cast_" + from_type + "_to_" + to_type,
        )
```

</details>


### CastLike
There are 1 test cases, listed as following:
<details>
<summary>castlike</summary>

```python
shape = (3, 4)
test_cases = [
    ("FLOAT", "FLOAT16"),
    ("FLOAT", "DOUBLE"),
    ("FLOAT16", "FLOAT"),
    ("FLOAT16", "DOUBLE"),
    ("DOUBLE", "FLOAT"),
    ("DOUBLE", "FLOAT16"),
    ("FLOAT", "STRING"),
    ("STRING", "FLOAT"),
    ("FLOAT", "BFLOAT16"),
    ("BFLOAT16", "FLOAT"),
]

for from_type, to_type in test_cases:
    input_type_proto = None
    output_type_proto = None
    if "BFLOAT16" == from_type or "BFLOAT16" == to_type:
        np_fp32 = np.array(
            [
                "0.47892547",
                "0.48033667",
                "0.49968487",
                "0.81910545",
                "0.47031248",
                "0.816468",
                "0.21087195",
                "0.7229038",
                "NaN",
                "INF",
                "+INF",
                "-INF",
            ],
            dtype=np.float32,
        )
        little_endisan = sys.byteorder == "little"
        np_uint16_view = np_fp32.view(dtype=np.uint16)
        np_bfp16 = (
            np_uint16_view[1::2] if little_endisan else np_uint16_view[0::2]
        )
        if "BFLOAT16" == to_type:
            assert from_type == "FLOAT"
            input = np_fp32.reshape([3, 4])
            output = np_bfp16.reshape([3, 4])
            input_type_proto = onnx.helper.make_tensor_type_proto(
                int(TensorProto.FLOAT), input.shape
            )
            output_type_proto = onnx.helper.make_tensor_type_proto(
                int(TensorProto.BFLOAT16), output.shape
            )
        else:
            assert to_type == "FLOAT"
            input = np_bfp16.reshape([3, 4])
            # convert bfloat to FLOAT
            np_fp32_zeros = np.zeros((len(np_bfp16) * 2,), dtype=np.uint16)
            if little_endisan:
                np_fp32_zeros[1::2] = np_bfp16
            else:
                np_fp32_zeros[0::2] = np_bfp16
            np_fp32_from_bfloat = np_fp32_zeros.view(dtype=np.float32)
            output = np_fp32_from_bfloat.reshape([3, 4])
            input_type_proto = onnx.helper.make_tensor_type_proto(
                int(TensorProto.BFLOAT16), input.shape
            )
            output_type_proto = onnx.helper.make_tensor_type_proto(
                int(TensorProto.FLOAT), output.shape
            )
    elif "STRING" != from_type:
        input = np.random.random_sample(shape).astype(
            TENSOR_TYPE_TO_NP_TYPE[getattr(TensorProto, from_type)]
        )
        if "STRING" == to_type:
            # Converting input to str, then give it np.object dtype for generating script
            ss = []
            for i in input.flatten():
                s = str(i).encode("utf-8")
                su = s.decode("utf-8")
                ss.append(su)

            output = np.array(ss).astype(np.object).reshape([3, 4])
        else:
            output = input.astype(
                TENSOR_TYPE_TO_NP_TYPE[getattr(TensorProto, to_type)]
            )
    else:
        input = np.array(
            [
                "0.47892547",
                "0.48033667",
                "0.49968487",
                "0.81910545",
                "0.47031248",
                "0.816468",
                "0.21087195",
                "0.7229038",
                "NaN",
                "INF",
                "+INF",
                "-INF",
            ],
            dtype=np.dtype(np.object),
        ).reshape([3, 4])
        output = input.astype(
            TENSOR_TYPE_TO_NP_TYPE[getattr(TensorProto, to_type)]
        )
    like = output.flatten()[0:1]
    node = onnx.helper.make_node(
        "CastLike",
        inputs=["input", "like"],
        outputs=["output"],
    )
    if input_type_proto and output_type_proto:
        expect(
            node,
            inputs=[input, like],
            outputs=[output],
            name="test_castlike_" + from_type + "_to_" + to_type,
            input_type_protos=[input_type_proto, output_type_proto],
            output_type_protos=[output_type_proto],
        )
    else:
        expect(
            node,
            inputs=[input, like],
            outputs=[output],
            name="test_castlike_" + from_type + "_to_" + to_type,
        )
```

</details>


### Ceil
There are 1 test cases, listed as following:
<details>
<summary>ceil</summary>

```python
node = onnx.helper.make_node(
    "Ceil",
    inputs=["x"],
    outputs=["y"],
)

x = np.array([-1.5, 1.2]).astype(np.float32)
y = np.ceil(x)  # expected output [-1., 2.]
expect(node, inputs=[x], outputs=[y], name="test_ceil_example")

x = np.random.randn(3, 4, 5).astype(np.float32)
y = np.ceil(x)
expect(node, inputs=[x], outputs=[y], name="test_ceil")
```

</details>


### Celu
There are 1 test cases, listed as following:
<details>
<summary>celu</summary>

```python
alpha = 2.0
node = onnx.helper.make_node(
    "Celu",
    inputs=["X"],
    outputs=["Y"],
    alpha=alpha,
)

input_data = np.array(
    [
        [
            [[0.8439683], [0.5665144], [0.05836735]],
            [[0.02916367], [0.12964272], [0.5060197]],
            [[0.79538304], [0.9411346], [0.9546573]],
        ],
        [
            [[0.17730942], [0.46192095], [0.26480448]],
            [[0.6746842], [0.01665257], [0.62473077]],
            [[0.9240844], [0.9722341], [0.11965699]],
        ],
        [
            [[0.41356155], [0.9129373], [0.59330076]],
            [[0.81929934], [0.7862604], [0.11799799]],
            [[0.69248444], [0.54119414], [0.07513223]],
        ],
    ],
    dtype=np.float32,
)

# Calculate expected output data
positive_input = np.maximum(0, input_data)
negative_input = np.minimum(0, alpha * (np.exp(input_data / alpha) - 1))
expected_output = positive_input + negative_input

expect(node, inputs=[input_data], outputs=[expected_output], name="test_celu")
```

</details>


### CenterCropPad
There are 5 test cases, listed as following:
<details>
<summary>center_crop_pad_crop</summary>

```python
node = onnx.helper.make_node(
    "CenterCropPad",
    inputs=["x", "shape"],
    outputs=["y"],
)

# First dim is even diff, second is uneven
x = np.random.randn(20, 10, 3).astype(np.float32)
shape = np.array([10, 7, 3], dtype=np.int64)
y = x[5:15, 1:8, :]

expect(node, inputs=[x, shape], outputs=[y], name="test_center_crop_pad_crop")
```

</details>
<details>
<summary>center_crop_pad_crop_and_pad</summary>

```python
node = onnx.helper.make_node(
    "CenterCropPad",
    inputs=["x", "shape"],
    outputs=["y"],
)

# Cropping on first dim, padding on second, third stays the same
x = np.random.randn(20, 8, 3).astype(np.float32)
shape = np.array([10, 10, 3], dtype=np.int64)
y = np.zeros([10, 10, 3], dtype=np.float32)
y[:, 1:9, :] = x[5:15, :, :]

expect(
    node,
    inputs=[x, shape],
    outputs=[y],
    name="test_center_crop_pad_crop_and_pad",
)
```

</details>
<details>
<summary>center_crop_pad_crop_axes_chw</summary>

```python
node = onnx.helper.make_node(
    "CenterCropPad",
    inputs=["x", "shape"],
    outputs=["y"],
    axes=[1, 2],
)

# Cropping on second dim, padding on third, first stays the same
x = np.random.randn(3, 20, 8).astype(np.float32)
shape = np.array([10, 9], dtype=np.int64)
y = np.zeros([3, 10, 9], dtype=np.float32)
y[:, :, :8] = x[:, 5:15, :]

expect(
    node,
    inputs=[x, shape],
    outputs=[y],
    name="test_center_crop_pad_crop_axes_chw",
)
```

</details>
<details>
<summary>center_crop_pad_crop_axes_hwc</summary>

```python
node = onnx.helper.make_node(
    "CenterCropPad",
    inputs=["x", "shape"],
    outputs=["y"],
    axes=[0, 1],
)

# Cropping on first dim, padding on second, third stays the same
x = np.random.randn(20, 8, 3).astype(np.float32)
shape = np.array([10, 9], dtype=np.int64)
y = np.zeros([10, 9, 3], dtype=np.float32)
y[:, :8, :] = x[5:15, :, :]

expect(
    node,
    inputs=[x, shape],
    outputs=[y],
    name="test_center_crop_pad_crop_axes_hwc",
)
```

</details>
<details>
<summary>center_crop_pad_pad</summary>

```python
node = onnx.helper.make_node(
    "CenterCropPad",
    inputs=["x", "shape"],
    outputs=["y"],
)

# First dim is even diff, second is uneven
x = np.random.randn(10, 7, 3).astype(np.float32)
shape = np.array([20, 10, 3], dtype=np.int64)
y = np.zeros([20, 10, 3], dtype=np.float32)
y[5:15, 1:8, :] = x

expect(node, inputs=[x, shape], outputs=[y], name="test_center_crop_pad_pad")
```

</details>


### Clip
There are 3 test cases, listed as following:
<details>
<summary>clip</summary>

```python
node = onnx.helper.make_node(
    "Clip",
    inputs=["x", "min", "max"],
    outputs=["y"],
)

x = np.array([-2, 0, 2]).astype(np.float32)
min_val = np.float32(-1)
max_val = np.float32(1)
y = np.clip(x, min_val, max_val)  # expected output [-1., 0., 1.]
expect(
    node, inputs=[x, min_val, max_val], outputs=[y], name="test_clip_example"
)

x = np.random.randn(3, 4, 5).astype(np.float32)
y = np.clip(x, min_val, max_val)
expect(node, inputs=[x, min_val, max_val], outputs=[y], name="test_clip")
node = onnx.helper.make_node(
    "Clip",
    inputs=["x", "min", "max"],
    outputs=["y"],
)

min_val = np.float32(-5)
max_val = np.float32(5)

x = np.array([-1, 0, 1]).astype(np.float32)
y = np.array([-1, 0, 1]).astype(np.float32)
expect(
    node, inputs=[x, min_val, max_val], outputs=[y], name="test_clip_inbounds"
)

x = np.array([-6, 0, 6]).astype(np.float32)
y = np.array([-5, 0, 5]).astype(np.float32)
expect(
    node, inputs=[x, min_val, max_val], outputs=[y], name="test_clip_outbounds"
)

x = np.array([-1, 0, 6]).astype(np.float32)
y = np.array([-1, 0, 5]).astype(np.float32)
expect(
    node,
    inputs=[x, min_val, max_val],
    outputs=[y],
    name="test_clip_splitbounds",
)
```

</details>
<details>
<summary>clip_default</summary>

```python
node = onnx.helper.make_node(
    "Clip",
    inputs=["x", "min"],
    outputs=["y"],
)
min_val = np.float32(0)
x = np.random.randn(3, 4, 5).astype(np.float32)
y = np.clip(x, min_val, np.inf)
expect(node, inputs=[x, min_val], outputs=[y], name="test_clip_default_min")

no_min = ""  # optional input, not supplied
node = onnx.helper.make_node(
    "Clip",
    inputs=["x", no_min, "max"],
    outputs=["y"],
)
max_val = np.float32(0)
x = np.random.randn(3, 4, 5).astype(np.float32)
y = np.clip(x, -np.inf, max_val)
expect(node, inputs=[x, max_val], outputs=[y], name="test_clip_default_max")

no_max = ""  # optional input, not supplied
node = onnx.helper.make_node(
    "Clip",
    inputs=["x", no_min, no_max],
    outputs=["y"],
)

x = np.array([-1, 0, 1]).astype(np.float32)
y = np.array([-1, 0, 1]).astype(np.float32)
expect(node, inputs=[x], outputs=[y], name="test_clip_default_inbounds")
```

</details>
<details>
<summary>clip_default_int8</summary>

```python
node = onnx.helper.make_node(
    "Clip",
    inputs=["x", "min"],
    outputs=["y"],
)
min_val = np.int8(0)
x = np.random.randn(3, 4, 5).astype(np.int8)
y = np.clip(x, min_val, np.iinfo(np.int8).max)
expect(
    node, inputs=[x, min_val], outputs=[y], name="test_clip_default_int8_min"
)

no_min = ""  # optional input, not supplied
node = onnx.helper.make_node(
    "Clip",
    inputs=["x", no_min, "max"],
    outputs=["y"],
)
max_val = np.int8(0)
x = np.random.randn(3, 4, 5).astype(np.int8)
y = np.clip(x, np.iinfo(np.int8).min, max_val)
expect(
    node, inputs=[x, max_val], outputs=[y], name="test_clip_default_int8_max"
)

no_max = ""  # optional input, not supplied
node = onnx.helper.make_node(
    "Clip",
    inputs=["x", no_min, no_max],
    outputs=["y"],
)

x = np.array([-1, 0, 1]).astype(np.int8)
y = np.array([-1, 0, 1]).astype(np.int8)
expect(node, inputs=[x], outputs=[y], name="test_clip_default_int8_inbounds")
```

</details>


### Compress
There are 4 test cases, listed as following:
<details>
<summary>compress_0</summary>

```python
node = onnx.helper.make_node(
    "Compress",
    inputs=["input", "condition"],
    outputs=["output"],
    axis=0,
)
input = np.array([[1, 2], [3, 4], [5, 6]]).astype(np.float32)
condition = np.array([0, 1, 1])
output = np.compress(condition, input, axis=0)
# print(output)
# [[ 3.  4.]
# [ 5.  6.]]

expect(
    node,
    inputs=[input, condition.astype(bool)],
    outputs=[output],
    name="test_compress_0",
)
```

</details>
<details>
<summary>compress_1</summary>

```python
node = onnx.helper.make_node(
    "Compress",
    inputs=["input", "condition"],
    outputs=["output"],
    axis=1,
)
input = np.array([[1, 2], [3, 4], [5, 6]]).astype(np.float32)
condition = np.array([0, 1])
output = np.compress(condition, input, axis=1)
# print(output)
# [[ 2.]
# [ 4.]
# [ 6.]]

expect(
    node,
    inputs=[input, condition.astype(bool)],
    outputs=[output],
    name="test_compress_1",
)
```

</details>
<details>
<summary>compress_default_axis</summary>

```python
node = onnx.helper.make_node(
    "Compress",
    inputs=["input", "condition"],
    outputs=["output"],
)
input = np.array([[1, 2], [3, 4], [5, 6]]).astype(np.float32)
condition = np.array([0, 1, 0, 0, 1])
output = np.compress(condition, input)
# print(output)
# [ 2., 5.]

expect(
    node,
    inputs=[input, condition.astype(bool)],
    outputs=[output],
    name="test_compress_default_axis",
)
```

</details>
<details>
<summary>compress_negative_axis</summary>

```python
node = onnx.helper.make_node(
    "Compress",
    inputs=["input", "condition"],
    outputs=["output"],
    axis=-1,
)
input = np.array([[1, 2], [3, 4], [5, 6]]).astype(np.float32)
condition = np.array([0, 1])
output = np.compress(condition, input, axis=-1)
# print(output)
# [[ 2.]
# [ 4.]
# [ 6.]]
expect(
    node,
    inputs=[input, condition.astype(bool)],
    outputs=[output],
    name="test_compress_negative_axis",
)
```

</details>


### Concat
There are 1 test cases, listed as following:
<details>
<summary>concat</summary>

```python
test_cases: Dict[str, Sequence[Any]] = {
    "1d": ([1, 2], [3, 4]),
    "2d": ([[1, 2], [3, 4]], [[5, 6], [7, 8]]),
    "3d": (
        [[[1, 2], [3, 4]], [[5, 6], [7, 8]]],
        [[[9, 10], [11, 12]], [[13, 14], [15, 16]]],
    ),
}

for test_case, values_ in test_cases.items():
    values = [np.asarray(v, dtype=np.float32) for v in values_]
    for i in range(len(values[0].shape)):
        in_args = ["value" + str(k) for k in range(len(values))]
        node = onnx.helper.make_node(
            "Concat", inputs=[s for s in in_args], outputs=["output"], axis=i
        )
        output = np.concatenate(values, i)
        expect(
            node,
            inputs=[v for v in values],
            outputs=[output],
            name="test_concat_" + test_case + "_axis_" + str(i),
        )

    for i in range(-len(values[0].shape), 0):
        in_args = ["value" + str(k) for k in range(len(values))]
        node = onnx.helper.make_node(
            "Concat", inputs=[s for s in in_args], outputs=["output"], axis=i
        )
        output = np.concatenate(values, i)
        expect(
            node,
            inputs=[v for v in values],
            outputs=[output],
            name="test_concat_" + test_case + "_axis_negative_" + str(abs(i)),
        )
```

</details>


### Constant
There are 1 test cases, listed as following:
<details>
<summary>constant</summary>

```python
values = np.random.randn(5, 5).astype(np.float32)
node = onnx.helper.make_node(
    "Constant",
    inputs=[],
    outputs=["values"],
    value=onnx.helper.make_tensor(
        name="const_tensor",
        data_type=onnx.TensorProto.FLOAT,
        dims=values.shape,
        vals=values.flatten().astype(float),
    ),
)

expect(node, inputs=[], outputs=[values], name="test_constant")
```

</details>


### ConstantOfShape
There are 3 test cases, listed as following:
<details>
<summary>float_ones</summary>

```python
x = np.array([4, 3, 2]).astype(np.int64)
tensor_value = onnx.helper.make_tensor(
    "value", onnx.TensorProto.FLOAT, [1], [1]
)
node = onnx.helper.make_node(
    "ConstantOfShape",
    inputs=["x"],
    outputs=["y"],
    value=tensor_value,
)

y = np.ones(x, dtype=np.float32)
expect(node, inputs=[x], outputs=[y], name="test_constantofshape_float_ones")
```

</details>
<details>
<summary>int32_shape_zero</summary>

```python
x = np.array(
    [
        0,
    ]
).astype(np.int64)
tensor_value = onnx.helper.make_tensor(
    "value", onnx.TensorProto.INT32, [1], [0]
)
node = onnx.helper.make_node(
    "ConstantOfShape",
    inputs=["x"],
    outputs=["y"],
    value=tensor_value,
)
y = np.zeros(x, dtype=np.int32)
expect(
    node, inputs=[x], outputs=[y], name="test_constantofshape_int_shape_zero"
)
```

</details>
<details>
<summary>int32_zeros</summary>

```python
x = np.array([10, 6]).astype(np.int64)
tensor_value = onnx.helper.make_tensor(
    "value", onnx.TensorProto.INT32, [1], [0]
)
node = onnx.helper.make_node(
    "ConstantOfShape",
    inputs=["x"],
    outputs=["y"],
    value=tensor_value,
)
y = np.zeros(x, dtype=np.int32)
expect(node, inputs=[x], outputs=[y], name="test_constantofshape_int_zeros")
```

</details>


### Conv
There are 3 test cases, listed as following:
<details>
<summary>conv</summary>

```python

x = np.array(
    [
        [
            [
                [0.0, 1.0, 2.0, 3.0, 4.0],  # (1, 1, 5, 5) input tensor
                [5.0, 6.0, 7.0, 8.0, 9.0],
                [10.0, 11.0, 12.0, 13.0, 14.0],
                [15.0, 16.0, 17.0, 18.0, 19.0],
                [20.0, 21.0, 22.0, 23.0, 24.0],
            ]
        ]
    ]
).astype(np.float32)
W = np.array(
    [
        [
            [
                [1.0, 1.0, 1.0],  # (1, 1, 3, 3) tensor for convolution weights
                [1.0, 1.0, 1.0],
                [1.0, 1.0, 1.0],
            ]
        ]
    ]
).astype(np.float32)

# Convolution with padding
node_with_padding = onnx.helper.make_node(
    "Conv",
    inputs=["x", "W"],
    outputs=["y"],
    kernel_shape=[3, 3],
    # Default values for other attributes: strides=[1, 1], dilations=[1, 1], groups=1
    pads=[1, 1, 1, 1],
)
y_with_padding = np.array(
    [
        [
            [
                [12.0, 21.0, 27.0, 33.0, 24.0],  # (1, 1, 5, 5) output tensor
                [33.0, 54.0, 63.0, 72.0, 51.0],
                [63.0, 99.0, 108.0, 117.0, 81.0],
                [93.0, 144.0, 153.0, 162.0, 111.0],
                [72.0, 111.0, 117.0, 123.0, 84.0],
            ]
        ]
    ]
).astype(np.float32)
expect(
    node_with_padding,
    inputs=[x, W],
    outputs=[y_with_padding],
    name="test_basic_conv_with_padding",
)

# Convolution without padding
node_without_padding = onnx.helper.make_node(
    "Conv",
    inputs=["x", "W"],
    outputs=["y"],
    kernel_shape=[3, 3],
    # Default values for other attributes: strides=[1, 1], dilations=[1, 1], groups=1
    pads=[0, 0, 0, 0],
)
y_without_padding = np.array(
    [
        [
            [
                [54.0, 63.0, 72.0],  # (1, 1, 3, 3) output tensor
                [99.0, 108.0, 117.0],
                [144.0, 153.0, 162.0],
            ]
        ]
    ]
).astype(np.float32)
expect(
    node_without_padding,
    inputs=[x, W],
    outputs=[y_without_padding],
    name="test_basic_conv_without_padding",
)
```

</details>
<details>
<summary>conv_with_autopad_same</summary>

```python

x = np.array(
    [
        [
            [
                [0.0, 1.0, 2.0, 3.0, 4.0],  # (1, 1, 5, 5) input tensor
                [5.0, 6.0, 7.0, 8.0, 9.0],
                [10.0, 11.0, 12.0, 13.0, 14.0],
                [15.0, 16.0, 17.0, 18.0, 19.0],
                [20.0, 21.0, 22.0, 23.0, 24.0],
            ]
        ]
    ]
).astype(np.float32)
W = np.array(
    [
        [
            [
                [1.0, 1.0, 1.0],  # (1, 1, 3, 3) tensor for convolution weights
                [1.0, 1.0, 1.0],
                [1.0, 1.0, 1.0],
            ]
        ]
    ]
).astype(np.float32)

# Convolution with auto_pad='SAME_LOWER' and strides=2
node = onnx.helper.make_node(
    "Conv",
    inputs=["x", "W"],
    outputs=["y"],
    auto_pad="SAME_LOWER",
    kernel_shape=[3, 3],
    strides=[2, 2],
)
y = np.array(
    [[[[12.0, 27.0, 24.0], [63.0, 108.0, 81.0], [72.0, 117.0, 84.0]]]]
).astype(np.float32)
expect(node, inputs=[x, W], outputs=[y], name="test_conv_with_autopad_same")
```

</details>
<details>
<summary>conv_with_strides</summary>

```python

x = np.array(
    [
        [
            [
                [0.0, 1.0, 2.0, 3.0, 4.0],  # (1, 1, 7, 5) input tensor
                [5.0, 6.0, 7.0, 8.0, 9.0],
                [10.0, 11.0, 12.0, 13.0, 14.0],
                [15.0, 16.0, 17.0, 18.0, 19.0],
                [20.0, 21.0, 22.0, 23.0, 24.0],
                [25.0, 26.0, 27.0, 28.0, 29.0],
                [30.0, 31.0, 32.0, 33.0, 34.0],
            ]
        ]
    ]
).astype(np.float32)
W = np.array(
    [
        [
            [
                [1.0, 1.0, 1.0],  # (1, 1, 3, 3) tensor for convolution weights
                [1.0, 1.0, 1.0],
                [1.0, 1.0, 1.0],
            ]
        ]
    ]
).astype(np.float32)

# Convolution with strides=2 and padding
node_with_padding = onnx.helper.make_node(
    "Conv",
    inputs=["x", "W"],
    outputs=["y"],
    kernel_shape=[3, 3],
    pads=[1, 1, 1, 1],
    strides=[
        2,
        2,
    ],  # Default values for other attributes: dilations=[1, 1], groups=1
)
y_with_padding = np.array(
    [
        [
            [
                [12.0, 27.0, 24.0],  # (1, 1, 4, 3) output tensor
                [63.0, 108.0, 81.0],
                [123.0, 198.0, 141.0],
                [112.0, 177.0, 124.0],
            ]
        ]
    ]
).astype(np.float32)
expect(
    node_with_padding,
    inputs=[x, W],
    outputs=[y_with_padding],
    name="test_conv_with_strides_padding",
)

# Convolution with strides=2 and no padding
node_without_padding = onnx.helper.make_node(
    "Conv",
    inputs=["x", "W"],
    outputs=["y"],
    kernel_shape=[3, 3],
    pads=[0, 0, 0, 0],
    strides=[
        2,
        2,
    ],  # Default values for other attributes: dilations=[1, 1], groups=1
)
y_without_padding = np.array(
    [
        [
            [
                [54.0, 72.0],  # (1, 1, 3, 2) output tensor
                [144.0, 162.0],
                [234.0, 252.0],
            ]
        ]
    ]
).astype(np.float32)
expect(
    node_without_padding,
    inputs=[x, W],
    outputs=[y_without_padding],
    name="test_conv_with_strides_no_padding",
)

# Convolution with strides=2 and padding only along one dimension (the H dimension in NxCxHxW tensor)
node_with_asymmetric_padding = onnx.helper.make_node(
    "Conv",
    inputs=["x", "W"],
    outputs=["y"],
    kernel_shape=[3, 3],
    pads=[1, 0, 1, 0],
    strides=[
        2,
        2,
    ],  # Default values for other attributes: dilations=[1, 1], groups=1
)
y_with_asymmetric_padding = np.array(
    [
        [
            [
                [21.0, 33.0],  # (1, 1, 4, 2) output tensor
                [99.0, 117.0],
                [189.0, 207.0],
                [171.0, 183.0],
            ]
        ]
    ]
).astype(np.float32)
expect(
    node_with_asymmetric_padding,
    inputs=[x, W],
    outputs=[y_with_asymmetric_padding],
    name="test_conv_with_strides_and_asymmetric_padding",
)
```

</details>


### ConvInteger
There are 2 test cases, listed as following:
<details>
<summary>with_padding</summary>

```python

x = (
    np.array([2, 3, 4, 5, 6, 7, 8, 9, 10])
    .astype(np.uint8)
    .reshape((1, 1, 3, 3))
)
x_zero_point = np.uint8(1)
w = np.array([1, 1, 1, 1]).astype(np.uint8).reshape((1, 1, 2, 2))

y = (
    np.array([1, 3, 5, 3, 5, 12, 16, 9, 11, 24, 28, 15, 7, 15, 17, 9])
    .astype(np.int32)
    .reshape((1, 1, 4, 4))
)

# ConvInteger with padding
convinteger_node_with_padding = onnx.helper.make_node(
    "ConvInteger",
    inputs=["x", "w", "x_zero_point"],
    outputs=["y"],
    pads=[1, 1, 1, 1],
)

expect(
    convinteger_node_with_padding,
    inputs=[x, w, x_zero_point],
    outputs=[y],
    name="test_convinteger_with_padding",
)
```

</details>
<details>
<summary>without_padding</summary>

```python

x = (
    np.array([2, 3, 4, 5, 6, 7, 8, 9, 10])
    .astype(np.uint8)
    .reshape((1, 1, 3, 3))
)
x_zero_point = np.uint8(1)
w = np.array([1, 1, 1, 1]).astype(np.uint8).reshape((1, 1, 2, 2))

y = np.array([12, 16, 24, 28]).astype(np.int32).reshape(1, 1, 2, 2)

# ConvInteger without padding
convinteger_node = onnx.helper.make_node(
    "ConvInteger", inputs=["x", "w", "x_zero_point"], outputs=["y"]
)

expect(
    convinteger_node,
    inputs=[x, w, x_zero_point],
    outputs=[y],
    name="test_convinteger_without_padding",
)
```

</details>


### ConvTranspose
There are 7 test cases, listed as following:
<details>
<summary>convtranspose</summary>

```python
x = np.array(
    [[[[0.0, 1.0, 2.0], [3.0, 4.0, 5.0], [6.0, 7.0, 8.0]]]]  # (1, 1, 3, 3)
).astype(np.float32)

W = np.array(
    [
        [
            [[1.0, 1.0, 1.0], [1.0, 1.0, 1.0], [1.0, 1.0, 1.0]],  # (1, 2, 3, 3)
            [[1.0, 1.0, 1.0], [1.0, 1.0, 1.0], [1.0, 1.0, 1.0]],
        ]
    ]
).astype(np.float32)

node = onnx.helper.make_node("ConvTranspose", ["X", "W"], ["Y"])

y = np.array(
    [
        [
            [
                [0.0, 1.0, 3.0, 3.0, 2.0],  # (1, 2, 5, 5)
                [3.0, 8.0, 15.0, 12.0, 7.0],
                [9.0, 21.0, 36.0, 27.0, 15.0],
                [9.0, 20.0, 33.0, 24.0, 13.0],
                [6.0, 13.0, 21.0, 15.0, 8.0],
            ],
            [
                [0.0, 1.0, 3.0, 3.0, 2.0],
                [3.0, 8.0, 15.0, 12.0, 7.0],
                [9.0, 21.0, 36.0, 27.0, 15.0],
                [9.0, 20.0, 33.0, 24.0, 13.0],
                [6.0, 13.0, 21.0, 15.0, 8.0],
            ],
        ]
    ]
).astype(np.float32)

expect(node, inputs=[x, W], outputs=[y], name="test_convtranspose")
```

</details>
<details>
<summary>convtranspose_1d</summary>

```python
x = np.array([[[0.0, 1.0, 2.0]]]).astype(np.float32)  # (1, 1, 3)

W = np.array([[[1.0, 1.0, 1.0], [1.0, 1.0, 1.0]]]).astype(  # (1, 2, 3)
    np.float32
)

node = onnx.helper.make_node("ConvTranspose", ["X", "W"], ["Y"])

y = np.array(
    [[[0.0, 1.0, 3.0, 3.0, 2.0], [0.0, 1.0, 3.0, 3.0, 2.0]]]  # (1, 2, 5)
).astype(np.float32)

expect(node, inputs=[x, W], outputs=[y], name="test_convtranspose_1d")
```

</details>
<details>
<summary>convtranspose_3d</summary>

```python
x = np.array(
    [
        [
            [
                [
                    [0.0, 1.0, 2.0, 3.0, 4.0],  # (1, 1, 3, 4, 5)
                    [5.0, 6.0, 7.0, 8.0, 9.0],
                    [10.0, 11.0, 12.0, 13.0, 14.0],
                    [15.0, 16.0, 17.0, 18.0, 19.0],
                ],
                [
                    [20.0, 21.0, 22.0, 23.0, 24.0],
                    [25.0, 26.0, 27.0, 28.0, 29.0],
                    [30.0, 31.0, 32.0, 33.0, 34.0],
                    [35.0, 36.0, 37.0, 38.0, 39.0],
                ],
                [
                    [40.0, 41.0, 42.0, 43.0, 44.0],
                    [45.0, 46.0, 47.0, 48.0, 49.0],
                    [50.0, 51.0, 52.0, 53.0, 54.0],
                    [55.0, 56.0, 57.0, 58.0, 59.0],
                ],
            ]
        ]
    ]
).astype(np.float32)

W = np.array(
    [
        [
            [
                [
                    [1.0, 1.0, 1.0],  # (1, 2, 3, 3, 3)
                    [1.0, 1.0, 1.0],
                    [1.0, 1.0, 1.0],
                ],
                [[1.0, 1.0, 1.0], [1.0, 1.0, 1.0], [1.0, 1.0, 1.0]],
                [[1.0, 1.0, 1.0], [1.0, 1.0, 1.0], [1.0, 1.0, 1.0]],
            ],
            [
                [[1.0, 1.0, 1.0], [1.0, 1.0, 1.0], [1.0, 1.0, 1.0]],
                [[1.0, 1.0, 1.0], [1.0, 1.0, 1.0], [1.0, 1.0, 1.0]],
                [[1.0, 1.0, 1.0], [1.0, 1.0, 1.0], [1.0, 1.0, 1.0]],
            ],
        ]
    ]
).astype(np.float32)

node = onnx.helper.make_node("ConvTranspose", ["X", "W"], ["Y"])

y = np.array(
    [
        [
            [
                [
                    [0.0, 1.0, 3.0, 6.0, 9.0, 7.0, 4.0],  # (1, 2, 5, 6, 7)
                    [5.0, 12.0, 21.0, 27.0, 33.0, 24.0, 13.0],
                    [15.0, 33.0, 54.0, 63.0, 72.0, 51.0, 27.0],
                    [30.0, 63.0, 99.0, 108.0, 117.0, 81.0, 42.0],
                    [25.0, 52.0, 81.0, 87.0, 93.0, 64.0, 33.0],
                    [15.0, 31.0, 48.0, 51.0, 54.0, 37.0, 19.0],
                ],
                [
                    [20.0, 42.0, 66.0, 72.0, 78.0, 54.0, 28.0],
                    [50.0, 104.0, 162.0, 174.0, 186.0, 128.0, 66.0],
                    [90.0, 186.0, 288.0, 306.0, 324.0, 222.0, 114.0],
                    [120.0, 246.0, 378.0, 396.0, 414.0, 282.0, 144.0],
                    [90.0, 184.0, 282.0, 294.0, 306.0, 208.0, 106.0],
                    [50.0, 102.0, 156.0, 162.0, 168.0, 114.0, 58.0],
                ],
                [
                    [60.0, 123.0, 189.0, 198.0, 207.0, 141.0, 72.0],
                    [135.0, 276.0, 423.0, 441.0, 459.0, 312.0, 159.0],
                    [225.0, 459.0, 702.0, 729.0, 756.0, 513.0, 261.0],
                    [270.0, 549.0, 837.0, 864.0, 891.0, 603.0, 306.0],
                    [195.0, 396.0, 603.0, 621.0, 639.0, 432.0, 219.0],
                    [105.0, 213.0, 324.0, 333.0, 342.0, 231.0, 117.0],
                ],
                [
                    [60.0, 122.0, 186.0, 192.0, 198.0, 134.0, 68.0],
                    [130.0, 264.0, 402.0, 414.0, 426.0, 288.0, 146.0],
                    [210.0, 426.0, 648.0, 666.0, 684.0, 462.0, 234.0],
                    [240.0, 486.0, 738.0, 756.0, 774.0, 522.0, 264.0],
                    [170.0, 344.0, 522.0, 534.0, 546.0, 368.0, 186.0],
                    [90.0, 182.0, 276.0, 282.0, 288.0, 194.0, 98.0],
                ],
                [
                    [40.0, 81.0, 123.0, 126.0, 129.0, 87.0, 44.0],
                    [85.0, 172.0, 261.0, 267.0, 273.0, 184.0, 93.0],
                    [135.0, 273.0, 414.0, 423.0, 432.0, 291.0, 147.0],
                    [150.0, 303.0, 459.0, 468.0, 477.0, 321.0, 162.0],
                    [105.0, 212.0, 321.0, 327.0, 333.0, 224.0, 113.0],
                    [55.0, 111.0, 168.0, 171.0, 174.0, 117.0, 59.0],
                ],
            ],
            [
                [
                    [0.0, 1.0, 3.0, 6.0, 9.0, 7.0, 4.0],
                    [5.0, 12.0, 21.0, 27.0, 33.0, 24.0, 13.0],
                    [15.0, 33.0, 54.0, 63.0, 72.0, 51.0, 27.0],
                    [30.0, 63.0, 99.0, 108.0, 117.0, 81.0, 42.0],
                    [25.0, 52.0, 81.0, 87.0, 93.0, 64.0, 33.0],
                    [15.0, 31.0, 48.0, 51.0, 54.0, 37.0, 19.0],
                ],
                [
                    [20.0, 42.0, 66.0, 72.0, 78.0, 54.0, 28.0],
                    [50.0, 104.0, 162.0, 174.0, 186.0, 128.0, 66.0],
                    [90.0, 186.0, 288.0, 306.0, 324.0, 222.0, 114.0],
                    [120.0, 246.0, 378.0, 396.0, 414.0, 282.0, 144.0],
                    [90.0, 184.0, 282.0, 294.0, 306.0, 208.0, 106.0],
                    [50.0, 102.0, 156.0, 162.0, 168.0, 114.0, 58.0],
                ],
                [
                    [60.0, 123.0, 189.0, 198.0, 207.0, 141.0, 72.0],
                    [135.0, 276.0, 423.0, 441.0, 459.0, 312.0, 159.0],
                    [225.0, 459.0, 702.0, 729.0, 756.0, 513.0, 261.0],
                    [270.0, 549.0, 837.0, 864.0, 891.0, 603.0, 306.0],
                    [195.0, 396.0, 603.0, 621.0, 639.0, 432.0, 219.0],
                    [105.0, 213.0, 324.0, 333.0, 342.0, 231.0, 117.0],
                ],
                [
                    [60.0, 122.0, 186.0, 192.0, 198.0, 134.0, 68.0],
                    [130.0, 264.0, 402.0, 414.0, 426.0, 288.0, 146.0],
                    [210.0, 426.0, 648.0, 666.0, 684.0, 462.0, 234.0],
                    [240.0, 486.0, 738.0, 756.0, 774.0, 522.0, 264.0],
                    [170.0, 344.0, 522.0, 534.0, 546.0, 368.0, 186.0],
                    [90.0, 182.0, 276.0, 282.0, 288.0, 194.0, 98.0],
                ],
                [
                    [40.0, 81.0, 123.0, 126.0, 129.0, 87.0, 44.0],
                    [85.0, 172.0, 261.0, 267.0, 273.0, 184.0, 93.0],
                    [135.0, 273.0, 414.0, 423.0, 432.0, 291.0, 147.0],
                    [150.0, 303.0, 459.0, 468.0, 477.0, 321.0, 162.0],
                    [105.0, 212.0, 321.0, 327.0, 333.0, 224.0, 113.0],
                    [55.0, 111.0, 168.0, 171.0, 174.0, 117.0, 59.0],
                ],
            ],
        ]
    ]
).astype(np.float32)

expect(node, inputs=[x, W], outputs=[y], name="test_convtranspose_3d")
```

</details>
<details>
<summary>convtranspose_attributes</summary>

```python
x = np.array(
    [[[[0.0, 1.0, 2.0], [3.0, 4.0, 5.0], [6.0, 7.0, 8.0]]]]  # (1, 1, 3, 3)
).astype(np.float32)

W = np.array(
    [
        [
            [[1.0, 1.0, 1.0], [1.0, 1.0, 1.0], [1.0, 1.0, 1.0]],  # (1, 2, 3, 3)
            [[1.0, 1.0, 1.0], [1.0, 1.0, 1.0], [1.0, 1.0, 1.0]],
        ]
    ]
).astype(np.float32)

y = np.array(
    [
        [
            [
                [0.0, 0.0, 1.0, 1.0, 3.0, 2.0, 2.0, 0.0],  # (1, 2, 10, 8)
                [0.0, 0.0, 1.0, 1.0, 3.0, 2.0, 2.0, 0.0],
                [0.0, 0.0, 1.0, 1.0, 3.0, 2.0, 2.0, 0.0],
                [3.0, 3.0, 7.0, 4.0, 9.0, 5.0, 5.0, 0.0],
                [3.0, 3.0, 7.0, 4.0, 9.0, 5.0, 5.0, 0.0],
                [3.0, 3.0, 7.0, 4.0, 9.0, 5.0, 5.0, 0.0],
                [6.0, 6.0, 13.0, 7.0, 15.0, 8.0, 8.0, 0.0],
                [6.0, 6.0, 13.0, 7.0, 15.0, 8.0, 8.0, 0.0],
                [6.0, 6.0, 13.0, 7.0, 15.0, 8.0, 8.0, 0.0],
                [0.0, 0.0, 0.0, 0.0, 0.0, 0.0, 0.0, 0.0],
            ],
            [
                [0.0, 0.0, 1.0, 1.0, 3.0, 2.0, 2.0, 0.0],
                [0.0, 0.0, 1.0, 1.0, 3.0, 2.0, 2.0, 0.0],
                [0.0, 0.0, 1.0, 1.0, 3.0, 2.0, 2.0, 0.0],
                [3.0, 3.0, 7.0, 4.0, 9.0, 5.0, 5.0, 0.0],
                [3.0, 3.0, 7.0, 4.0, 9.0, 5.0, 5.0, 0.0],
                [3.0, 3.0, 7.0, 4.0, 9.0, 5.0, 5.0, 0.0],
                [6.0, 6.0, 13.0, 7.0, 15.0, 8.0, 8.0, 0.0],
                [6.0, 6.0, 13.0, 7.0, 15.0, 8.0, 8.0, 0.0],
                [6.0, 6.0, 13.0, 7.0, 15.0, 8.0, 8.0, 0.0],
                [0.0, 0.0, 0.0, 0.0, 0.0, 0.0, 0.0, 0.0],
            ],
        ]
    ]
).astype(np.float32)

node = onnx.helper.make_node(
    "ConvTranspose", ["X", "W"], ["Y"], strides=[3, 2], output_shape=[10, 8]
)
expect(node, inputs=[x, W], outputs=[y], name="test_convtranspose_output_shape")

node = onnx.helper.make_node(
    "ConvTranspose", ["X", "W"], ["Y"], strides=[3, 2], output_padding=[1, 1]
)
expect(node, inputs=[x, W], outputs=[y], name="test_convtranspose_pad")

node = onnx.helper.make_node(
    "ConvTranspose",
    ["X", "W"],
    ["Y"],
    name="test",
    strides=[3, 2],
    output_shape=[10, 8],
    kernel_shape=[3, 3],
    output_padding=[1, 1],
)
expect(node, inputs=[x, W], outputs=[y], name="test_convtranspose_kernel_shape")
```

</details>
<details>
<summary>convtranspose_autopad_same</summary>

```python
x = np.array(
    [[[[0.0, 1.0, 2.0], [3.0, 4.0, 5.0], [6.0, 7.0, 8.0]]]]  # (1, 1, 3, 3)
).astype(np.float32)

W = np.array(
    [
        [
            [[1.0, 1.0, 1.0], [1.0, 1.0, 1.0], [1.0, 1.0, 1.0]],  # (1, 2, 3, 3)
            [[1.0, 1.0, 1.0], [1.0, 1.0, 1.0], [1.0, 1.0, 1.0]],
        ]
    ]
).astype(np.float32)

node = onnx.helper.make_node(
    "ConvTranspose", ["X", "W"], ["Y"], auto_pad="SAME_UPPER", strides=[2, 2]
)

y = np.array(
    [
        [
            [
                [0.0, 0.0, 1.0, 1.0, 3.0, 2.0],
                [0.0, 0.0, 1.0, 1.0, 3.0, 2.0],
                [3.0, 3.0, 8.0, 5.0, 12.0, 7.0],
                [3.0, 3.0, 7.0, 4.0, 9.0, 5.0],
                [9.0, 9.0, 20.0, 11.0, 24.0, 13.0],
                [6.0, 6.0, 13.0, 7.0, 15.0, 8.0],
            ],
            [
                [0.0, 0.0, 1.0, 1.0, 3.0, 2.0],
                [0.0, 0.0, 1.0, 1.0, 3.0, 2.0],
                [3.0, 3.0, 8.0, 5.0, 12.0, 7.0],
                [3.0, 3.0, 7.0, 4.0, 9.0, 5.0],
                [9.0, 9.0, 20.0, 11.0, 24.0, 13.0],
                [6.0, 6.0, 13.0, 7.0, 15.0, 8.0],
            ],
        ]
    ]
).astype(np.float32)

expect(node, inputs=[x, W], outputs=[y], name="test_convtranspose_autopad_same")
```

</details>
<details>
<summary>convtranspose_dilations</summary>

```python
x = np.array(
    [[[[3.0, 8.0, 1.0], [9.0, 5.0, 7.0], [3.0, 2.0, 6.0]]]]  # (1, 1, 3, 3)
).astype(np.float32)
W = np.array([[[[7.0, 2.0], [1.0, 9.0]]]]).astype(np.float32)  # (1, 1, 2, 2)

node = onnx.helper.make_node(
    "ConvTranspose", ["X", "W"], ["Y"], dilations=[2, 2]
)

y = np.array(
    [
        [
            [
                [21.0, 56.0, 13.0, 16.0, 2.0],  # [1, 1, 5, 5]
                [63.0, 35.0, 67.0, 10.0, 14.0],
                [24.0, 22.0, 76.0, 76.0, 21.0],
                [9.0, 5.0, 88.0, 45.0, 63.0],
                [3.0, 2.0, 33.0, 18.0, 54.0],
            ]
        ]
    ]
).astype(np.float32)

expect(node, inputs=[x, W], outputs=[y], name="test_convtranspose_dilations")
```

</details>
<details>
<summary>convtranspose_pads</summary>

```python
x = np.array(
    [[[[0.0, 1.0, 2.0], [3.0, 4.0, 5.0], [6.0, 7.0, 8.0]]]]  # (1, 1, 3, 3)
).astype(np.float32)

W = np.array(
    [
        [
            [[1.0, 1.0, 1.0], [1.0, 1.0, 1.0], [1.0, 1.0, 1.0]],  # (1, 2, 3, 3)
            [[1.0, 1.0, 1.0], [1.0, 1.0, 1.0], [1.0, 1.0, 1.0]],
        ]
    ]
).astype(np.float32)

node = onnx.helper.make_node(
    "ConvTranspose", ["X", "W"], ["Y"], strides=[3, 2], pads=[1, 2, 1, 2]
)

y = np.array(
    [
        [
            [
                [1.0, 1.0, 3.0],  # (1, 2, 7, 3)
                [1.0, 1.0, 3.0],
                [7.0, 4.0, 9.0],
                [7.0, 4.0, 9.0],
                [7.0, 4.0, 9.0],
                [13.0, 7.0, 15.0],
                [13.0, 7.0, 15.0],
            ],
            [
                [1.0, 1.0, 3.0],
                [1.0, 1.0, 3.0],
                [7.0, 4.0, 9.0],
                [7.0, 4.0, 9.0],
                [7.0, 4.0, 9.0],
                [13.0, 7.0, 15.0],
                [13.0, 7.0, 15.0],
            ],
        ]
    ]
).astype(np.float32)

expect(node, inputs=[x, W], outputs=[y], name="test_convtranspose_pads")
```

</details>


### Cos
There are 1 test cases, listed as following:
<details>
<summary>cos</summary>

```python
node = onnx.helper.make_node(
    "Cos",
    inputs=["x"],
    outputs=["y"],
)

x = np.array([-1, 0, 1]).astype(np.float32)
y = np.cos(x)
expect(node, inputs=[x], outputs=[y], name="test_cos_example")

x = np.random.randn(3, 4, 5).astype(np.float32)
y = np.cos(x)
expect(node, inputs=[x], outputs=[y], name="test_cos")
```

</details>


### Cosh
There are 1 test cases, listed as following:
<details>
<summary>cosh</summary>

```python
node = onnx.helper.make_node(
    "Cosh",
    inputs=["x"],
    outputs=["y"],
)

x = np.array([-1, 0, 1]).astype(np.float32)
y = np.cosh(x)  # expected output [1.54308069,  1.,  1.54308069]
expect(node, inputs=[x], outputs=[y], name="test_cosh_example")

x = np.random.randn(3, 4, 5).astype(np.float32)
y = np.cosh(x)
expect(node, inputs=[x], outputs=[y], name="test_cosh")
```

</details>


### CumSum
There are 7 test cases, listed as following:
<details>
<summary>cumsum_1d</summary>

```python
node = onnx.helper.make_node("CumSum", inputs=["x", "axis"], outputs=["y"])
x = np.array([1.0, 2.0, 3.0, 4.0, 5.0]).astype(np.float64)
axis = np.int32(0)
y = np.array([1.0, 3.0, 6.0, 10.0, 15.0]).astype(np.float64)
expect(node, inputs=[x, axis], outputs=[y], name="test_cumsum_1d")
```

</details>
<details>
<summary>cumsum_1d_exclusive</summary>

```python
node = onnx.helper.make_node(
    "CumSum", inputs=["x", "axis"], outputs=["y"], exclusive=1
)
x = np.array([1.0, 2.0, 3.0, 4.0, 5.0]).astype(np.float64)
axis = np.int32(0)
y = np.array([0.0, 1.0, 3.0, 6.0, 10.0]).astype(np.float64)
expect(node, inputs=[x, axis], outputs=[y], name="test_cumsum_1d_exclusive")
```

</details>
<details>
<summary>cumsum_1d_reverse</summary>

```python
node = onnx.helper.make_node(
    "CumSum", inputs=["x", "axis"], outputs=["y"], reverse=1
)
x = np.array([1.0, 2.0, 3.0, 4.0, 5.0]).astype(np.float64)
axis = np.int32(0)
y = np.array([15.0, 14.0, 12.0, 9.0, 5.0]).astype(np.float64)
expect(node, inputs=[x, axis], outputs=[y], name="test_cumsum_1d_reverse")
```

</details>
<details>
<summary>cumsum_1d_reverse_exclusive</summary>

```python
node = onnx.helper.make_node(
    "CumSum", inputs=["x", "axis"], outputs=["y"], reverse=1, exclusive=1
)
x = np.array([1.0, 2.0, 3.0, 4.0, 5.0]).astype(np.float64)
axis = np.int32(0)
y = np.array([14.0, 12.0, 9.0, 5.0, 0.0]).astype(np.float64)
expect(
    node, inputs=[x, axis], outputs=[y], name="test_cumsum_1d_reverse_exclusive"
)
```

</details>
<details>
<summary>cumsum_2d_axis_0</summary>

```python
node = onnx.helper.make_node(
    "CumSum",
    inputs=["x", "axis"],
    outputs=["y"],
)
x = np.array([1.0, 2.0, 3.0, 4.0, 5.0, 6.0]).astype(np.float64).reshape((2, 3))
axis = np.int32(0)
y = np.array([1.0, 2.0, 3.0, 5.0, 7.0, 9.0]).astype(np.float64).reshape((2, 3))
expect(node, inputs=[x, axis], outputs=[y], name="test_cumsum_2d_axis_0")
```

</details>
<details>
<summary>cumsum_2d_axis_1</summary>

```python
node = onnx.helper.make_node(
    "CumSum",
    inputs=["x", "axis"],
    outputs=["y"],
)
x = np.array([1.0, 2.0, 3.0, 4.0, 5.0, 6.0]).astype(np.float64).reshape((2, 3))
axis = np.int32(1)
y = np.array([1.0, 3.0, 6.0, 4.0, 9.0, 15.0]).astype(np.float64).reshape((2, 3))
expect(node, inputs=[x, axis], outputs=[y], name="test_cumsum_2d_axis_1")
```

</details>
<details>
<summary>cumsum_2d_negative_axis</summary>

```python
node = onnx.helper.make_node(
    "CumSum",
    inputs=["x", "axis"],
    outputs=["y"],
)
x = np.array([1.0, 2.0, 3.0, 4.0, 5.0, 6.0]).astype(np.float64).reshape((2, 3))
axis = np.int32(-1)
y = np.array([1.0, 3.0, 6.0, 4.0, 9.0, 15.0]).astype(np.float64).reshape((2, 3))
expect(node, inputs=[x, axis], outputs=[y], name="test_cumsum_2d_negative_axis")
```

</details>


### DFT
There are 1 test cases, listed as following:
<details>
<summary>dft</summary>

```python
node = onnx.helper.make_node("DFT", inputs=["x"], outputs=["y"], axis=1)
x = np.arange(0, 100).reshape(10, 10).astype(np.float32)
y = np.fft.fft(x, axis=0)

x = x.reshape(1, 10, 10, 1)
y = np.stack((y.real, y.imag), axis=2).astype(np.float32).reshape(1, 10, 10, 2)
expect(node, inputs=[x], outputs=[y], name="test_dft")

node = onnx.helper.make_node("DFT", inputs=["x"], outputs=["y"], axis=2)
x = np.arange(0, 100).reshape(10, 10).astype(np.float32)
y = np.fft.fft(x, axis=1)

x = x.reshape(1, 10, 10, 1)
y = np.stack((y.real, y.imag), axis=2).astype(np.float32).reshape(1, 10, 10, 2)
expect(node, inputs=[x], outputs=[y], name="test_dft_axis")

node = onnx.helper.make_node(
    "DFT", inputs=["x"], outputs=["y"], inverse=1, axis=1
)
x = np.arange(0, 100, dtype=np.complex64).reshape(
    10,
    10,
)
y = np.fft.ifft(x, axis=0)

x = np.stack((x.real, x.imag), axis=2).astype(np.float32).reshape(1, 10, 10, 2)
y = np.stack((y.real, y.imag), axis=2).astype(np.float32).reshape(1, 10, 10, 2)
expect(node, inputs=[x], outputs=[y], name="test_dft_inverse")
```

</details>


### DepthToSpace
There are 2 test cases, listed as following:
<details>
<summary>crd_mode_example</summary>

```python
node = onnx.helper.make_node(
    "DepthToSpace", inputs=["x"], outputs=["y"], blocksize=2, mode="CRD"
)

# (1, 8, 2, 3) input tensor
x = np.array(
    [
        [
            [[0.0, 1.0, 2.0], [3.0, 4.0, 5.0]],
            [[9.0, 10.0, 11.0], [12.0, 13.0, 14.0]],
            [[18.0, 19.0, 20.0], [21.0, 22.0, 23.0]],
            [[27.0, 28.0, 29.0], [30.0, 31.0, 32.0]],
            [[36.0, 37.0, 38.0], [39.0, 40.0, 41.0]],
            [[45.0, 46.0, 47.0], [48.0, 49.0, 50.0]],
            [[54.0, 55.0, 56.0], [57.0, 58.0, 59.0]],
            [[63.0, 64.0, 65.0], [66.0, 67.0, 68.0]],
        ]
    ]
).astype(np.float32)

# (1, 2, 4, 6) output tensor
y = np.array(
    [
        [
            [
                [0.0, 9.0, 1.0, 10.0, 2.0, 11.0],
                [18.0, 27.0, 19.0, 28.0, 20.0, 29.0],
                [3.0, 12.0, 4.0, 13.0, 5.0, 14.0],
                [21.0, 30.0, 22.0, 31.0, 23.0, 32.0],
            ],
            [
                [36.0, 45.0, 37.0, 46.0, 38.0, 47.0],
                [54.0, 63.0, 55.0, 64.0, 56.0, 65.0],
                [39.0, 48.0, 40.0, 49.0, 41.0, 50.0],
                [57.0, 66.0, 58.0, 67.0, 59.0, 68.0],
            ],
        ]
    ]
).astype(np.float32)
expect(node, inputs=[x], outputs=[y], name="test_depthtospace_crd_mode_example")
```

</details>
<details>
<summary>default_mode_example</summary>

```python
node = onnx.helper.make_node(
    "DepthToSpace", inputs=["x"], outputs=["y"], blocksize=2, mode="DCR"
)

# (1, 8, 2, 3) input tensor
x = np.array(
    [
        [
            [[0.0, 1.0, 2.0], [3.0, 4.0, 5.0]],
            [[9.0, 10.0, 11.0], [12.0, 13.0, 14.0]],
            [[18.0, 19.0, 20.0], [21.0, 22.0, 23.0]],
            [[27.0, 28.0, 29.0], [30.0, 31.0, 32.0]],
            [[36.0, 37.0, 38.0], [39.0, 40.0, 41.0]],
            [[45.0, 46.0, 47.0], [48.0, 49.0, 50.0]],
            [[54.0, 55.0, 56.0], [57.0, 58.0, 59.0]],
            [[63.0, 64.0, 65.0], [66.0, 67.0, 68.0]],
        ]
    ]
).astype(np.float32)

# (1, 2, 4, 6) output tensor
y = np.array(
    [
        [
            [
                [0.0, 18.0, 1.0, 19.0, 2.0, 20.0],
                [36.0, 54.0, 37.0, 55.0, 38.0, 56.0],
                [3.0, 21.0, 4.0, 22.0, 5.0, 23.0],
                [39.0, 57.0, 40.0, 58.0, 41.0, 59.0],
            ],
            [
                [9.0, 27.0, 10.0, 28.0, 11.0, 29.0],
                [45.0, 63.0, 46.0, 64.0, 47.0, 65.0],
                [12.0, 30.0, 13.0, 31.0, 14.0, 32.0],
                [48.0, 66.0, 49.0, 67.0, 50.0, 68.0],
            ],
        ]
    ]
).astype(np.float32)
expect(node, inputs=[x], outputs=[y], name="test_depthtospace_example")
```

</details>


### DequantizeLinear
There are 2 test cases, listed as following:
<details>
<summary>axis</summary>

```python
node = onnx.helper.make_node(
    "DequantizeLinear",
    inputs=["x", "x_scale", "x_zero_point"],
    outputs=["y"],
)

# 1-D tensor zero point and scale of size equal to axis 1 of the input tensor
x = np.array(
    [
        [
            [[3, 89], [34, 200], [74, 59]],
            [[5, 24], [24, 87], [32, 13]],
            [[245, 99], [4, 142], [121, 102]],
        ],
    ],
    dtype=np.uint8,
)
x_scale = np.array([2, 4, 5], dtype=np.float32)
x_zero_point = np.array([84, 24, 196], dtype=np.uint8)
y = (
    x.astype(np.float32) - x_zero_point.reshape(1, 3, 1, 1).astype(np.float32)
) * x_scale.reshape(1, 3, 1, 1)

expect(
    node,
    inputs=[x, x_scale, x_zero_point],
    outputs=[y],
    name="test_dequantizelinear_axis",
)
```

</details>
<details>
<summary>dequantizelinear</summary>

```python
node = onnx.helper.make_node(
    "DequantizeLinear",
    inputs=["x", "x_scale", "x_zero_point"],
    outputs=["y"],
)

# scalar zero point and scale
x = np.array([0, 3, 128, 255]).astype(np.uint8)
x_scale = np.float32(2)
x_zero_point = np.uint8(128)
y = np.array([-256, -250, 0, 254], dtype=np.float32)

expect(
    node,
    inputs=[x, x_scale, x_zero_point],
    outputs=[y],
    name="test_dequantizelinear",
)
```

</details>


### Det
There are 2 test cases, listed as following:
<details>
<summary>2d</summary>

```python
node = onnx.helper.make_node(
    "Det",
    inputs=["x"],
    outputs=["y"],
)

x = np.arange(4).reshape(2, 2).astype(np.float32)
y = np.linalg.det(x)  # expect -2
expect(node, inputs=[x], outputs=[y], name="test_det_2d")
```

</details>
<details>
<summary>nd</summary>

```python
node = onnx.helper.make_node(
    "Det",
    inputs=["x"],
    outputs=["y"],
)

x = np.array([[[1, 2], [3, 4]], [[1, 2], [2, 1]], [[1, 3], [3, 1]]]).astype(
    np.float32
)
y = np.linalg.det(x)  # expect array([-2., -3., -8.])
expect(node, inputs=[x], outputs=[y], name="test_det_nd")
```

</details>


### Div
There are 2 test cases, listed as following:
<details>
<summary>div</summary>

```python
node = onnx.helper.make_node(
    "Div",
    inputs=["x", "y"],
    outputs=["z"],
)

x = np.array([3, 4]).astype(np.float32)
y = np.array([1, 2]).astype(np.float32)
z = x / y  # expected output [3., 2.]
expect(node, inputs=[x, y], outputs=[z], name="test_div_example")

x = np.random.randn(3, 4, 5).astype(np.float32)
y = np.random.rand(3, 4, 5).astype(np.float32) + 1.0
z = x / y
expect(node, inputs=[x, y], outputs=[z], name="test_div")

x = np.random.randint(24, size=(3, 4, 5), dtype=np.uint8)
y = np.random.randint(24, size=(3, 4, 5), dtype=np.uint8) + 1
z = x // y
expect(node, inputs=[x, y], outputs=[z], name="test_div_uint8")
```

</details>
<details>
<summary>div_broadcast</summary>

```python
node = onnx.helper.make_node(
    "Div",
    inputs=["x", "y"],
    outputs=["z"],
)

x = np.random.randn(3, 4, 5).astype(np.float32)
y = np.random.rand(5).astype(np.float32) + 1.0
z = x / y
expect(node, inputs=[x, y], outputs=[z], name="test_div_bcast")
```

</details>


### Dropout
There are 12 test cases, listed as following:
<details>
<summary>default</summary>

```python
seed = np.int64(0)
node = onnx.helper.make_node("Dropout", inputs=["x"], outputs=["y"], seed=seed)

x = np.random.randn(3, 4, 5).astype(np.float32)
y = dropout(x)
expect(node, inputs=[x], outputs=[y], name="test_dropout_default")
```

</details>
<details>
<summary>default_mask</summary>

```python
seed = np.int64(0)
node = onnx.helper.make_node(
    "Dropout", inputs=["x"], outputs=["y", "z"], seed=seed
)

x = np.random.randn(3, 4, 5).astype(np.float32)
y, z = dropout(x, return_mask=True)
expect(node, inputs=[x], outputs=[y, z], name="test_dropout_default_mask")
```

</details>
<details>
<summary>default_mask_ratio</summary>

```python
seed = np.int64(0)
node = onnx.helper.make_node(
    "Dropout", inputs=["x", "r"], outputs=["y", "z"], seed=seed
)

r = np.float32(0.1)
x = np.random.randn(3, 4, 5).astype(np.float32)
y, z = dropout(x, r, return_mask=True)
expect(
    node, inputs=[x, r], outputs=[y, z], name="test_dropout_default_mask_ratio"
)
```

</details>
<details>
<summary>default_old</summary>

```python
node = onnx.helper.make_node(
    "Dropout",
    inputs=["x"],
    outputs=["y"],
)

x = np.array([-1, 0, 1]).astype(np.float32)
y = x
expect(
    node,
    inputs=[x],
    outputs=[y],
    name="test_dropout_default_old",
    opset_imports=[helper.make_opsetid("", 11)],
)
```

</details>
<details>
<summary>default_ratio</summary>

```python
seed = np.int64(0)
node = onnx.helper.make_node(
    "Dropout", inputs=["x", "r"], outputs=["y"], seed=seed
)

r = np.float32(0.1)
x = np.random.randn(3, 4, 5).astype(np.float32)
y = dropout(x, r)
expect(node, inputs=[x, r], outputs=[y], name="test_dropout_default_ratio")
```

</details>
<details>
<summary>random_old</summary>

```python
node = onnx.helper.make_node(
    "Dropout",
    inputs=["x"],
    outputs=["y"],
    ratio=0.2,
)

x = np.random.randn(3, 4, 5).astype(np.float32)
y = x
expect(
    node,
    inputs=[x],
    outputs=[y],
    name="test_dropout_random_old",
    opset_imports=[helper.make_opsetid("", 11)],
)
```

</details>
<details>
<summary>training</summary>

```python
seed = np.int64(0)
node = onnx.helper.make_node(
    "Dropout", inputs=["x", "r", "t"], outputs=["y"], seed=seed
)

x = np.random.randn(3, 4, 5).astype(np.float32)
r = np.float32(0.75)
t = np.bool_(True)
y = dropout(x, r, training_mode=t)
expect(node, inputs=[x, r, t], outputs=[y], name="test_training_dropout")
```

</details>
<details>
<summary>training_default</summary>

```python
seed = np.int64(0)
node = onnx.helper.make_node(
    "Dropout", inputs=["x", "r", "t"], outputs=["y"], seed=seed
)

x = np.random.randn(3, 4, 5).astype(np.float32)
r = np.float32(0.5)
t = np.bool_(True)
y = dropout(x, r, training_mode=t)
expect(
    node, inputs=[x, r, t], outputs=[y], name="test_training_dropout_default"
)
```

</details>
<details>
<summary>training_default_ratio_mask</summary>

```python
seed = np.int64(0)
node = onnx.helper.make_node(
    "Dropout", inputs=["x", "r", "t"], outputs=["y", "z"], seed=seed
)

x = np.random.randn(3, 4, 5).astype(np.float32)
r = np.float32(0.5)
t = np.bool_(True)
y, z = dropout(x, r, training_mode=t, return_mask=True)
expect(
    node,
    inputs=[x, r, t],
    outputs=[y, z],
    name="test_training_dropout_default_mask",
)
```

</details>
<details>
<summary>training_default_zero_ratio</summary>

```python
seed = np.int64(0)
node = onnx.helper.make_node(
    "Dropout", inputs=["x", "r", "t"], outputs=["y"], seed=seed
)

x = np.random.randn(3, 4, 5).astype(np.float32)
r = np.float32(0.0)
t = np.bool_(True)
y = dropout(x, r, training_mode=t)
expect(
    node, inputs=[x, r, t], outputs=[y], name="test_training_dropout_zero_ratio"
)
```

</details>
<details>
<summary>training_default_zero_ratio_mask</summary>

```python
seed = np.int64(0)
node = onnx.helper.make_node(
    "Dropout", inputs=["x", "r", "t"], outputs=["y", "z"], seed=seed
)

x = np.random.randn(3, 4, 5).astype(np.float32)
r = np.float32(0.0)
t = np.bool_(True)
y, z = dropout(x, r, training_mode=t, return_mask=True)
expect(
    node,
    inputs=[x, r, t],
    outputs=[y, z],
    name="test_training_dropout_zero_ratio_mask",
)
```

</details>
<details>
<summary>training_ratio_mask</summary>

```python
seed = np.int64(0)
node = onnx.helper.make_node(
    "Dropout", inputs=["x", "r", "t"], outputs=["y", "z"], seed=seed
)

x = np.random.randn(3, 4, 5).astype(np.float32)
r = np.float32(0.75)
t = np.bool_(True)
y, z = dropout(x, r, training_mode=t, return_mask=True)
expect(
    node, inputs=[x, r, t], outputs=[y, z], name="test_training_dropout_mask"
)
```

</details>


### DynamicQuantizeLinear
There are 1 test cases, listed as following:
<details>
<summary>dynamicquantizelinear</summary>

```python
node = onnx.helper.make_node(
    "DynamicQuantizeLinear",
    inputs=["x"],
    outputs=["y", "y_scale", "y_zero_point"],
)

# expected scale 0.0196078438 and zero point 153
X = np.array([0, 2, -3, -2.5, 1.34, 0.5]).astype(np.float32)
x_min = np.minimum(0, np.min(X))
x_max = np.maximum(0, np.max(X))
Y_Scale = np.float32((x_max - x_min) / (255 - 0))  # uint8 -> [0, 255]
Y_ZeroPoint = np.clip(round((0 - x_min) / Y_Scale), 0, 255).astype(np.uint8)
Y = np.clip(np.round(X / Y_Scale) + Y_ZeroPoint, 0, 255).astype(np.uint8)

expect(
    node,
    inputs=[X],
    outputs=[Y, Y_Scale, Y_ZeroPoint],
    name="test_dynamicquantizelinear",
)

# expected scale 0.0156862754 and zero point 255
X = np.array([-1.0, -2.1, -1.3, -2.5, -3.34, -4.0]).astype(np.float32)
x_min = np.minimum(0, np.min(X))
x_max = np.maximum(0, np.max(X))
Y_Scale = np.float32((x_max - x_min) / (255 - 0))  # uint8 -> [0, 255]
Y_ZeroPoint = np.clip(round((0 - x_min) / Y_Scale), 0, 255).astype(np.uint8)
Y = np.clip(np.round(X / Y_Scale) + Y_ZeroPoint, 0, 255).astype(np.uint8)

expect(
    node,
    inputs=[X],
    outputs=[Y, Y_Scale, Y_ZeroPoint],
    name="test_dynamicquantizelinear_max_adjusted",
)

X = (
    np.array([1, 2.1, 1.3, 2.5, 3.34, 4.0, 1.5, 2.6, 3.9, 4.0, 3.0, 2.345])
    .astype(np.float32)
    .reshape((3, 4))
)

# expected scale 0.0156862754 and zero point 0
x_min = np.minimum(0, np.min(X))
x_max = np.maximum(0, np.max(X))
Y_Scale = np.float32((x_max - x_min) / (255 - 0))  # uint8 -> [0, 255]
Y_ZeroPoint = np.clip(round((0 - x_min) / Y_Scale), 0, 255).astype(np.uint8)
Y = np.clip(np.round(X / Y_Scale) + Y_ZeroPoint, 0, 255).astype(np.uint8)

expect(
    node,
    inputs=[X],
    outputs=[Y, Y_Scale, Y_ZeroPoint],
    name="test_dynamicquantizelinear_min_adjusted",
)
```

</details>


### Einsum
There are 5 test cases, listed as following:
<details>
<summary>einsum_batch_diagonal</summary>

```python
Eqn = "...ii ->...i"
node = onnx.helper.make_node(
    "Einsum", inputs=["x"], outputs=["y"], equation=Eqn
)

X = np.random.randn(3, 5, 5)
Z = einsum_reference_implementation(Eqn, (X,))

expect(node, inputs=[X], outputs=[Z], name="test_einsum_batch_diagonal")
```

</details>
<details>
<summary>einsum_batch_matmul</summary>

```python
Eqn = "bij, bjk -> bik"
node = onnx.helper.make_node(
    "Einsum", inputs=["x", "y"], outputs=["z"], equation=Eqn
)

X = np.random.randn(5, 2, 3)
Y = np.random.randn(5, 3, 4)
Z = einsum_reference_implementation(Eqn, (X, Y))

expect(node, inputs=[X, Y], outputs=[Z], name="test_einsum_batch_matmul")
```

</details>
<details>
<summary>einsum_inner_prod</summary>

```python
Eqn = "i,i"
node = onnx.helper.make_node(
    "Einsum", inputs=["x", "y"], outputs=["z"], equation=Eqn
)

X = np.random.randn(5)
Y = np.random.randn(5)
Z = einsum_reference_implementation(Eqn, (X, Y))

expect(node, inputs=[X, Y], outputs=[Z], name="test_einsum_inner_prod")
```

</details>
<details>
<summary>einsum_sum</summary>

```python
Eqn = "ij->i"
node = onnx.helper.make_node(
    "Einsum", inputs=["x"], outputs=["y"], equation=Eqn
)

X = np.random.randn(3, 4)
Z = einsum_reference_implementation(Eqn, (X,))

expect(node, inputs=[X], outputs=[Z], name="test_einsum_sum")
```

</details>
<details>
<summary>einsum_transpose</summary>

```python
Eqn = "ij->ji"
node = onnx.helper.make_node(
    "Einsum", inputs=["x"], outputs=["y"], equation=Eqn
)

X = np.random.randn(3, 4)
Y = einsum_reference_implementation(Eqn, (X,))

expect(node, inputs=[X], outputs=[Y], name="test_einsum_transpose")
```

</details>


### Elu
There are 2 test cases, listed as following:
<details>
<summary>elu</summary>

```python
node = onnx.helper.make_node("Elu", inputs=["x"], outputs=["y"], alpha=2.0)

x = np.array([-1, 0, 1]).astype(np.float32)
# expected output [-1.2642411, 0., 1.]
y = np.clip(x, 0, np.inf) + (np.exp(np.clip(x, -np.inf, 0)) - 1) * 2.0
expect(node, inputs=[x], outputs=[y], name="test_elu_example")

x = np.random.randn(3, 4, 5).astype(np.float32)
y = np.clip(x, 0, np.inf) + (np.exp(np.clip(x, -np.inf, 0)) - 1) * 2.0
expect(node, inputs=[x], outputs=[y], name="test_elu")
```

</details>
<details>
<summary>elu_default</summary>

```python
default_alpha = 1.0
node = onnx.helper.make_node(
    "Elu",
    inputs=["x"],
    outputs=["y"],
)
x = np.random.randn(3, 4, 5).astype(np.float32)
y = np.clip(x, 0, np.inf) + (np.exp(np.clip(x, -np.inf, 0)) - 1) * default_alpha
expect(node, inputs=[x], outputs=[y], name="test_elu_default")
```

</details>


### Equal
There are 2 test cases, listed as following:
<details>
<summary>equal</summary>

```python
node = onnx.helper.make_node(
    "Equal",
    inputs=["x", "y"],
    outputs=["z"],
)

x = (np.random.randn(3, 4, 5) * 10).astype(np.int32)
y = (np.random.randn(3, 4, 5) * 10).astype(np.int32)
z = np.equal(x, y)
expect(node, inputs=[x, y], outputs=[z], name="test_equal")
```

</details>
<details>
<summary>equal_broadcast</summary>

```python
node = onnx.helper.make_node(
    "Equal",
    inputs=["x", "y"],
    outputs=["z"],
)

x = (np.random.randn(3, 4, 5) * 10).astype(np.int32)
y = (np.random.randn(5) * 10).astype(np.int32)
z = np.equal(x, y)
expect(node, inputs=[x, y], outputs=[z], name="test_equal_bcast")
```

</details>


### Erf
There are 1 test cases, listed as following:
<details>
<summary>erf</summary>

```python
node = onnx.helper.make_node(
    "Erf",
    inputs=["x"],
    outputs=["y"],
)

x = np.random.randn(1, 3, 32, 32).astype(np.float32)
y = np.vectorize(math.erf)(x).astype(np.float32)
expect(node, inputs=[x], outputs=[y], name="test_erf")
```

</details>


### Exp
There are 1 test cases, listed as following:
<details>
<summary>exp</summary>

```python
node = onnx.helper.make_node(
    "Exp",
    inputs=["x"],
    outputs=["y"],
)

x = np.array([-1, 0, 1]).astype(np.float32)
y = np.exp(x)  # expected output [0.36787945, 1., 2.71828175]
expect(node, inputs=[x], outputs=[y], name="test_exp_example")

x = np.random.randn(3, 4, 5).astype(np.float32)
y = np.exp(x)
expect(node, inputs=[x], outputs=[y], name="test_exp")
```

</details>


### Expand
There are 2 test cases, listed as following:
<details>
<summary>dim_changed</summary>

```python
node = onnx.helper.make_node(
    "Expand",
    inputs=["data", "new_shape"],
    outputs=["expanded"],
)
shape = [3, 1]
data = np.reshape(np.arange(1, np.prod(shape) + 1, dtype=np.float32), shape)
# print(data)
# [[1.], [2.], [3.]]
new_shape = [2, 1, 6]
expanded = data * np.ones(new_shape, dtype=np.float32)
# print(expanded)
# [[[1., 1., 1., 1., 1., 1.],
#  [2., 2., 2., 2., 2., 2.],
#  [3., 3., 3., 3., 3., 3.]],
#
# [[1., 1., 1., 1., 1., 1.],
#  [2., 2., 2., 2., 2., 2.],
#  [3., 3., 3., 3., 3., 3.]]]
new_shape = np.array(new_shape, dtype=np.int64)
expect(
    node,
    inputs=[data, new_shape],
    outputs=[expanded],
    name="test_expand_dim_changed",
)
```

</details>
<details>
<summary>dim_unchanged</summary>

```python
node = onnx.helper.make_node(
    "Expand",
    inputs=["data", "new_shape"],
    outputs=["expanded"],
)
shape = [3, 1]
new_shape = [3, 4]
data = np.reshape(np.arange(1, np.prod(shape) + 1, dtype=np.float32), shape)
# print(data)
# [[1.], [2.], [3.]]
expanded = np.tile(data, 4)
# print(expanded)
# [[1., 1., 1., 1.],
# [2., 2., 2., 2.],
# [3., 3., 3., 3.]]
new_shape = np.array(new_shape, dtype=np.int64)
expect(
    node,
    inputs=[data, new_shape],
    outputs=[expanded],
    name="test_expand_dim_unchanged",
)
```

</details>


### EyeLike
There are 3 test cases, listed as following:
<details>
<summary>populate_off_main_diagonal</summary>

```python
shape = (4, 5)
off_diagonal_offset = 1
node = onnx.helper.make_node(
    "EyeLike",
    inputs=["x"],
    outputs=["y"],
    k=off_diagonal_offset,
    dtype=onnx.TensorProto.FLOAT,
)

x = np.random.randint(0, 100, size=shape, dtype=np.int32)
y = np.eye(shape[0], shape[1], k=off_diagonal_offset, dtype=np.float32)
expect(
    node,
    inputs=[x],
    outputs=[y],
    name="test_eyelike_populate_off_main_diagonal",
)
```

</details>
<details>
<summary>with_dtype</summary>

```python
shape = (3, 4)
node = onnx.helper.make_node(
    "EyeLike",
    inputs=["x"],
    outputs=["y"],
    dtype=onnx.TensorProto.DOUBLE,
)

x = np.random.randint(0, 100, size=shape, dtype=np.int32)
y = np.eye(shape[0], shape[1], dtype=np.float64)
expect(node, inputs=[x], outputs=[y], name="test_eyelike_with_dtype")
```

</details>
<details>
<summary>without_dtype</summary>

```python
shape = (4, 4)
node = onnx.helper.make_node(
    "EyeLike",
    inputs=["x"],
    outputs=["y"],
)

x = np.random.randint(0, 100, size=shape, dtype=np.int32)
y = np.eye(shape[0], shape[1], dtype=np.int32)
expect(node, inputs=[x], outputs=[y], name="test_eyelike_without_dtype")
```

</details>


### Flatten
There are 3 test cases, listed as following:
<details>
<summary>flatten</summary>

```python
shape = (2, 3, 4, 5)
a = np.random.random_sample(shape).astype(np.float32)

for i in range(len(shape)):
    node = onnx.helper.make_node(
        "Flatten",
        inputs=["a"],
        outputs=["b"],
        axis=i,
    )

    new_shape = (1, -1) if i == 0 else (np.prod(shape[0:i]).astype(int), -1)
    b = np.reshape(a, new_shape)
    expect(node, inputs=[a], outputs=[b], name="test_flatten_axis" + str(i))
```

</details>
<details>
<summary>flatten_negative_axis</summary>

```python
shape = (2, 3, 4, 5)
a = np.random.random_sample(shape).astype(np.float32)

for i in range(-len(shape), 0):
    node = onnx.helper.make_node(
        "Flatten",
        inputs=["a"],
        outputs=["b"],
        axis=i,
    )

    new_shape = (np.prod(shape[0:i]).astype(int), -1)
    b = np.reshape(a, new_shape)
    expect(
        node,
        inputs=[a],
        outputs=[b],
        name="test_flatten_negative_axis" + str(abs(i)),
    )
```

</details>
<details>
<summary>flatten_with_default_axis</summary>

```python
node = onnx.helper.make_node(
    "Flatten",
    inputs=["a"],
    outputs=["b"],  # Default value for axis: axis=1
)

shape = (5, 4, 3, 2)
a = np.random.random_sample(shape).astype(np.float32)
new_shape = (5, 24)
b = np.reshape(a, new_shape)
expect(node, inputs=[a], outputs=[b], name="test_flatten_default_axis")
```

</details>


### Floor
There are 1 test cases, listed as following:
<details>
<summary>floor</summary>

```python
node = onnx.helper.make_node(
    "Floor",
    inputs=["x"],
    outputs=["y"],
)

x = np.array([-1.5, 1.2, 2]).astype(np.float32)
y = np.floor(x)  # expected output [-2., 1., 2.]
expect(node, inputs=[x], outputs=[y], name="test_floor_example")

x = np.random.randn(3, 4, 5).astype(np.float32)
y = np.floor(x)
expect(node, inputs=[x], outputs=[y], name="test_floor")
```

</details>


### GRU
There are 4 test cases, listed as following:
<details>
<summary>batchwise</summary>

```python
input = np.array([[[1.0, 2.0]], [[3.0, 4.0]], [[5.0, 6.0]]]).astype(np.float32)

input_size = 2
hidden_size = 6
number_of_gates = 3
weight_scale = 0.2
layout = 1

node = onnx.helper.make_node(
    "GRU",
    inputs=["X", "W", "R"],
    outputs=["Y", "Y_h"],
    hidden_size=hidden_size,
    layout=layout,
)

W = weight_scale * np.ones(
    (1, number_of_gates * hidden_size, input_size)
).astype(np.float32)
R = weight_scale * np.ones(
    (1, number_of_gates * hidden_size, hidden_size)
).astype(np.float32)

gru = GRU_Helper(X=input, W=W, R=R, layout=layout)
Y, Y_h = gru.step()
expect(
    node,
    inputs=[input, W, R],
    outputs=[Y.astype(np.float32), Y_h.astype(np.float32)],
    name="test_gru_batchwise",
)
```

</details>
<details>
<summary>defaults</summary>

```python
input = np.array([[[1.0, 2.0], [3.0, 4.0], [5.0, 6.0]]]).astype(np.float32)

input_size = 2
hidden_size = 5
weight_scale = 0.1
number_of_gates = 3

node = onnx.helper.make_node(
    "GRU", inputs=["X", "W", "R"], outputs=["", "Y_h"], hidden_size=hidden_size
)

W = weight_scale * np.ones(
    (1, number_of_gates * hidden_size, input_size)
).astype(np.float32)
R = weight_scale * np.ones(
    (1, number_of_gates * hidden_size, hidden_size)
).astype(np.float32)

gru = GRU_Helper(X=input, W=W, R=R)
_, Y_h = gru.step()
expect(
    node,
    inputs=[input, W, R],
    outputs=[Y_h.astype(np.float32)],
    name="test_gru_defaults",
)
```

</details>
<details>
<summary>initial_bias</summary>

```python
input = np.array([[[1.0, 2.0, 3.0], [4.0, 5.0, 6.0], [7.0, 8.0, 9.0]]]).astype(
    np.float32
)

input_size = 3
hidden_size = 3
weight_scale = 0.1
custom_bias = 0.1
number_of_gates = 3

node = onnx.helper.make_node(
    "GRU",
    inputs=["X", "W", "R", "B"],
    outputs=["", "Y_h"],
    hidden_size=hidden_size,
)

W = weight_scale * np.ones(
    (1, number_of_gates * hidden_size, input_size)
).astype(np.float32)
R = weight_scale * np.ones(
    (1, number_of_gates * hidden_size, hidden_size)
).astype(np.float32)

# Adding custom bias
W_B = custom_bias * np.ones((1, number_of_gates * hidden_size)).astype(
    np.float32
)
R_B = np.zeros((1, number_of_gates * hidden_size)).astype(np.float32)
B = np.concatenate((W_B, R_B), axis=1)

gru = GRU_Helper(X=input, W=W, R=R, B=B)
_, Y_h = gru.step()
expect(
    node,
    inputs=[input, W, R, B],
    outputs=[Y_h.astype(np.float32)],
    name="test_gru_with_initial_bias",
)
```

</details>
<details>
<summary>seq_length</summary>

```python
input = np.array(
    [
        [[1.0, 2.0, 3.0], [4.0, 5.0, 6.0], [7.0, 8.0, 9.0]],
        [[10.0, 11.0, 12.0], [13.0, 14.0, 15.0], [16.0, 17.0, 18.0]],
    ]
).astype(np.float32)

input_size = 3
hidden_size = 5
number_of_gates = 3

node = onnx.helper.make_node(
    "GRU",
    inputs=["X", "W", "R", "B"],
    outputs=["", "Y_h"],
    hidden_size=hidden_size,
)

W = np.random.randn(1, number_of_gates * hidden_size, input_size).astype(
    np.float32
)
R = np.random.randn(1, number_of_gates * hidden_size, hidden_size).astype(
    np.float32
)

# Adding custom bias
W_B = np.random.randn(1, number_of_gates * hidden_size).astype(np.float32)
R_B = np.random.randn(1, number_of_gates * hidden_size).astype(np.float32)
B = np.concatenate((W_B, R_B), axis=1)

gru = GRU_Helper(X=input, W=W, R=R, B=B)
_, Y_h = gru.step()
expect(
    node,
    inputs=[input, W, R, B],
    outputs=[Y_h.astype(np.float32)],
    name="test_gru_seq_length",
)
```

</details>


### Gather
There are 4 test cases, listed as following:
<details>
<summary>gather_0</summary>

```python
node = onnx.helper.make_node(
    "Gather",
    inputs=["data", "indices"],
    outputs=["y"],
    axis=0,
)
data = np.random.randn(5, 4, 3, 2).astype(np.float32)
indices = np.array([0, 1, 3])
y = np.take(data, indices, axis=0)

expect(
    node,
    inputs=[data, indices.astype(np.int64)],
    outputs=[y],
    name="test_gather_0",
)
```

</details>
<details>
<summary>gather_1</summary>

```python
node = onnx.helper.make_node(
    "Gather",
    inputs=["data", "indices"],
    outputs=["y"],
    axis=1,
)
data = np.random.randn(5, 4, 3, 2).astype(np.float32)
indices = np.array([0, 1, 3])
y = np.take(data, indices, axis=1)

expect(
    node,
    inputs=[data, indices.astype(np.int64)],
    outputs=[y],
    name="test_gather_1",
)
```

</details>
<details>
<summary>gather_2d_indices</summary>

```python
node = onnx.helper.make_node(
    "Gather",
    inputs=["data", "indices"],
    outputs=["y"],
    axis=1,
)
data = np.random.randn(3, 3).astype(np.float32)
indices = np.array([[0, 2]])
y = np.take(data, indices, axis=1)

expect(
    node,
    inputs=[data, indices.astype(np.int64)],
    outputs=[y],
    name="test_gather_2d_indices",
)
```

</details>
<details>
<summary>gather_negative_indices</summary>

```python
node = onnx.helper.make_node(
    "Gather",
    inputs=["data", "indices"],
    outputs=["y"],
    axis=0,
)
data = np.arange(10).astype(np.float32)
indices = np.array([0, -9, -10])
y = np.take(data, indices, axis=0)

# print(y)
# [0. 1. 0.]

expect(
    node,
    inputs=[data, indices.astype(np.int64)],
    outputs=[y],
    name="test_gather_negative_indices",
)
```

</details>


### GatherElements
There are 3 test cases, listed as following:
<details>
<summary>gather_elements_0</summary>

```python
axis = 1
node = onnx.helper.make_node(
    "GatherElements",
    inputs=["data", "indices"],
    outputs=["y"],
    axis=axis,
)
data = np.array([[1, 2], [3, 4]], dtype=np.float32)
indices = np.array([[0, 0], [1, 0]], dtype=np.int32)

y = gather_elements(data, indices, axis)
# print(y) produces
# [[1, 1],
#  [4, 3]]

expect(
    node,
    inputs=[data, indices.astype(np.int64)],
    outputs=[y],
    name="test_gather_elements_0",
)
```

</details>
<details>
<summary>gather_elements_1</summary>

```python
axis = 0
node = onnx.helper.make_node(
    "GatherElements",
    inputs=["data", "indices"],
    outputs=["y"],
    axis=axis,
)
data = np.array([[1, 2, 3], [4, 5, 6], [7, 8, 9]], dtype=np.float32)
indices = np.array([[1, 2, 0], [2, 0, 0]], dtype=np.int32)

y = gather_elements(data, indices, axis)
# print(y) produces
# [[4, 8, 3],
#  [7, 2, 3]]

expect(
    node,
    inputs=[data, indices.astype(np.int64)],
    outputs=[y],
    name="test_gather_elements_1",
)
```

</details>
<details>
<summary>gather_elements_negative_indices</summary>

```python
axis = 0
node = onnx.helper.make_node(
    "GatherElements",
    inputs=["data", "indices"],
    outputs=["y"],
    axis=axis,
)
data = np.array([[1, 2, 3], [4, 5, 6], [7, 8, 9]], dtype=np.float32)
indices = np.array([[-1, -2, 0], [-2, 0, 0]], dtype=np.int32)

y = gather_elements(data, indices, axis)
# print(y) produces
# [[7, 5, 3],
#  [4, 2, 3]]

expect(
    node,
    inputs=[data, indices.astype(np.int64)],
    outputs=[y],
    name="test_gather_elements_negative_indices",
)
```

</details>


### GatherND
There are 3 test cases, listed as following:
<details>
<summary>float32</summary>

```python
node = onnx.helper.make_node(
    "GatherND",
    inputs=["data", "indices"],
    outputs=["output"],
)

data = np.array([[[0, 1], [2, 3]], [[4, 5], [6, 7]]], dtype=np.float32)
indices = np.array([[[0, 1]], [[1, 0]]], dtype=np.int64)
output = gather_nd_impl(data, indices, 0)
expected_output = np.array([[[2, 3]], [[4, 5]]], dtype=np.float32)
assert np.array_equal(output, expected_output)
expect(
    node,
    inputs=[data, indices],
    outputs=[output],
    name="test_gathernd_example_float32",
)
```

</details>
<details>
<summary>int32</summary>

```python
node = onnx.helper.make_node(
    "GatherND",
    inputs=["data", "indices"],
    outputs=["output"],
)

data = np.array([[0, 1], [2, 3]], dtype=np.int32)
indices = np.array([[0, 0], [1, 1]], dtype=np.int64)
output = gather_nd_impl(data, indices, 0)
expected_output = np.array([0, 3], dtype=np.int32)
assert np.array_equal(output, expected_output)
expect(
    node,
    inputs=[data, indices],
    outputs=[output],
    name="test_gathernd_example_int32",
)
```

</details>
<details>
<summary>int32_batchdim_1</summary>

```python
node = onnx.helper.make_node(
    "GatherND",
    inputs=["data", "indices"],
    outputs=["output"],
    batch_dims=1,
)

data = np.array([[[0, 1], [2, 3]], [[4, 5], [6, 7]]], dtype=np.int32)
indices = np.array([[1], [0]], dtype=np.int64)
output = gather_nd_impl(data, indices, 1)
expected_output = np.array([[2, 3], [4, 5]], dtype=np.int32)
assert np.array_equal(output, expected_output)
expect(
    node,
    inputs=[data, indices],
    outputs=[output],
    name="test_gathernd_example_int32_batch_dim1",
)
```

</details>


### Gemm
There are 11 test cases, listed as following:
<details>
<summary>all_attributes</summary>

```python
node = onnx.helper.make_node(
    "Gemm",
    inputs=["a", "b", "c"],
    outputs=["y"],
    alpha=0.25,
    beta=0.35,
    transA=1,
    transB=1,
)
a = np.random.ranf([4, 3]).astype(np.float32)
b = np.random.ranf([5, 4]).astype(np.float32)
c = np.random.ranf([1, 5]).astype(np.float32)
y = gemm_reference_implementation(
    a, b, c, transA=1, transB=1, alpha=0.25, beta=0.35
)
expect(node, inputs=[a, b, c], outputs=[y], name="test_gemm_all_attributes")
```

</details>
<details>
<summary>alpha</summary>

```python
node = onnx.helper.make_node(
    "Gemm", inputs=["a", "b", "c"], outputs=["y"], alpha=0.5
)
a = np.random.ranf([3, 5]).astype(np.float32)
b = np.random.ranf([5, 4]).astype(np.float32)
c = np.zeros([1, 4]).astype(np.float32)
y = gemm_reference_implementation(a, b, c, alpha=0.5)
expect(node, inputs=[a, b, c], outputs=[y], name="test_gemm_alpha")
```

</details>
<details>
<summary>beta</summary>

```python
node = onnx.helper.make_node(
    "Gemm", inputs=["a", "b", "c"], outputs=["y"], beta=0.5
)
a = np.random.ranf([2, 7]).astype(np.float32)
b = np.random.ranf([7, 4]).astype(np.float32)
c = np.random.ranf([1, 4]).astype(np.float32)
y = gemm_reference_implementation(a, b, c, beta=0.5)
expect(node, inputs=[a, b, c], outputs=[y], name="test_gemm_beta")
```

</details>
<details>
<summary>default_matrix_bias</summary>

```python
node = onnx.helper.make_node("Gemm", inputs=["a", "b", "c"], outputs=["y"])
a = np.random.ranf([3, 6]).astype(np.float32)
b = np.random.ranf([6, 4]).astype(np.float32)
c = np.random.ranf([3, 4]).astype(np.float32)
y = gemm_reference_implementation(a, b, c)
expect(
    node, inputs=[a, b, c], outputs=[y], name="test_gemm_default_matrix_bias"
)
```

</details>
<details>
<summary>default_no_bias</summary>

```python
node = onnx.helper.make_node("Gemm", inputs=["a", "b"], outputs=["y"])
a = np.random.ranf([2, 10]).astype(np.float32)
b = np.random.ranf([10, 3]).astype(np.float32)
y = gemm_reference_implementation(a, b)
expect(node, inputs=[a, b], outputs=[y], name="test_gemm_default_no_bias")
```

</details>
<details>
<summary>default_scalar_bias</summary>

```python
node = onnx.helper.make_node("Gemm", inputs=["a", "b", "c"], outputs=["y"])
a = np.random.ranf([2, 3]).astype(np.float32)
b = np.random.ranf([3, 4]).astype(np.float32)
c = np.array(3.14).astype(np.float32)
y = gemm_reference_implementation(a, b, c)
expect(
    node, inputs=[a, b, c], outputs=[y], name="test_gemm_default_scalar_bias"
)
```

</details>
<details>
<summary>default_single_elem_vector_bias</summary>

```python
node = onnx.helper.make_node("Gemm", inputs=["a", "b", "c"], outputs=["y"])
a = np.random.ranf([3, 7]).astype(np.float32)
b = np.random.ranf([7, 3]).astype(np.float32)
c = np.random.ranf([1]).astype(np.float32)
y = gemm_reference_implementation(a, b, c)
expect(
    node,
    inputs=[a, b, c],
    outputs=[y],
    name="test_gemm_default_single_elem_vector_bias",
)
```

</details>
<details>
<summary>default_vector_bias</summary>

```python
node = onnx.helper.make_node("Gemm", inputs=["a", "b", "c"], outputs=["y"])
a = np.random.ranf([2, 7]).astype(np.float32)
b = np.random.ranf([7, 4]).astype(np.float32)
c = np.random.ranf([1, 4]).astype(np.float32)
y = gemm_reference_implementation(a, b, c)
expect(
    node, inputs=[a, b, c], outputs=[y], name="test_gemm_default_vector_bias"
)
```

</details>
<details>
<summary>default_zero_bias</summary>

```python
node = onnx.helper.make_node("Gemm", inputs=["a", "b", "c"], outputs=["y"])
a = np.random.ranf([3, 5]).astype(np.float32)
b = np.random.ranf([5, 4]).astype(np.float32)
c = np.zeros([1, 4]).astype(np.float32)
y = gemm_reference_implementation(a, b, c)
expect(node, inputs=[a, b, c], outputs=[y], name="test_gemm_default_zero_bias")
```

</details>
<details>
<summary>transposeA</summary>

```python
node = onnx.helper.make_node(
    "Gemm", inputs=["a", "b", "c"], outputs=["y"], transA=1
)
a = np.random.ranf([6, 3]).astype(np.float32)
b = np.random.ranf([6, 4]).astype(np.float32)
c = np.zeros([1, 4]).astype(np.float32)
y = gemm_reference_implementation(a, b, c, transA=1)
expect(node, inputs=[a, b, c], outputs=[y], name="test_gemm_transposeA")
```

</details>
<details>
<summary>transposeB</summary>

```python
node = onnx.helper.make_node(
    "Gemm", inputs=["a", "b", "c"], outputs=["y"], transB=1
)
a = np.random.ranf([3, 6]).astype(np.float32)
b = np.random.ranf([4, 6]).astype(np.float32)
c = np.zeros([1, 4]).astype(np.float32)
y = gemm_reference_implementation(a, b, c, transB=1)
expect(node, inputs=[a, b, c], outputs=[y], name="test_gemm_transposeB")
```

</details>


### GlobalAveragePool
There are 2 test cases, listed as following:
<details>
<summary>globalaveragepool</summary>

```python
node = onnx.helper.make_node(
    "GlobalAveragePool",
    inputs=["x"],
    outputs=["y"],
)
x = np.random.randn(1, 3, 5, 5).astype(np.float32)
y = np.mean(x, axis=tuple(range(2, np.ndim(x))), keepdims=True)
expect(node, inputs=[x], outputs=[y], name="test_globalaveragepool")
```

</details>
<details>
<summary>globalaveragepool_precomputed</summary>

```python

node = onnx.helper.make_node(
    "GlobalAveragePool",
    inputs=["x"],
    outputs=["y"],
)
x = np.array(
    [
        [
            [
                [1, 2, 3],
                [4, 5, 6],
                [7, 8, 9],
            ]
        ]
    ]
).astype(np.float32)
y = np.array([[[[5]]]]).astype(np.float32)
expect(node, inputs=[x], outputs=[y], name="test_globalaveragepool_precomputed")
```

</details>


### GlobalMaxPool
There are 2 test cases, listed as following:
<details>
<summary>globalmaxpool</summary>

```python

node = onnx.helper.make_node(
    "GlobalMaxPool",
    inputs=["x"],
    outputs=["y"],
)
x = np.random.randn(1, 3, 5, 5).astype(np.float32)
y = np.max(x, axis=tuple(range(2, np.ndim(x))), keepdims=True)
expect(node, inputs=[x], outputs=[y], name="test_globalmaxpool")
```

</details>
<details>
<summary>globalmaxpool_precomputed</summary>

```python

node = onnx.helper.make_node(
    "GlobalMaxPool",
    inputs=["x"],
    outputs=["y"],
)
x = np.array(
    [
        [
            [
                [1, 2, 3],
                [4, 5, 6],
                [7, 8, 9],
            ]
        ]
    ]
).astype(np.float32)
y = np.array([[[[9]]]]).astype(np.float32)
expect(node, inputs=[x], outputs=[y], name="test_globalmaxpool_precomputed")
```

</details>


### Gradient
There are 2 test cases, listed as following:
<details>
<summary>gradient_scalar_add</summary>

```python
add_node = onnx.helper.make_node("Add", ["a", "b"], ["c"], name="my_add")
gradient_node = onnx.helper.make_node(
    "Gradient",
    ["a", "b"],
    ["dc_da", "dc_db"],
    name="my_gradient",
    domain=AI_ONNX_PREVIEW_TRAINING_DOMAIN,
    xs=["a", "b"],
    y="c",
)

a = np.array(1.0).astype(np.float32)
b = np.array(2.0).astype(np.float32)
c = a + b
# dc / da = d(a+b) / da = 1
dc_da = np.array(1).astype(np.float32)
# db / db = d(a+b) / db = 1
dc_db = np.array(1).astype(np.float32)

graph = onnx.helper.make_graph(
    nodes=[add_node, gradient_node],
    name="GradientOfAdd",
    inputs=[
        onnx.helper.make_tensor_value_info("a", onnx.TensorProto.FLOAT, []),
        onnx.helper.make_tensor_value_info("b", onnx.TensorProto.FLOAT, []),
    ],
    outputs=[
        onnx.helper.make_tensor_value_info("c", onnx.TensorProto.FLOAT, []),
        onnx.helper.make_tensor_value_info("dc_da", onnx.TensorProto.FLOAT, []),
        onnx.helper.make_tensor_value_info("dc_db", onnx.TensorProto.FLOAT, []),
    ],
)
opsets = [
    onnx.helper.make_operatorsetid(ONNX_DOMAIN, 12),
    onnx.helper.make_operatorsetid(AI_ONNX_PREVIEW_TRAINING_DOMAIN, 1),
]
model = onnx.helper.make_model_gen_version(
    graph, producer_name="backend-test", opset_imports=opsets
)
expect(
    model, inputs=[a, b], outputs=[c, dc_da, dc_db], name="test_gradient_of_add"
)
```

</details>
<details>
<summary>gradient_scalar_add_and_mul</summary>

```python
add_node = onnx.helper.make_node("Add", ["a", "b"], ["c"], name="my_add")
mul_node = onnx.helper.make_node("Mul", ["c", "a"], ["d"], name="my_mul")
gradient_node = onnx.helper.make_node(
    "Gradient",
    ["a", "b"],
    ["dd_da", "dd_db"],
    name="my_gradient",
    domain=AI_ONNX_PREVIEW_TRAINING_DOMAIN,
    xs=["a", "b"],
    y="d",
)

a = np.array(1.0).astype(np.float32)
b = np.array(2.0).astype(np.float32)
c = a + b
# d = a * c = a * (a + b)
d = a * c
# dd / da = d(a*a+a*b) / da = 2 * a + b
dd_da = (2 * a + b).astype(np.float32)
# dd / db = d(a*a+a*b) / db = a
dd_db = a

graph = onnx.helper.make_graph(
    nodes=[add_node, mul_node, gradient_node],
    name="GradientOfTwoOperators",
    inputs=[
        onnx.helper.make_tensor_value_info("a", onnx.TensorProto.FLOAT, []),
        onnx.helper.make_tensor_value_info("b", onnx.TensorProto.FLOAT, []),
    ],
    outputs=[
        onnx.helper.make_tensor_value_info("d", onnx.TensorProto.FLOAT, []),
        onnx.helper.make_tensor_value_info("dd_da", onnx.TensorProto.FLOAT, []),
        onnx.helper.make_tensor_value_info("dd_db", onnx.TensorProto.FLOAT, []),
    ],
)

opsets = [
    onnx.helper.make_operatorsetid(ONNX_DOMAIN, 12),
    onnx.helper.make_operatorsetid(AI_ONNX_PREVIEW_TRAINING_DOMAIN, 1),
]
model = onnx.helper.make_model_gen_version(
    graph, producer_name="backend-test", opset_imports=opsets
)
expect(
    model,
    inputs=[a, b],
    outputs=[d, dd_da, dd_db],
    name="test_gradient_of_add_and_mul",
)
```

</details>


### Greater
There are 4 test cases, listed as following:
<details>
<summary>greater</summary>

```python
node = onnx.helper.make_node(
    "Greater",
    inputs=["x", "y"],
    outputs=["greater"],
)

x = np.random.randn(3, 4, 5).astype(np.float32)
y = np.random.randn(3, 4, 5).astype(np.float32)
z = np.greater(x, y)
expect(node, inputs=[x, y], outputs=[z], name="test_greater")
```

</details>
<details>
<summary>greater</summary>

```python
node = onnx.helper.make_node(
    "GreaterOrEqual",
    inputs=["x", "y"],
    outputs=["greater_equal"],
)

x = np.random.randn(3, 4, 5).astype(np.float32)
y = np.random.randn(3, 4, 5).astype(np.float32)
z = np.greater_equal(x, y)
expect(node, inputs=[x, y], outputs=[z], name="test_greater_equal")
```

</details>
<details>
<summary>greater_broadcast</summary>

```python
node = onnx.helper.make_node(
    "Greater",
    inputs=["x", "y"],
    outputs=["greater"],
)

x = np.random.randn(3, 4, 5).astype(np.float32)
y = np.random.randn(5).astype(np.float32)
z = np.greater(x, y)
expect(node, inputs=[x, y], outputs=[z], name="test_greater_bcast")
```

</details>
<details>
<summary>greater_broadcast</summary>

```python
node = onnx.helper.make_node(
    "GreaterOrEqual",
    inputs=["x", "y"],
    outputs=["greater_equal"],
)

x = np.random.randn(3, 4, 5).astype(np.float32)
y = np.random.randn(5).astype(np.float32)
z = np.greater_equal(x, y)
expect(node, inputs=[x, y], outputs=[z], name="test_greater_equal_bcast")
```

</details>


### GridSample
There are 3 test cases, listed as following:
<details>
<summary>gridsample</summary>

```python
node = onnx.helper.make_node(
    "GridSample",
    inputs=["X", "Grid"],
    outputs=["Y"],
    mode="bilinear",
    padding_mode="zeros",
    align_corners=0,
)
# X shape, [N, C, H, W] - [1, 1, 4, 4]
X = np.array(
    [
        [
            [
                [0.0, 1.0, 2.0, 3.0],
                [4.0, 5.0, 6.0, 7.0],
                [8.0, 9.0, 10.0, 11.0],
                [12.0, 13.0, 14.0, 15.0],
            ]
        ]
    ],
    dtype=np.float32,
)
# Grid shape, [N, H_out, W_out, 2] - [1, 6, 6, 2]
Grid = np.array(
    [
        [
            [
                [-1.0000, -1.0000],
                [-0.6000, -1.0000],
                [-0.2000, -1.0000],
                [0.2000, -1.0000],
                [0.6000, -1.0000],
                [1.0000, -1.0000],
            ],
            [
                [-1.0000, -0.6000],
                [-0.6000, -0.6000],
                [-0.2000, -0.6000],
                [0.2000, -0.6000],
                [0.6000, -0.6000],
                [1.0000, -0.6000],
            ],
            [
                [-1.0000, -0.2000],
                [-0.6000, -0.2000],
                [-0.2000, -0.2000],
                [0.2000, -0.2000],
                [0.6000, -0.2000],
                [1.0000, -0.2000],
            ],
            [
                [-1.0000, 0.2000],
                [-0.6000, 0.2000],
                [-0.2000, 0.2000],
                [0.2000, 0.2000],
                [0.6000, 0.2000],
                [1.0000, 0.2000],
            ],
            [
                [-1.0000, 0.6000],
                [-0.6000, 0.6000],
                [-0.2000, 0.6000],
                [0.2000, 0.6000],
                [0.6000, 0.6000],
                [1.0000, 0.6000],
            ],
            [
                [-1.0000, 1.0000],
                [-0.6000, 1.0000],
                [-0.2000, 1.0000],
                [0.2000, 1.0000],
                [0.6000, 1.0000],
                [1.0000, 1.0000],
            ],
        ]
    ],
    dtype=np.float32,
)
# Y shape, [N, C, H_out, W_out] - [1, 1, 6, 6]
Y = np.array(
    [
        [
            [
                [0.0000, 0.1500, 0.5500, 0.9500, 1.3500, 0.7500],
                [0.6000, 1.5000, 2.3000, 3.1000, 3.9000, 2.1000],
                [2.2000, 4.7000, 5.5000, 6.3000, 7.1000, 3.7000],
                [3.8000, 7.9000, 8.7000, 9.5000, 10.3000, 5.3000],
                [5.4000, 11.1000, 11.9000, 12.7000, 13.5000, 6.9000],
                [3.0000, 6.1500, 6.5500, 6.9500, 7.3500, 3.7500],
            ]
        ]
    ],
    dtype=np.float32,
)
expect(node, inputs=[X, Grid], outputs=[Y], name="test_gridsample")
```

</details>
<details>
<summary>gridsample_mode_aligncorners</summary>

```python
# X shape, [N, C, H, W] - [1, 1, 3, 2]
X = np.array(
    [[[[0.0, 1.0], [2.0, 3.0], [4.0, 5.0]]]],
    dtype=np.float32,
)
# Grid shape, [N, H_out, W_out, 2] - [1, 2, 4, 2]
Grid = np.array(
    [
        [
            [
                [-1.0000, -1.0000],
                [-0.5000, -0.5000],
                [-0.2000, -0.2000],
                [0.0000, 0.0000],
            ],
            [
                [0.0000, 0.0000],
                [-0.2000, -0.2000],
                [0.5000, 0.5000],
                [1.0000, 1.0000],
            ],
        ]
    ],
    dtype=np.float32,
)

# setting mode = 'bilinear', default align_corners = 0
node = onnx.helper.make_node(
    "GridSample",
    inputs=["X", "Grid"],
    outputs=["Y"],
    mode="bilinear",
)
# Y shape, [N, C, H_out, W_out] - [1, 1, 2, 4]
Y_bilinear = np.array(
    [[[[0.0000, 0.5000, 1.7000, 2.5000], [2.5000, 1.7000, 4.5000, 1.2500]]]],
    dtype=np.float32,
)

expect(
    node,
    inputs=[X, Grid],
    outputs=[Y_bilinear],
    name="test_gridsample_bilinear",
)

# setting mode = 'bilinear', align_corners = 1
node = onnx.helper.make_node(
    "GridSample",
    inputs=["X", "Grid"],
    outputs=["Y"],
    mode="bilinear",
    align_corners=1,
)
# Y shape, [N, C, H_out, W_out] - [1, 1, 2, 4]
Y_align_corners = np.array(
    [[[[0.0000, 1.2500, 2.0000, 2.5000], [2.5000, 2.0000, 3.7500, 5.0000]]]],
    dtype=np.float32,
)

expect(
    node,
    inputs=[X, Grid],
    outputs=[Y_align_corners],
    name="test_gridsample_aligncorners_true",
)

# setting mode = 'nearest'
node = onnx.helper.make_node(
    "GridSample",
    inputs=["X", "Grid"],
    outputs=["Y"],
    mode="nearest",
)
# Y shape, [N, C, H_out, W_out] - [1, 1, 2, 4]
Y_nearest = np.array(
    [[[[0.0, 0.0, 2.0, 2.0], [2.0, 2.0, 5.0, 0.0]]]],
    dtype=np.float32,
)

expect(
    node, inputs=[X, Grid], outputs=[Y_nearest], name="test_gridsample_nearest"
)

# setting mode = 'bicubic'
node = onnx.helper.make_node(
    "GridSample",
    inputs=["X", "Grid"],
    outputs=["Y"],
    mode="bicubic",
)
# Y shape, [N, C, H_out, W_out] - [1, 1, 2, 4]
Y_bicubic = np.array(
    [[[[-0.1406, 0.3828, 1.7556, 2.9688], [2.9688, 1.7556, 5.1445, 1.3906]]]],
    dtype=np.float32,
)

expect(
    node, inputs=[X, Grid], outputs=[Y_bicubic], name="test_gridsample_bicubic"
)
```

</details>
<details>
<summary>gridsample_paddingmode</summary>

```python
# X shape, [N, C, H, W] - [1, 1, 3, 2]
X = np.array(
    [[[[0.0, 1.0], [2.0, 3.0], [4.0, 5.0]]]],
    dtype=np.float32,
)
# Grid shape, [N, H_out, W_out, 2] - [1, 2, 4, 2]
Grid = np.array(
    [
        [
            [
                [-10.0000, -10.0000],
                [-5.0000, -5.0000],
                [-0.2000, -0.2000],
                [10.0000, 10.0000],
            ],
            [
                [10.0000, 10.0000],
                [-0.2000, -0.2000],
                [5.0000, 5.0000],
                [10.0000, 10.0000],
            ],
        ]
    ],
    dtype=np.float32,
)

# setting padding_mode = 'zeros'
node = onnx.helper.make_node(
    "GridSample",
    inputs=["X", "Grid"],
    outputs=["Y"],
    padding_mode="zeros",
)
# Y shape, [N, C, H_out, W_out] - [1, 1, 2, 4]
Y_zeros = np.array(
    [[[[0.0000, 0.0000, 1.7000, 0.0000], [0.0000, 1.7000, 0.0000, 0.0000]]]],
    dtype=np.float32,
)

expect(
    node,
    inputs=[X, Grid],
    outputs=[Y_zeros],
    name="test_gridsample_zeros_padding",
)

# setting padding_mode = 'border'
node = onnx.helper.make_node(
    "GridSample",
    inputs=["X", "Grid"],
    outputs=["Y"],
    padding_mode="border",
)
# Y shape, [N, C, H_out, W_out] - [1, 1, 2, 4]
Y_border = np.array(
    [[[[0.0000, 0.0000, 1.7000, 5.0000], [5.0000, 1.7000, 5.0000, 5.0000]]]],
    dtype=np.float32,
)

expect(
    node,
    inputs=[X, Grid],
    outputs=[Y_border],
    name="test_gridsample_border_padding",
)

# setting padding_mode = 'reflection'
node = onnx.helper.make_node(
    "GridSample",
    inputs=["X", "Grid"],
    outputs=["Y"],
    padding_mode="reflection",
)
# Y shape, [N, C, H_out, W_out] - [1, 1, 2, 4]
Y_reflection = np.array(
    [[[[2.5000, 0.0000, 1.7000, 2.5000], [2.5000, 1.7000, 5.0000, 2.5000]]]],
    dtype=np.float32,
)

expect(
    node,
    inputs=[X, Grid],
    outputs=[Y_reflection],
    name="test_gridsample_reflection_padding",
)
```

</details>


### HammingWindow
There are 1 test cases, listed as following:
<details>
<summary>hammingwindow</summary>

```python
# Test periodic window
node = onnx.helper.make_node(
    "HammingWindow",
    inputs=["x"],
    outputs=["y"],
)
size = np.int32(10)
a0 = 25 / 46
a1 = 1 - a0
y = a0 - a1 * np.cos(
    2 * 3.1415 * np.arange(0, size, 1, dtype=np.float32) / size
)
expect(node, inputs=[size], outputs=[y], name="test_hammingwindow")

# Test symmetric window
node = onnx.helper.make_node(
    "HammingWindow", inputs=["x"], outputs=["y"], periodic=0
)
size = np.int32(10)
a0 = 25 / 46
a1 = 1 - a0
y = a0 - a1 * np.cos(
    2 * 3.1415 * np.arange(0, size, 1, dtype=np.float32) / (size - 1)
)
expect(node, inputs=[size], outputs=[y], name="test_hammingwindow_symmetric")
```

</details>


### HannWindow
There are 1 test cases, listed as following:
<details>
<summary>hannwindow</summary>

```python
# Test periodic window
node = onnx.helper.make_node(
    "HannWindow",
    inputs=["x"],
    outputs=["y"],
)
size = np.int32(10)
a0 = 0.5
a1 = 0.5
y = a0 - a1 * np.cos(
    2 * 3.1415 * np.arange(0, size, 1, dtype=np.float32) / size
)
expect(node, inputs=[size], outputs=[y], name="test_hannwindow")

# Test symmetric window
node = onnx.helper.make_node(
    "HannWindow", inputs=["x"], outputs=["y"], periodic=0
)
size = np.int32(10)
a0 = 0.5
a1 = 0.5
y = a0 - a1 * np.cos(
    2 * 3.1415 * np.arange(0, size, 1, dtype=np.float32) / (size - 1)
)
expect(node, inputs=[size], outputs=[y], name="test_hannwindow_symmetric")
```

</details>


### HardSigmoid
There are 2 test cases, listed as following:
<details>
<summary>hardsigmoid</summary>

```python
node = onnx.helper.make_node(
    "HardSigmoid", inputs=["x"], outputs=["y"], alpha=0.5, beta=0.6
)

x = np.array([-1, 0, 1]).astype(np.float32)
y = np.clip(x * 0.5 + 0.6, 0, 1)  # expected output [0.1, 0.6, 1.]
expect(node, inputs=[x], outputs=[y], name="test_hardsigmoid_example")

x = np.random.randn(3, 4, 5).astype(np.float32)
y = np.clip(x * 0.5 + 0.6, 0, 1)
expect(node, inputs=[x], outputs=[y], name="test_hardsigmoid")
```

</details>
<details>
<summary>hardsigmoid_default</summary>

```python
default_alpha = 0.2
default_beta = 0.5
node = onnx.helper.make_node(
    "HardSigmoid",
    inputs=["x"],
    outputs=["y"],
)
x = np.random.randn(3, 4, 5).astype(np.float32)
y = np.clip(x * default_alpha + default_beta, 0, 1)
expect(node, inputs=[x], outputs=[y], name="test_hardsigmoid_default")
```

</details>


### HardSwish
There are 1 test cases, listed as following:
<details>
<summary>hardswish</summary>

```python
node = onnx.helper.make_node(
    "HardSwish",
    inputs=["x"],
    outputs=["y"],
)
x = np.random.randn(3, 4, 5).astype(np.float32)
y = hardswish(x)

expect(node, inputs=[x], outputs=[y], name="test_hardswish")
```

</details>


### Hardmax
There are 2 test cases, listed as following:
<details>
<summary>hardmax</summary>

```python
node = onnx.helper.make_node(
    "Hardmax",
    inputs=["x"],
    outputs=["y"],
)

x = np.array([[3, 0, 1, 2], [2, 5, 1, 0], [0, 1, 3, 2], [0, 1, 2, 3]]).astype(
    np.float32
)
# expect result:
# [[1. 0. 0. 0.]
# [0. 1. 0. 0.]
# [0. 0. 1. 0.]
# [0. 0. 0. 1.]]
y = hardmax(x)
expect(node, inputs=[x], outputs=[y], name="test_hardmax_example")

# For multiple occurrences of the maximal values, the first occurrence is selected for one-hot output
x = np.array([[3, 3, 3, 1]]).astype(np.float32)
# expect result:
# [[1, 0, 0, 0]]
y = hardmax(x)
expect(node, inputs=[x], outputs=[y], name="test_hardmax_one_hot")
```

</details>
<details>
<summary>hardmax_axis</summary>

```python
x = np.random.randn(3, 4, 5).astype(np.float32)
node = onnx.helper.make_node(
    "Hardmax",
    inputs=["x"],
    outputs=["y"],
    axis=0,
)
y = hardmax(x, axis=0)
expect(node, inputs=[x], outputs=[y], name="test_hardmax_axis_0")

node = onnx.helper.make_node(
    "Hardmax",
    inputs=["x"],
    outputs=["y"],
    axis=1,
)
y = hardmax(x, axis=1)
expect(node, inputs=[x], outputs=[y], name="test_hardmax_axis_1")

node = onnx.helper.make_node(
    "Hardmax",
    inputs=["x"],
    outputs=["y"],
    axis=2,
)
y = hardmax(x, axis=2)
expect(node, inputs=[x], outputs=[y], name="test_hardmax_axis_2")

node = onnx.helper.make_node(
    "Hardmax",
    inputs=["x"],
    outputs=["y"],
    axis=-1,
)
y = hardmax(x, axis=-1)
expect(node, inputs=[x], outputs=[y], name="test_hardmax_negative_axis")

# default axis is -1
node = onnx.helper.make_node(
    "Hardmax",
    inputs=["x"],
    outputs=["y"],
)
expect(node, inputs=[x], outputs=[y], name="test_hardmax_default_axis")
```

</details>


### Identity
There are 3 test cases, listed as following:
<details>
<summary>identity</summary>

```python
node = onnx.helper.make_node(
    "Identity",
    inputs=["x"],
    outputs=["y"],
)

data = np.array(
    [
        [
            [
                [1, 2],
                [3, 4],
            ]
        ]
    ],
    dtype=np.float32,
)

expect(node, inputs=[data], outputs=[data], name="test_identity")
```

</details>
<details>
<summary>identity_opt</summary>

```python
ten_in_tp = onnx.helper.make_tensor_type_proto(
    onnx.TensorProto.FLOAT, shape=[5]
)
seq_in_tp = onnx.helper.make_sequence_type_proto(ten_in_tp)
opt_in_tp = onnx.helper.make_optional_type_proto(seq_in_tp)

identity_node = onnx.helper.make_node(
    "Identity", inputs=["opt_in"], outputs=["opt_out"]
)

x = [np.array([1, 2, 3, 4, 5]).astype(np.float32)]

expect(
    identity_node,
    inputs=[x],
    outputs=[x],
    name="test_identity_opt",
    opset_imports=[onnx.helper.make_opsetid("", 16)],
    input_type_protos=[opt_in_tp],
    output_type_protos=[opt_in_tp],
)
```

</details>
<details>
<summary>sequence</summary>

```python
node = onnx.helper.make_node(
    "Identity",
    inputs=["x"],
    outputs=["y"],
)

data = [
    np.array(
        [
            [
                [
                    [1, 2],
                    [3, 4],
                ]
            ]
        ],
        dtype=np.float32,
    ),
    np.array(
        [
            [
                [
                    [2, 3],
                    [1, 5],
                ]
            ]
        ],
        dtype=np.float32,
    ),
]

expect(node, inputs=[data], outputs=[data], name="test_identity_sequence")
```

</details>


### If
There are 3 test cases, listed as following:
<details>
<summary>if</summary>

```python
# Given a bool scalar input cond.
# return constant tensor x if cond is True, otherwise return constant tensor y.

then_out = onnx.helper.make_tensor_value_info(
    "then_out", onnx.TensorProto.FLOAT, [5]
)
else_out = onnx.helper.make_tensor_value_info(
    "else_out", onnx.TensorProto.FLOAT, [5]
)

x = np.array([1, 2, 3, 4, 5]).astype(np.float32)
y = np.array([5, 4, 3, 2, 1]).astype(np.float32)

then_const_node = onnx.helper.make_node(
    "Constant",
    inputs=[],
    outputs=["then_out"],
    value=onnx.numpy_helper.from_array(x),
)

else_const_node = onnx.helper.make_node(
    "Constant",
    inputs=[],
    outputs=["else_out"],
    value=onnx.numpy_helper.from_array(y),
)

then_body = onnx.helper.make_graph(
    [then_const_node], "then_body", [], [then_out]
)

else_body = onnx.helper.make_graph(
    [else_const_node], "else_body", [], [else_out]
)

if_node = onnx.helper.make_node(
    "If",
    inputs=["cond"],
    outputs=["res"],
    then_branch=then_body,
    else_branch=else_body,
)

cond = np.array(1).astype(bool)
res = x if cond else y
expect(
    if_node,
    inputs=[cond],
    outputs=[res],
    name="test_if",
    opset_imports=[onnx.helper.make_opsetid("", 11)],
)
```

</details>
<details>
<summary>if_optional</summary>

```python
# Given a bool scalar input cond, return an empty optional sequence of
# tensor if True, return an optional sequence with value x
# (the input optional sequence) otherwise.

ten_in_tp = onnx.helper.make_tensor_type_proto(
    onnx.TensorProto.FLOAT, shape=[5]
)
seq_in_tp = onnx.helper.make_sequence_type_proto(ten_in_tp)

then_out_tensor_tp = onnx.helper.make_tensor_type_proto(
    onnx.TensorProto.FLOAT, shape=[5]
)
then_out_seq_tp = onnx.helper.make_sequence_type_proto(then_out_tensor_tp)
then_out_opt_tp = onnx.helper.make_optional_type_proto(then_out_seq_tp)
then_out = onnx.helper.make_value_info("optional_empty", then_out_opt_tp)

else_out_tensor_tp = onnx.helper.make_tensor_type_proto(
    onnx.TensorProto.FLOAT, shape=[5]
)
else_out_seq_tp = onnx.helper.make_sequence_type_proto(else_out_tensor_tp)
else_out_opt_tp = onnx.helper.make_optional_type_proto(else_out_seq_tp)
else_out = onnx.helper.make_value_info("else_opt", else_out_opt_tp)

x = [np.array([1, 2, 3, 4, 5]).astype(np.float32)]
cond = np.array(0).astype(bool)
res = compute_if_outputs(x, cond)

opt_empty_in = onnx.helper.make_node(
    "Optional", inputs=[], outputs=["optional_empty"], type=seq_in_tp
)

then_body = onnx.helper.make_graph([opt_empty_in], "then_body", [], [then_out])

else_const_node = onnx.helper.make_node(
    "Constant",
    inputs=[],
    outputs=["x"],
    value=onnx.numpy_helper.from_array(x[0]),
)

else_seq_node = onnx.helper.make_node(
    "SequenceConstruct", inputs=["x"], outputs=["else_seq"]
)

else_optional_seq_node = onnx.helper.make_node(
    "Optional", inputs=["else_seq"], outputs=["else_opt"]
)

else_body = onnx.helper.make_graph(
    [else_const_node, else_seq_node, else_optional_seq_node],
    "else_body",
    [],
    [else_out],
)

if_node = onnx.helper.make_node(
    "If",
    inputs=["cond"],
    outputs=["sequence"],
    then_branch=then_body,
    else_branch=else_body,
)

expect(
    if_node,
    inputs=[cond],
    outputs=[res],
    name="test_if_opt",
    output_type_protos=[else_out_opt_tp],
    opset_imports=[onnx.helper.make_opsetid("", 16)],
)
```

</details>
<details>
<summary>if_seq</summary>

```python
# Given a bool scalar input cond.
# return constant sequence x if cond is True, otherwise return constant sequence y.

then_out = onnx.helper.make_tensor_sequence_value_info(
    "then_out", onnx.TensorProto.FLOAT, shape=[5]
)
else_out = onnx.helper.make_tensor_sequence_value_info(
    "else_out", onnx.TensorProto.FLOAT, shape=[5]
)

x = [np.array([1, 2, 3, 4, 5]).astype(np.float32)]
y = [np.array([5, 4, 3, 2, 1]).astype(np.float32)]

then_const_node = onnx.helper.make_node(
    "Constant",
    inputs=[],
    outputs=["x"],
    value=onnx.numpy_helper.from_array(x[0]),
)

then_seq_node = onnx.helper.make_node(
    "SequenceConstruct", inputs=["x"], outputs=["then_out"]
)

else_const_node = onnx.helper.make_node(
    "Constant",
    inputs=[],
    outputs=["y"],
    value=onnx.numpy_helper.from_array(y[0]),
)

else_seq_node = onnx.helper.make_node(
    "SequenceConstruct", inputs=["y"], outputs=["else_out"]
)

then_body = onnx.helper.make_graph(
    [then_const_node, then_seq_node], "then_body", [], [then_out]
)

else_body = onnx.helper.make_graph(
    [else_const_node, else_seq_node], "else_body", [], [else_out]
)

if_node = onnx.helper.make_node(
    "If",
    inputs=["cond"],
    outputs=["res"],
    then_branch=then_body,
    else_branch=else_body,
)

cond = np.array(1).astype(bool)
res = x if cond else y
expect(
    if_node,
    inputs=[cond],
    outputs=[res],
    name="test_if_seq",
    opset_imports=[onnx.helper.make_opsetid("", 13)],
)
```

</details>


### InstanceNormalization
There are 1 test cases, listed as following:
<details>
<summary>instancenormalization</summary>

```python
def _instancenorm_test_mode(x, s, bias, epsilon=1e-5):  # type: ignore
    dims_x = len(x.shape)
    axis = tuple(range(2, dims_x))
    mean = np.mean(x, axis=axis, keepdims=True)
    var = np.var(x, axis=axis, keepdims=True)
    dim_ones = (1,) * (dims_x - 2)
    s = s.reshape(-1, *dim_ones)
    bias = bias.reshape(-1, *dim_ones)
    return s * (x - mean) / np.sqrt(var + epsilon) + bias

# input size: (1, 2, 1, 3)
x = np.array([[[[-1, 0, 1]], [[2, 3, 4]]]]).astype(np.float32)
s = np.array([1.0, 1.5]).astype(np.float32)
bias = np.array([0, 1]).astype(np.float32)
y = _instancenorm_test_mode(x, s, bias).astype(np.float32)

node = onnx.helper.make_node(
    "InstanceNormalization",
    inputs=["x", "s", "bias"],
    outputs=["y"],
)

# output size: (1, 2, 1, 3)
expect(node, inputs=[x, s, bias], outputs=[y], name="test_instancenorm_example")

# input size: (2, 3, 4, 5)
x = np.random.randn(2, 3, 4, 5).astype(np.float32)
s = np.random.randn(3).astype(np.float32)
bias = np.random.randn(3).astype(np.float32)
epsilon = 1e-2
y = _instancenorm_test_mode(x, s, bias, epsilon).astype(np.float32)

node = onnx.helper.make_node(
    "InstanceNormalization",
    inputs=["x", "s", "bias"],
    outputs=["y"],
    epsilon=epsilon,
)

# output size: (2, 3, 4, 5)
expect(node, inputs=[x, s, bias], outputs=[y], name="test_instancenorm_epsilon")
```

</details>


### IsInf
There are 3 test cases, listed as following:
<details>
<summary>infinity</summary>

```python
node = onnx.helper.make_node(
    "IsInf",
    inputs=["x"],
    outputs=["y"],
)

x = np.array([-1.2, np.nan, np.inf, 2.8, np.NINF, np.inf], dtype=np.float32)
y = np.isinf(x)
expect(node, inputs=[x], outputs=[y], name="test_isinf")
```

</details>
<details>
<summary>negative_infinity_only</summary>

```python
node = onnx.helper.make_node(
    "IsInf", inputs=["x"], outputs=["y"], detect_positive=0
)

x = np.array([-1.7, np.nan, np.inf, -3.6, np.NINF, np.inf], dtype=np.float32)
y = np.isneginf(x)
expect(node, inputs=[x], outputs=[y], name="test_isinf_negative")
```

</details>
<details>
<summary>positive_infinity_only</summary>

```python
node = onnx.helper.make_node(
    "IsInf", inputs=["x"], outputs=["y"], detect_negative=0
)

x = np.array([-1.7, np.nan, np.inf, 3.6, np.NINF, np.inf], dtype=np.float32)
y = np.isposinf(x)
expect(node, inputs=[x], outputs=[y], name="test_isinf_positive")
```

</details>


### IsNaN
There are 1 test cases, listed as following:
<details>
<summary>isnan</summary>

```python
node = onnx.helper.make_node(
    "IsNaN",
    inputs=["x"],
    outputs=["y"],
)

x = np.array([3.0, np.nan, 4.0, np.nan], dtype=np.float32)
y = np.isnan(x)
expect(node, inputs=[x], outputs=[y], name="test_isnan")
```

</details>


### LRN
There are 2 test cases, listed as following:
<details>
<summary>default</summary>

```python
alpha = 0.0001
beta = 0.75
bias = 1.0
nsize = 3
node = onnx.helper.make_node("LRN", inputs=["x"], outputs=["y"], size=3)
x = np.random.randn(5, 5, 5, 5).astype(np.float32)
square_sum = np.zeros((5, 5, 5, 5)).astype(np.float32)
for n, c, h, w in np.ndindex(x.shape):
    square_sum[n, c, h, w] = sum(
        x[
            n,
            max(0, c - int(math.floor((nsize - 1) / 2))) : min(
                5, c + int(math.ceil((nsize - 1) / 2)) + 1
            ),
            h,
            w,
        ]
        ** 2
    )
y = x / ((bias + (alpha / nsize) * square_sum) ** beta)
expect(node, inputs=[x], outputs=[y], name="test_lrn_default")
```

</details>
<details>
<summary>lrn</summary>

```python
alpha = 0.0002
beta = 0.5
bias = 2.0
nsize = 3
node = onnx.helper.make_node(
    "LRN",
    inputs=["x"],
    outputs=["y"],
    alpha=alpha,
    beta=beta,
    bias=bias,
    size=nsize,
)
x = np.random.randn(5, 5, 5, 5).astype(np.float32)
square_sum = np.zeros((5, 5, 5, 5)).astype(np.float32)
for n, c, h, w in np.ndindex(x.shape):
    square_sum[n, c, h, w] = sum(
        x[
            n,
            max(0, c - int(math.floor((nsize - 1) / 2))) : min(
                5, c + int(math.ceil((nsize - 1) / 2)) + 1
            ),
            h,
            w,
        ]
        ** 2
    )
y = x / ((bias + (alpha / nsize) * square_sum) ** beta)
expect(node, inputs=[x], outputs=[y], name="test_lrn")
```

</details>


### LSTM
There are 4 test cases, listed as following:
<details>
<summary>batchwise</summary>

```python
input = np.array([[[1.0, 2.0]], [[3.0, 4.0]], [[5.0, 6.0]]]).astype(np.float32)

input_size = 2
hidden_size = 7
weight_scale = 0.3
number_of_gates = 4
layout = 1

node = onnx.helper.make_node(
    "LSTM",
    inputs=["X", "W", "R"],
    outputs=["Y", "Y_h"],
    hidden_size=hidden_size,
    layout=layout,
)

W = weight_scale * np.ones(
    (1, number_of_gates * hidden_size, input_size)
).astype(np.float32)
R = weight_scale * np.ones(
    (1, number_of_gates * hidden_size, hidden_size)
).astype(np.float32)

lstm = LSTM_Helper(X=input, W=W, R=R, layout=layout)
Y, Y_h = lstm.step()
expect(
    node,
    inputs=[input, W, R],
    outputs=[Y.astype(np.float32), Y_h.astype(np.float32)],
    name="test_lstm_batchwise",
)
```

</details>
<details>
<summary>defaults</summary>

```python
input = np.array([[[1.0, 2.0], [3.0, 4.0], [5.0, 6.0]]]).astype(np.float32)

input_size = 2
hidden_size = 3
weight_scale = 0.1
number_of_gates = 4

node = onnx.helper.make_node(
    "LSTM", inputs=["X", "W", "R"], outputs=["", "Y_h"], hidden_size=hidden_size
)

W = weight_scale * np.ones(
    (1, number_of_gates * hidden_size, input_size)
).astype(np.float32)
R = weight_scale * np.ones(
    (1, number_of_gates * hidden_size, hidden_size)
).astype(np.float32)

lstm = LSTM_Helper(X=input, W=W, R=R)
_, Y_h = lstm.step()
expect(
    node,
    inputs=[input, W, R],
    outputs=[Y_h.astype(np.float32)],
    name="test_lstm_defaults",
)
```

</details>
<details>
<summary>initial_bias</summary>

```python
input = np.array([[[1.0, 2.0, 3.0], [4.0, 5.0, 6.0], [7.0, 8.0, 9.0]]]).astype(
    np.float32
)

input_size = 3
hidden_size = 4
weight_scale = 0.1
custom_bias = 0.1
number_of_gates = 4

node = onnx.helper.make_node(
    "LSTM",
    inputs=["X", "W", "R", "B"],
    outputs=["", "Y_h"],
    hidden_size=hidden_size,
)

W = weight_scale * np.ones(
    (1, number_of_gates * hidden_size, input_size)
).astype(np.float32)
R = weight_scale * np.ones(
    (1, number_of_gates * hidden_size, hidden_size)
).astype(np.float32)

# Adding custom bias
W_B = custom_bias * np.ones((1, number_of_gates * hidden_size)).astype(
    np.float32
)
R_B = np.zeros((1, number_of_gates * hidden_size)).astype(np.float32)
B = np.concatenate((W_B, R_B), 1)

lstm = LSTM_Helper(X=input, W=W, R=R, B=B)
_, Y_h = lstm.step()
expect(
    node,
    inputs=[input, W, R, B],
    outputs=[Y_h.astype(np.float32)],
    name="test_lstm_with_initial_bias",
)
```

</details>
<details>
<summary>peepholes</summary>

```python
input = np.array([[[1.0, 2.0, 3.0, 4.0], [5.0, 6.0, 7.0, 8.0]]]).astype(
    np.float32
)

input_size = 4
hidden_size = 3
weight_scale = 0.1
number_of_gates = 4
number_of_peepholes = 3

node = onnx.helper.make_node(
    "LSTM",
    inputs=["X", "W", "R", "B", "sequence_lens", "initial_h", "initial_c", "P"],
    outputs=["", "Y_h"],
    hidden_size=hidden_size,
)

# Initializing Inputs
W = weight_scale * np.ones(
    (1, number_of_gates * hidden_size, input_size)
).astype(np.float32)
R = weight_scale * np.ones(
    (1, number_of_gates * hidden_size, hidden_size)
).astype(np.float32)
B = np.zeros((1, 2 * number_of_gates * hidden_size)).astype(np.float32)
seq_lens = np.repeat(input.shape[0], input.shape[1]).astype(np.int32)
init_h = np.zeros((1, input.shape[1], hidden_size)).astype(np.float32)
init_c = np.zeros((1, input.shape[1], hidden_size)).astype(np.float32)
P = weight_scale * np.ones((1, number_of_peepholes * hidden_size)).astype(
    np.float32
)

lstm = LSTM_Helper(
    X=input, W=W, R=R, B=B, P=P, initial_c=init_c, initial_h=init_h
)
_, Y_h = lstm.step()
expect(
    node,
    inputs=[input, W, R, B, seq_lens, init_h, init_c, P],
    outputs=[Y_h.astype(np.float32)],
    name="test_lstm_with_peepholes",
)
```

</details>


### LayerNormalization
There are 4 test cases, listed as following:
<details>
<summary>d</summary>

```python
X = np.random.randn(3, 4).astype(np.float32)

def case(axis: int) -> None:
    normalized_shape = calculate_normalized_shape(X.shape, axis)
    W = np.random.randn(*normalized_shape).astype(np.float32)
    B = np.random.randn(*normalized_shape).astype(np.float32)
    Y, mean, inv_std_dev = _layer_normalization(X, W, B, axis=axis)

    node = onnx.helper.make_node(
        "LayerNormalization",
        inputs=["X", "W", "B"],
        outputs=["Y", "Mean", "InvStdDev"],
        axis=axis,
    )

    if axis < 0:
        name = f"test_layer_normalization_2d_axis_negative_{-axis}"
    else:
        name = f"test_layer_normalization_2d_axis{axis}"

    expect(node, inputs=[X, W, B], outputs=[Y, mean, inv_std_dev], name=name)

for i in range(len(X.shape)):
    case(i)
    case(i - len(X.shape))
```

</details>
<details>
<summary>d_epsilon</summary>

```python
epsilon = 1e-1
X = np.random.randn(2, 3, 5).astype(np.float32)

def case(axis: int) -> None:
    normalized_shape = calculate_normalized_shape(X.shape, axis)
    W = np.random.randn(*normalized_shape).astype(np.float32)
    B = np.random.randn(*normalized_shape).astype(np.float32)
    Y, mean, inv_std_dev = _layer_normalization(X, W, B, axis, epsilon)
    node = onnx.helper.make_node(
        "LayerNormalization",
        inputs=["X", "W", "B"],
        outputs=["Y", "Mean", "InvStdDev"],
        axis=axis,
        epsilon=epsilon,
    )

    if axis < 0:
        name = f"test_layer_normalization_3d_axis_negative_{-axis}_epsilon"
    else:
        name = f"test_layer_normalization_3d_axis{axis}_epsilon"

    expect(node, inputs=[X, W, B], outputs=[Y, mean, inv_std_dev], name=name)

for i in range(len(X.shape)):
    case(i)
    case(i - len(X.shape))
```

</details>
<details>
<summary>default_axis</summary>

```python
X = np.random.randn(2, 3, 4, 5).astype(np.float32)

# Default axis in LayerNormalization is -1.
normalized_shape = calculate_normalized_shape(X.shape, -1)
W = np.random.randn(*normalized_shape).astype(np.float32)
B = np.random.randn(*normalized_shape).astype(np.float32)
# Axis is default to -1 in the reference implementation.
Y, mean, inv_std_dev = _layer_normalization(X, W, B)

# Not specifying axis attribute means -1.
node = onnx.helper.make_node(
    "LayerNormalization",
    inputs=["X", "W", "B"],
    outputs=["Y", "Mean", "InvStdDev"],
)

expect(
    node,
    inputs=[X, W, B],
    outputs=[Y, mean, inv_std_dev],
    name="test_layer_normalization_default_axis",
)
```

</details>
<details>
<summary>layernormalization</summary>

```python
X = np.random.randn(2, 3, 4, 5).astype(np.float32)

def case(axis: int) -> None:
    normalized_shape = calculate_normalized_shape(X.shape, axis)
    W = np.random.randn(*normalized_shape).astype(np.float32)
    B = np.random.randn(*normalized_shape).astype(np.float32)
    Y, mean, inv_std_dev = _layer_normalization(X, W, B, axis)

    node = onnx.helper.make_node(
        "LayerNormalization",
        inputs=["X", "W", "B"],
        outputs=["Y", "Mean", "InvStdDev"],
        axis=axis,
    )

    if axis < 0:
        name = f"test_layer_normalization_4d_axis_negative_{-axis}"
    else:
        name = f"test_layer_normalization_4d_axis{axis}"

    expect(node, inputs=[X, W, B], outputs=[Y, mean, inv_std_dev], name=name)

for i in range(len(X.shape)):
    case(i)
    case(i - len(X.shape))
```

</details>


### LeakyRelu
There are 2 test cases, listed as following:
<details>
<summary>leakyrelu</summary>

```python
node = onnx.helper.make_node(
    "LeakyRelu", inputs=["x"], outputs=["y"], alpha=0.1
)

x = np.array([-1, 0, 1]).astype(np.float32)
# expected output [-0.1, 0., 1.]
y = np.clip(x, 0, np.inf) + np.clip(x, -np.inf, 0) * 0.1
expect(node, inputs=[x], outputs=[y], name="test_leakyrelu_example")

x = np.random.randn(3, 4, 5).astype(np.float32)
y = np.clip(x, 0, np.inf) + np.clip(x, -np.inf, 0) * 0.1
expect(node, inputs=[x], outputs=[y], name="test_leakyrelu")
```

</details>
<details>
<summary>leakyrelu_default</summary>

```python
default_alpha = 0.01
node = onnx.helper.make_node(
    "LeakyRelu",
    inputs=["x"],
    outputs=["y"],
)
x = np.random.randn(3, 4, 5).astype(np.float32)
y = np.clip(x, 0, np.inf) + np.clip(x, -np.inf, 0) * default_alpha
expect(node, inputs=[x], outputs=[y], name="test_leakyrelu_default")
```

</details>


### Less
There are 4 test cases, listed as following:
<details>
<summary>less</summary>

```python
node = onnx.helper.make_node(
    "Less",
    inputs=["x", "y"],
    outputs=["less"],
)

x = np.random.randn(3, 4, 5).astype(np.float32)
y = np.random.randn(3, 4, 5).astype(np.float32)
z = np.less(x, y)
expect(node, inputs=[x, y], outputs=[z], name="test_less")
```

</details>
<details>
<summary>less</summary>

```python
node = onnx.helper.make_node(
    "LessOrEqual",
    inputs=["x", "y"],
    outputs=["less_equal"],
)

x = np.random.randn(3, 4, 5).astype(np.float32)
y = np.random.randn(3, 4, 5).astype(np.float32)
z = np.less_equal(x, y)
expect(node, inputs=[x, y], outputs=[z], name="test_less_equal")
```

</details>
<details>
<summary>less_broadcast</summary>

```python
node = onnx.helper.make_node(
    "Less",
    inputs=["x", "y"],
    outputs=["less"],
)

x = np.random.randn(3, 4, 5).astype(np.float32)
y = np.random.randn(5).astype(np.float32)
z = np.less(x, y)
expect(node, inputs=[x, y], outputs=[z], name="test_less_bcast")
```

</details>
<details>
<summary>less_broadcast</summary>

```python
node = onnx.helper.make_node(
    "LessOrEqual",
    inputs=["x", "y"],
    outputs=["less_equal"],
)

x = np.random.randn(3, 4, 5).astype(np.float32)
y = np.random.randn(5).astype(np.float32)
z = np.less_equal(x, y)
expect(node, inputs=[x, y], outputs=[z], name="test_less_equal_bcast")
```

</details>


### Log
There are 1 test cases, listed as following:
<details>
<summary>log</summary>

```python
node = onnx.helper.make_node(
    "Log",
    inputs=["x"],
    outputs=["y"],
)

x = np.array([1, 10]).astype(np.float32)
y = np.log(x)  # expected output [0., 2.30258512]
expect(node, inputs=[x], outputs=[y], name="test_log_example")

x = np.exp(np.random.randn(3, 4, 5).astype(np.float32))
y = np.log(x)
expect(node, inputs=[x], outputs=[y], name="test_log")
```

</details>


### LogSoftmax
There are 2 test cases, listed as following:
<details>
<summary>logsoftmax</summary>

```python
node = onnx.helper.make_node(
    "LogSoftmax",
    inputs=["x"],
    outputs=["y"],
)
x = np.array([[-1, 0, 1]]).astype(np.float32)
# expected output
# [[-2.4076061 -1.407606  -0.407606 ]]
y = logsoftmax(x)
expect(node, inputs=[x], outputs=[y], name="test_logsoftmax_example_1")
```

</details>
<details>
<summary>logsoftmax_axis</summary>

```python
x = np.array([[0, 1, 2, 3], [10000, 10001, 10002, 10003]]).astype(np.float32)
# expected output
# [[-3.4401896  -2.4401896  -1.4401896  -0.44018966]
# [-3.4401896  -2.4401896  -1.4401896  -0.44018966]]
y = logsoftmax(x)

node = onnx.helper.make_node(
    "LogSoftmax",
    inputs=["x"],
    outputs=["y"],
)
expect(node, inputs=[x], outputs=[y], name="test_logsoftmax_large_number")

x = np.abs(np.random.randn(3, 4, 5).astype(np.float32))
node = onnx.helper.make_node(
    "LogSoftmax",
    inputs=["x"],
    outputs=["y"],
    axis=0,
)
y = logsoftmax(x, axis=0)
expect(node, inputs=[x], outputs=[y], name="test_logsoftmax_axis_0")

node = onnx.helper.make_node(
    "LogSoftmax",
    inputs=["x"],
    outputs=["y"],
    axis=1,
)
y = logsoftmax(x, axis=1)
expect(node, inputs=[x], outputs=[y], name="test_logsoftmax_axis_1")

node = onnx.helper.make_node(
    "LogSoftmax",
    inputs=["x"],
    outputs=["y"],
    axis=2,
)
y = logsoftmax(x, axis=2)
expect(node, inputs=[x], outputs=[y], name="test_logsoftmax_axis_2")

node = onnx.helper.make_node(
    "LogSoftmax",
    inputs=["x"],
    outputs=["y"],
    axis=-1,
)
y = logsoftmax(x, axis=-1)
expect(node, inputs=[x], outputs=[y], name="test_logsoftmax_negative_axis")

# default axis is -1
node = onnx.helper.make_node(
    "LogSoftmax",
    inputs=["x"],
    outputs=["y"],
)
expect(node, inputs=[x], outputs=[y], name="test_logsoftmax_default_axis")
```

</details>


### Loop
There are 3 test cases, listed as following:
<details>
<summary>loop_11</summary>

```python
# Given a tensor x of values [x1, ..., xN], and initial tensor y
# sum up its elements using a scan
# returning the final state (y+x1+x2+...+xN) as well the scan_output
# [y+x1, y+x1+x2, ..., y+x1+x2+...+xN]

y_in = onnx.helper.make_tensor_value_info("y_in", onnx.TensorProto.FLOAT, [1])
y_out = onnx.helper.make_tensor_value_info("y_out", onnx.TensorProto.FLOAT, [1])
scan_out = onnx.helper.make_tensor_value_info(
    "scan_out", onnx.TensorProto.FLOAT, [1]
)
cond_in = onnx.helper.make_tensor_value_info(
    "cond_in", onnx.TensorProto.BOOL, []
)
cond_out = onnx.helper.make_tensor_value_info(
    "cond_out", onnx.TensorProto.BOOL, []
)
iter_count = onnx.helper.make_tensor_value_info(
    "iter_count", onnx.TensorProto.INT64, []
)

x = np.array([1, 2, 3, 4, 5]).astype(np.float32)
y = np.array([-2]).astype(np.float32)

x_const_node = onnx.helper.make_node(
    "Constant",
    inputs=[],
    outputs=["x"],
    value=onnx.helper.make_tensor(
        name="const_tensor_x",
        data_type=onnx.TensorProto.FLOAT,
        dims=x.shape,
        vals=x.flatten().astype(float),
    ),
)

one_const_node = onnx.helper.make_node(
    "Constant",
    inputs=[],
    outputs=["one"],
    value=onnx.helper.make_tensor(
        name="const_tensor_one",
        data_type=onnx.TensorProto.INT64,
        dims=(),
        vals=[1],
    ),
)

i_add_node = onnx.helper.make_node(
    "Add", inputs=["iter_count", "one"], outputs=["end"]
)

start_unsqueeze_node = onnx.helper.make_node(
    "Unsqueeze", inputs=["iter_count"], outputs=["slice_start"], axes=[0]
)

end_unsqueeze_node = onnx.helper.make_node(
    "Unsqueeze", inputs=["end"], outputs=["slice_end"], axes=[0]
)

slice_node = onnx.helper.make_node(
    "Slice", inputs=["x", "slice_start", "slice_end"], outputs=["slice_out"]
)

y_add_node = onnx.helper.make_node(
    "Add", inputs=["y_in", "slice_out"], outputs=["y_out"]
)

identity_node = onnx.helper.make_node(
    "Identity", inputs=["cond_in"], outputs=["cond_out"]
)

scan_identity_node = onnx.helper.make_node(
    "Identity", inputs=["y_out"], outputs=["scan_out"]
)

loop_body = onnx.helper.make_graph(
    [
        identity_node,
        x_const_node,
        one_const_node,
        i_add_node,
        start_unsqueeze_node,
        end_unsqueeze_node,
        slice_node,
        y_add_node,
        scan_identity_node,
    ],
    "loop_body",
    [iter_count, cond_in, y_in],
    [cond_out, y_out, scan_out],
)

node = onnx.helper.make_node(
    "Loop",
    inputs=["trip_count", "cond", "y"],
    outputs=["res_y", "res_scan"],
    body=loop_body,
)

trip_count = np.array(5).astype(np.int64)
res_y = np.array([13]).astype(np.float32)
cond = np.array(1).astype(bool)
res_scan = np.array([-1, 1, 4, 8, 13]).astype(np.float32).reshape((5, 1))
expect(
    node,
    inputs=[trip_count, cond, y],
    outputs=[res_y, res_scan],
    name="test_loop11",
    opset_imports=[onnx.helper.make_opsetid("", 11)],
)
```

</details>
<details>
<summary>loop_13</summary>

```python
# Given a tensor x of values [x1, ..., xN],
# Return a sequence of tensors of
#   [[x1], [x1, x2], ..., [x1, ..., xN]]

seq_in = onnx.helper.make_tensor_sequence_value_info(
    "seq_in", onnx.TensorProto.FLOAT, None
)
seq_out = onnx.helper.make_tensor_sequence_value_info(
    "seq_out", onnx.TensorProto.FLOAT, None
)
cond_in = onnx.helper.make_tensor_value_info(
    "cond_in", onnx.TensorProto.BOOL, []
)
cond_out = onnx.helper.make_tensor_value_info(
    "cond_out", onnx.TensorProto.BOOL, []
)
iter_count = onnx.helper.make_tensor_value_info(
    "iter_count", onnx.TensorProto.INT64, []
)

x = np.array([1, 2, 3, 4, 5]).astype(np.float32)

x_const_node = onnx.helper.make_node(
    "Constant",
    inputs=[],
    outputs=["x"],
    value=onnx.helper.make_tensor(
        name="const_tensor_x",
        data_type=onnx.TensorProto.FLOAT,
        dims=x.shape,
        vals=x.flatten().astype(float),
    ),
)

one_const_node = onnx.helper.make_node(
    "Constant",
    inputs=[],
    outputs=["one"],
    value=onnx.helper.make_tensor(
        name="const_tensor_one",
        data_type=onnx.TensorProto.INT64,
        dims=(),
        vals=[1],
    ),
)

zero_const_node = onnx.helper.make_node(
    "Constant",
    inputs=[],
    outputs=["slice_start"],
    value=onnx.helper.make_tensor(
        name="const_tensor_zero",
        data_type=onnx.TensorProto.INT64,
        dims=(1,),
        vals=[0],
    ),
)

axes_node = onnx.helper.make_node(
    "Constant",
    inputs=[],
    outputs=["axes"],
    value=onnx.helper.make_tensor(
        name="const_tensor_axes",
        data_type=onnx.TensorProto.INT64,
        dims=(),
        vals=[0],
    ),
)

add_node = onnx.helper.make_node(
    "Add", inputs=["iter_count", "one"], outputs=["end"]
)

end_unsqueeze_node = onnx.helper.make_node(
    "Unsqueeze", inputs=["end", "axes"], outputs=["slice_end"]
)

slice_node = onnx.helper.make_node(
    "Slice", inputs=["x", "slice_start", "slice_end"], outputs=["slice_out"]
)

insert_node = onnx.helper.make_node(
    "SequenceInsert", inputs=["seq_in", "slice_out"], outputs=["seq_out"]
)

identity_node = onnx.helper.make_node(
    "Identity", inputs=["cond_in"], outputs=["cond_out"]
)

loop_body = onnx.helper.make_graph(
    [
        identity_node,
        x_const_node,
        one_const_node,
        zero_const_node,
        add_node,
        axes_node,
        end_unsqueeze_node,
        slice_node,
        insert_node,
    ],
    "loop_body",
    [iter_count, cond_in, seq_in],
    [cond_out, seq_out],
)

node = onnx.helper.make_node(
    "Loop",
    inputs=["trip_count", "cond", "seq_empty"],
    outputs=["seq_res"],
    body=loop_body,
)

trip_count = np.array(5).astype(np.int64)
seq_empty: List[Any] = []
seq_res = [x[: int(i)] for i in x]
cond = np.array(1).astype(bool)
expect(
    node,
    inputs=[trip_count, cond, seq_empty],
    outputs=[seq_res],
    name="test_loop13_seq",
    opset_imports=[onnx.helper.make_opsetid("", 13)],
    input_type_protos=[
        onnx.helper.make_tensor_type_proto(
            onnx.TensorProto.INT64, trip_count.shape
        ),
        onnx.helper.make_tensor_type_proto(onnx.TensorProto.BOOL, cond.shape),
        onnx.helper.make_sequence_type_proto(
            onnx.helper.make_tensor_type_proto(onnx.TensorProto.FLOAT, [])
        ),
    ],
)
```

</details>
<details>
<summary>loop_16_none</summary>

```python
# Given a tensor sequence of values [x1, ..., xN], and an initial optional sequence of tensors [x0],
# Return a concatenated sequence of tensors of
#   [x0, [x1], [x1, x2], ..., [x1, ..., xN]]

ten_in_tp = onnx.helper.make_tensor_type_proto(onnx.TensorProto.FLOAT, [])
seq_in_tp = onnx.helper.make_sequence_type_proto(ten_in_tp)
opt_in_tp = onnx.helper.make_optional_type_proto(seq_in_tp)
opt_in = onnx.helper.make_value_info("opt_seq_in", opt_in_tp)
seq_out = onnx.helper.make_tensor_sequence_value_info(
    "seq_out", onnx.TensorProto.FLOAT, []
)
cond_in = onnx.helper.make_tensor_value_info(
    "cond_in", onnx.TensorProto.BOOL, []
)
cond_out = onnx.helper.make_tensor_value_info(
    "cond_out", onnx.TensorProto.BOOL, []
)
iter_count = onnx.helper.make_tensor_value_info(
    "iter_count", onnx.TensorProto.INT64, []
)

x0 = np.array(0).astype(np.float32)
x = np.array([1, 2, 3, 4, 5]).astype(np.float32)

optional_has_elem_node = onnx.helper.make_node(
    "OptionalHasElement", inputs=["opt_seq_in"], outputs=["optional_has_elem"]
)

optional_is_none = onnx.helper.make_node(
    "Not", inputs=["optional_has_elem"], outputs=["optional_is_none"]
)

optional_get_elem = onnx.helper.make_node(
    "OptionalGetElement", inputs=["opt_seq_in"], outputs=["seq_in"]
)

constant_in = onnx.helper.make_node(
    "Constant",
    inputs=[],
    outputs=["constant_in"],
    value=onnx.helper.make_tensor(
        name="const_tensor", data_type=onnx.TensorProto.FLOAT, dims=(), vals=[0]
    ),
)

seq_const_in = onnx.helper.make_node(
    "SequenceConstruct", inputs=["constant_in"], outputs=["init_seq_in"]
)

then_seq_out = onnx.helper.make_tensor_sequence_value_info(
    "init_seq_in", onnx.TensorProto.FLOAT, []
)
then_body = onnx.helper.make_graph(
    [constant_in, seq_const_in], "then_body", [], [then_seq_out]
)

else_seq_out = onnx.helper.make_tensor_sequence_value_info(
    "seq_in", onnx.TensorProto.FLOAT, []
)
else_body = onnx.helper.make_graph(
    [optional_get_elem], "else_body", [], [else_seq_out]
)

if_node = onnx.helper.make_node(
    "If",
    inputs=["optional_is_none"],
    outputs=["sequence"],
    then_branch=then_body,
    else_branch=else_body,
)

x_const_node = onnx.helper.make_node(
    "Constant",
    inputs=[],
    outputs=["x"],
    value=onnx.helper.make_tensor(
        name="const_tensor_x",
        data_type=onnx.TensorProto.FLOAT,
        dims=x.shape,
        vals=x.flatten().astype(float),
    ),
)

one_const_node = onnx.helper.make_node(
    "Constant",
    inputs=[],
    outputs=["one"],
    value=onnx.helper.make_tensor(
        name="const_tensor_one",
        data_type=onnx.TensorProto.INT64,
        dims=(),
        vals=[1],
    ),
)

zero_const_node = onnx.helper.make_node(
    "Constant",
    inputs=[],
    outputs=["slice_start"],
    value=onnx.helper.make_tensor(
        name="const_tensor_zero",
        data_type=onnx.TensorProto.INT64,
        dims=(1,),
        vals=[0],
    ),
)

axes_node = onnx.helper.make_node(
    "Constant",
    inputs=[],
    outputs=["axes"],
    value=onnx.helper.make_tensor(
        name="const_tensor_axes",
        data_type=onnx.TensorProto.INT64,
        dims=(),
        vals=[0],
    ),
)

add_node = onnx.helper.make_node(
    "Add", inputs=["iter_count", "one"], outputs=["end"]
)

end_unsqueeze_node = onnx.helper.make_node(
    "Unsqueeze", inputs=["end", "axes"], outputs=["slice_end"]
)

slice_node = onnx.helper.make_node(
    "Slice", inputs=["x", "slice_start", "slice_end"], outputs=["slice_out"]
)

insert_node = onnx.helper.make_node(
    "SequenceInsert", inputs=["sequence", "slice_out"], outputs=["seq_out"]
)

identity_node = onnx.helper.make_node(
    "Identity", inputs=["cond_in"], outputs=["cond_out"]
)

loop_body = onnx.helper.make_graph(
    [
        identity_node,
        optional_has_elem_node,
        optional_is_none,
        if_node,
        x_const_node,
        one_const_node,
        zero_const_node,
        add_node,
        axes_node,
        end_unsqueeze_node,
        slice_node,
        insert_node,
    ],
    "loop_body",
    [iter_count, cond_in, opt_in],
    [cond_out, seq_out],
)

node = onnx.helper.make_node(
    "Loop",
    inputs=["trip_count", "cond", "opt_seq"],
    outputs=["seq_res"],
    body=loop_body,
)

trip_count = np.array(5).astype(np.int64)
cond = np.array(1).astype(bool)
seq_res = compute_loop_outputs(x, [x0], trip_count)
opt_seq_in: List[Any] = [x0]
expect(
    node,
    inputs=[trip_count, cond, opt_seq_in],
    outputs=[seq_res],
    name="test_loop16_seq_none",
    opset_imports=[onnx.helper.make_opsetid("", 16)],
    input_type_protos=[
        onnx.helper.make_tensor_type_proto(
            onnx.TensorProto.INT64, trip_count.shape
        ),
        onnx.helper.make_tensor_type_proto(onnx.TensorProto.BOOL, cond.shape),
        opt_in_tp,
    ],
)
```

</details>


### MatMul
There are 1 test cases, listed as following:
<details>
<summary>matmul</summary>

```python
node = onnx.helper.make_node(
    "MatMul",
    inputs=["a", "b"],
    outputs=["c"],
)

# 2d
a = np.random.randn(3, 4).astype(np.float32)
b = np.random.randn(4, 3).astype(np.float32)
c = np.matmul(a, b)
expect(node, inputs=[a, b], outputs=[c], name="test_matmul_2d")

# 3d
a = np.random.randn(2, 3, 4).astype(np.float32)
b = np.random.randn(2, 4, 3).astype(np.float32)
c = np.matmul(a, b)
expect(node, inputs=[a, b], outputs=[c], name="test_matmul_3d")

# 4d
a = np.random.randn(1, 2, 3, 4).astype(np.float32)
b = np.random.randn(1, 2, 4, 3).astype(np.float32)
c = np.matmul(a, b)
expect(node, inputs=[a, b], outputs=[c], name="test_matmul_4d")
```

</details>


### MatMulInteger
There are 1 test cases, listed as following:
<details>
<summary>matmulinteger</summary>

```python
node = onnx.helper.make_node(
    "MatMulInteger",
    inputs=["A", "B", "a_zero_point", "b_zero_point"],
    outputs=["Y"],
)

A = np.array(
    [
        [11, 7, 3],
        [10, 6, 2],
        [9, 5, 1],
        [8, 4, 0],
    ],
    dtype=np.uint8,
)

a_zero_point = np.array([12], dtype=np.uint8)

B = np.array(
    [
        [1, 4],
        [2, 5],
        [3, 6],
    ],
    dtype=np.uint8,
)

b_zero_point = np.array([0], dtype=np.uint8)

output = np.array(
    [
        [-38, -83],
        [-44, -98],
        [-50, -113],
        [-56, -128],
    ],
    dtype=np.int32,
)

expect(
    node,
    inputs=[A, B, a_zero_point, b_zero_point],
    outputs=[output],
    name="test_matmulinteger",
)
```

</details>


### Max
There are 2 test cases, listed as following:
<details>
<summary>max</summary>

```python
data_0 = np.array([3, 2, 1]).astype(np.float32)
data_1 = np.array([1, 4, 4]).astype(np.float32)
data_2 = np.array([2, 5, 3]).astype(np.float32)
result = np.array([3, 5, 4]).astype(np.float32)
node = onnx.helper.make_node(
    "Max",
    inputs=["data_0", "data_1", "data_2"],
    outputs=["result"],
)
expect(
    node,
    inputs=[data_0, data_1, data_2],
    outputs=[result],
    name="test_max_example",
)

node = onnx.helper.make_node(
    "Max",
    inputs=["data_0"],
    outputs=["result"],
)
expect(node, inputs=[data_0], outputs=[data_0], name="test_max_one_input")

result = np.maximum(data_0, data_1)
node = onnx.helper.make_node(
    "Max",
    inputs=["data_0", "data_1"],
    outputs=["result"],
)
expect(
    node, inputs=[data_0, data_1], outputs=[result], name="test_max_two_inputs"
)
```

</details>
<details>
<summary>max_all_numeric_types</summary>

```python
for op_dtype in all_numeric_dtypes:
    data_0 = np.array([3, 2, 1]).astype(op_dtype)
    data_1 = np.array([1, 4, 4]).astype(op_dtype)
    result = np.array([3, 4, 4]).astype(op_dtype)
    node = onnx.helper.make_node(
        "Max",
        inputs=["data_0", "data_1"],
        outputs=["result"],
    )
    expect(
        node,
        inputs=[data_0, data_1],
        outputs=[result],
        name=f"test_max_{np.dtype(op_dtype).name}",
    )
```

</details>


### MaxPool
There are 15 test cases, listed as following:
<details>
<summary>maxpool_1d_default</summary>

```python
"""
input_shape: [1, 3, 32]
output_shape: [1, 3, 31]
"""
node = onnx.helper.make_node(
    "MaxPool",
    inputs=["x"],
    outputs=["y"],
    kernel_shape=[2],
)
x = np.random.randn(1, 3, 32).astype(np.float32)
x_shape = np.shape(x)
kernel_shape = [2]
strides = [1]
out_shape = get_output_shape("VALID", x_shape[2:], kernel_shape, strides)
padded = x
y = pool(padded, x_shape, kernel_shape, strides, out_shape, [0], "MAX")

expect(node, inputs=[x], outputs=[y], name="test_maxpool_1d_default")
```

</details>
<details>
<summary>maxpool_2d_ceil</summary>

```python
"""
input_shape: [1, 1, 4, 4]
output_shape: [1, 1, 2, 2]
"""
node = onnx.helper.make_node(
    "MaxPool",
    inputs=["x"],
    outputs=["y"],
    kernel_shape=[3, 3],
    strides=[2, 2],
    ceil_mode=True,
)
x = np.array(
    [
        [
            [
                [1, 2, 3, 4],
                [5, 6, 7, 8],
                [9, 10, 11, 12],
                [13, 14, 15, 16],
            ]
        ]
    ]
).astype(np.float32)
y = np.array([[[[11, 12], [15, 16]]]]).astype(np.float32)

expect(node, inputs=[x], outputs=[y], name="test_maxpool_2d_ceil")
```

</details>
<details>
<summary>maxpool_2d_default</summary>

```python
"""
input_shape: [1, 3, 32, 32]
output_shape: [1, 3, 31, 31]
"""
node = onnx.helper.make_node(
    "MaxPool",
    inputs=["x"],
    outputs=["y"],
    kernel_shape=[2, 2],
)
x = np.random.randn(1, 3, 32, 32).astype(np.float32)
x_shape = np.shape(x)
kernel_shape = (2, 2)
strides = (1, 1)
out_shape = get_output_shape("VALID", x_shape[2:], kernel_shape, strides)
padded = x
y = pool(padded, x_shape, kernel_shape, strides, out_shape, (0, 0), "MAX")

expect(node, inputs=[x], outputs=[y], name="test_maxpool_2d_default")
```

</details>
<details>
<summary>maxpool_2d_dilations</summary>

```python
"""
input_shape: [1, 1, 4, 4]
output_shape: [1, 1, 2, 2]
"""
node = onnx.helper.make_node(
    "MaxPool",
    inputs=["x"],
    outputs=["y"],
    kernel_shape=[2, 2],
    strides=[1, 1],
    dilations=[2, 2],
)
x = np.array(
    [
        [
            [
                [1, 2, 3, 4],
                [5, 6, 7, 8],
                [9, 10, 11, 12],
                [13, 14, 15, 16],
            ]
        ]
    ]
).astype(np.float32)
y = np.array([[[[11, 12], [15, 16]]]]).astype(np.float32)

expect(node, inputs=[x], outputs=[y], name="test_maxpool_2d_dilations")
```

</details>
<details>
<summary>maxpool_2d_pads</summary>

```python
"""
input_shape: [1, 3, 28, 28]
output_shape: [1, 3, 30, 30]
pad_shape: [4, 4] -> [2, 2, 2, 2] by axis
"""
node = onnx.helper.make_node(
    "MaxPool",
    inputs=["x"],
    outputs=["y"],
    kernel_shape=[3, 3],
    pads=[2, 2, 2, 2],
)
x = np.random.randn(1, 3, 28, 28).astype(np.float32)
x_shape = np.shape(x)
kernel_shape = (3, 3)
strides = (1, 1)
pad_bottom = pad_top = pad_right = pad_left = 2
pad_shape = [pad_top + pad_bottom, pad_left + pad_right]
out_shape = get_output_shape(
    "VALID", np.add(x_shape[2:], pad_shape), kernel_shape, strides
)
padded = np.pad(
    x,
    ((0, 0), (0, 0), (pad_top, pad_bottom), (pad_left, pad_right)),
    mode="constant",
    constant_values=np.nan,
)
y = pool(padded, x_shape, kernel_shape, strides, out_shape, pad_shape, "MAX")

expect(node, inputs=[x], outputs=[y], name="test_maxpool_2d_pads")
```

</details>
<details>
<summary>maxpool_2d_precomputed_pads</summary>

```python
"""
input_shape: [1, 1, 5, 5]
output_shape: [1, 1, 5, 5]
pad_shape: [4, 4] -> [2, 2, 2, 2] by axis
"""
node = onnx.helper.make_node(
    "MaxPool",
    inputs=["x"],
    outputs=["y"],
    kernel_shape=[5, 5],
    pads=[2, 2, 2, 2],
)
x = np.array(
    [
        [
            [
                [1, 2, 3, 4, 5],
                [6, 7, 8, 9, 10],
                [11, 12, 13, 14, 15],
                [16, 17, 18, 19, 20],
                [21, 22, 23, 24, 25],
            ]
        ]
    ]
).astype(np.float32)
y = np.array(
    [
        [
            [
                [13, 14, 15, 15, 15],
                [18, 19, 20, 20, 20],
                [23, 24, 25, 25, 25],
                [23, 24, 25, 25, 25],
                [23, 24, 25, 25, 25],
            ]
        ]
    ]
).astype(np.float32)

expect(node, inputs=[x], outputs=[y], name="test_maxpool_2d_precomputed_pads")
```

</details>
<details>
<summary>maxpool_2d_precomputed_same_upper</summary>

```python
"""
input_shape: [1, 1, 5, 5]
output_shape: [1, 1, 3, 3]
pad_shape: [2, 2] -> [1, 1, 1, 1] by axis
"""
node = onnx.helper.make_node(
    "MaxPool",
    inputs=["x"],
    outputs=["y"],
    kernel_shape=[3, 3],
    strides=[2, 2],
    auto_pad="SAME_UPPER",
)
x = np.array(
    [
        [
            [
                [1, 2, 3, 4, 5],
                [6, 7, 8, 9, 10],
                [11, 12, 13, 14, 15],
                [16, 17, 18, 19, 20],
                [21, 22, 23, 24, 25],
            ]
        ]
    ]
).astype(np.float32)
y = np.array([[[[7, 9, 10], [17, 19, 20], [22, 24, 25]]]]).astype(np.float32)

expect(
    node, inputs=[x], outputs=[y], name="test_maxpool_2d_precomputed_same_upper"
)
```

</details>
<details>
<summary>maxpool_2d_precomputed_strides</summary>

```python
"""
input_shape: [1, 1, 5, 5]
output_shape: [1, 1, 2, 2]
"""
node = onnx.helper.make_node(
    "MaxPool", inputs=["x"], outputs=["y"], kernel_shape=[2, 2], strides=[2, 2]
)
x = np.array(
    [
        [
            [
                [1, 2, 3, 4, 5],
                [6, 7, 8, 9, 10],
                [11, 12, 13, 14, 15],
                [16, 17, 18, 19, 20],
                [21, 22, 23, 24, 25],
            ]
        ]
    ]
).astype(np.float32)
y = np.array([[[[7, 9], [17, 19]]]]).astype(np.float32)

expect(
    node, inputs=[x], outputs=[y], name="test_maxpool_2d_precomputed_strides"
)
```

</details>
<details>
<summary>maxpool_2d_same_lower</summary>

```python
"""
input_shape: [1, 3, 32, 32]
output_shape: [1, 3, 32, 32]
pad_shape: [1, 1] -> [1, 0, 1, 0] by axis
"""
node = onnx.helper.make_node(
    "MaxPool",
    inputs=["x"],
    outputs=["y"],
    kernel_shape=[2, 2],
    auto_pad="SAME_LOWER",
)
x = np.random.randn(1, 3, 32, 32).astype(np.float32)
x_shape = np.shape(x)
kernel_shape = (2, 2)
strides = (1, 1)
out_shape = get_output_shape("SAME_LOWER", x_shape[2:], kernel_shape, strides)
pad_shape = get_pad_shape(
    "SAME_LOWER", x_shape[2:], kernel_shape, strides, out_shape
)
pad_bottom = pad_shape[0] // 2
pad_top = pad_shape[0] - pad_bottom
pad_right = pad_shape[1] // 2
pad_left = pad_shape[1] - pad_right
padded = np.pad(
    x,
    ((0, 0), (0, 0), (pad_top, pad_bottom), (pad_left, pad_right)),
    mode="constant",
    constant_values=np.nan,
)
y = pool(padded, x_shape, kernel_shape, strides, out_shape, pad_shape, "MAX")

expect(node, inputs=[x], outputs=[y], name="test_maxpool_2d_same_lower")
```

</details>
<details>
<summary>maxpool_2d_same_upper</summary>

```python
"""
input_shape: [1, 3, 32, 32]
output_shape: [1, 3, 32, 32]
pad_shape: [1, 1] -> [0, 1, 0, 1] by axis
"""
node = onnx.helper.make_node(
    "MaxPool",
    inputs=["x"],
    outputs=["y"],
    kernel_shape=[2, 2],
    auto_pad="SAME_UPPER",
)
x = np.random.randn(1, 3, 32, 32).astype(np.float32)
x_shape = np.shape(x)
kernel_shape = (2, 2)
strides = (1, 1)
out_shape = get_output_shape("SAME_UPPER", x_shape[2:], kernel_shape, strides)
pad_shape = get_pad_shape(
    "SAME_UPPER", x_shape[2:], kernel_shape, strides, out_shape
)
pad_top = pad_shape[0] // 2
pad_bottom = pad_shape[0] - pad_top
pad_left = pad_shape[1] // 2
pad_right = pad_shape[1] - pad_left
padded = np.pad(
    x,
    ((0, 0), (0, 0), (pad_top, pad_bottom), (pad_left, pad_right)),
    mode="constant",
    constant_values=np.nan,
)
y = pool(padded, x_shape, kernel_shape, strides, out_shape, pad_shape, "MAX")

expect(node, inputs=[x], outputs=[y], name="test_maxpool_2d_same_upper")
```

</details>
<details>
<summary>maxpool_2d_strides</summary>

```python
"""
input_shape: [1, 3, 32, 32]
output_shape: [1, 3, 10, 10]
"""
node = onnx.helper.make_node(
    "MaxPool", inputs=["x"], outputs=["y"], kernel_shape=[5, 5], strides=[3, 3]
)
x = np.random.randn(1, 3, 32, 32).astype(np.float32)
x_shape = np.shape(x)
kernel_shape = (5, 5)
strides = (3, 3)
out_shape = get_output_shape("VALID", x_shape[2:], kernel_shape, strides)
padded = x
y = pool(padded, x_shape, kernel_shape, strides, out_shape, (0, 0), "MAX")

expect(node, inputs=[x], outputs=[y], name="test_maxpool_2d_strides")
```

</details>
<details>
<summary>maxpool_2d_uint8</summary>

```python
"""
input_shape: [1, 1, 5, 5]
output_shape: [1, 1, 5, 5]
pad_shape: [4, 4] -> [2, 2, 2, 2] by axis
"""
node = onnx.helper.make_node(
    "MaxPool",
    inputs=["x"],
    outputs=["y"],
    kernel_shape=[5, 5],
    pads=[2, 2, 2, 2],
)
x = np.array(
    [
        [
            [
                [1, 2, 3, 4, 5],
                [6, 7, 8, 9, 10],
                [11, 12, 13, 14, 15],
                [16, 17, 18, 19, 20],
                [21, 22, 23, 24, 25],
            ]
        ]
    ]
).astype(np.uint8)
y = np.array(
    [
        [
            [
                [13, 14, 15, 15, 15],
                [18, 19, 20, 20, 20],
                [23, 24, 25, 25, 25],
                [23, 24, 25, 25, 25],
                [23, 24, 25, 25, 25],
            ]
        ]
    ]
).astype(np.uint8)

expect(node, inputs=[x], outputs=[y], name="test_maxpool_2d_uint8")
```

</details>
<details>
<summary>maxpool_3d_default</summary>

```python
"""
input_shape: [1, 3, 32, 32, 32]
output_shape: [1, 3, 31, 31, 31]
"""
node = onnx.helper.make_node(
    "MaxPool",
    inputs=["x"],
    outputs=["y"],
    kernel_shape=[2, 2, 2],
)
x = np.random.randn(1, 3, 32, 32, 32).astype(np.float32)
x_shape = np.shape(x)
kernel_shape = [2, 2, 2]
strides = [1, 1, 1]
out_shape = get_output_shape("VALID", x_shape[2:], kernel_shape, strides)
padded = x
y = pool(padded, x_shape, kernel_shape, strides, out_shape, [0, 0, 0], "MAX")

expect(node, inputs=[x], outputs=[y], name="test_maxpool_3d_default")
```

</details>
<details>
<summary>maxpool_with_argmax_2d_precomputed_pads</summary>

```python
"""
input_shape: [1, 1, 5, 5]
output_shape: [1, 1, 5, 5]
pad_shape: [4, 4] -> [2, 2, 2, 2] by axis
"""
node = onnx.helper.make_node(
    "MaxPool",
    inputs=["x"],
    outputs=["y", "z"],
    kernel_shape=[5, 5],
    pads=[2, 2, 2, 2],
)
x = np.array(
    [
        [
            [
                [1, 2, 3, 4, 5],
                [6, 7, 8, 9, 10],
                [11, 12, 13, 14, 15],
                [16, 17, 18, 19, 20],
                [21, 22, 23, 24, 25],
            ]
        ]
    ]
).astype(np.float32)
y = np.array(
    [
        [
            [
                [13, 14, 15, 15, 15],
                [18, 19, 20, 20, 20],
                [23, 24, 25, 25, 25],
                [23, 24, 25, 25, 25],
                [23, 24, 25, 25, 25],
            ]
        ]
    ]
).astype(np.float32)
z = np.array(
    [
        [
            [
                [12, 13, 14, 14, 14],
                [17, 18, 19, 19, 19],
                [22, 23, 24, 24, 24],
                [22, 23, 24, 24, 24],
                [22, 23, 24, 24, 24],
            ]
        ]
    ]
).astype(np.int64)

expect(
    node,
    inputs=[x],
    outputs=[y, z],
    name="test_maxpool_with_argmax_2d_precomputed_pads",
)
```

</details>
<details>
<summary>maxpool_with_argmax_2d_precomputed_strides</summary>

```python
"""
input_shape: [1, 1, 5, 5]
output_shape: [1, 1, 2, 2]
"""
node = onnx.helper.make_node(
    "MaxPool",
    inputs=["x"],
    outputs=["y", "z"],
    kernel_shape=[2, 2],
    strides=[2, 2],
    storage_order=1,
)
x = np.array(
    [
        [
            [
                [1, 2, 3, 4, 5],
                [6, 7, 8, 9, 10],
                [11, 12, 13, 14, 15],
                [16, 17, 18, 19, 20],
                [21, 22, 23, 24, 25],
            ]
        ]
    ]
).astype(np.float32)
y = np.array([[[[7, 9], [17, 19]]]]).astype(np.float32)
z = np.array([[[[6, 16], [8, 18]]]]).astype(np.int64)

expect(
    node,
    inputs=[x],
    outputs=[y, z],
    name="test_maxpool_with_argmax_2d_precomputed_strides",
)
```

</details>


### MaxUnpool
There are 2 test cases, listed as following:
<details>
<summary>with_output_shape</summary>

```python
node = onnx.helper.make_node(
    "MaxUnpool",
    inputs=["xT", "xI", "output_shape"],
    outputs=["y"],
    kernel_shape=[2, 2],
    strides=[2, 2],
)
xT = np.array([[[[5, 6], [7, 8]]]], dtype=np.float32)
xI = np.array([[[[5, 7], [13, 15]]]], dtype=np.int64)
output_shape = np.array((1, 1, 5, 5), dtype=np.int64)
y = np.array(
    [
        [
            [
                [0, 0, 0, 0, 0],
                [0, 5, 0, 6, 0],
                [0, 0, 0, 0, 0],
                [0, 7, 0, 8, 0],
                [0, 0, 0, 0, 0],
            ]
        ]
    ],
    dtype=np.float32,
)
expect(
    node,
    inputs=[xT, xI, output_shape],
    outputs=[y],
    name="test_maxunpool_export_with_output_shape",
)
```

</details>
<details>
<summary>without_output_shape</summary>

```python
node = onnx.helper.make_node(
    "MaxUnpool",
    inputs=["xT", "xI"],
    outputs=["y"],
    kernel_shape=[2, 2],
    strides=[2, 2],
)
xT = np.array([[[[1, 2], [3, 4]]]], dtype=np.float32)
xI = np.array([[[[5, 7], [13, 15]]]], dtype=np.int64)
y = np.array(
    [[[[0, 0, 0, 0], [0, 1, 0, 2], [0, 0, 0, 0], [0, 3, 0, 4]]]],
    dtype=np.float32,
)
expect(
    node,
    inputs=[xT, xI],
    outputs=[y],
    name="test_maxunpool_export_without_output_shape",
)
```

</details>


### Mean
There are 1 test cases, listed as following:
<details>
<summary>mean</summary>

```python
data_0 = np.array([3, 0, 2]).astype(np.float32)
data_1 = np.array([1, 3, 4]).astype(np.float32)
data_2 = np.array([2, 6, 6]).astype(np.float32)
result = np.array([2, 3, 4]).astype(np.float32)
node = onnx.helper.make_node(
    "Mean",
    inputs=["data_0", "data_1", "data_2"],
    outputs=["result"],
)
expect(
    node,
    inputs=[data_0, data_1, data_2],
    outputs=[result],
    name="test_mean_example",
)

node = onnx.helper.make_node(
    "Mean",
    inputs=["data_0"],
    outputs=["result"],
)
expect(node, inputs=[data_0], outputs=[data_0], name="test_mean_one_input")

result = np.divide(np.add(data_0, data_1), 2.0)
node = onnx.helper.make_node(
    "Mean",
    inputs=["data_0", "data_1"],
    outputs=["result"],
)
expect(
    node, inputs=[data_0, data_1], outputs=[result], name="test_mean_two_inputs"
)
```

</details>


### MeanVarianceNormalization
There are 1 test cases, listed as following:
<details>
<summary>meanvariancenormalization</summary>

```python
node = onnx.helper.make_node(
    "MeanVarianceNormalization", inputs=["X"], outputs=["Y"]
)

input_data = np.array(
    [
        [
            [[0.8439683], [0.5665144], [0.05836735]],
            [[0.02916367], [0.12964272], [0.5060197]],
            [[0.79538304], [0.9411346], [0.9546573]],
        ],
        [
            [[0.17730942], [0.46192095], [0.26480448]],
            [[0.6746842], [0.01665257], [0.62473077]],
            [[0.9240844], [0.9722341], [0.11965699]],
        ],
        [
            [[0.41356155], [0.9129373], [0.59330076]],
            [[0.81929934], [0.7862604], [0.11799799]],
            [[0.69248444], [0.54119414], [0.07513223]],
        ],
    ],
    dtype=np.float32,
)

# Calculate expected output data
data_mean = np.mean(input_data, axis=(0, 2, 3), keepdims=1)
data_mean_squared = np.power(data_mean, 2)
data_squared = np.power(input_data, 2)
data_squared_mean = np.mean(data_squared, axis=(0, 2, 3), keepdims=1)
std = np.sqrt(data_squared_mean - data_mean_squared)
expected_output = (input_data - data_mean) / (std + 1e-9)

expect(node, inputs=[input_data], outputs=[expected_output], name="test_mvn")
```

</details>


### MelWeightMatrix
There are 1 test cases, listed as following:
<details>
<summary>melweightmatrix</summary>

```python
node = onnx.helper.make_node(
    "MelWeightMatrix",
    inputs=[
        "num_mel_bins",
        "dft_length",
        "sample_rate",
        "lower_edge_hertz",
        "upper_edge_hertz",
    ],
    outputs=["output"],
)

num_mel_bins = np.int32(8)
dft_length = np.int32(16)
sample_rate = np.int32(8192)
lower_edge_hertz = np.float32(0)
upper_edge_hertz = np.float32(8192 / 2)

num_spectrogram_bins = dft_length // 2 + 1
frequency_bins = np.arange(0, num_mel_bins + 2)

low_frequency_mel = 2595 * np.log10(1 + lower_edge_hertz / 700)
high_frequency_mel = 2595 * np.log10(1 + upper_edge_hertz / 700)
mel_step = (high_frequency_mel - low_frequency_mel) / frequency_bins.shape[0]

frequency_bins = frequency_bins * mel_step + low_frequency_mel
frequency_bins = 700 * (np.power(10, (frequency_bins / 2595)) - 1)
frequency_bins = ((dft_length + 1) * frequency_bins) // sample_rate
frequency_bins = frequency_bins.astype(int)

output = np.zeros((num_spectrogram_bins, num_mel_bins))
output.flags.writeable = True

for i in range(num_mel_bins):
    lower_frequency_value = frequency_bins[i]  # left
    center_frequency_point = frequency_bins[i + 1]  # center
    higher_frequency_point = frequency_bins[i + 2]  # right
    low_to_center = center_frequency_point - lower_frequency_value
    if low_to_center == 0:
        output[center_frequency_point, i] = 1
    else:
        for j in range(lower_frequency_value, center_frequency_point + 1):
            output[j, i] = float(j - lower_frequency_value) / float(
                low_to_center
            )
    center_to_high = higher_frequency_point - center_frequency_point
    if center_to_high > 0:
        for j in range(center_frequency_point, higher_frequency_point):
            output[j, i] = float(higher_frequency_point - j) / float(
                center_to_high
            )

# Expected output
# 1.000000, 1.000000, 0.000000, 0.000000, 0.000000, 0.000000, 0.000000, 0.000000,
# 0.000000, 0.000000, 1.000000, 1.000000, 0.000000, 0.000000, 0.000000, 0.000000,
# 0.000000, 0.000000, 0.000000, 0.000000, 1.000000, 0.000000, 0.000000, 0.000000,
# 0.000000, 0.000000, 0.000000, 0.000000, 0.000000, 1.000000, 0.000000, 0.000000,
# 0.000000, 0.000000, 0.000000, 0.000000, 0.000000, 0.000000, 1.000000, 0.000000,
# 0.000000, 0.000000, 0.000000, 0.000000, 0.000000, 0.000000, 0.000000, 1.000000,
# 0.000000, 0.000000, 0.000000, 0.000000, 0.000000, 0.000000, 0.000000, 0.000000,
# 0.000000, 0.000000, 0.000000, 0.000000, 0.000000, 0.000000, 0.000000, 0.000000,
# 0.000000, 0.000000, 0.000000, 0.000000, 0.000000, 0.000000, 0.000000, 0.000000,
output = output.astype(np.float32)
expect(
    node,
    inputs=[
        num_mel_bins,
        dft_length,
        sample_rate,
        lower_edge_hertz,
        upper_edge_hertz,
    ],
    outputs=[output],
    name="test_melweightmatrix",
)
```

</details>


### Min
There are 2 test cases, listed as following:
<details>
<summary>min</summary>

```python
data_0 = np.array([3, 2, 1]).astype(np.float32)
data_1 = np.array([1, 4, 4]).astype(np.float32)
data_2 = np.array([2, 5, 0]).astype(np.float32)
result = np.array([1, 2, 0]).astype(np.float32)
node = onnx.helper.make_node(
    "Min",
    inputs=["data_0", "data_1", "data_2"],
    outputs=["result"],
)
expect(
    node,
    inputs=[data_0, data_1, data_2],
    outputs=[result],
    name="test_min_example",
)

node = onnx.helper.make_node(
    "Min",
    inputs=["data_0"],
    outputs=["result"],
)
expect(node, inputs=[data_0], outputs=[data_0], name="test_min_one_input")

result = np.minimum(data_0, data_1)
node = onnx.helper.make_node(
    "Min",
    inputs=["data_0", "data_1"],
    outputs=["result"],
)
expect(
    node, inputs=[data_0, data_1], outputs=[result], name="test_min_two_inputs"
)
```

</details>
<details>
<summary>min_all_numeric_types</summary>

```python
for op_dtype in all_numeric_dtypes:
    data_0 = np.array([3, 2, 1]).astype(op_dtype)
    data_1 = np.array([1, 4, 4]).astype(op_dtype)
    result = np.array([1, 2, 1]).astype(op_dtype)
    node = onnx.helper.make_node(
        "Min",
        inputs=["data_0", "data_1"],
        outputs=["result"],
    )
    expect(
        node,
        inputs=[data_0, data_1],
        outputs=[result],
        name=f"test_min_{np.dtype(op_dtype).name}",
    )
```

</details>


### Mish
There are 1 test cases, listed as following:
<details>
<summary>mish</summary>

```python
node = onnx.helper.make_node("Mish", inputs=["X"], outputs=["Y"])

input_data = np.linspace(-10, 10, 10000, dtype=np.float32)

# Calculate expected output data
expected_output = input_data * np.tanh(np.log1p(np.exp(input_data)))

expect(node, inputs=[input_data], outputs=[expected_output], name="test_mish")
```

</details>


### Mod
There are 13 test cases, listed as following:
<details>
<summary>mod_broadcast</summary>

```python
node = onnx.helper.make_node(
    "Mod",
    inputs=["x", "y"],
    outputs=["z"],
)

x = np.arange(0, 30).reshape([3, 2, 5]).astype(np.int32)
y = np.array([7]).astype(np.int32)
z = np.mod(x, y)
#   array([[[0, 1, 2, 3, 4],
#     [5, 6, 0, 1, 2]],

#    [[3, 4, 5, 6, 0],
#     [1, 2, 3, 4, 5]],

#    [[6, 0, 1, 2, 3],
#     [4, 5, 6, 0, 1]]], dtype=int32)
expect(node, inputs=[x, y], outputs=[z], name="test_mod_broadcast")
```

</details>
<details>
<summary>mod_int64_fmod</summary>

```python
node = onnx.helper.make_node("Mod", inputs=["x", "y"], outputs=["z"], fmod=1)

x = np.array([-4, 7, 5, 4, -7, 8]).astype(np.int64)
y = np.array([2, -3, 8, -2, 3, 5]).astype(np.int64)
z = np.fmod(x, y)  # expected output [ 0,  1,  5,  0, -1,  3]
expect(node, inputs=[x, y], outputs=[z], name="test_mod_int64_fmod")
```

</details>
<details>
<summary>mod_mixed_sign_float16</summary>

```python
node = onnx.helper.make_node("Mod", inputs=["x", "y"], outputs=["z"], fmod=1)

x = np.array([-4.3, 7.2, 5.0, 4.3, -7.2, 8.0]).astype(np.float16)
y = np.array([2.1, -3.4, 8.0, -2.1, 3.4, 5.0]).astype(np.float16)
z = np.fmod(
    x, y
)  # expected output [-0.10156, 0.3984 , 5. , 0.10156, -0.3984 ,  3.]
expect(node, inputs=[x, y], outputs=[z], name="test_mod_mixed_sign_float16")
```

</details>
<details>
<summary>mod_mixed_sign_float32</summary>

```python
node = onnx.helper.make_node("Mod", inputs=["x", "y"], outputs=["z"], fmod=1)

x = np.array([-4.3, 7.2, 5.0, 4.3, -7.2, 8.0]).astype(np.float32)
y = np.array([2.1, -3.4, 8.0, -2.1, 3.4, 5.0]).astype(np.float32)
z = np.fmod(
    x, y
)  # expected output [-0.10000038, 0.39999962, 5. , 0.10000038, -0.39999962, 3.]
expect(node, inputs=[x, y], outputs=[z], name="test_mod_mixed_sign_float32")
```

</details>
<details>
<summary>mod_mixed_sign_float64</summary>

```python
node = onnx.helper.make_node("Mod", inputs=["x", "y"], outputs=["z"], fmod=1)

x = np.array([-4.3, 7.2, 5.0, 4.3, -7.2, 8.0]).astype(np.float64)
y = np.array([2.1, -3.4, 8.0, -2.1, 3.4, 5.0]).astype(np.float64)
z = np.fmod(x, y)  # expected output [-0.1,  0.4,  5. ,  0.1, -0.4,  3.]
expect(node, inputs=[x, y], outputs=[z], name="test_mod_mixed_sign_float64")
```

</details>
<details>
<summary>mod_mixed_sign_int16</summary>

```python
node = onnx.helper.make_node(
    "Mod",
    inputs=["x", "y"],
    outputs=["z"],
)

x = np.array([-4, 7, 5, 4, -7, 8]).astype(np.int16)
y = np.array([2, -3, 8, -2, 3, 5]).astype(np.int16)
z = np.mod(x, y)  # expected output [ 0, -2,  5,  0,  2,  3]
expect(node, inputs=[x, y], outputs=[z], name="test_mod_mixed_sign_int16")
```

</details>
<details>
<summary>mod_mixed_sign_int32</summary>

```python
node = onnx.helper.make_node(
    "Mod",
    inputs=["x", "y"],
    outputs=["z"],
)

x = np.array([-4, 7, 5, 4, -7, 8]).astype(np.int32)
y = np.array([2, -3, 8, -2, 3, 5]).astype(np.int32)
z = np.mod(x, y)  # expected output [ 0, -2,  5,  0,  2,  3]
expect(node, inputs=[x, y], outputs=[z], name="test_mod_mixed_sign_int32")
```

</details>
<details>
<summary>mod_mixed_sign_int64</summary>

```python
node = onnx.helper.make_node(
    "Mod",
    inputs=["x", "y"],
    outputs=["z"],
)

x = np.array([-4, 7, 5, 4, -7, 8]).astype(np.int64)
y = np.array([2, -3, 8, -2, 3, 5]).astype(np.int64)
z = np.mod(x, y)  # expected output [ 0, -2,  5,  0,  2,  3]
expect(node, inputs=[x, y], outputs=[z], name="test_mod_mixed_sign_int64")
```

</details>
<details>
<summary>mod_mixed_sign_int8</summary>

```python
node = onnx.helper.make_node(
    "Mod",
    inputs=["x", "y"],
    outputs=["z"],
)

x = np.array([-4, 7, 5, 4, -7, 8]).astype(np.int8)
y = np.array([2, -3, 8, -2, 3, 5]).astype(np.int8)
z = np.mod(x, y)  # expected output [ 0, -2,  5,  0,  2,  3]
expect(node, inputs=[x, y], outputs=[z], name="test_mod_mixed_sign_int8")
```

</details>
<details>
<summary>mod_uint16</summary>

```python
node = onnx.helper.make_node(
    "Mod",
    inputs=["x", "y"],
    outputs=["z"],
)

x = np.array([4, 7, 5]).astype(np.uint16)
y = np.array([2, 3, 8]).astype(np.uint16)
z = np.mod(x, y)  # expected output [0, 1, 5]
expect(node, inputs=[x, y], outputs=[z], name="test_mod_uint16")
```

</details>
<details>
<summary>mod_uint32</summary>

```python
node = onnx.helper.make_node(
    "Mod",
    inputs=["x", "y"],
    outputs=["z"],
)

x = np.array([4, 7, 5]).astype(np.uint32)
y = np.array([2, 3, 8]).astype(np.uint32)
z = np.mod(x, y)  # expected output [0, 1, 5]
expect(node, inputs=[x, y], outputs=[z], name="test_mod_uint32")
```

</details>
<details>
<summary>mod_uint64</summary>

```python
node = onnx.helper.make_node(
    "Mod",
    inputs=["x", "y"],
    outputs=["z"],
)

x = np.array([4, 7, 5]).astype(np.uint64)
y = np.array([2, 3, 8]).astype(np.uint64)
z = np.mod(x, y)  # expected output [0, 1, 5]
expect(node, inputs=[x, y], outputs=[z], name="test_mod_uint64")
```

</details>
<details>
<summary>mod_uint8</summary>

```python
node = onnx.helper.make_node(
    "Mod",
    inputs=["x", "y"],
    outputs=["z"],
)

x = np.array([4, 7, 5]).astype(np.uint8)
y = np.array([2, 3, 8]).astype(np.uint8)
z = np.mod(x, y)  # expected output [0, 1, 5]
expect(node, inputs=[x, y], outputs=[z], name="test_mod_uint8")
```

</details>


### Momentum
There are 3 test cases, listed as following:
<details>
<summary>momentum</summary>

```python
# Define operator attributes.
norm_coefficient = 0.001
alpha = 0.95
beta = 0.1

# Create operator.
node = onnx.helper.make_node(
    "Momentum",
    inputs=["R", "T", "X", "G", "V"],
    outputs=["X_new", "V_new"],
    norm_coefficient=norm_coefficient,
    alpha=alpha,
    beta=beta,
    mode="standard",
    domain=AI_ONNX_PREVIEW_TRAINING_DOMAIN,
)

# Define operator inputs.
r = np.array(0.1, dtype=np.float32)  # scalar
t = np.array(0, dtype=np.int64)  # scalar
x = np.array([1.2, 2.8], dtype=np.float32)
g = np.array([-0.94, -2.5], dtype=np.float32)
v = np.array([1.7, 3.6], dtype=np.float32)

# Compute expected outputs of Momentum.
x_new, v_new = apply_momentum(r, t, x, g, v, norm_coefficient, alpha, beta)

# Check results.
expect(
    node,
    inputs=[r, t, x, g, v],
    outputs=[x_new, v_new],
    name="test_momentum",
    opset_imports=[
        onnx.helper.make_opsetid(AI_ONNX_PREVIEW_TRAINING_DOMAIN, 1)
    ],
)
```

</details>
<details>
<summary>momentum_multiple</summary>

```python
# Define operator attributes.
norm_coefficient = 0.001
alpha = 0.95
beta = 0.85

node = onnx.helper.make_node(
    "Momentum",
    inputs=["R", "T", "X1", "X2", "G1", "G2", "H1", "H2"],
    outputs=["X1_new", "X2_new", "V1_new", "V2_new"],
    norm_coefficient=norm_coefficient,
    alpha=alpha,
    beta=beta,
    mode="standard",
    domain=AI_ONNX_PREVIEW_TRAINING_DOMAIN,
)

# Define operator inputs.
r = np.array(0.1, dtype=np.float32)  # scalar
t = np.array(0, dtype=np.int64)  # scalar

x1 = np.array([1.0], dtype=np.float32)
g1 = np.array([-1.0], dtype=np.float32)
v1 = np.array([2.0], dtype=np.float32)

x2 = np.array([1.0, 2.0], dtype=np.float32)
g2 = np.array([-1.0, -3.0], dtype=np.float32)
v2 = np.array([4.0, 1.0], dtype=np.float32)

# Compute expected outputs of Momentum.
x1_new, v1_new = apply_momentum(r, t, x1, g1, v1, norm_coefficient, alpha, beta)
x2_new, v2_new = apply_momentum(r, t, x2, g2, v2, norm_coefficient, alpha, beta)

# Check results.
expect(
    node,
    inputs=[r, t, x1, x2, g1, g2, v1, v2],
    outputs=[x1_new, x2_new, v1_new, v2_new],
    name="test_momentum_multiple",
    opset_imports=[
        onnx.helper.make_opsetid(AI_ONNX_PREVIEW_TRAINING_DOMAIN, 1)
    ],
)
```

</details>
<details>
<summary>nesterov_momentum</summary>

```python
# Define operator attributes.
norm_coefficient = 0.01
alpha = 0.95
beta = 1.0

# Create operator.
node = onnx.helper.make_node(
    "Momentum",
    inputs=["R", "T", "X", "G", "V"],
    outputs=["X_new", "V_new"],
    norm_coefficient=norm_coefficient,
    alpha=alpha,
    beta=beta,
    mode="nesterov",
    domain=AI_ONNX_PREVIEW_TRAINING_DOMAIN,
)

# Define operator inputs.
r = np.array(0.1, dtype=np.float32)  # scalar
t = np.array(0, dtype=np.int64)  # scalar
x = np.array([1.2, 2.8], dtype=np.float32)
g = np.array([-0.94, -2.5], dtype=np.float32)
v = np.array([1.7, 3.6], dtype=np.float32)

# Compute expected outputs of Momentum.
x_new, v_new = apply_nesterov(r, t, x, g, v, norm_coefficient, alpha, beta)

# Check results.
expect(
    node,
    inputs=[r, t, x, g, v],
    outputs=[x_new, v_new],
    name="test_nesterov_momentum",
    opset_imports=[
        onnx.helper.make_opsetid(AI_ONNX_PREVIEW_TRAINING_DOMAIN, 1)
    ],
)
```

</details>


### Mul
There are 2 test cases, listed as following:
<details>
<summary>mul</summary>

```python
node = onnx.helper.make_node(
    "Mul",
    inputs=["x", "y"],
    outputs=["z"],
)

x = np.array([1, 2, 3]).astype(np.float32)
y = np.array([4, 5, 6]).astype(np.float32)
z = x * y  # expected output [4., 10., 18.]
expect(node, inputs=[x, y], outputs=[z], name="test_mul_example")

x = np.random.randn(3, 4, 5).astype(np.float32)
y = np.random.randn(3, 4, 5).astype(np.float32)
z = x * y
expect(node, inputs=[x, y], outputs=[z], name="test_mul")

x = np.random.randint(4, size=(3, 4, 5), dtype=np.uint8)
y = np.random.randint(24, size=(3, 4, 5), dtype=np.uint8)
z = x * y
expect(node, inputs=[x, y], outputs=[z], name="test_mul_uint8")
```

</details>
<details>
<summary>mul_broadcast</summary>

```python
node = onnx.helper.make_node(
    "Mul",
    inputs=["x", "y"],
    outputs=["z"],
)

x = np.random.randn(3, 4, 5).astype(np.float32)
y = np.random.randn(5).astype(np.float32)
z = x * y
expect(node, inputs=[x, y], outputs=[z], name="test_mul_bcast")
```

</details>


### Neg
There are 1 test cases, listed as following:
<details>
<summary>neg</summary>

```python
node = onnx.helper.make_node(
    "Neg",
    inputs=["x"],
    outputs=["y"],
)

x = np.array([-4, 2]).astype(np.float32)
y = np.negative(x)  # expected output [4., -2.],
expect(node, inputs=[x], outputs=[y], name="test_neg_example")

x = np.random.randn(3, 4, 5).astype(np.float32)
y = np.negative(x)
expect(node, inputs=[x], outputs=[y], name="test_neg")
```

</details>


### NegativeLogLikelihoodLoss
There are 18 test cases, listed as following:
<details>
<summary>input_shape_is_NC</summary>

```python
reduction = "none"
node = onnx.helper.make_node(
    "NegativeLogLikelihoodLoss",
    inputs=["input", "target"],
    outputs=["loss"],
    reduction=reduction,
)

N, C = 3, 5
np.random.seed(0)
input = np.random.rand(N, C).astype(np.float32)
target = np.random.randint(0, high=C, size=(N,)).astype(np.int64)

negative_log_likelihood_loss = compute_negative_log_likelihood_loss(
    input, target, weight=None, reduction=reduction
)

expect(
    node,
    inputs=[input, target],
    outputs=[negative_log_likelihood_loss],
    name="test_nllloss_NC",
)
```

</details>
<details>
<summary>input_shape_is_NCd1</summary>

```python
reduction = "mean"
node = onnx.helper.make_node(
    "NegativeLogLikelihoodLoss",
    inputs=["input", "target"],
    outputs=["loss"],
    reduction=reduction,
)

N, C, d1 = 3, 5, 2
np.random.seed(0)
input = np.random.rand(N, C, d1).astype(np.float32)
target = np.random.randint(0, high=C, size=(N, d1)).astype(np.int64)

negative_log_likelihood_loss = compute_negative_log_likelihood_loss(
    input, target, weight=None, reduction=reduction
)

expect(
    node,
    inputs=[input, target],
    outputs=[negative_log_likelihood_loss],
    name="test_nllloss_NCd1",
)
```

</details>
<details>
<summary>input_shape_is_NCd1_ii</summary>

```python
reduction = "mean"
ignore_index = np.int64(1)
node = onnx.helper.make_node(
    "NegativeLogLikelihoodLoss",
    inputs=["input", "target"],
    outputs=["loss"],
    reduction=reduction,
    ignore_index=ignore_index,
)

N, C, d1 = 3, 5, 2
np.random.seed(0)
input = np.random.rand(N, C, d1).astype(np.float32)
target = np.random.randint(0, high=C, size=(N, d1)).astype(np.int64)
target[0][0] = np.int64(1)

negative_log_likelihood_loss = compute_negative_log_likelihood_loss(
    input, target, weight=None, reduction=reduction, ignore_index=ignore_index
)

expect(
    node,
    inputs=[input, target],
    outputs=[negative_log_likelihood_loss],
    name="test_nllloss_NCd1_ii",
)
```

</details>
<details>
<summary>input_shape_is_NCd1_mean_weight_negative_ii</summary>

```python
reduction = "mean"
ignore_index = np.int64(-1)

node = onnx.helper.make_node(
    "NegativeLogLikelihoodLoss",
    inputs=["input", "target", "weight"],
    outputs=["loss"],
    reduction=reduction,
    ignore_index=ignore_index,
)

N, C, dim1 = 3, 5, 6
np.random.seed(0)
input = np.random.rand(N, C, dim1).astype(np.float32)
target = np.random.randint(0, high=C, size=(N, dim1)).astype(np.int64)
target[0][0] = -1
weight = np.random.rand(C).astype(np.float32)

negative_log_likelihood_loss = compute_negative_log_likelihood_loss(
    input, target, weight=weight, reduction=reduction, ignore_index=ignore_index
)

expect(
    node,
    inputs=[input, target, weight],
    outputs=[negative_log_likelihood_loss],
    name="test_nllloss_NCd1_mean_weight_negative_ii",
)
```

</details>
<details>
<summary>input_shape_is_NCd1_weight</summary>

```python
reduction = "mean"
node = onnx.helper.make_node(
    "NegativeLogLikelihoodLoss",
    inputs=["input", "target", "weight"],
    outputs=["loss"],
    reduction=reduction,
)

N, C, d1 = 3, 5, 2
np.random.seed(0)
input = np.random.rand(N, C, d1).astype(np.float32)
target = np.random.randint(0, high=C, size=(N, d1)).astype(np.int64)
weight = np.random.rand(C).astype(np.float32)

negative_log_likelihood_loss = compute_negative_log_likelihood_loss(
    input, target, weight=weight, reduction=reduction
)

expect(
    node,
    inputs=[input, target, weight],
    outputs=[negative_log_likelihood_loss],
    name="test_nllloss_NCd1_weight",
)
```

</details>
<details>
<summary>input_shape_is_NCd1_weight_ii</summary>

```python
reduction = "mean"
ignore_index = np.int64(1)
node = onnx.helper.make_node(
    "NegativeLogLikelihoodLoss",
    inputs=["input", "target", "weight"],
    outputs=["loss"],
    reduction=reduction,
    ignore_index=ignore_index,
)

N, C, d1 = 3, 5, 2
np.random.seed(0)
input = np.random.rand(N, C, d1).astype(np.float32)
target = np.random.randint(0, high=C, size=(N, d1)).astype(np.int64)
target[0][0] = np.int64(1)
weight = np.random.rand(C).astype(np.float32)

negative_log_likelihood_loss = compute_negative_log_likelihood_loss(
    input, target, weight=weight, reduction=reduction, ignore_index=ignore_index
)

expect(
    node,
    inputs=[input, target, weight],
    outputs=[negative_log_likelihood_loss],
    name="test_nllloss_NCd1_weight_ii",
)
```

</details>
<details>
<summary>input_shape_is_NCd1d2</summary>

```python
reduction = "none"
node = onnx.helper.make_node(
    "NegativeLogLikelihoodLoss",
    inputs=["input", "target"],
    outputs=["loss"],
    reduction=reduction,
)

N, C, dim1, dim2 = 3, 5, 6, 6
np.random.seed(0)
input = np.random.rand(N, C, dim1, dim2).astype(np.float32)
target = np.random.randint(0, high=C, size=(N, dim1, dim2)).astype(np.int64)

negative_log_likelihood_loss = compute_negative_log_likelihood_loss(
    input, target, weight=None, reduction=reduction
)

expect(
    node,
    inputs=[input, target],
    outputs=[negative_log_likelihood_loss],
    name="test_nllloss_NCd1d2",
)
```

</details>
<details>
<summary>input_shape_is_NCd1d2_no_weight_reduction_mean_ii</summary>

```python
reduction = "mean"
ignore_index = np.int64(1)
node = onnx.helper.make_node(
    "NegativeLogLikelihoodLoss",
    inputs=["input", "target"],
    outputs=["loss"],
    reduction=reduction,
    ignore_index=ignore_index,
)

N, C, dim1, dim2 = 3, 5, 6, 6
np.random.seed(0)
input = np.random.rand(N, C, dim1, dim2).astype(np.float32)
target = np.random.randint(0, high=C, size=(N, dim1, dim2)).astype(np.int64)
target[0][0][0] = np.int64(1)

negative_log_likelihood_loss = compute_negative_log_likelihood_loss(
    input, target, reduction=reduction, ignore_index=ignore_index
)

expect(
    node,
    inputs=[input, target],
    outputs=[negative_log_likelihood_loss],
    name="test_nllloss_NCd1d2_no_weight_reduction_mean_ii",
)
```

</details>
<details>
<summary>input_shape_is_NCd1d2_reduction_mean</summary>

```python
reduction = "mean"
node = onnx.helper.make_node(
    "NegativeLogLikelihoodLoss",
    inputs=["input", "target"],
    outputs=["loss"],
    reduction=reduction,
)

N, C, dim1, dim2 = 3, 5, 6, 6
np.random.seed(0)
input = np.random.rand(N, C, dim1, dim2).astype(np.float32)
target = np.random.randint(0, high=C, size=(N, dim1, dim2)).astype(np.int64)

negative_log_likelihood_loss = compute_negative_log_likelihood_loss(
    input, target, weight=None, reduction=reduction
)

expect(
    node,
    inputs=[input, target],
    outputs=[negative_log_likelihood_loss],
    name="test_nllloss_NCd1d2_reduction_mean",
)
```

</details>
<details>
<summary>input_shape_is_NCd1d2_reduction_sum</summary>

```python
reduction = "sum"
node = onnx.helper.make_node(
    "NegativeLogLikelihoodLoss",
    inputs=["input", "target"],
    outputs=["loss"],
    reduction=reduction,
)

N, C, dim1, dim2 = 3, 5, 6, 6
np.random.seed(0)
input = np.random.rand(N, C, dim1, dim2).astype(np.float32)
target = np.random.randint(0, high=C, size=(N, dim1, dim2)).astype(np.int64)

negative_log_likelihood_loss = compute_negative_log_likelihood_loss(
    input, target, weight=None, reduction=reduction
)

expect(
    node,
    inputs=[input, target],
    outputs=[negative_log_likelihood_loss],
    name="test_nllloss_NCd1d2_reduction_sum",
)
```

</details>
<details>
<summary>input_shape_is_NCd1d2_with_weight</summary>

```python
reduction = "none"
node = onnx.helper.make_node(
    "NegativeLogLikelihoodLoss",
    inputs=["input", "target", "weight"],
    outputs=["loss"],
    reduction=reduction,
)

N, C, dim1, dim2 = 3, 5, 6, 6
np.random.seed(0)
input = np.random.rand(N, C, dim1, dim2).astype(np.float32)
target = np.random.randint(0, high=C, size=(N, dim1, dim2)).astype(np.int64)
weight = np.random.rand(C).astype(np.float32)

negative_log_likelihood_loss = compute_negative_log_likelihood_loss(
    input, target, weight=weight, reduction=reduction
)

expect(
    node,
    inputs=[input, target, weight],
    outputs=[negative_log_likelihood_loss],
    name="test_nllloss_NCd1d2_with_weight",
)
```

</details>
<details>
<summary>input_shape_is_NCd1d2_with_weight_reduction_mean</summary>

```python
reduction = "mean"
node = onnx.helper.make_node(
    "NegativeLogLikelihoodLoss",
    inputs=["input", "target", "weight"],
    outputs=["loss"],
    reduction=reduction,
)

N, C, dim1, dim2 = 3, 5, 6, 6
np.random.seed(0)
input = np.random.rand(N, C, dim1, dim2).astype(np.float32)
target = np.random.randint(0, high=C, size=(N, dim1, dim2)).astype(np.int64)
weight = np.random.rand(C).astype(np.float32)

negative_log_likelihood_loss = compute_negative_log_likelihood_loss(
    input, target, weight=weight, reduction=reduction
)

expect(
    node,
    inputs=[input, target, weight],
    outputs=[negative_log_likelihood_loss],
    name="test_nllloss_NCd1d2_with_weight_reduction_mean",
)
```

</details>
<details>
<summary>input_shape_is_NCd1d2_with_weight_reduction_sum</summary>

```python
reduction = "sum"
node = onnx.helper.make_node(
    "NegativeLogLikelihoodLoss",
    inputs=["input", "target", "weight"],
    outputs=["loss"],
    reduction=reduction,
)

N, C, dim1, dim2 = 3, 5, 6, 6
np.random.seed(0)
input = np.random.rand(N, C, dim1, dim2).astype(np.float32)
target = np.random.randint(0, high=C, size=(N, dim1, dim2)).astype(np.int64)
weight = np.random.rand(C).astype(np.float32)

negative_log_likelihood_loss = compute_negative_log_likelihood_loss(
    input, target, weight=weight, reduction=reduction
)

expect(
    node,
    inputs=[input, target, weight],
    outputs=[negative_log_likelihood_loss],
    name="test_nllloss_NCd1d2_with_weight_reduction_sum",
)
```

</details>
<details>
<summary>input_shape_is_NCd1d2_with_weight_reduction_sum_ii</summary>

```python
reduction = "sum"
ignore_index = np.int64(0)
node = onnx.helper.make_node(
    "NegativeLogLikelihoodLoss",
    inputs=["input", "target", "weight"],
    outputs=["loss"],
    reduction=reduction,
    ignore_index=ignore_index,
)

N, C, dim1, dim2 = 3, 5, 6, 6
np.random.seed(0)
input = np.random.rand(N, C, dim1, dim2).astype(np.float32)
target = np.random.randint(0, high=C, size=(N, dim1, dim2)).astype(np.int64)
target[0][0][0] = np.int64(0)
weight = np.random.rand(C).astype(np.float32)

negative_log_likelihood_loss = compute_negative_log_likelihood_loss(
    input, target, weight=weight, reduction=reduction, ignore_index=ignore_index
)

expect(
    node,
    inputs=[input, target, weight],
    outputs=[negative_log_likelihood_loss],
    name="test_nllloss_NCd1d2_with_weight_reduction_sum_ii",
)
```

</details>
<details>
<summary>input_shape_is_NCd1d2d3_none_no_weight_negative_ii</summary>

```python
reduction = "none"
ignore_index = np.int64(-5)

node = onnx.helper.make_node(
    "NegativeLogLikelihoodLoss",
    inputs=["input", "target"],
    outputs=["loss"],
    reduction=reduction,
    ignore_index=ignore_index,
)

N, C, dim1, dim2, dim3 = 3, 5, 6, 6, 5
np.random.seed(0)
input = np.random.rand(N, C, dim1, dim2, dim3).astype(np.float32)
target = np.random.randint(0, high=C, size=(N, dim1, dim2, dim3)).astype(
    np.int64
)
target[0][0][0][0] = -5

negative_log_likelihood_loss = compute_negative_log_likelihood_loss(
    input, target, reduction=reduction, ignore_index=ignore_index
)

expect(
    node,
    inputs=[input, target],
    outputs=[negative_log_likelihood_loss],
    name="test_nllloss_NCd1d2d3_none_no_weight_negative_ii",
)
```

</details>
<details>
<summary>input_shape_is_NCd1d2d3_sum_weight_high_ii</summary>

```python
reduction = "sum"
ignore_index = np.int64(10)

node = onnx.helper.make_node(
    "NegativeLogLikelihoodLoss",
    inputs=["input", "target", "weight"],
    outputs=["loss"],
    reduction=reduction,
    ignore_index=ignore_index,
)

N, C = 3, 5
np.random.seed(0)
input = np.random.rand(N, C).astype(np.float32)
target = np.random.randint(0, high=C, size=(N)).astype(np.int64)
target[0] = 10
weight = np.random.rand(C).astype(np.float32)

negative_log_likelihood_loss = compute_negative_log_likelihood_loss(
    input, target, weight=weight, reduction=reduction, ignore_index=ignore_index
)

expect(
    node,
    inputs=[input, target, weight],
    outputs=[negative_log_likelihood_loss],
    name="test_nllloss_NCd1d2d3_sum_weight_high_ii",
)
```

</details>
<details>
<summary>input_shape_is_NCd1d2d3d4d5_mean_weight</summary>

```python
reduction = "mean"

node = onnx.helper.make_node(
    "NegativeLogLikelihoodLoss",
    inputs=["input", "target", "weight"],
    outputs=["loss"],
    reduction=reduction,
)

N, C, dim1, dim2, dim3, dim4, dim5 = 3, 5, 6, 6, 5, 3, 4
np.random.seed(0)
input = np.random.rand(N, C, dim1, dim2, dim3, dim4, dim5).astype(np.float32)
target = np.random.randint(
    0, high=C, size=(N, dim1, dim2, dim3, dim4, dim5)
).astype(np.int64)
weight = np.random.rand(C).astype(np.float32)

negative_log_likelihood_loss = compute_negative_log_likelihood_loss(
    input, target, weight=weight, reduction=reduction
)

expect(
    node,
    inputs=[input, target, weight],
    outputs=[negative_log_likelihood_loss],
    name="test_nllloss_NCd1d2d3d4d5_mean_weight",
)
```

</details>
<details>
<summary>input_shape_is_NCd1d2d3d4d5_none_no_weight</summary>

```python
reduction = "none"

node = onnx.helper.make_node(
    "NegativeLogLikelihoodLoss",
    inputs=["input", "target"],
    outputs=["loss"],
    reduction=reduction,
)

N, C, dim1, dim2, dim3, dim4, dim5 = 3, 5, 6, 6, 5, 3, 4
np.random.seed(0)
input = np.random.rand(N, C, dim1, dim2, dim3, dim4, dim5).astype(np.float32)
target = np.random.randint(
    0, high=C, size=(N, dim1, dim2, dim3, dim4, dim5)
).astype(np.int64)

negative_log_likelihood_loss = compute_negative_log_likelihood_loss(
    input, target, reduction=reduction
)

expect(
    node,
    inputs=[input, target],
    outputs=[negative_log_likelihood_loss],
    name="test_nllloss_NCd1d2d3d4d5_none_no_weight",
)
```

</details>


### NonMaxSuppression
There are 9 test cases, listed as following:
<details>
<summary>nonmaxsuppression_center_point_box_format</summary>

```python
node = onnx.helper.make_node(
    "NonMaxSuppression",
    inputs=[
        "boxes",
        "scores",
        "max_output_boxes_per_class",
        "iou_threshold",
        "score_threshold",
    ],
    outputs=["selected_indices"],
    center_point_box=1,
)
boxes = np.array(
    [
        [
            [0.5, 0.5, 1.0, 1.0],
            [0.5, 0.6, 1.0, 1.0],
            [0.5, 0.4, 1.0, 1.0],
            [0.5, 10.5, 1.0, 1.0],
            [0.5, 10.6, 1.0, 1.0],
            [0.5, 100.5, 1.0, 1.0],
        ]
    ]
).astype(np.float32)
scores = np.array([[[0.9, 0.75, 0.6, 0.95, 0.5, 0.3]]]).astype(np.float32)
max_output_boxes_per_class = np.array([3]).astype(np.int64)
iou_threshold = np.array([0.5]).astype(np.float32)
score_threshold = np.array([0.0]).astype(np.float32)
selected_indices = np.array([[0, 0, 3], [0, 0, 0], [0, 0, 5]]).astype(np.int64)

expect(
    node,
    inputs=[
        boxes,
        scores,
        max_output_boxes_per_class,
        iou_threshold,
        score_threshold,
    ],
    outputs=[selected_indices],
    name="test_nonmaxsuppression_center_point_box_format",
)
```

</details>
<details>
<summary>nonmaxsuppression_flipped_coordinates</summary>

```python
node = onnx.helper.make_node(
    "NonMaxSuppression",
    inputs=[
        "boxes",
        "scores",
        "max_output_boxes_per_class",
        "iou_threshold",
        "score_threshold",
    ],
    outputs=["selected_indices"],
)
boxes = np.array(
    [
        [
            [1.0, 1.0, 0.0, 0.0],
            [0.0, 0.1, 1.0, 1.1],
            [0.0, 0.9, 1.0, -0.1],
            [0.0, 10.0, 1.0, 11.0],
            [1.0, 10.1, 0.0, 11.1],
            [1.0, 101.0, 0.0, 100.0],
        ]
    ]
).astype(np.float32)
scores = np.array([[[0.9, 0.75, 0.6, 0.95, 0.5, 0.3]]]).astype(np.float32)
max_output_boxes_per_class = np.array([3]).astype(np.int64)
iou_threshold = np.array([0.5]).astype(np.float32)
score_threshold = np.array([0.0]).astype(np.float32)
selected_indices = np.array([[0, 0, 3], [0, 0, 0], [0, 0, 5]]).astype(np.int64)

expect(
    node,
    inputs=[
        boxes,
        scores,
        max_output_boxes_per_class,
        iou_threshold,
        score_threshold,
    ],
    outputs=[selected_indices],
    name="test_nonmaxsuppression_flipped_coordinates",
)
```

</details>
<details>
<summary>nonmaxsuppression_identical_boxes</summary>

```python
node = onnx.helper.make_node(
    "NonMaxSuppression",
    inputs=[
        "boxes",
        "scores",
        "max_output_boxes_per_class",
        "iou_threshold",
        "score_threshold",
    ],
    outputs=["selected_indices"],
)
boxes = np.array(
    [
        [
            [0.0, 0.0, 1.0, 1.0],
            [0.0, 0.0, 1.0, 1.0],
            [0.0, 0.0, 1.0, 1.0],
            [0.0, 0.0, 1.0, 1.0],
            [0.0, 0.0, 1.0, 1.0],
            [0.0, 0.0, 1.0, 1.0],
            [0.0, 0.0, 1.0, 1.0],
            [0.0, 0.0, 1.0, 1.0],
            [0.0, 0.0, 1.0, 1.0],
            [0.0, 0.0, 1.0, 1.0],
        ]
    ]
).astype(np.float32)
scores = np.array(
    [[[0.9, 0.9, 0.9, 0.9, 0.9, 0.9, 0.9, 0.9, 0.9, 0.9]]]
).astype(np.float32)
max_output_boxes_per_class = np.array([3]).astype(np.int64)
iou_threshold = np.array([0.5]).astype(np.float32)
score_threshold = np.array([0.0]).astype(np.float32)
selected_indices = np.array([[0, 0, 0]]).astype(np.int64)

expect(
    node,
    inputs=[
        boxes,
        scores,
        max_output_boxes_per_class,
        iou_threshold,
        score_threshold,
    ],
    outputs=[selected_indices],
    name="test_nonmaxsuppression_identical_boxes",
)
```

</details>
<details>
<summary>nonmaxsuppression_limit_output_size</summary>

```python
node = onnx.helper.make_node(
    "NonMaxSuppression",
    inputs=[
        "boxes",
        "scores",
        "max_output_boxes_per_class",
        "iou_threshold",
        "score_threshold",
    ],
    outputs=["selected_indices"],
)
boxes = np.array(
    [
        [
            [0.0, 0.0, 1.0, 1.0],
            [0.0, 0.1, 1.0, 1.1],
            [0.0, -0.1, 1.0, 0.9],
            [0.0, 10.0, 1.0, 11.0],
            [0.0, 10.1, 1.0, 11.1],
            [0.0, 100.0, 1.0, 101.0],
        ]
    ]
).astype(np.float32)
scores = np.array([[[0.9, 0.75, 0.6, 0.95, 0.5, 0.3]]]).astype(np.float32)
max_output_boxes_per_class = np.array([2]).astype(np.int64)
iou_threshold = np.array([0.5]).astype(np.float32)
score_threshold = np.array([0.0]).astype(np.float32)
selected_indices = np.array([[0, 0, 3], [0, 0, 0]]).astype(np.int64)

expect(
    node,
    inputs=[
        boxes,
        scores,
        max_output_boxes_per_class,
        iou_threshold,
        score_threshold,
    ],
    outputs=[selected_indices],
    name="test_nonmaxsuppression_limit_output_size",
)
```

</details>
<details>
<summary>nonmaxsuppression_single_box</summary>

```python
node = onnx.helper.make_node(
    "NonMaxSuppression",
    inputs=[
        "boxes",
        "scores",
        "max_output_boxes_per_class",
        "iou_threshold",
        "score_threshold",
    ],
    outputs=["selected_indices"],
)
boxes = np.array([[[0.0, 0.0, 1.0, 1.0]]]).astype(np.float32)
scores = np.array([[[0.9]]]).astype(np.float32)
max_output_boxes_per_class = np.array([3]).astype(np.int64)
iou_threshold = np.array([0.5]).astype(np.float32)
score_threshold = np.array([0.0]).astype(np.float32)
selected_indices = np.array([[0, 0, 0]]).astype(np.int64)

expect(
    node,
    inputs=[
        boxes,
        scores,
        max_output_boxes_per_class,
        iou_threshold,
        score_threshold,
    ],
    outputs=[selected_indices],
    name="test_nonmaxsuppression_single_box",
)
```

</details>
<details>
<summary>nonmaxsuppression_suppress_by_IOU</summary>

```python
node = onnx.helper.make_node(
    "NonMaxSuppression",
    inputs=[
        "boxes",
        "scores",
        "max_output_boxes_per_class",
        "iou_threshold",
        "score_threshold",
    ],
    outputs=["selected_indices"],
)
boxes = np.array(
    [
        [
            [0.0, 0.0, 1.0, 1.0],
            [0.0, 0.1, 1.0, 1.1],
            [0.0, -0.1, 1.0, 0.9],
            [0.0, 10.0, 1.0, 11.0],
            [0.0, 10.1, 1.0, 11.1],
            [0.0, 100.0, 1.0, 101.0],
        ]
    ]
).astype(np.float32)
scores = np.array([[[0.9, 0.75, 0.6, 0.95, 0.5, 0.3]]]).astype(np.float32)
max_output_boxes_per_class = np.array([3]).astype(np.int64)
iou_threshold = np.array([0.5]).astype(np.float32)
score_threshold = np.array([0.0]).astype(np.float32)
selected_indices = np.array([[0, 0, 3], [0, 0, 0], [0, 0, 5]]).astype(np.int64)

expect(
    node,
    inputs=[
        boxes,
        scores,
        max_output_boxes_per_class,
        iou_threshold,
        score_threshold,
    ],
    outputs=[selected_indices],
    name="test_nonmaxsuppression_suppress_by_IOU",
)
```

</details>
<details>
<summary>nonmaxsuppression_suppress_by_IOU_and_scores</summary>

```python
node = onnx.helper.make_node(
    "NonMaxSuppression",
    inputs=[
        "boxes",
        "scores",
        "max_output_boxes_per_class",
        "iou_threshold",
        "score_threshold",
    ],
    outputs=["selected_indices"],
)
boxes = np.array(
    [
        [
            [0.0, 0.0, 1.0, 1.0],
            [0.0, 0.1, 1.0, 1.1],
            [0.0, -0.1, 1.0, 0.9],
            [0.0, 10.0, 1.0, 11.0],
            [0.0, 10.1, 1.0, 11.1],
            [0.0, 100.0, 1.0, 101.0],
        ]
    ]
).astype(np.float32)
scores = np.array([[[0.9, 0.75, 0.6, 0.95, 0.5, 0.3]]]).astype(np.float32)
max_output_boxes_per_class = np.array([3]).astype(np.int64)
iou_threshold = np.array([0.5]).astype(np.float32)
score_threshold = np.array([0.4]).astype(np.float32)
selected_indices = np.array([[0, 0, 3], [0, 0, 0]]).astype(np.int64)

expect(
    node,
    inputs=[
        boxes,
        scores,
        max_output_boxes_per_class,
        iou_threshold,
        score_threshold,
    ],
    outputs=[selected_indices],
    name="test_nonmaxsuppression_suppress_by_IOU_and_scores",
)
```

</details>
<details>
<summary>nonmaxsuppression_two_batches</summary>

```python
node = onnx.helper.make_node(
    "NonMaxSuppression",
    inputs=[
        "boxes",
        "scores",
        "max_output_boxes_per_class",
        "iou_threshold",
        "score_threshold",
    ],
    outputs=["selected_indices"],
)
boxes = np.array(
    [
        [
            [0.0, 0.0, 1.0, 1.0],
            [0.0, 0.1, 1.0, 1.1],
            [0.0, -0.1, 1.0, 0.9],
            [0.0, 10.0, 1.0, 11.0],
            [0.0, 10.1, 1.0, 11.1],
            [0.0, 100.0, 1.0, 101.0],
        ],
        [
            [0.0, 0.0, 1.0, 1.0],
            [0.0, 0.1, 1.0, 1.1],
            [0.0, -0.1, 1.0, 0.9],
            [0.0, 10.0, 1.0, 11.0],
            [0.0, 10.1, 1.0, 11.1],
            [0.0, 100.0, 1.0, 101.0],
        ],
    ]
).astype(np.float32)
scores = np.array(
    [[[0.9, 0.75, 0.6, 0.95, 0.5, 0.3]], [[0.9, 0.75, 0.6, 0.95, 0.5, 0.3]]]
).astype(np.float32)
max_output_boxes_per_class = np.array([2]).astype(np.int64)
iou_threshold = np.array([0.5]).astype(np.float32)
score_threshold = np.array([0.0]).astype(np.float32)
selected_indices = np.array(
    [[0, 0, 3], [0, 0, 0], [1, 0, 3], [1, 0, 0]]
).astype(np.int64)

expect(
    node,
    inputs=[
        boxes,
        scores,
        max_output_boxes_per_class,
        iou_threshold,
        score_threshold,
    ],
    outputs=[selected_indices],
    name="test_nonmaxsuppression_two_batches",
)
```

</details>
<details>
<summary>nonmaxsuppression_two_classes</summary>

```python
node = onnx.helper.make_node(
    "NonMaxSuppression",
    inputs=[
        "boxes",
        "scores",
        "max_output_boxes_per_class",
        "iou_threshold",
        "score_threshold",
    ],
    outputs=["selected_indices"],
)
boxes = np.array(
    [
        [
            [0.0, 0.0, 1.0, 1.0],
            [0.0, 0.1, 1.0, 1.1],
            [0.0, -0.1, 1.0, 0.9],
            [0.0, 10.0, 1.0, 11.0],
            [0.0, 10.1, 1.0, 11.1],
            [0.0, 100.0, 1.0, 101.0],
        ]
    ]
).astype(np.float32)
scores = np.array(
    [[[0.9, 0.75, 0.6, 0.95, 0.5, 0.3], [0.9, 0.75, 0.6, 0.95, 0.5, 0.3]]]
).astype(np.float32)
max_output_boxes_per_class = np.array([2]).astype(np.int64)
iou_threshold = np.array([0.5]).astype(np.float32)
score_threshold = np.array([0.0]).astype(np.float32)
selected_indices = np.array(
    [[0, 0, 3], [0, 0, 0], [0, 1, 3], [0, 1, 0]]
).astype(np.int64)

expect(
    node,
    inputs=[
        boxes,
        scores,
        max_output_boxes_per_class,
        iou_threshold,
        score_threshold,
    ],
    outputs=[selected_indices],
    name="test_nonmaxsuppression_two_classes",
)
```

</details>


### NonZero
There are 1 test cases, listed as following:
<details>
<summary>nonzero</summary>

```python
node = onnx.helper.make_node(
    "NonZero",
    inputs=["condition"],
    outputs=["result"],
)

condition = np.array([[1, 0], [1, 1]], dtype=bool)
result = np.array(
    np.nonzero(condition), dtype=np.int64
)  # expected output [[0, 1, 1], [0, 0, 1]]
expect(node, inputs=[condition], outputs=[result], name="test_nonzero_example")
```

</details>


### Not
There are 1 test cases, listed as following:
<details>
<summary>not</summary>

```python
node = onnx.helper.make_node(
    "Not",
    inputs=["x"],
    outputs=["not"],
)

# 2d
x = (np.random.randn(3, 4) > 0).astype(bool)
expect(node, inputs=[x], outputs=[np.logical_not(x)], name="test_not_2d")

# 3d
x = (np.random.randn(3, 4, 5) > 0).astype(bool)
expect(node, inputs=[x], outputs=[np.logical_not(x)], name="test_not_3d")

# 4d
x = (np.random.randn(3, 4, 5, 6) > 0).astype(bool)
expect(node, inputs=[x], outputs=[np.logical_not(x)], name="test_not_4d")
```

</details>


### OneHot
There are 4 test cases, listed as following:
<details>
<summary>with_axis</summary>

```python
axisValue = 1
on_value = 3
off_value = 1
output_type = np.float32
node = onnx.helper.make_node(
    "OneHot",
    inputs=["indices", "depth", "values"],
    outputs=["y"],
    axis=axisValue,
)
indices = np.array([[1, 9], [2, 4]], dtype=np.float32)
depth = np.float32(10)
values = np.array([off_value, on_value], dtype=output_type)
y = one_hot(indices, depth, axis=axisValue, dtype=output_type)
y = y * (on_value - off_value) + off_value
expect(
    node,
    inputs=[indices, depth, values],
    outputs=[y],
    name="test_onehot_with_axis",
)
```

</details>
<details>
<summary>with_negative_axis</summary>

```python
axisValue = -2
on_value = 3
off_value = 1
output_type = np.float32
node = onnx.helper.make_node(
    "OneHot",
    inputs=["indices", "depth", "values"],
    outputs=["y"],
    axis=axisValue,
)
indices = np.array([[1, 9], [2, 4]], dtype=np.float32)
depth = np.float32(10)
values = np.array([off_value, on_value], dtype=output_type)
y = one_hot(indices, depth, axis=axisValue, dtype=output_type)
y = y * (on_value - off_value) + off_value
expect(
    node,
    inputs=[indices, depth, values],
    outputs=[y],
    name="test_onehot_with_negative_axis",
)
```

</details>
<details>
<summary>with_negative_indices</summary>

```python
axisValue = 1
on_value = 3
off_value = 1
output_type = np.float32
node = onnx.helper.make_node(
    "OneHot",
    inputs=["indices", "depth", "values"],
    outputs=["y"],
    axis=axisValue,
)
indices = np.array([0, -7, -8], dtype=np.int64)

# print(y)
# [[3. 1. 1. 1. 1. 1. 1. 1. 1. 1.]
#  [1. 1. 1. 3. 1. 1. 1. 1. 1. 1.]
#  [1. 1. 3. 1. 1. 1. 1. 1. 1. 1.]]

depth = np.float32(10)
values = np.array([off_value, on_value], dtype=output_type)
y = one_hot(indices, depth, axis=axisValue, dtype=output_type)
y = y * (on_value - off_value) + off_value
expect(
    node,
    inputs=[indices, depth, values],
    outputs=[y],
    name="test_onehot_negative_indices",
)
```

</details>
<details>
<summary>without_axis</summary>

```python
on_value = 5
off_value = 2
output_type = np.int32
node = onnx.helper.make_node(
    "OneHot", inputs=["indices", "depth", "values"], outputs=["y"]
)
indices = np.array([0, 7, 8], dtype=np.int64)
depth = np.float32(12)
values = np.array([off_value, on_value], dtype=output_type)
y = one_hot(indices, depth, dtype=output_type)
y = y * (on_value - off_value) + off_value
expect(
    node,
    inputs=[indices, depth, values],
    outputs=[y],
    name="test_onehot_without_axis",
)
```

</details>


### OptionalHasElement
There are 4 test cases, listed as following:
<details>
<summary>empty</summary>

```python
optional = None
<<<<<<< HEAD

tensor_type_proto = onnx.helper.make_tensor_type_proto(elem_type=onnx.TensorProto.INT32, shape=[])
optional_type_proto = onnx.helper.make_optional_type_proto(tensor_type_proto)

# OptionalHasElement takes a tensor or optional as input
for input_type_proto in [tensor_type_proto, optional_type_proto]:
    input_name_options = {
        'empty': 'optional_input',
        'empty_no_input_name': '',
        'empty_no_input': None,
    }
    for test_name_surfix, input_name in input_name_options.items():
        if input_type_proto == tensor_type_proto and input_name:
            # the input tensor cannot be empty if input name is provided.
            continue
        node = onnx.helper.make_node(
            'OptionalHasElement',
            inputs=[] if input_name is None else [input_name],
            outputs=['output']
        )
        output = optional_has_element_reference_implementation(optional)
        test_name = 'test_optional_has_element_' + test_name_surfix \
            + ('_optional_input' if input_type_proto == optional_type_proto else '_tensor_input')
        expect(node, inputs=[optional] if input_name else [], outputs=[output],
            input_type_protos=[input_type_proto] if input_name else [],
            name=test_name)
=======
tensor_type_proto = onnx.helper.make_tensor_type_proto(
    elem_type=onnx.TensorProto.INT32, shape=[]
)
input_type_proto = onnx.helper.make_optional_type_proto(tensor_type_proto)
node = onnx.helper.make_node(
    "OptionalHasElement", inputs=["optional_input"], outputs=["output"]
)
output = optional_has_element_reference_implementation(optional)
expect(
    node,
    inputs=[optional],
    outputs=[output],
    input_type_protos=[input_type_proto],
    name="test_optional_has_element_empty",
)
>>>>>>> f0d824c0
```

</details>
<details>
<summary>get_element_sequence</summary>

```python
optional = [np.array([1, 2, 3, 4]).astype(np.int32)]
tensor_type_proto = onnx.helper.make_tensor_type_proto(
    elem_type=onnx.TensorProto.INT32,
    shape=[
        4,
    ],
)
seq_type_proto = onnx.helper.make_sequence_type_proto(tensor_type_proto)
optional_type_proto = onnx.helper.make_optional_type_proto(seq_type_proto)

node = onnx.helper.make_node(
    "OptionalGetElement", inputs=["optional_input"], outputs=["output"]
)
output = optional_get_element_reference_implementation(optional)
<<<<<<< HEAD
expect(node, inputs=[optional], outputs=[output],
       input_type_protos=[optional_type_proto],
       name='test_optional_get_element_optional_sequence')
expect(node, inputs=[optional], outputs=[output],
       input_type_protos=[seq_type_proto],
       name='test_optional_get_element_sequence')
=======
expect(
    node,
    inputs=[optional],
    outputs=[output],
    input_type_protos=[input_type_proto],
    name="test_optional_get_element_sequence",
)
>>>>>>> f0d824c0
```

</details>
<details>
<summary>get_element_tensor</summary>

```python
optional = np.array([1, 2, 3, 4]).astype(np.float32)
<<<<<<< HEAD
tensor_type_proto = onnx.helper.make_tensor_type_proto(elem_type=onnx.TensorProto.FLOAT, shape=[4, ])
optional_type_proto = onnx.helper.make_optional_type_proto(tensor_type_proto)
=======
tensor_type_proto = onnx.helper.make_tensor_type_proto(
    elem_type=onnx.TensorProto.FLOAT,
    shape=[
        4,
    ],
)
input_type_proto = onnx.helper.make_optional_type_proto(tensor_type_proto)
>>>>>>> f0d824c0

node = onnx.helper.make_node(
    "OptionalGetElement", inputs=["optional_input"], outputs=["output"]
)
output = optional_get_element_reference_implementation(optional)
<<<<<<< HEAD
expect(node, inputs=[optional], outputs=[output],
    input_type_protos=[optional_type_proto],
    name='test_optional_get_element_optional_tensor')
expect(node, inputs=[optional], outputs=[output],
    input_type_protos=[tensor_type_proto],
    name='test_optional_get_element_tensor')
=======
expect(
    node,
    inputs=[optional],
    outputs=[output],
    input_type_protos=[input_type_proto],
    name="test_optional_get_element",
)
>>>>>>> f0d824c0
```

</details>
<details>
<summary>optionalhaselement</summary>

```python
optional = np.array([1, 2, 3, 4]).astype(np.float32)
<<<<<<< HEAD
tensor_type_proto = onnx.helper.make_tensor_type_proto(elem_type=onnx.TensorProto.FLOAT, shape=[4, ])
optional_type_proto = onnx.helper.make_optional_type_proto(tensor_type_proto)

# OptionalHasElement takes a tensor or optional as input
for input_type_protos in [tensor_type_proto, optional_type_proto]:
    node = onnx.helper.make_node(
        'OptionalHasElement',
        inputs=['optional_input'],
        outputs=['output']
    )
    output = optional_has_element_reference_implementation(optional)
    test_name = 'test_optional_has_element_' +\
        ('optional_input' if input_type_protos == optional_type_proto else 'tensor_input')
    expect(node, inputs=[optional], outputs=[output],
        input_type_protos=[optional_type_proto],
        name=test_name)
=======
tensor_type_proto = onnx.helper.make_tensor_type_proto(
    elem_type=onnx.TensorProto.FLOAT,
    shape=[
        4,
    ],
)
input_type_proto = onnx.helper.make_optional_type_proto(tensor_type_proto)
node = onnx.helper.make_node(
    "OptionalHasElement", inputs=["optional_input"], outputs=["output"]
)
output = optional_has_element_reference_implementation(optional)
expect(
    node,
    inputs=[optional],
    outputs=[output],
    input_type_protos=[input_type_proto],
    name="test_optional_has_element",
)
>>>>>>> f0d824c0
```

</details>


### Or
There are 2 test cases, listed as following:
<details>
<summary>or</summary>

```python
node = onnx.helper.make_node(
    "Or",
    inputs=["x", "y"],
    outputs=["or"],
)

# 2d
x = (np.random.randn(3, 4) > 0).astype(bool)
y = (np.random.randn(3, 4) > 0).astype(bool)
z = np.logical_or(x, y)
expect(node, inputs=[x, y], outputs=[z], name="test_or2d")

# 3d
x = (np.random.randn(3, 4, 5) > 0).astype(bool)
y = (np.random.randn(3, 4, 5) > 0).astype(bool)
z = np.logical_or(x, y)
expect(node, inputs=[x, y], outputs=[z], name="test_or3d")

# 4d
x = (np.random.randn(3, 4, 5, 6) > 0).astype(bool)
y = (np.random.randn(3, 4, 5, 6) > 0).astype(bool)
z = np.logical_or(x, y)
expect(node, inputs=[x, y], outputs=[z], name="test_or4d")
```

</details>
<details>
<summary>or_broadcast</summary>

```python
node = onnx.helper.make_node(
    "Or",
    inputs=["x", "y"],
    outputs=["or"],
)

# 3d vs 1d
x = (np.random.randn(3, 4, 5) > 0).astype(bool)
y = (np.random.randn(5) > 0).astype(bool)
z = np.logical_or(x, y)
expect(node, inputs=[x, y], outputs=[z], name="test_or_bcast3v1d")

# 3d vs 2d
x = (np.random.randn(3, 4, 5) > 0).astype(bool)
y = (np.random.randn(4, 5) > 0).astype(bool)
z = np.logical_or(x, y)
expect(node, inputs=[x, y], outputs=[z], name="test_or_bcast3v2d")

# 4d vs 2d
x = (np.random.randn(3, 4, 5, 6) > 0).astype(bool)
y = (np.random.randn(5, 6) > 0).astype(bool)
z = np.logical_or(x, y)
expect(node, inputs=[x, y], outputs=[z], name="test_or_bcast4v2d")

# 4d vs 3d
x = (np.random.randn(3, 4, 5, 6) > 0).astype(bool)
y = (np.random.randn(4, 5, 6) > 0).astype(bool)
z = np.logical_or(x, y)
expect(node, inputs=[x, y], outputs=[z], name="test_or_bcast4v3d")

# 4d vs 4d
x = (np.random.randn(1, 4, 1, 6) > 0).astype(bool)
y = (np.random.randn(3, 1, 5, 6) > 0).astype(bool)
z = np.logical_or(x, y)
expect(node, inputs=[x, y], outputs=[z], name="test_or_bcast4v4d")
```

</details>


### PRelu
There are 2 test cases, listed as following:
<details>
<summary>prelu</summary>

```python
node = onnx.helper.make_node(
    "PRelu",
    inputs=["x", "slope"],
    outputs=["y"],
)

x = np.random.randn(3, 4, 5).astype(np.float32)
slope = np.random.randn(3, 4, 5).astype(np.float32)
y = np.clip(x, 0, np.inf) + np.clip(x, -np.inf, 0) * slope

expect(node, inputs=[x, slope], outputs=[y], name="test_prelu_example")
```

</details>
<details>
<summary>prelu_broadcast</summary>

```python
node = onnx.helper.make_node(
    "PRelu",
    inputs=["x", "slope"],
    outputs=["y"],
)

x = np.random.randn(3, 4, 5).astype(np.float32)
slope = np.random.randn(5).astype(np.float32)
y = np.clip(x, 0, np.inf) + np.clip(x, -np.inf, 0) * slope

expect(node, inputs=[x, slope], outputs=[y], name="test_prelu_broadcast")
```

</details>


### Pad
There are 3 test cases, listed as following:
<details>
<summary>constant_pad</summary>

```python
node = onnx.helper.make_node(
    "Pad", inputs=["x", "pads", "value"], outputs=["y"], mode="constant"
)
x = np.random.randn(1, 3, 4, 5).astype(np.float32)
pads = np.array([0, 0, 1, 3, 0, 0, 2, 4]).astype(
    np.int64
)  # pad order [x1_begin, x2_begin, ..., x1_end, x2_end, ...]
value = np.float32(1.2)
y = pad_impl(x, pads, "constant", 1.2)

expect(node, inputs=[x, pads, value], outputs=[y], name="test_constant_pad")
```

</details>
<details>
<summary>constant_pad_axes</summary>

```python
node = onnx.helper.make_node(
    "Pad", inputs=["x", "pads", "value", "axes"], outputs=["y"], mode="constant"
)
x = np.random.randn(1, 3, 4, 5).astype(np.float32)
pads = np.array([0, 3, 0, 4]).astype(
    np.int64
)  # pad order [x1_begin, x2_begin, ..., x1_end, x2_end, ...]
value = np.float32(1.2)
axes = np.array([1, 3], dtype=np.int64)
y = pad_impl(
    x,
    pads,
    "constant",
    1.2,
    [1, 3],
)

expect(
    node,
    inputs=[x, pads, value, axes],
    outputs=[y],
    name="test_constant_pad_axes",
)
```

</details>
<details>
<summary>reflection_and_edge_pad</summary>

```python
for mode in ["edge", "reflect"]:
    node = onnx.helper.make_node(
        "Pad", inputs=["x", "pads"], outputs=["y"], mode=mode
    )
    x = np.random.randn(1, 3, 4, 5).astype(np.int32)
    pads = np.array([0, 0, 1, 1, 0, 0, 1, 1]).astype(
        np.int64
    )  # pad order [x1_begin, x2_begin, ..., x1_end, x2_end, ...]
    y = pad_impl(x, pads, mode)

    expect(node, inputs=[x, pads], outputs=[y], name=f"test_{mode}_pad")
```

</details>


### Pow
There are 3 test cases, listed as following:
<details>
<summary>pow</summary>

```python
node = onnx.helper.make_node(
    "Pow",
    inputs=["x", "y"],
    outputs=["z"],
)

x = np.array([1, 2, 3]).astype(np.float32)
y = np.array([4, 5, 6]).astype(np.float32)
z = pow(x, y)  # expected output [1., 32., 729.]
expect(node, inputs=[x, y], outputs=[z], name="test_pow_example")

x = np.arange(60).reshape(3, 4, 5).astype(np.float32)
y = np.random.randn(3, 4, 5).astype(np.float32)
z = pow(x, y)
expect(node, inputs=[x, y], outputs=[z], name="test_pow")
```

</details>
<details>
<summary>pow_broadcast</summary>

```python
node = onnx.helper.make_node(
    "Pow",
    inputs=["x", "y"],
    outputs=["z"],
)

x = np.array([1, 2, 3]).astype(np.float32)
y = np.array(2).astype(np.float32)
z = pow(x, y)  # expected output [1., 4., 9.]
expect(node, inputs=[x, y], outputs=[z], name="test_pow_bcast_scalar")

node = onnx.helper.make_node(
    "Pow",
    inputs=["x", "y"],
    outputs=["z"],
)
x = np.array([[1, 2, 3], [4, 5, 6]]).astype(np.float32)
y = np.array([1, 2, 3]).astype(np.float32)
# expected output [[1, 4, 27], [4, 25, 216]]
z = pow(x, y)
expect(node, inputs=[x, y], outputs=[z], name="test_pow_bcast_array")
```

</details>
<details>
<summary>types</summary>

```python
node = onnx.helper.make_node(
    "Pow",
    inputs=["x", "y"],
    outputs=["z"],
)

x = np.array([1, 2, 3]).astype(np.float32)
y = np.array([4, 5, 6]).astype(np.int64)
z = pow(x, y)  # expected output [1., 32., 729.]
expect(node, inputs=[x, y], outputs=[z], name="test_pow_types_float32_int64")

x = np.array([1, 2, 3]).astype(np.int64)
y = np.array([4, 5, 6]).astype(np.float32)
z = pow(x, y)  # expected output [1, 32, 729]
expect(node, inputs=[x, y], outputs=[z], name="test_pow_types_int64_float32")

x = np.array([1, 2, 3]).astype(np.float32)
y = np.array([4, 5, 6]).astype(np.int32)
z = pow(x, y)  # expected output [1., 32., 729.]
expect(node, inputs=[x, y], outputs=[z], name="test_pow_types_float32_int32")

x = np.array([1, 2, 3]).astype(np.int32)
y = np.array([4, 5, 6]).astype(np.float32)
z = pow(x, y)  # expected output [1, 32, 729]
expect(node, inputs=[x, y], outputs=[z], name="test_pow_types_int32_float32")

x = np.array([1, 2, 3]).astype(np.float32)
y = np.array([4, 5, 6]).astype(np.uint64)
z = pow(x, y)  # expected output [1., 32., 729.]
expect(node, inputs=[x, y], outputs=[z], name="test_pow_types_float32_uint64")

x = np.array([1, 2, 3]).astype(np.float32)
y = np.array([4, 5, 6]).astype(np.uint32)
z = pow(x, y)  # expected output [1., 32., 729.]
expect(node, inputs=[x, y], outputs=[z], name="test_pow_types_float32_uint32")

x = np.array([1, 2, 3]).astype(np.int64)
y = np.array([4, 5, 6]).astype(np.int64)
z = pow(x, y)  # expected output [1, 32, 729]
expect(node, inputs=[x, y], outputs=[z], name="test_pow_types_int64_int64")

x = np.array([1, 2, 3]).astype(np.int32)
y = np.array([4, 5, 6]).astype(np.int32)
z = pow(x, y)  # expected output [1, 32, 729]
expect(node, inputs=[x, y], outputs=[z], name="test_pow_types_int32_int32")
```

</details>


### QLinearConv
There are 1 test cases, listed as following:
<details>
<summary>qlinearconv</summary>

```python
node = onnx.helper.make_node(
    "QLinearConv",
    inputs=[
        "x",
        "x_scale",
        "x_zero_point",
        "w",
        "w_scale",
        "w_zero_point",
        "y_scale",
        "y_zero_point",
    ],
    outputs=["y"],
)

x = np.array(
    [
        [255, 174, 162, 25, 203, 168, 58],
        [15, 59, 237, 95, 129, 0, 64],
        [56, 242, 153, 221, 168, 12, 166],
        [232, 178, 186, 195, 237, 162, 237],
        [188, 39, 124, 77, 80, 102, 43],
        [127, 230, 21, 83, 41, 40, 134],
        [255, 154, 92, 141, 42, 148, 247],
    ],
    dtype=np.uint8,
).reshape((1, 1, 7, 7))

x_scale = np.float32(0.00369204697)
x_zero_point = np.uint8(132)

w = np.array([0], dtype=np.uint8).reshape((1, 1, 1, 1))

w_scale = np.array([0.00172794575], dtype=np.float32)
w_zero_point = np.array([255], dtype=np.uint8)

y_scale = np.float32(0.00162681262)
y_zero_point = np.uint8(123)

output = np.array(
    [
        [0, 81, 93, 230, 52, 87, 197],
        [240, 196, 18, 160, 126, 255, 191],
        [199, 13, 102, 34, 87, 243, 89],
        [23, 77, 69, 60, 18, 93, 18],
        [67, 216, 131, 178, 175, 153, 212],
        [128, 25, 234, 172, 214, 215, 121],
        [0, 101, 163, 114, 213, 107, 8],
    ],
    dtype=np.uint8,
).reshape((1, 1, 7, 7))

expect(
    node,
    inputs=[
        x,
        x_scale,
        x_zero_point,
        w,
        w_scale,
        w_zero_point,
        y_scale,
        y_zero_point,
    ],
    outputs=[output],
    name="test_qlinearconv",
)
```

</details>


### QLinearMatMul
There are 1 test cases, listed as following:
<details>
<summary>qlinearmatmul</summary>

```python
node = onnx.helper.make_node(
    "QLinearMatMul",
    inputs=[
        "a",
        "a_scale",
        "a_zero_point",
        "b",
        "b_scale",
        "b_zero_point",
        "y_scale",
        "y_zero_point",
    ],
    outputs=["y"],
)

# 2D
a = np.array(
    [
        [208, 236, 0, 238],
        [3, 214, 255, 29],
    ],
    dtype=np.uint8,
)

a_scale = np.array([0.0066], dtype=np.float32)
a_zero_point = np.array([113], dtype=np.uint8)

b = np.array(
    [[152, 51, 244], [60, 26, 255], [0, 127, 246], [127, 254, 247]],
    dtype=np.uint8,
)

b_scale = np.array([0.00705], dtype=np.float32)
b_zero_point = np.array([114], dtype=np.uint8)

y_scale = np.array([0.0107], dtype=np.float32)
y_zero_point = np.array([118], dtype=np.uint8)

output = np.array(
    [
        [168, 115, 255],
        [1, 66, 151],
    ],
    dtype=np.uint8,
)

expect(
    node,
    inputs=[
        a,
        a_scale,
        a_zero_point,
        b,
        b_scale,
        b_zero_point,
        y_scale,
        y_zero_point,
    ],
    outputs=[output],
    name="test_qlinearmatmul_2D",
)

# 3D
a = np.array(
    [
        [[208, 236, 0, 238], [3, 214, 255, 29]],
        [[208, 236, 0, 238], [3, 214, 255, 29]],
    ],
    dtype=np.uint8,
)

a_scale = np.array([0.0066], dtype=np.float32)
a_zero_point = np.array([113], dtype=np.uint8)

b = np.array(
    [
        [[152, 51, 244], [60, 26, 255], [0, 127, 246], [127, 254, 247]],
        [[152, 51, 244], [60, 26, 255], [0, 127, 246], [127, 254, 247]],
    ],
    dtype=np.uint8,
)

b_scale = np.array([0.00705], dtype=np.float32)
b_zero_point = np.array([114], dtype=np.uint8)

y_scale = np.array([0.0107], dtype=np.float32)
y_zero_point = np.array([118], dtype=np.uint8)

output = np.array(
    [[[168, 115, 255], [1, 66, 151]], [[168, 115, 255], [1, 66, 151]]],
    dtype=np.uint8,
)

expect(
    node,
    inputs=[
        a,
        a_scale,
        a_zero_point,
        b,
        b_scale,
        b_zero_point,
        y_scale,
        y_zero_point,
    ],
    outputs=[output],
    name="test_qlinearmatmul_3D",
)
```

</details>


### QuantizeLinear
There are 2 test cases, listed as following:
<details>
<summary>axis</summary>

```python
node = onnx.helper.make_node(
    "QuantizeLinear",
    inputs=["x", "y_scale", "y_zero_point"],
    outputs=["y"],
)

x = np.array(
    [
        [
            [[-162, 10], [-100, 232], [-20, -50]],
            [[-76, 0], [0, 252], [32, -44]],
            [[245, -485], [-960, -270], [-375, -470]],
        ],
    ],
    dtype=np.float32,
)
y_scale = np.array([2, 4, 5], dtype=np.float32)
y_zero_point = np.array([84, 24, 196], dtype=np.uint8)
y = (x / y_scale.reshape(1, 3, 1, 1) + y_zero_point.reshape(1, 3, 1, 1)).astype(
    np.uint8
)

expect(
    node,
    inputs=[x, y_scale, y_zero_point],
    outputs=[y],
    name="test_quantizelinear_axis",
)
```

</details>
<details>
<summary>quantizelinear</summary>

```python
node = onnx.helper.make_node(
    "QuantizeLinear",
    inputs=["x", "y_scale", "y_zero_point"],
    outputs=["y"],
)

x = np.array([0, 2, 3, 1000, -254, -1000]).astype(np.float32)
y_scale = np.float32(2)
y_zero_point = np.uint8(128)
y = np.array([128, 129, 130, 255, 1, 0]).astype(np.uint8)

expect(
    node,
    inputs=[x, y_scale, y_zero_point],
    outputs=[y],
    name="test_quantizelinear",
)
```

</details>


### RNN
There are 4 test cases, listed as following:
<details>
<summary>batchwise</summary>

```python
input = np.array([[[1.0, 2.0]], [[3.0, 4.0]], [[5.0, 6.0]]]).astype(np.float32)

input_size = 2
hidden_size = 4
weight_scale = 0.5
layout = 1

node = onnx.helper.make_node(
    "RNN",
    inputs=["X", "W", "R"],
    outputs=["Y", "Y_h"],
    hidden_size=hidden_size,
    layout=layout,
)

W = weight_scale * np.ones((1, hidden_size, input_size)).astype(np.float32)
R = weight_scale * np.ones((1, hidden_size, hidden_size)).astype(np.float32)

rnn = RNN_Helper(X=input, W=W, R=R, layout=layout)
Y, Y_h = rnn.step()
expect(
    node,
    inputs=[input, W, R],
    outputs=[Y.astype(np.float32), Y_h.astype(np.float32)],
    name="test_simple_rnn_batchwise",
)
```

</details>
<details>
<summary>defaults</summary>

```python
input = np.array([[[1.0, 2.0], [3.0, 4.0], [5.0, 6.0]]]).astype(np.float32)

input_size = 2
hidden_size = 4
weight_scale = 0.1

node = onnx.helper.make_node(
    "RNN", inputs=["X", "W", "R"], outputs=["", "Y_h"], hidden_size=hidden_size
)

W = weight_scale * np.ones((1, hidden_size, input_size)).astype(np.float32)
R = weight_scale * np.ones((1, hidden_size, hidden_size)).astype(np.float32)

rnn = RNN_Helper(X=input, W=W, R=R)
_, Y_h = rnn.step()
expect(
    node,
    inputs=[input, W, R],
    outputs=[Y_h.astype(np.float32)],
    name="test_simple_rnn_defaults",
)
```

</details>
<details>
<summary>initial_bias</summary>

```python
input = np.array([[[1.0, 2.0, 3.0], [4.0, 5.0, 6.0], [7.0, 8.0, 9.0]]]).astype(
    np.float32
)

input_size = 3
hidden_size = 5
custom_bias = 0.1
weight_scale = 0.1

node = onnx.helper.make_node(
    "RNN",
    inputs=["X", "W", "R", "B"],
    outputs=["", "Y_h"],
    hidden_size=hidden_size,
)

W = weight_scale * np.ones((1, hidden_size, input_size)).astype(np.float32)
R = weight_scale * np.ones((1, hidden_size, hidden_size)).astype(np.float32)

# Adding custom bias
W_B = custom_bias * np.ones((1, hidden_size)).astype(np.float32)
R_B = np.zeros((1, hidden_size)).astype(np.float32)
B = np.concatenate((W_B, R_B), axis=1)

rnn = RNN_Helper(X=input, W=W, R=R, B=B)
_, Y_h = rnn.step()
expect(
    node,
    inputs=[input, W, R, B],
    outputs=[Y_h.astype(np.float32)],
    name="test_simple_rnn_with_initial_bias",
)
```

</details>
<details>
<summary>seq_length</summary>

```python
input = np.array(
    [
        [[1.0, 2.0, 3.0], [4.0, 5.0, 6.0], [7.0, 8.0, 9.0]],
        [[10.0, 11.0, 12.0], [13.0, 14.0, 15.0], [16.0, 17.0, 18.0]],
    ]
).astype(np.float32)

input_size = 3
hidden_size = 5

node = onnx.helper.make_node(
    "RNN",
    inputs=["X", "W", "R", "B"],
    outputs=["", "Y_h"],
    hidden_size=hidden_size,
)

W = np.random.randn(1, hidden_size, input_size).astype(np.float32)
R = np.random.randn(1, hidden_size, hidden_size).astype(np.float32)

# Adding custom bias
W_B = np.random.randn(1, hidden_size).astype(np.float32)
R_B = np.random.randn(1, hidden_size).astype(np.float32)
B = np.concatenate((W_B, R_B), axis=1)

rnn = RNN_Helper(X=input, W=W, R=R, B=B)
_, Y_h = rnn.step()
expect(
    node,
    inputs=[input, W, R, B],
    outputs=[Y_h.astype(np.float32)],
    name="test_rnn_seq_length",
)
```

</details>


### Range
There are 2 test cases, listed as following:
<details>
<summary>range_float_type_positive_delta</summary>

```python
node = onnx.helper.make_node(
    "Range",
    inputs=["start", "limit", "delta"],
    outputs=["output"],
)

start = np.float32(1)
limit = np.float32(5)
delta = np.float32(2)

output = np.arange(
    start, limit, delta, dtype=np.float32
)  # expected output [1.0, 3.0]
expect(
    node,
    inputs=[start, limit, delta],
    outputs=[output],
    name="test_range_float_type_positive_delta",
)
```

</details>
<details>
<summary>range_int32_type_negative_delta</summary>

```python
node = onnx.helper.make_node(
    "Range",
    inputs=["start", "limit", "delta"],
    outputs=["output"],
)

start = np.int32(10)
limit = np.int32(6)
delta = np.int32(-3)

output = np.arange(
    start, limit, delta, dtype=np.int32
)  # expected output [10, 7]
expect(
    node,
    inputs=[start, limit, delta],
    outputs=[output],
    name="test_range_int32_type_negative_delta",
)
```

</details>


### Reciprocal
There are 1 test cases, listed as following:
<details>
<summary>reciprocal</summary>

```python
node = onnx.helper.make_node(
    "Reciprocal",
    inputs=["x"],
    outputs=["y"],
)

x = np.array([-4, 2]).astype(np.float32)
y = np.reciprocal(x)  # expected output [-0.25, 0.5],
expect(node, inputs=[x], outputs=[y], name="test_reciprocal_example")

x = np.random.rand(3, 4, 5).astype(np.float32) + 0.5
y = np.reciprocal(x)
expect(node, inputs=[x], outputs=[y], name="test_reciprocal")
```

</details>


### ReduceL1
There are 4 test cases, listed as following:
<details>
<summary>default_axes_keepdims</summary>

```python
shape = [3, 2, 2]
axes = None
keepdims = 1

node = onnx.helper.make_node(
    "ReduceL1", inputs=["data"], outputs=["reduced"], keepdims=keepdims
)

data = np.reshape(np.arange(1, np.prod(shape) + 1, dtype=np.float32), shape)
# print(data)
# [[[1., 2.], [3., 4.]], [[5., 6.], [7., 8.]], [[9., 10.], [11., 12.]]]

reduced = np.sum(a=np.abs(data), axis=axes, keepdims=keepdims == 1)
# print(reduced)
# [[[78.]]]

expect(
    node,
    inputs=[data],
    outputs=[reduced],
    name="test_reduce_l1_default_axes_keepdims_example",
)

np.random.seed(0)
data = np.random.uniform(-10, 10, shape).astype(np.float32)
reduced = np.sum(a=np.abs(data), axis=axes, keepdims=keepdims == 1)

expect(
    node,
    inputs=[data],
    outputs=[reduced],
    name="test_reduce_l1_default_axes_keepdims_random",
)
```

</details>
<details>
<summary>do_not_keepdims</summary>

```python
shape = [3, 2, 2]
axes = [2]
keepdims = 0

node = onnx.helper.make_node(
    "ReduceL1",
    inputs=["data"],
    outputs=["reduced"],
    axes=axes,
    keepdims=keepdims,
)

data = np.reshape(np.arange(1, np.prod(shape) + 1, dtype=np.float32), shape)
# print(data)
# [[[1., 2.], [3., 4.]], [[5., 6.], [7., 8.]], [[9., 10.], [11., 12.]]]

reduced = np.sum(a=np.abs(data), axis=tuple(axes), keepdims=keepdims == 1)
# print(reduced)
# [[3., 7.], [11., 15.], [19., 23.]]

expect(
    node,
    inputs=[data],
    outputs=[reduced],
    name="test_reduce_l1_do_not_keepdims_example",
)

np.random.seed(0)
data = np.random.uniform(-10, 10, shape).astype(np.float32)
reduced = np.sum(a=np.abs(data), axis=tuple(axes), keepdims=keepdims == 1)

expect(
    node,
    inputs=[data],
    outputs=[reduced],
    name="test_reduce_l1_do_not_keepdims_random",
)
```

</details>
<details>
<summary>keepdims</summary>

```python
shape = [3, 2, 2]
axes = [2]
keepdims = 1

node = onnx.helper.make_node(
    "ReduceL1",
    inputs=["data"],
    outputs=["reduced"],
    axes=axes,
    keepdims=keepdims,
)

data = np.reshape(np.arange(1, np.prod(shape) + 1, dtype=np.float32), shape)
# print(data)
# [[[1., 2.], [3., 4.]], [[5., 6.], [7., 8.]], [[9., 10.], [11., 12.]]]

reduced = np.sum(a=np.abs(data), axis=tuple(axes), keepdims=keepdims == 1)
# print(reduced)
# [[[3.], [7.]], [[11.], [15.]], [[19.], [23.]]]

expect(
    node,
    inputs=[data],
    outputs=[reduced],
    name="test_reduce_l1_keep_dims_example",
)

np.random.seed(0)
data = np.random.uniform(-10, 10, shape).astype(np.float32)
reduced = np.sum(a=np.abs(data), axis=tuple(axes), keepdims=keepdims == 1)

expect(
    node,
    inputs=[data],
    outputs=[reduced],
    name="test_reduce_l1_keep_dims_random",
)
```

</details>
<details>
<summary>negative_axes_keepdims</summary>

```python
shape = [3, 2, 2]
axes = [-1]
keepdims = 1

node = onnx.helper.make_node(
    "ReduceL1",
    inputs=["data"],
    outputs=["reduced"],
    axes=axes,
    keepdims=keepdims,
)

data = np.reshape(np.arange(1, np.prod(shape) + 1, dtype=np.float32), shape)
# print(data)
# [[[1., 2.], [3., 4.]], [[5., 6.], [7., 8.]], [[9., 10.], [11., 12.]]]

reduced = np.sum(a=np.abs(data), axis=tuple(axes), keepdims=keepdims == 1)
# print(reduced)
# [[[3.], [7.]], [[11.], [15.]], [[19.], [23.]]]

expect(
    node,
    inputs=[data],
    outputs=[reduced],
    name="test_reduce_l1_negative_axes_keep_dims_example",
)

np.random.seed(0)
data = np.random.uniform(-10, 10, shape).astype(np.float32)
reduced = np.sum(a=np.abs(data), axis=tuple(axes), keepdims=keepdims == 1)

expect(
    node,
    inputs=[data],
    outputs=[reduced],
    name="test_reduce_l1_negative_axes_keep_dims_random",
)
```

</details>


### ReduceL2
There are 4 test cases, listed as following:
<details>
<summary>default_axes_keepdims</summary>

```python
shape = [3, 2, 2]
axes = None
keepdims = 1

node = onnx.helper.make_node(
    "ReduceL2", inputs=["data"], outputs=["reduced"], keepdims=keepdims
)

data = np.reshape(np.arange(1, np.prod(shape) + 1, dtype=np.float32), shape)
# print(data)
# [[[1., 2.], [3., 4.]], [[5., 6.], [7., 8.]], [[9., 10.], [11., 12.]]]

reduced = np.sqrt(np.sum(a=np.square(data), axis=axes, keepdims=keepdims == 1))
# print(reduced)
# [[[25.49509757]]]

expect(
    node,
    inputs=[data],
    outputs=[reduced],
    name="test_reduce_l2_default_axes_keepdims_example",
)

np.random.seed(0)
data = np.random.uniform(-10, 10, shape).astype(np.float32)
reduced = np.sqrt(np.sum(a=np.square(data), axis=axes, keepdims=keepdims == 1))

expect(
    node,
    inputs=[data],
    outputs=[reduced],
    name="test_reduce_l2_default_axes_keepdims_random",
)
```

</details>
<details>
<summary>do_not_keepdims</summary>

```python
shape = [3, 2, 2]
axes = [2]
keepdims = 0

node = onnx.helper.make_node(
    "ReduceL2",
    inputs=["data"],
    outputs=["reduced"],
    axes=axes,
    keepdims=keepdims,
)

data = np.reshape(np.arange(1, np.prod(shape) + 1, dtype=np.float32), shape)
# print(data)
# [[[1., 2.], [3., 4.]], [[5., 6.], [7., 8.]], [[9., 10.], [11., 12.]]]

reduced = np.sqrt(
    np.sum(a=np.square(data), axis=tuple(axes), keepdims=keepdims == 1)
)
# print(reduced)
# [[2.23606798, 5.],
# [7.81024968, 10.63014581],
# [13.45362405, 16.2788206]]

expect(
    node,
    inputs=[data],
    outputs=[reduced],
    name="test_reduce_l2_do_not_keepdims_example",
)

np.random.seed(0)
data = np.random.uniform(-10, 10, shape).astype(np.float32)
reduced = np.sqrt(
    np.sum(a=np.square(data), axis=tuple(axes), keepdims=keepdims == 1)
)

expect(
    node,
    inputs=[data],
    outputs=[reduced],
    name="test_reduce_l2_do_not_keepdims_random",
)
```

</details>
<details>
<summary>keepdims</summary>

```python
shape = [3, 2, 2]
axes = [2]
keepdims = 1

node = onnx.helper.make_node(
    "ReduceL2",
    inputs=["data"],
    outputs=["reduced"],
    axes=axes,
    keepdims=keepdims,
)

data = np.reshape(np.arange(1, np.prod(shape) + 1, dtype=np.float32), shape)
# print(data)
# [[[1., 2.], [3., 4.]], [[5., 6.], [7., 8.]], [[9., 10.], [11., 12.]]]

reduced = np.sqrt(
    np.sum(a=np.square(data), axis=tuple(axes), keepdims=keepdims == 1)
)
# print(reduced)
# [[[2.23606798], [5.]]
# [[7.81024968], [10.63014581]]
# [[13.45362405], [16.2788206 ]]]

expect(
    node,
    inputs=[data],
    outputs=[reduced],
    name="test_reduce_l2_keep_dims_example",
)

np.random.seed(0)
data = np.random.uniform(-10, 10, shape).astype(np.float32)
reduced = np.sqrt(
    np.sum(a=np.square(data), axis=tuple(axes), keepdims=keepdims == 1)
)

expect(
    node,
    inputs=[data],
    outputs=[reduced],
    name="test_reduce_l2_keep_dims_random",
)
```

</details>
<details>
<summary>negative_axes_keepdims</summary>

```python
shape = [3, 2, 2]
axes = [-1]
keepdims = 1

node = onnx.helper.make_node(
    "ReduceL2",
    inputs=["data"],
    outputs=["reduced"],
    axes=axes,
    keepdims=keepdims,
)

data = np.reshape(np.arange(1, np.prod(shape) + 1, dtype=np.float32), shape)
# print(data)
# [[[1., 2.], [3., 4.]], [[5., 6.], [7., 8.]], [[9., 10.], [11., 12.]]]

reduced = np.sqrt(
    np.sum(a=np.square(data), axis=tuple(axes), keepdims=keepdims == 1)
)
# print(reduced)
# [[[2.23606798], [5.]]
# [[7.81024968], [10.63014581]]
# [[13.45362405], [16.2788206 ]]]

expect(
    node,
    inputs=[data],
    outputs=[reduced],
    name="test_reduce_l2_negative_axes_keep_dims_example",
)

np.random.seed(0)
data = np.random.uniform(-10, 10, shape).astype(np.float32)
reduced = np.sqrt(
    np.sum(a=np.square(data), axis=tuple(axes), keepdims=keepdims == 1)
)

expect(
    node,
    inputs=[data],
    outputs=[reduced],
    name="test_reduce_l2_negative_axes_keep_dims_random",
)
```

</details>


### ReduceLogSum
There are 3 test cases, listed as following:
<details>
<summary>keepdims</summary>

```python
node = onnx.helper.make_node(
    "ReduceLogSum", inputs=["data"], outputs=["reduced"]
)
data = np.random.ranf([3, 4, 5]).astype(np.float32)
reduced = np.log(np.sum(data, keepdims=True))
expect(
    node, inputs=[data], outputs=[reduced], name="test_reduce_log_sum_default"
)
```

</details>
<details>
<summary>negative_axes_keepdims</summary>

```python
node = onnx.helper.make_node(
    "ReduceLogSum", inputs=["data"], outputs=["reduced"], axes=[-2]
)
data = np.random.ranf([3, 4, 5]).astype(np.float32)
reduced = np.log(np.sum(data, axis=(-2), keepdims=True))
# print(reduced)
expect(
    node,
    inputs=[data],
    outputs=[reduced],
    name="test_reduce_log_sum_negative_axes",
)
```

</details>
<details>
<summary>nokeepdims</summary>

```python
node = onnx.helper.make_node(
    "ReduceLogSum",
    inputs=["data"],
    outputs=["reduced"],
    axes=[2, 1],
    keepdims=0,
)
data = np.random.ranf([3, 4, 5]).astype(np.float32)
reduced = np.log(np.sum(data, axis=(2, 1), keepdims=False))
expect(
    node, inputs=[data], outputs=[reduced], name="test_reduce_log_sum_desc_axes"
)

node = onnx.helper.make_node(
    "ReduceLogSum",
    inputs=["data"],
    outputs=["reduced"],
    axes=[0, 1],
    keepdims=0,
)
data = np.random.ranf([3, 4, 5]).astype(np.float32)
reduced = np.log(np.sum(data, axis=(0, 1), keepdims=False))
expect(
    node, inputs=[data], outputs=[reduced], name="test_reduce_log_sum_asc_axes"
)
```

</details>


### ReduceLogSumExp
There are 4 test cases, listed as following:
<details>
<summary>default_axes_keepdims</summary>

```python
shape = [3, 2, 2]
axes = None
keepdims = 1

node = onnx.helper.make_node(
    "ReduceLogSumExp", inputs=["data"], outputs=["reduced"], keepdims=keepdims
)

data = np.array(
    [[[5, 1], [20, 2]], [[30, 1], [40, 2]], [[55, 1], [60, 2]]], dtype=np.double
)
reduced = np.log(np.sum(np.exp(data), axis=axes, keepdims=keepdims == 1))
# print(reduced)
# [[[60.00671387]]]

expect(
    node,
    inputs=[data],
    outputs=[reduced],
    name="test_reduce_log_sum_exp_default_axes_keepdims_example",
)

np.random.seed(0)
data = np.random.uniform(-10, 10, shape).astype(np.double)
reduced = np.log(np.sum(np.exp(data), axis=axes, keepdims=keepdims == 1))
expect(
    node,
    inputs=[data],
    outputs=[reduced],
    name="test_reduce_log_sum_exp_default_axes_keepdims_random",
)
```

</details>
<details>
<summary>do_not_keepdims</summary>

```python
shape = [3, 2, 2]
axes = [1]
keepdims = 0
node = onnx.helper.make_node(
    "ReduceLogSumExp",
    inputs=["data"],
    outputs=["reduced"],
    axes=axes,
    keepdims=keepdims,
)

data = np.array(
    [[[5, 1], [20, 2]], [[30, 1], [40, 2]], [[55, 1], [60, 2]]], dtype=np.double
)
reduced = np.log(np.sum(np.exp(data), axis=tuple(axes), keepdims=keepdims == 1))
# print(reduced)
# [[20., 2.31326175]
# [40.00004578, 2.31326175]
# [60.00671387, 2.31326175]]

expect(
    node,
    inputs=[data],
    outputs=[reduced],
    name="test_reduce_log_sum_exp_do_not_keepdims_example",
)

np.random.seed(0)
data = np.random.uniform(-10, 10, shape).astype(np.double)
reduced = np.log(np.sum(np.exp(data), axis=tuple(axes), keepdims=keepdims == 1))

expect(
    node,
    inputs=[data],
    outputs=[reduced],
    name="test_reduce_log_sum_exp_do_not_keepdims_random",
)
```

</details>
<details>
<summary>keepdims</summary>

```python
shape = [3, 2, 2]
axes = [1]
keepdims = 1
node = onnx.helper.make_node(
    "ReduceLogSumExp",
    inputs=["data"],
    outputs=["reduced"],
    axes=axes,
    keepdims=keepdims,
)

data = np.array(
    [[[5, 1], [20, 2]], [[30, 1], [40, 2]], [[55, 1], [60, 2]]], dtype=np.double
)
reduced = np.log(np.sum(np.exp(data), axis=tuple(axes), keepdims=keepdims == 1))
# print(reduced)
# [[[20., 2.31326175]]
# [[40.00004578, 2.31326175]]
# [[60.00671387, 2.31326175]]]

expect(
    node,
    inputs=[data],
    outputs=[reduced],
    name="test_reduce_log_sum_exp_keepdims_example",
)

np.random.seed(0)
data = np.random.uniform(-10, 10, shape).astype(np.double)
reduced = np.log(np.sum(np.exp(data), axis=tuple(axes), keepdims=keepdims == 1))

expect(
    node,
    inputs=[data],
    outputs=[reduced],
    name="test_reduce_log_sum_exp_keepdims_random",
)
```

</details>
<details>
<summary>negative_axes_keepdims</summary>

```python
shape = [3, 2, 2]
axes = [-2]
keepdims = 1
node = onnx.helper.make_node(
    "ReduceLogSumExp",
    inputs=["data"],
    outputs=["reduced"],
    axes=axes,
    keepdims=keepdims,
)

data = np.array(
    [[[5, 1], [20, 2]], [[30, 1], [40, 2]], [[55, 1], [60, 2]]], dtype=np.double
)
reduced = np.log(np.sum(np.exp(data), axis=tuple(axes), keepdims=keepdims == 1))
# print(reduced)
# [[[20., 2.31326175]]
# [[40.00004578, 2.31326175]]
# [[60.00671387, 2.31326175]]]

expect(
    node,
    inputs=[data],
    outputs=[reduced],
    name="test_reduce_log_sum_exp_negative_axes_keepdims_example",
)

np.random.seed(0)
data = np.random.uniform(-10, 10, shape).astype(np.double)
reduced = np.log(np.sum(np.exp(data), axis=tuple(axes), keepdims=keepdims == 1))

expect(
    node,
    inputs=[data],
    outputs=[reduced],
    name="test_reduce_log_sum_exp_negative_axes_keepdims_random",
)
```

</details>


### ReduceMax
There are 4 test cases, listed as following:
<details>
<summary>default_axes_keepdims</summary>

```python
shape = [3, 2, 2]
axes = None
keepdims = 1
node = onnx.helper.make_node(
    "ReduceMax", inputs=["data"], outputs=["reduced"], keepdims=keepdims
)

data = np.array(
    [[[5, 1], [20, 2]], [[30, 1], [40, 2]], [[55, 1], [60, 2]]],
    dtype=np.float32,
)
reduced = np.maximum.reduce(data, axis=axes, keepdims=keepdims == 1)
# print(reduced)
[[[60.0]]]

expect(
    node,
    inputs=[data],
    outputs=[reduced],
    name="test_reduce_max_default_axes_keepdim_example",
)

np.random.seed(0)
data = np.random.uniform(-10, 10, shape).astype(np.float32)
reduced = np.maximum.reduce(data, axis=axes, keepdims=keepdims == 1)

expect(
    node,
    inputs=[data],
    outputs=[reduced],
    name="test_reduce_max_default_axes_keepdims_random",
)
```

</details>
<details>
<summary>do_not_keepdims</summary>

```python
shape = [3, 2, 2]
axes = [1]
keepdims = 0

node = onnx.helper.make_node(
    "ReduceMax",
    inputs=["data"],
    outputs=["reduced"],
    axes=axes,
    keepdims=keepdims,
)

data = np.array(
    [[[5, 1], [20, 2]], [[30, 1], [40, 2]], [[55, 1], [60, 2]]],
    dtype=np.float32,
)
reduced = np.maximum.reduce(data, axis=tuple(axes), keepdims=keepdims == 1)
# print(reduced)
# [[20., 2.]
# [40., 2.]
# [60., 2.]]

expect(
    node,
    inputs=[data],
    outputs=[reduced],
    name="test_reduce_max_do_not_keepdims_example",
)

np.random.seed(0)
data = np.random.uniform(-10, 10, shape).astype(np.float32)
reduced = np.maximum.reduce(data, axis=tuple(axes), keepdims=keepdims == 1)

expect(
    node,
    inputs=[data],
    outputs=[reduced],
    name="test_reduce_max_do_not_keepdims_random",
)
```

</details>
<details>
<summary>keepdims</summary>

```python
shape = [3, 2, 2]
axes = [1]
keepdims = 1

node = onnx.helper.make_node(
    "ReduceMax",
    inputs=["data"],
    outputs=["reduced"],
    axes=axes,
    keepdims=keepdims,
)

data = np.array(
    [[[5, 1], [20, 2]], [[30, 1], [40, 2]], [[55, 1], [60, 2]]],
    dtype=np.float32,
)
reduced = np.maximum.reduce(data, axis=tuple(axes), keepdims=keepdims == 1)
# print(reduced)
# [[[20., 2.]]
# [[40., 2.]]
# [[60., 2.]]]

expect(
    node,
    inputs=[data],
    outputs=[reduced],
    name="test_reduce_max_keepdims_example",
)

np.random.seed(0)
data = np.random.uniform(-10, 10, shape).astype(np.float32)
reduced = np.maximum.reduce(data, axis=tuple(axes), keepdims=keepdims == 1)

expect(
    node,
    inputs=[data],
    outputs=[reduced],
    name="test_reduce_max_keepdims_random",
)
```

</details>
<details>
<summary>negative_axes_keepdims</summary>

```python
shape = [3, 2, 2]
axes = [-2]
keepdims = 1

node = onnx.helper.make_node(
    "ReduceMax",
    inputs=["data"],
    outputs=["reduced"],
    axes=axes,
    keepdims=keepdims,
)

data = np.array(
    [[[5, 1], [20, 2]], [[30, 1], [40, 2]], [[55, 1], [60, 2]]],
    dtype=np.float32,
)
reduced = np.maximum.reduce(data, axis=tuple(axes), keepdims=keepdims == 1)
# print(reduced)
# [[[20., 2.]]
# [[40., 2.]]
# [[60., 2.]]]

expect(
    node,
    inputs=[data],
    outputs=[reduced],
    name="test_reduce_max_negative_axes_keepdims_example",
)

np.random.seed(0)
data = np.random.uniform(-10, 10, shape).astype(np.float32)
reduced = np.maximum.reduce(data, axis=tuple(axes), keepdims=keepdims == 1)

expect(
    node,
    inputs=[data],
    outputs=[reduced],
    name="test_reduce_max_negative_axes_keepdims_random",
)
```

</details>


### ReduceMean
There are 4 test cases, listed as following:
<details>
<summary>default_axes_keepdims</summary>

```python
shape = [3, 2, 2]
axes = None
keepdims = 1

node = onnx.helper.make_node(
    "ReduceMean", inputs=["data"], outputs=["reduced"], keepdims=keepdims
)

data = np.array(
    [[[5, 1], [20, 2]], [[30, 1], [40, 2]], [[55, 1], [60, 2]]],
    dtype=np.float32,
)
reduced = np.mean(data, axis=axes, keepdims=keepdims == 1)
# print(reduced)
# [[[18.25]]]

expect(
    node,
    inputs=[data],
    outputs=[reduced],
    name="test_reduce_mean_default_axes_keepdims_example",
)

np.random.seed(0)
data = np.random.uniform(-10, 10, shape).astype(np.float32)
reduced = np.mean(data, axis=axes, keepdims=keepdims == 1)

expect(
    node,
    inputs=[data],
    outputs=[reduced],
    name="test_reduce_mean_default_axes_keepdims_random",
)
```

</details>
<details>
<summary>do_not_keepdims</summary>

```python
shape = [3, 2, 2]
axes = [1]
keepdims = 0

node = onnx.helper.make_node(
    "ReduceMean",
    inputs=["data"],
    outputs=["reduced"],
    axes=axes,
    keepdims=keepdims,
)

data = np.array(
    [[[5, 1], [20, 2]], [[30, 1], [40, 2]], [[55, 1], [60, 2]]],
    dtype=np.float32,
)
reduced = np.mean(data, axis=tuple(axes), keepdims=keepdims == 1)
# print(reduced)
# [[12.5, 1.5]
# [35., 1.5]
# [57.5, 1.5]]

expect(
    node,
    inputs=[data],
    outputs=[reduced],
    name="test_reduce_mean_do_not_keepdims_example",
)

np.random.seed(0)
data = np.random.uniform(-10, 10, shape).astype(np.float32)
reduced = np.mean(data, axis=tuple(axes), keepdims=keepdims == 1)

expect(
    node,
    inputs=[data],
    outputs=[reduced],
    name="test_reduce_mean_do_not_keepdims_random",
)
```

</details>
<details>
<summary>keepdims</summary>

```python
shape = [3, 2, 2]
axes = [1]
keepdims = 1

node = onnx.helper.make_node(
    "ReduceMean",
    inputs=["data"],
    outputs=["reduced"],
    axes=axes,
    keepdims=keepdims,
)

data = np.array(
    [[[5, 1], [20, 2]], [[30, 1], [40, 2]], [[55, 1], [60, 2]]],
    dtype=np.float32,
)
reduced = np.mean(data, axis=tuple(axes), keepdims=keepdims == 1)
# print(reduced)
# [[[12.5, 1.5]]
# [[35., 1.5]]
# [[57.5, 1.5]]]

expect(
    node,
    inputs=[data],
    outputs=[reduced],
    name="test_reduce_mean_keepdims_example",
)

np.random.seed(0)
data = np.random.uniform(-10, 10, shape).astype(np.float32)
reduced = np.mean(data, axis=tuple(axes), keepdims=keepdims == 1)

expect(
    node,
    inputs=[data],
    outputs=[reduced],
    name="test_reduce_mean_keepdims_random",
)
```

</details>
<details>
<summary>negative_axes_keepdims</summary>

```python
shape = [3, 2, 2]
axes = [-2]
keepdims = 1

node = onnx.helper.make_node(
    "ReduceMean",
    inputs=["data"],
    outputs=["reduced"],
    axes=axes,
    keepdims=keepdims,
)

data = np.array(
    [[[5, 1], [20, 2]], [[30, 1], [40, 2]], [[55, 1], [60, 2]]],
    dtype=np.float32,
)
reduced = np.mean(data, axis=tuple(axes), keepdims=keepdims == 1)
# print(reduced)
# [[[12.5, 1.5]]
# [[35., 1.5]]
# [[57.5, 1.5]]]

expect(
    node,
    inputs=[data],
    outputs=[reduced],
    name="test_reduce_mean_negative_axes_keepdims_example",
)

np.random.seed(0)
data = np.random.uniform(-10, 10, shape).astype(np.float32)
reduced = np.mean(data, axis=tuple(axes), keepdims=keepdims == 1)

expect(
    node,
    inputs=[data],
    outputs=[reduced],
    name="test_reduce_mean_negative_axes_keepdims_random",
)
```

</details>


### ReduceMin
There are 4 test cases, listed as following:
<details>
<summary>default_axes_keepdims</summary>

```python
shape = [3, 2, 2]
axes = None
keepdims = 1

node = onnx.helper.make_node(
    "ReduceMin", inputs=["data"], outputs=["reduced"], keepdims=keepdims
)

data = np.array(
    [[[5, 1], [20, 2]], [[30, 1], [40, 2]], [[55, 1], [60, 2]]],
    dtype=np.float32,
)
reduced = np.minimum.reduce(data, axis=axes, keepdims=keepdims == 1)
# print(reduced)
# [[[1.]]]

expect(
    node,
    inputs=[data],
    outputs=[reduced],
    name="test_reduce_min_default_axes_keepdims_example",
)

np.random.seed(0)
data = np.random.uniform(-10, 10, shape).astype(np.float32)
reduced = np.minimum.reduce(data, axis=axes, keepdims=keepdims == 1)

expect(
    node,
    inputs=[data],
    outputs=[reduced],
    name="test_reduce_min_default_axes_keepdims_random",
)
```

</details>
<details>
<summary>do_not_keepdims</summary>

```python
shape = [3, 2, 2]
axes = [1]
keepdims = 0

node = onnx.helper.make_node(
    "ReduceMin",
    inputs=["data"],
    outputs=["reduced"],
    axes=axes,
    keepdims=keepdims,
)

data = np.array(
    [[[5, 1], [20, 2]], [[30, 1], [40, 2]], [[55, 1], [60, 2]]],
    dtype=np.float32,
)
reduced = np.minimum.reduce(data, axis=tuple(axes), keepdims=keepdims == 1)
# print(reduced)
# [[5., 1.]
# [30., 1.]
# [55., 1.]]

expect(
    node,
    inputs=[data],
    outputs=[reduced],
    name="test_reduce_min_do_not_keepdims_example",
)

np.random.seed(0)
data = np.random.uniform(-10, 10, shape).astype(np.float32)
reduced = np.minimum.reduce(data, axis=tuple(axes), keepdims=keepdims == 1)

expect(
    node,
    inputs=[data],
    outputs=[reduced],
    name="test_reduce_min_do_not_keepdims_random",
)
```

</details>
<details>
<summary>keepdims</summary>

```python
shape = [3, 2, 2]
axes = [1]
keepdims = 1

node = onnx.helper.make_node(
    "ReduceMin",
    inputs=["data"],
    outputs=["reduced"],
    axes=axes,
    keepdims=keepdims,
)

data = np.array(
    [[[5, 1], [20, 2]], [[30, 1], [40, 2]], [[55, 1], [60, 2]]],
    dtype=np.float32,
)
reduced = np.minimum.reduce(data, axis=tuple(axes), keepdims=keepdims == 1)
# print(reduced)
# [[[5., 1.]]
# [[30., 1.]]
# [[55., 1.]]]

expect(
    node,
    inputs=[data],
    outputs=[reduced],
    name="test_reduce_min_keepdims_example",
)

np.random.seed(0)
data = np.random.uniform(-10, 10, shape).astype(np.float32)
reduced = np.minimum.reduce(data, axis=tuple(axes), keepdims=keepdims == 1)

expect(
    node,
    inputs=[data],
    outputs=[reduced],
    name="test_reduce_min_keepdims_random",
)
```

</details>
<details>
<summary>negative_axes_keepdims</summary>

```python
shape = [3, 2, 2]
axes = [-2]
keepdims = 1

node = onnx.helper.make_node(
    "ReduceMin",
    inputs=["data"],
    outputs=["reduced"],
    axes=axes,
    keepdims=keepdims,
)

data = np.array(
    [[[5, 1], [20, 2]], [[30, 1], [40, 2]], [[55, 1], [60, 2]]],
    dtype=np.float32,
)
reduced = np.minimum.reduce(data, axis=tuple(axes), keepdims=keepdims == 1)
# print(reduced)
# [[[5., 1.]]
# [[30., 1.]]
# [[55., 1.]]]

expect(
    node,
    inputs=[data],
    outputs=[reduced],
    name="test_reduce_min_negative_axes_keepdims_example",
)

np.random.seed(0)
data = np.random.uniform(-10, 10, shape).astype(np.float32)
reduced = np.minimum.reduce(data, axis=tuple(axes), keepdims=keepdims == 1)

expect(
    node,
    inputs=[data],
    outputs=[reduced],
    name="test_reduce_min_negative_axes_keepdims_random",
)
```

</details>


### ReduceProd
There are 4 test cases, listed as following:
<details>
<summary>default_axes_keepdims</summary>

```python
shape = [3, 2, 2]
axes = None
keepdims = 1

node = onnx.helper.make_node(
    "ReduceProd", inputs=["data"], outputs=["reduced"], keepdims=keepdims
)

data = np.array(
    [[[1, 2], [3, 4]], [[5, 6], [7, 8]], [[9, 10], [11, 12]]], dtype=np.float32
)
reduced = np.prod(data, axis=axes, keepdims=keepdims == 1)
# print(reduced)
# [[[4.790016e+08]]]

expect(
    node,
    inputs=[data],
    outputs=[reduced],
    name="test_reduce_prod_default_axes_keepdims_example",
)

np.random.seed(0)
data = np.random.uniform(-10, 10, shape).astype(np.float32)
reduced = np.prod(data, axis=axes, keepdims=keepdims == 1)
expect(
    node,
    inputs=[data],
    outputs=[reduced],
    name="test_reduce_prod_default_axes_keepdims_random",
)
```

</details>
<details>
<summary>do_not_keepdims</summary>

```python
shape = [3, 2, 2]
axes = [1]
keepdims = 0

node = onnx.helper.make_node(
    "ReduceProd",
    inputs=["data"],
    outputs=["reduced"],
    axes=axes,
    keepdims=keepdims,
)

data = np.array(
    [[[1, 2], [3, 4]], [[5, 6], [7, 8]], [[9, 10], [11, 12]]], dtype=np.float32
)
reduced = np.prod(data, axis=tuple(axes), keepdims=keepdims == 1)
# print(reduced)
# [[3., 8.]
# [35., 48.]
# [99., 120.]]

expect(
    node,
    inputs=[data],
    outputs=[reduced],
    name="test_reduce_prod_do_not_keepdims_example",
)

np.random.seed(0)
data = np.random.uniform(-10, 10, shape).astype(np.float32)
reduced = np.prod(data, axis=tuple(axes), keepdims=keepdims == 1)
expect(
    node,
    inputs=[data],
    outputs=[reduced],
    name="test_reduce_prod_do_not_keepdims_random",
)
```

</details>
<details>
<summary>keepdims</summary>

```python
shape = [3, 2, 2]
axes = [1]
keepdims = 1

node = onnx.helper.make_node(
    "ReduceProd",
    inputs=["data"],
    outputs=["reduced"],
    axes=axes,
    keepdims=keepdims,
)

data = np.array(
    [[[1, 2], [3, 4]], [[5, 6], [7, 8]], [[9, 10], [11, 12]]], dtype=np.float32
)
reduced = np.prod(data, axis=tuple(axes), keepdims=keepdims == 1)
# print(reduced)
# [[[3., 8.]]
# [[35., 48.]]
# [[99., 120.]]]

expect(
    node,
    inputs=[data],
    outputs=[reduced],
    name="test_reduce_prod_keepdims_example",
)

np.random.seed(0)
data = np.random.uniform(-10, 10, shape).astype(np.float32)
reduced = np.prod(data, axis=tuple(axes), keepdims=keepdims == 1)
expect(
    node,
    inputs=[data],
    outputs=[reduced],
    name="test_reduce_prod_keepdims_random",
)
```

</details>
<details>
<summary>negative_axes_keepdims</summary>

```python
shape = [3, 2, 2]
axes = [-2]
keepdims = 1

node = onnx.helper.make_node(
    "ReduceProd",
    inputs=["data"],
    outputs=["reduced"],
    axes=axes,
    keepdims=keepdims,
)

data = np.array(
    [[[1, 2], [3, 4]], [[5, 6], [7, 8]], [[9, 10], [11, 12]]], dtype=np.float32
)
reduced = np.prod(data, axis=tuple(axes), keepdims=keepdims == 1)
# print(reduced)
# [[[3., 8.]]
# [[35., 48.]]
# [[99., 120.]]]

expect(
    node,
    inputs=[data],
    outputs=[reduced],
    name="test_reduce_prod_negative_axes_keepdims_example",
)

np.random.seed(0)
data = np.random.uniform(-10, 10, shape).astype(np.float32)
reduced = np.prod(data, axis=tuple(axes), keepdims=keepdims == 1)
expect(
    node,
    inputs=[data],
    outputs=[reduced],
    name="test_reduce_prod_negative_axes_keepdims_random",
)
```

</details>


### ReduceSum
There are 5 test cases, listed as following:
<details>
<summary>default_axes_keepdims</summary>

```python
shape = [3, 2, 2]
axes = np.array([], dtype=np.int64)
keepdims = 1

node = onnx.helper.make_node(
    "ReduceSum", inputs=["data", "axes"], outputs=["reduced"], keepdims=keepdims
)

data = np.array(
    [[[1, 2], [3, 4]], [[5, 6], [7, 8]], [[9, 10], [11, 12]]], dtype=np.float32
)
reduced = np.sum(data, axis=None, keepdims=keepdims == 1)
# print(reduced)
# [[[78.]]]

expect(
    node,
    inputs=[data, axes],
    outputs=[reduced],
    name="test_reduce_sum_default_axes_keepdims_example",
)

np.random.seed(0)
data = np.random.uniform(-10, 10, shape).astype(np.float32)
reduced = np.sum(data, axis=None, keepdims=keepdims == 1)

expect(
    node,
    inputs=[data, axes],
    outputs=[reduced],
    name="test_reduce_sum_default_axes_keepdims_random",
)
```

</details>
<details>
<summary>do_not_keepdims</summary>

```python
shape = [3, 2, 2]
axes = np.array([1], dtype=np.int64)
keepdims = 0

node = onnx.helper.make_node(
    "ReduceSum", inputs=["data", "axes"], outputs=["reduced"], keepdims=keepdims
)

data = np.array(
    [[[1, 2], [3, 4]], [[5, 6], [7, 8]], [[9, 10], [11, 12]]], dtype=np.float32
)
reduced = np.sum(data, axis=tuple(axes.tolist()), keepdims=keepdims == 1)
# print(reduced)
# [[4., 6.]
# [12., 14.]
# [20., 22.]]

expect(
    node,
    inputs=[data, axes],
    outputs=[reduced],
    name="test_reduce_sum_do_not_keepdims_example",
)

np.random.seed(0)
data = np.random.uniform(-10, 10, shape).astype(np.float32)
reduced = np.sum(data, axis=tuple(axes.tolist()), keepdims=keepdims == 1)

expect(
    node,
    inputs=[data, axes],
    outputs=[reduced],
    name="test_reduce_sum_do_not_keepdims_random",
)
```

</details>
<details>
<summary>empty_axes_input_noop</summary>

```python
shape = [3, 2, 2]
keepdims = 1

node = onnx.helper.make_node(
    "ReduceSum",
    inputs=["data", "axes"],
    outputs=["reduced"],
    keepdims=keepdims,
    noop_with_empty_axes=True,
)

data = np.array(
    [[[1, 2], [3, 4]], [[5, 6], [7, 8]], [[9, 10], [11, 12]]], dtype=np.float32
)
axes = np.array([], dtype=np.int64)
reduced = np.array(data)
# print(reduced)
# [[[1, 2], [3, 4]], [[5, 6], [7, 8]], [[9, 10], [11, 12]]]

expect(
    node,
    inputs=[data, axes],
    outputs=[reduced],
    name="test_reduce_sum_empty_axes_input_noop_example",
)

np.random.seed(0)
data = np.random.uniform(-10, 10, shape).astype(np.float32)
reduced = np.array(data)

expect(
    node,
    inputs=[data, axes],
    outputs=[reduced],
    name="test_reduce_sum_negative_axes_keepdims_random",
)
```

</details>
<details>
<summary>keepdims</summary>

```python
shape = [3, 2, 2]
axes = np.array([1], dtype=np.int64)
keepdims = 1

node = onnx.helper.make_node(
    "ReduceSum", inputs=["data", "axes"], outputs=["reduced"], keepdims=keepdims
)

data = np.array(
    [[[1, 2], [3, 4]], [[5, 6], [7, 8]], [[9, 10], [11, 12]]], dtype=np.float32
)
reduced = np.sum(data, axis=tuple(axes.tolist()), keepdims=keepdims == 1)
# print(reduced)
# [[[4., 6.]]
# [[12., 14.]]
# [[20., 22.]]]

expect(
    node,
    inputs=[data, axes],
    outputs=[reduced],
    name="test_reduce_sum_keepdims_example",
)

np.random.seed(0)
data = np.random.uniform(-10, 10, shape).astype(np.float32)
reduced = np.sum(data, axis=tuple(axes.tolist()), keepdims=keepdims == 1)

expect(
    node,
    inputs=[data, axes],
    outputs=[reduced],
    name="test_reduce_sum_keepdims_random",
)
```

</details>
<details>
<summary>negative_axes_keepdims</summary>

```python
shape = [3, 2, 2]
axes = np.array([-2], dtype=np.int64)
keepdims = 1

node = onnx.helper.make_node(
    "ReduceSum", inputs=["data", "axes"], outputs=["reduced"], keepdims=keepdims
)

data = np.array(
    [[[1, 2], [3, 4]], [[5, 6], [7, 8]], [[9, 10], [11, 12]]], dtype=np.float32
)
reduced = np.sum(data, axis=tuple(axes.tolist()), keepdims=keepdims == 1)
# print(reduced)
# [[[4., 6.]]
# [[12., 14.]]
# [[20., 22.]]]

expect(
    node,
    inputs=[data, axes],
    outputs=[reduced],
    name="test_reduce_sum_negative_axes_keepdims_example",
)

np.random.seed(0)
data = np.random.uniform(-10, 10, shape).astype(np.float32)
reduced = np.sum(data, axis=tuple(axes.tolist()), keepdims=keepdims == 1)

expect(
    node,
    inputs=[data, axes],
    outputs=[reduced],
    name="test_reduce_sum_negative_axes_keepdims_random",
)
```

</details>


### ReduceSumSquare
There are 4 test cases, listed as following:
<details>
<summary>default_axes_keepdims</summary>

```python
shape = [3, 2, 2]
axes = None
keepdims = 1

node = onnx.helper.make_node(
    "ReduceSumSquare", inputs=["data"], outputs=["reduced"], keepdims=keepdims
)

data = np.array(
    [[[1, 2], [3, 4]], [[5, 6], [7, 8]], [[9, 10], [11, 12]]], dtype=np.float32
)
reduced = np.sum(np.square(data), axis=axes, keepdims=keepdims == 1)
# print(reduced)
# [[[650.]]]

expect(
    node,
    inputs=[data],
    outputs=[reduced],
    name="test_reduce_sum_square_default_axes_keepdims_example",
)

np.random.seed(0)
data = np.random.uniform(-10, 10, shape).astype(np.float32)
reduced = np.sum(np.square(data), axis=axes, keepdims=keepdims == 1)

expect(
    node,
    inputs=[data],
    outputs=[reduced],
    name="test_reduce_sum_square_default_axes_keepdims_random",
)
```

</details>
<details>
<summary>do_not_keepdims</summary>

```python
shape = [3, 2, 2]
axes = [1]
keepdims = 0

node = onnx.helper.make_node(
    "ReduceSumSquare",
    inputs=["data"],
    outputs=["reduced"],
    axes=axes,
    keepdims=keepdims,
)

data = np.array(
    [[[1, 2], [3, 4]], [[5, 6], [7, 8]], [[9, 10], [11, 12]]], dtype=np.float32
)
reduced = np.sum(np.square(data), axis=tuple(axes), keepdims=keepdims == 1)
# print(reduced)
# [[10., 20.]
# [74., 100.]
# [202., 244.]]

expect(
    node,
    inputs=[data],
    outputs=[reduced],
    name="test_reduce_sum_square_do_not_keepdims_example",
)

np.random.seed(0)
data = np.random.uniform(-10, 10, shape).astype(np.float32)
reduced = np.sum(np.square(data), axis=tuple(axes), keepdims=keepdims == 1)

expect(
    node,
    inputs=[data],
    outputs=[reduced],
    name="test_reduce_sum_square_do_not_keepdims_random",
)
```

</details>
<details>
<summary>keepdims</summary>

```python
shape = [3, 2, 2]
axes = [1]
keepdims = 1

node = onnx.helper.make_node(
    "ReduceSumSquare",
    inputs=["data"],
    outputs=["reduced"],
    axes=axes,
    keepdims=keepdims,
)

data = np.array(
    [[[1, 2], [3, 4]], [[5, 6], [7, 8]], [[9, 10], [11, 12]]], dtype=np.float32
)
reduced = np.sum(np.square(data), axis=tuple(axes), keepdims=keepdims == 1)
# print(reduced)
# [[[10., 20.]]
# [[74., 100.]]
# [[202., 244.]]]

expect(
    node,
    inputs=[data],
    outputs=[reduced],
    name="test_reduce_sum_square_keepdims_example",
)

np.random.seed(0)
data = np.random.uniform(-10, 10, shape).astype(np.float32)
reduced = np.sum(np.square(data), axis=tuple(axes), keepdims=keepdims == 1)

expect(
    node,
    inputs=[data],
    outputs=[reduced],
    name="test_reduce_sum_square_keepdims_random",
)
```

</details>
<details>
<summary>negative_axes_keepdims</summary>

```python
shape = [3, 2, 2]
axes = [-2]
keepdims = 1

node = onnx.helper.make_node(
    "ReduceSumSquare",
    inputs=["data"],
    outputs=["reduced"],
    axes=axes,
    keepdims=keepdims,
)

data = np.array(
    [[[1, 2], [3, 4]], [[5, 6], [7, 8]], [[9, 10], [11, 12]]], dtype=np.float32
)
reduced = np.sum(np.square(data), axis=tuple(axes), keepdims=keepdims == 1)
# print(reduced)
# [[[10., 20.s]]
# [[74., 100.]]
# [[202., 244.]]]

expect(
    node,
    inputs=[data],
    outputs=[reduced],
    name="test_reduce_sum_square_negative_axes_keepdims_example",
)

np.random.seed(0)
data = np.random.uniform(-10, 10, shape).astype(np.float32)
reduced = np.sum(np.square(data), axis=tuple(axes), keepdims=keepdims == 1)

expect(
    node,
    inputs=[data],
    outputs=[reduced],
    name="test_reduce_sum_square_negative_axes_keepdims_random",
)
```

</details>


### Relu
There are 1 test cases, listed as following:
<details>
<summary>relu</summary>

```python
node = onnx.helper.make_node(
    "Relu",
    inputs=["x"],
    outputs=["y"],
)
x = np.random.randn(3, 4, 5).astype(np.float32)
y = np.clip(x, 0, np.inf)

expect(node, inputs=[x], outputs=[y], name="test_relu")
```

</details>


### Reshape
There are 2 test cases, listed as following:
<details>
<summary>allowzero</summary>

```python
original_shape = [0, 3, 4]
test_cases = {
    "allowzero_reordered": np.array([3, 4, 0], dtype=np.int64),
}
data = np.random.random_sample(original_shape).astype(np.float32)

for test_name, shape in test_cases.items():
    node = onnx.helper.make_node(
        "Reshape",
        inputs=["data", "shape"],
        outputs=["reshaped"],
        allowzero=1,  # if allowzero=1, final shape = (3, 4, 0)
        # if allowzero=0, final shape = (3, 4, 4)
    )

    reshaped = reshape_reference_implementation(data, shape, allowzero=1)

    expect(
        node,
        inputs=[data, shape],
        outputs=[reshaped],
        name="test_reshape_" + test_name,
    )
```

</details>
<details>
<summary>reshape</summary>

```python
original_shape = [2, 3, 4]
test_cases = {
    "reordered_all_dims": np.array([4, 2, 3], dtype=np.int64),
    "reordered_last_dims": np.array([2, 4, 3], dtype=np.int64),
    "reduced_dims": np.array([2, 12], dtype=np.int64),
    "extended_dims": np.array([2, 3, 2, 2], dtype=np.int64),
    "one_dim": np.array([24], dtype=np.int64),
    "negative_dim": np.array([2, -1, 2], dtype=np.int64),
    "negative_extended_dims": np.array([-1, 2, 3, 4], dtype=np.int64),
    "zero_dim": np.array([2, 0, 4, 1], dtype=np.int64),
    "zero_and_negative_dim": np.array([2, 0, 1, -1], dtype=np.int64),
}
data = np.random.random_sample(original_shape).astype(np.float32)

for test_name, shape in test_cases.items():
    node = onnx.helper.make_node(
        "Reshape",
        inputs=["data", "shape"],
        outputs=["reshaped"],
    )

    reshaped = reshape_reference_implementation(data, shape)

    expect(
        node,
        inputs=[data, shape],
        outputs=[reshaped],
        name="test_reshape_" + test_name,
    )
```

</details>


### Resize
There are 37 test cases, listed as following:
<details>
<summary>resize_downsample_scales_cubic</summary>

```python
node = onnx.helper.make_node(
    "Resize",
    inputs=["X", "", "scales"],
    outputs=["Y"],
    mode="cubic",
)

data = np.array(
    [
        [
            [
                [1, 2, 3, 4],
                [5, 6, 7, 8],
                [9, 10, 11, 12],
                [13, 14, 15, 16],
            ]
        ]
    ],
    dtype=np.float32,
)

scales = np.array([1.0, 1.0, 0.8, 0.8], dtype=np.float32)

# [[[[ 1.47119141  2.78125     4.08251953]
#    [ 6.71142578  8.02148438  9.32275391]
#    [11.91650391 13.2265625  14.52783203]]]]
output = interpolate_nd(
    data, lambda x, _: cubic_coeffs(x), scale_factors=scales
).astype(np.float32)

expect(
    node,
    inputs=[data, scales],
    outputs=[output],
    name="test_resize_downsample_scales_cubic",
)
```

</details>
<details>
<summary>resize_downsample_scales_cubic_A_n0p5_exclude_outside</summary>

```python
node = onnx.helper.make_node(
    "Resize",
    inputs=["X", "", "scales"],
    outputs=["Y"],
    mode="cubic",
    cubic_coeff_a=-0.5,
    exclude_outside=True,
)

data = np.array(
    [
        [
            [
                [1, 2, 3, 4],
                [5, 6, 7, 8],
                [9, 10, 11, 12],
                [13, 14, 15, 16],
            ]
        ]
    ],
    dtype=np.float32,
)

scales = np.array([1.0, 1.0, 0.8, 0.8], dtype=np.float32)

# [[[[ 1.36812675  2.6695014   4.0133367 ]
#    [ 6.57362535  7.875       9.2188353 ]
#    [11.94896657 13.25034122 14.59417652]]]]
output = interpolate_nd(
    data,
    lambda x, _: cubic_coeffs(x, A=-0.5),
    scale_factors=scales,
    exclude_outside=True,
).astype(np.float32)

expect(
    node,
    inputs=[data, scales],
    outputs=[output],
    name="test_resize_downsample_scales_cubic_A_n0p5_exclude_outside",
)
```

</details>
<details>
<summary>resize_downsample_scales_cubic_align_corners</summary>

```python
node = onnx.helper.make_node(
    "Resize",
    inputs=["X", "", "scales"],
    outputs=["Y"],
    mode="cubic",
    coordinate_transformation_mode="align_corners",
)

data = np.array(
    [
        [
            [
                [1, 2, 3, 4],
                [5, 6, 7, 8],
                [9, 10, 11, 12],
                [13, 14, 15, 16],
            ]
        ]
    ],
    dtype=np.float32,
)

scales = np.array([1.0, 1.0, 0.8, 0.8], dtype=np.float32)

# [[[[ 1.          2.39519159  3.79038317]
#    [ 6.58076634  7.97595793  9.37114951]
#    [12.16153268 13.55672427 14.95191585]]]]
output = interpolate_nd(
    data,
    lambda x, _: cubic_coeffs(x),
    scale_factors=scales,
    coordinate_transformation_mode="align_corners",
).astype(np.float32)

expect(
    node,
    inputs=[data, scales],
    outputs=[output],
    name="test_resize_downsample_scales_cubic_align_corners",
)
```

</details>
<details>
<summary>resize_downsample_scales_cubic_antialias</summary>

```python
node = onnx.helper.make_node(
    "Resize",
    inputs=["X", "", "scales"],
    outputs=["Y"],
    mode="cubic",
    antialias=1,
)

data = np.array(
    [
        [
            [
                [1, 2, 3, 4],
                [5, 6, 7, 8],
                [9, 10, 11, 12],
                [13, 14, 15, 16],
            ]
        ]
    ],
    dtype=np.float32,
)

scales = np.array([1.0, 1.0, 0.6, 0.6], dtype=np.float32)

# [[[[ 2.5180721  4.2858863]
#    [ 9.589329  11.357142 ]]]]
output = interpolate_nd(
    data, cubic_coeffs_antialias, scale_factors=scales
).astype(np.float32)

expect(
    node,
    inputs=[data, scales],
    outputs=[output],
    name="test_resize_downsample_scales_cubic_antialias",
)
```

</details>
<details>
<summary>resize_downsample_scales_linear</summary>

```python
node = onnx.helper.make_node(
    "Resize",
    inputs=["X", "", "scales"],
    outputs=["Y"],
    mode="linear",
)

data = np.array(
    [
        [
            [
                [1, 2, 3, 4],
                [5, 6, 7, 8],
            ]
        ]
    ],
    dtype=np.float32,
)

scales = np.array([1.0, 1.0, 0.6, 0.6], dtype=np.float32)

# [[[[2.6666665 4.3333331]]]]
output = interpolate_nd(
    data, lambda x, _: linear_coeffs(x), scale_factors=scales
).astype(np.float32)

expect(
    node,
    inputs=[data, scales],
    outputs=[output],
    name="test_resize_downsample_scales_linear",
)
```

</details>
<details>
<summary>resize_downsample_scales_linear_align_corners</summary>

```python
node = onnx.helper.make_node(
    "Resize",
    inputs=["X", "", "scales"],
    outputs=["Y"],
    mode="linear",
    coordinate_transformation_mode="align_corners",
)

data = np.array(
    [
        [
            [
                [1, 2, 3, 4],
                [5, 6, 7, 8],
            ]
        ]
    ],
    dtype=np.float32,
)

scales = np.array([1.0, 1.0, 0.6, 0.6], dtype=np.float32)

# [[[[1.       3.142857]]]]
output = interpolate_nd(
    data,
    lambda x, _: linear_coeffs(x),
    scale_factors=scales,
    coordinate_transformation_mode="align_corners",
).astype(np.float32)

expect(
    node,
    inputs=[data, scales],
    outputs=[output],
    name="test_resize_downsample_scales_linear_align_corners",
)
```

</details>
<details>
<summary>resize_downsample_scales_linear_antialias</summary>

```python
node = onnx.helper.make_node(
    "Resize",
    inputs=["X", "", "scales"],
    outputs=["Y"],
    mode="linear",
    antialias=1,
)

data = np.array(
    [
        [
            [
                [1, 2, 3, 4],
                [5, 6, 7, 8],
                [9, 10, 11, 12],
                [13, 14, 15, 16],
            ]
        ]
    ],
    dtype=np.float32,
)

scales = np.array([1.0, 1.0, 0.6, 0.6], dtype=np.float32)

# [[[[ 2.875  4.5  ]
#    [ 9.375 11.   ]]]]
output = interpolate_nd(
    data, linear_coeffs_antialias, scale_factors=scales
).astype(np.float32)

expect(
    node,
    inputs=[data, scales],
    outputs=[output],
    name="test_resize_downsample_scales_linear_antialias",
)
```

</details>
<details>
<summary>resize_downsample_scales_nearest</summary>

```python
node = onnx.helper.make_node(
    "Resize",
    inputs=["X", "", "scales"],
    outputs=["Y"],
    mode="nearest",
)

data = np.array(
    [
        [
            [
                [1, 2, 3, 4],
                [5, 6, 7, 8],
            ]
        ]
    ],
    dtype=np.float32,
)

scales = np.array([1.0, 1.0, 0.6, 0.6], dtype=np.float32)

# [[[[1. 3.]]]]
output = interpolate_nd(
    data, lambda x, _: nearest_coeffs(x), scale_factors=scales
).astype(np.float32)

expect(
    node,
    inputs=[data, scales],
    outputs=[output],
    name="test_resize_downsample_scales_nearest",
)
```

</details>
<details>
<summary>resize_downsample_sizes_cubic</summary>

```python
node = onnx.helper.make_node(
    "Resize",
    inputs=["X", "", "", "sizes"],
    outputs=["Y"],
    mode="cubic",
)

data = np.array(
    [
        [
            [
                [1, 2, 3, 4],
                [5, 6, 7, 8],
                [9, 10, 11, 12],
                [13, 14, 15, 16],
            ]
        ]
    ],
    dtype=np.float32,
)

sizes = np.array([1, 1, 3, 3], dtype=np.int64)

# [[[[ 1.63078704  3.00462963  4.37847222]
#    [ 7.12615741  8.5         9.87384259]
#    [12.62152778 13.99537037 15.36921296]]]]
output = interpolate_nd(
    data, lambda x, _: cubic_coeffs(x), output_size=sizes
).astype(np.float32)

expect(
    node,
    inputs=[data, sizes],
    outputs=[output],
    name="test_resize_downsample_sizes_cubic",
)
```

</details>
<details>
<summary>resize_downsample_sizes_cubic_antialias</summary>

```python
node = onnx.helper.make_node(
    "Resize",
    inputs=["X", "", "", "sizes"],
    outputs=["Y"],
    mode="cubic",
    antialias=1,
)

data = np.array(
    [
        [
            [
                [1, 2, 3, 4],
                [5, 6, 7, 8],
                [9, 10, 11, 12],
                [13, 14, 15, 16],
            ]
        ]
    ],
    dtype=np.float32,
)

sizes = np.array([1, 1, 3, 3], dtype=np.int64)

# [[[[ 1.7750092  3.1200073  4.4650054]
#    [ 7.1550016  8.5        9.844998 ]
#    [12.534994  13.8799925 15.224991 ]]]]
output = interpolate_nd(data, cubic_coeffs_antialias, output_size=sizes).astype(
    np.float32
)

expect(
    node,
    inputs=[data, sizes],
    outputs=[output],
    name="test_resize_downsample_sizes_cubic_antialias",
)
```

</details>
<details>
<summary>resize_downsample_sizes_linear_antialias</summary>

```python
node = onnx.helper.make_node(
    "Resize",
    inputs=["X", "", "", "sizes"],
    outputs=["Y"],
    mode="linear",
    antialias=1,
)

data = np.array(
    [
        [
            [
                [1, 2, 3, 4],
                [5, 6, 7, 8],
                [9, 10, 11, 12],
                [13, 14, 15, 16],
            ]
        ]
    ],
    dtype=np.float32,
)

sizes = np.array([1, 1, 3, 3], dtype=np.int64)

# [[[[ 2.3636363  3.590909   4.818182 ]
#    [ 7.2727275  8.5        9.727273 ]
#    [12.181818  13.409091  14.636364 ]]]]
output = interpolate_nd(
    data, linear_coeffs_antialias, output_size=sizes
).astype(np.float32)

expect(
    node,
    inputs=[data, sizes],
    outputs=[output],
    name="test_resize_downsample_sizes_linear_antialias",
)
```

</details>
<details>
<summary>resize_downsample_sizes_linear_pytorch_half_pixel</summary>

```python
node = onnx.helper.make_node(
    "Resize",
    inputs=["X", "", "", "sizes"],
    outputs=["Y"],
    mode="linear",
    coordinate_transformation_mode="pytorch_half_pixel",
)

data = np.array(
    [
        [
            [
                [1, 2, 3, 4],
                [5, 6, 7, 8],
                [9, 10, 11, 12],
                [13, 14, 15, 16],
            ]
        ]
    ],
    dtype=np.float32,
)

sizes = np.array([1, 1, 3, 1], dtype=np.int64)

# [[[[ 1.6666666]
#    [ 7.       ]
#    [12.333333 ]]]]
output = interpolate_nd(
    data,
    lambda x, _: linear_coeffs(x),
    output_size=sizes,
    coordinate_transformation_mode="pytorch_half_pixel",
).astype(np.float32)

expect(
    node,
    inputs=[data, sizes],
    outputs=[output],
    name="test_resize_downsample_sizes_linear_pytorch_half_pixel",
)
```

</details>
<details>
<summary>resize_downsample_sizes_nearest</summary>

```python
node = onnx.helper.make_node(
    "Resize",
    inputs=["X", "", "", "sizes"],
    outputs=["Y"],
    mode="nearest",
)

data = np.array(
    [
        [
            [
                [1, 2, 3, 4],
                [5, 6, 7, 8],
            ]
        ]
    ],
    dtype=np.float32,
)

sizes = np.array([1, 1, 1, 3], dtype=np.int64)

# [[[[1. 2. 4.]]]]
output = interpolate_nd(
    data, lambda x, _: nearest_coeffs(x), output_size=sizes
).astype(np.float32)

expect(
    node,
    inputs=[data, sizes],
    outputs=[output],
    name="test_resize_downsample_sizes_nearest",
)
```

</details>
<details>
<summary>resize_downsample_sizes_nearest_not_larger</summary>

```python
keep_aspect_ratio_policy = "not_larger"
axes = [2, 3]
node = onnx.helper.make_node(
    "Resize",
    inputs=["X", "", "", "sizes"],
    outputs=["Y"],
    mode="nearest",
    axes=axes,
    keep_aspect_ratio_policy=keep_aspect_ratio_policy,
)

data = np.array(
    [
        [
            [
                [1, 2, 3, 4],
                [5, 6, 7, 8],
            ]
        ]
    ],
    dtype=np.float32,
)

sizes = np.array([1, 3], dtype=np.int64)  # Results in 1x2

# [[[[1. 3.]]]]
output = interpolate_nd(
    data,
    lambda x, _: nearest_coeffs(x),
    output_size=sizes,
    axes=axes,
    keep_aspect_ratio_policy=keep_aspect_ratio_policy,
).astype(np.float32)

expect(
    node,
    inputs=[data, sizes],
    outputs=[output],
    name="test_resize_downsample_sizes_nearest_not_larger",
)
```

</details>
<details>
<summary>resize_downsample_sizes_nearest_not_smaller</summary>

```python
keep_aspect_ratio_policy = "not_smaller"
axes = [2, 3]
node = onnx.helper.make_node(
    "Resize",
    inputs=["X", "", "", "sizes"],
    outputs=["Y"],
    mode="nearest",
    axes=axes,
    keep_aspect_ratio_policy=keep_aspect_ratio_policy,
)

data = np.array(
    [
        [
            [
                [1, 2, 3, 4],
                [5, 6, 7, 8],
            ]
        ]
    ],
    dtype=np.float32,
)

sizes = np.array([1, 3], dtype=np.int64)  # Results in 2x3

# [[[[1. 2. 4.]
#    [5. 6. 8.]]]]
output = interpolate_nd(
    data,
    lambda x, _: nearest_coeffs(x),
    output_size=sizes,
    axes=axes,
    keep_aspect_ratio_policy=keep_aspect_ratio_policy,
).astype(np.float32)

expect(
    node,
    inputs=[data, sizes],
    outputs=[output],
    name="test_resize_downsample_sizes_nearest_not_smaller",
)
```

</details>
<details>
<summary>resize_tf_crop_and_resize</summary>

```python
node = onnx.helper.make_node(
    "Resize",
    inputs=["X", "roi", "", "sizes"],
    outputs=["Y"],
    mode="linear",
    coordinate_transformation_mode="tf_crop_and_resize",
)

data = np.array(
    [
        [
            [
                [1, 2, 3, 4],
                [5, 6, 7, 8],
                [9, 10, 11, 12],
                [13, 14, 15, 16],
            ]
        ]
    ],
    dtype=np.float32,
)

# Note: for some rois, the result may be different with that of TF for inaccurate floating point
roi = np.array([0, 0, 0.4, 0.6, 1, 1, 0.6, 0.8], dtype=np.float32)
sizes = np.array([1, 1, 3, 3], dtype=np.int64)

# [[[[ 7.6000004  7.9        8.2      ]
#    [ 8.8        9.1        9.400001 ]
#    [10.        10.3       10.6      ]]]]
output = interpolate_nd(
    data,
    lambda x, _: linear_coeffs(x),
    output_size=sizes,
    roi=roi,
    coordinate_transformation_mode="tf_crop_and_resize",
).astype(np.float32)

expect(
    node,
    inputs=[data, roi, sizes],
    outputs=[output],
    name="test_resize_tf_crop_and_resize",
)
```

</details>
<details>
<summary>resize_tf_crop_and_resize_axes_2_3</summary>

```python
axes = [2, 3]
node = onnx.helper.make_node(
    "Resize",
    inputs=["X", "roi", "", "sizes"],
    outputs=["Y"],
    mode="linear",
    coordinate_transformation_mode="tf_crop_and_resize",
)

data = np.array(
    [
        [
            [
                [1, 2, 3, 4],
                [5, 6, 7, 8],
                [9, 10, 11, 12],
                [13, 14, 15, 16],
            ]
        ]
    ],
    dtype=np.float32,
)

# Note: for some rois, the result may be different with that of TF for inaccurate floating point
roi = np.array([0.4, 0.6, 0.6, 0.8], dtype=np.float32)
sizes = np.array([3, 3], dtype=np.int64)

# [[[[ 7.6000004  7.9        8.2      ]
#    [ 8.8        9.1        9.400001 ]
#    [10.        10.3       10.6      ]]]]
output = interpolate_nd(
    data,
    lambda x, _: linear_coeffs(x),
    output_size=sizes,
    roi=roi,
    axes=axes,
    coordinate_transformation_mode="tf_crop_and_resize",
).astype(np.float32)

expect(
    node,
    inputs=[data, roi, sizes],
    outputs=[output],
    name="test_resize_tf_crop_and_resize_axes_2_3",
)
```

</details>
<details>
<summary>resize_tf_crop_and_resize_axes_3_2</summary>

```python
axes = [3, 2]
node = onnx.helper.make_node(
    "Resize",
    inputs=["X", "roi", "", "sizes"],
    outputs=["Y"],
    mode="linear",
    coordinate_transformation_mode="tf_crop_and_resize",
)

data = np.array(
    [
        [
            [
                [1, 2, 3, 4],
                [5, 6, 7, 8],
                [9, 10, 11, 12],
                [13, 14, 15, 16],
            ]
        ]
    ],
    dtype=np.float32,
)

# Note: for some rois, the result may be different with that of TF for inaccurate floating point
roi = np.array([0.6, 0.4, 0.8, 0.6], dtype=np.float32)
sizes = np.array([3, 3], dtype=np.int64)

# [[[[ 7.6000004  7.9        8.2      ]
#    [ 8.8        9.1        9.400001 ]
#    [10.        10.3       10.6      ]]]]
output = interpolate_nd(
    data,
    lambda x, _: linear_coeffs(x),
    output_size=sizes,
    roi=roi,
    axes=axes,
    coordinate_transformation_mode="tf_crop_and_resize",
).astype(np.float32)

expect(
    node,
    inputs=[data, roi, sizes],
    outputs=[output],
    name="test_resize_tf_crop_and_resize_axes_3_2",
)
```

</details>
<details>
<summary>resize_tf_crop_and_resize_extrapolation_value</summary>

```python
node = onnx.helper.make_node(
    "Resize",
    inputs=["X", "roi", "", "sizes"],
    outputs=["Y"],
    mode="linear",
    coordinate_transformation_mode="tf_crop_and_resize",
    extrapolation_value=10.0,
)

data = np.array(
    [
        [
            [
                [1, 2, 3, 4],
                [5, 6, 7, 8],
                [9, 10, 11, 12],
                [13, 14, 15, 16],
            ]
        ]
    ],
    dtype=np.float32,
)

# Note: for some rois, the result may be different with that of TF for inaccurate floating point
roi = np.array([0, 0, 0.4, 0.6, 1, 1, 1.2, 1.7], dtype=np.float32)
sizes = np.array([1, 1, 3, 3], dtype=np.int64)

# [[[[ 7.6000004 10.        10.       ]
#    [12.400001  10.        10.       ]
#    [10.        10.        10.       ]]]]
output = interpolate_nd(
    data,
    lambda x, _: linear_coeffs(x),
    output_size=sizes,
    roi=roi,
    coordinate_transformation_mode="tf_crop_and_resize",
    extrapolation_value=10.0,
).astype(np.float32)

expect(
    node,
    inputs=[data, roi, sizes],
    outputs=[output],
    name="test_resize_tf_crop_and_resize",
)
```

</details>
<details>
<summary>resize_upsample_scales_cubic</summary>

```python
node = onnx.helper.make_node(
    "Resize",
    inputs=["X", "", "scales"],
    outputs=["Y"],
    mode="cubic",
)

data = np.array(
    [
        [
            [
                [1, 2, 3, 4],
                [5, 6, 7, 8],
                [9, 10, 11, 12],
                [13, 14, 15, 16],
            ]
        ]
    ],
    dtype=np.float32,
)

scales = np.array([1.0, 1.0, 2.0, 2.0], dtype=np.float32)

# [[[[ 0.47265625  0.76953125  1.24609375  1.875       2.28125
#      2.91015625  3.38671875  3.68359375]
#    [ 1.66015625  1.95703125  2.43359375  3.0625      3.46875
#      4.09765625  4.57421875  4.87109375]
#    [ 3.56640625  3.86328125  4.33984375  4.96875     5.375
#      6.00390625  6.48046875  6.77734375]
#    [ 6.08203125  6.37890625  6.85546875  7.484375    7.890625
#      8.51953125  8.99609375  9.29296875]
#    [ 7.70703125  8.00390625  8.48046875  9.109375    9.515625
#     10.14453125 10.62109375 10.91796875]
#    [10.22265625 10.51953125 10.99609375 11.625      12.03125
#     12.66015625 13.13671875 13.43359375]
#    [12.12890625 12.42578125 12.90234375 13.53125    13.9375
#     14.56640625 15.04296875 15.33984375]
#    [13.31640625 13.61328125 14.08984375 14.71875    15.125
#     15.75390625 16.23046875 16.52734375]]]]
output = interpolate_nd(
    data, lambda x, _: cubic_coeffs(x), scale_factors=scales
).astype(np.float32)

expect(
    node,
    inputs=[data, scales],
    outputs=[output],
    name="test_resize_upsample_scales_cubic",
)
```

</details>
<details>
<summary>resize_upsample_scales_cubic_A_n0p5_exclude_outside</summary>

```python
node = onnx.helper.make_node(
    "Resize",
    inputs=["X", "", "scales"],
    outputs=["Y"],
    mode="cubic",
    cubic_coeff_a=-0.5,
    exclude_outside=True,
)

data = np.array(
    [
        [
            [
                [1, 2, 3, 4],
                [5, 6, 7, 8],
                [9, 10, 11, 12],
                [13, 14, 15, 16],
            ]
        ]
    ],
    dtype=np.float32,
)

scales = np.array([1.0, 1.0, 2.0, 2.0], dtype=np.float32)

# [[[[ 0.55882353  0.81494204  1.35698249  1.89705882  2.39705882
#      2.93713516  3.47917561  3.73529412]
#    [ 1.58329755  1.83941606  2.38145651  2.92153285  3.42153285
#      3.96160918  4.50364964  4.75976814]
#    [ 3.75145936  4.00757787  4.54961832  5.08969466  5.58969466
#      6.12977099  6.67181144  6.92792995]
#    [ 5.91176471  6.16788321  6.70992366  7.25        7.75
#      8.29007634  8.83211679  9.08823529]
#    [ 7.91176471  8.16788321  8.70992366  9.25        9.75
#     10.29007634 10.83211679 11.08823529]
#    [10.07207005 10.32818856 10.87022901 11.41030534 11.91030534
#     12.45038168 12.99242213 13.24854064]
#    [12.24023186 12.49635036 13.03839082 13.57846715 14.07846715
#     14.61854349 15.16058394 15.41670245]
#    [13.26470588 13.52082439 14.06286484 14.60294118 15.10294118
#     15.64301751 16.18505796 16.44117647]]]]
output = interpolate_nd(
    data,
    lambda x, _: cubic_coeffs(x, A=-0.5),
    scale_factors=scales,
    exclude_outside=True,
).astype(np.float32)

expect(
    node,
    inputs=[data, scales],
    outputs=[output],
    name="test_resize_upsample_scales_cubic_A_n0p5_exclude_outside",
)
```

</details>
<details>
<summary>resize_upsample_scales_cubic_align_corners</summary>

```python
node = onnx.helper.make_node(
    "Resize",
    inputs=["X", "", "scales"],
    outputs=["Y"],
    mode="cubic",
    coordinate_transformation_mode="align_corners",
)

data = np.array(
    [
        [
            [
                [1, 2, 3, 4],
                [5, 6, 7, 8],
                [9, 10, 11, 12],
                [13, 14, 15, 16],
            ]
        ]
    ],
    dtype=np.float32,
)

scales = np.array([1.0, 1.0, 2.0, 2.0], dtype=np.float32)

# [[[[ 1.          1.34110787  1.80029155  2.32944606  2.67055394
#      3.19970845  3.65889213  4.        ]
#    [ 2.36443149  2.70553936  3.16472303  3.69387755  4.03498542
#      4.56413994  5.02332362  5.36443149]
#    [ 4.20116618  4.54227405  5.00145773  5.53061224  5.87172012
#      6.40087464  6.86005831  7.20116618]
#    [ 6.31778426  6.65889213  7.1180758   7.64723032  7.98833819
#      8.51749271  8.97667638  9.31778426]
#    [ 7.68221574  8.02332362  8.48250729  9.01166181  9.35276968
#      9.8819242  10.34110787 10.68221574]
#    [ 9.79883382 10.13994169 10.59912536 11.12827988 11.46938776
#     11.99854227 12.45772595 12.79883382]
#    [11.63556851 11.97667638 12.43586006 12.96501458 13.30612245
#     13.83527697 14.29446064 14.63556851]
#    [13.         13.34110787 13.80029155 14.32944606 14.67055394
#     15.19970845 15.65889213 16.        ]]]]
output = interpolate_nd(
    data,
    lambda x, _: cubic_coeffs(x),
    scale_factors=scales,
    coordinate_transformation_mode="align_corners",
).astype(np.float32)

expect(
    node,
    inputs=[data, scales],
    outputs=[output],
    name="test_resize_upsample_scales_cubic_align_corners",
)
```

</details>
<details>
<summary>resize_upsample_scales_cubic_asymmetric</summary>

```python
node = onnx.helper.make_node(
    "Resize",
    inputs=["X", "", "scales"],
    outputs=["Y"],
    mode="cubic",
    coordinate_transformation_mode="asymmetric",
)

data = np.array(
    [
        [
            [
                [1, 2, 3, 4],
                [5, 6, 7, 8],
                [9, 10, 11, 12],
                [13, 14, 15, 16],
            ]
        ]
    ],
    dtype=np.float32,
)

scales = np.array([1.0, 1.0, 2.0, 2.0], dtype=np.float32)

# [[[[ 1.       1.40625  2.       2.5      3.       3.59375  4.
#      4.09375]
#    [ 2.625    3.03125  3.625    4.125    4.625    5.21875  5.625
#      5.71875]
#    [ 5.       5.40625  6.       6.5      7.       7.59375  8.
#      8.09375]
#    [ 7.       7.40625  8.       8.5      9.       9.59375 10.
#     10.09375]
#    [ 9.       9.40625 10.      10.5     11.      11.59375 12.
#     12.09375]
#    [11.375   11.78125 12.375   12.875   13.375   13.96875 14.375
#     14.46875]
#    [13.      13.40625 14.      14.5     15.      15.59375 16.
#     16.09375]
#    [13.375   13.78125 14.375   14.875   15.375   15.96875 16.375
#     16.46875]]]]
output = interpolate_nd(
    data,
    lambda x, _: cubic_coeffs(x, A=-0.75),
    scale_factors=scales,
    coordinate_transformation_mode="asymmetric",
).astype(np.float32)

expect(
    node,
    inputs=[data, scales],
    outputs=[output],
    name="test_resize_upsample_scales_cubic_asymmetric",
)
```

</details>
<details>
<summary>resize_upsample_scales_linear</summary>

```python
node = onnx.helper.make_node(
    "Resize",
    inputs=["X", "", "scales"],
    outputs=["Y"],
    mode="linear",
)

data = np.array(
    [
        [
            [
                [1, 2],
                [3, 4],
            ]
        ]
    ],
    dtype=np.float32,
)

scales = np.array([1.0, 1.0, 2.0, 2.0], dtype=np.float32)

# [[[[1.   1.25 1.75 2.  ]
#    [1.5  1.75 2.25 2.5 ]
#    [2.5  2.75 3.25 3.5 ]
#    [3.   3.25 3.75 4.  ]]]]
output = interpolate_nd(
    data, lambda x, _: linear_coeffs(x), scale_factors=scales
).astype(np.float32)

expect(
    node,
    inputs=[data, scales],
    outputs=[output],
    name="test_resize_upsample_scales_linear",
)
```

</details>
<details>
<summary>resize_upsample_scales_linear_align_corners</summary>

```python
node = onnx.helper.make_node(
    "Resize",
    inputs=["X", "", "scales"],
    outputs=["Y"],
    mode="linear",
    coordinate_transformation_mode="align_corners",
)

data = np.array(
    [
        [
            [
                [1, 2],
                [3, 4],
            ]
        ]
    ],
    dtype=np.float32,
)

scales = np.array([1.0, 1.0, 2.0, 2.0], dtype=np.float32)

# [[[[1.         1.33333333 1.66666667 2.        ]
#    [1.66666667 2.         2.33333333 2.66666667]
#    [2.33333333 2.66666667 3.         3.33333333]
#    [3.         3.33333333 3.66666667 4.        ]]]]
output = interpolate_nd(
    data,
    lambda x, _: linear_coeffs(x),
    scale_factors=scales,
    coordinate_transformation_mode="align_corners",
).astype(np.float32)

expect(
    node,
    inputs=[data, scales],
    outputs=[output],
    name="test_resize_upsample_scales_linear_align_corners",
)
```

</details>
<details>
<summary>resize_upsample_scales_nearest</summary>

```python
node = onnx.helper.make_node(
    "Resize",
    inputs=["X", "", "scales"],
    outputs=["Y"],
    mode="nearest",
)

data = np.array(
    [
        [
            [
                [1, 2],
                [3, 4],
            ]
        ]
    ],
    dtype=np.float32,
)

scales = np.array([1.0, 1.0, 2.0, 3.0], dtype=np.float32)

# [[[[1. 1. 1. 2. 2. 2.]
#    [1. 1. 1. 2. 2. 2.]
#    [3. 3. 3. 4. 4. 4.]
#    [3. 3. 3. 4. 4. 4.]]]]
output = interpolate_nd(
    data, lambda x, _: nearest_coeffs(x), scale_factors=scales
).astype(np.float32)

expect(
    node,
    inputs=[data, scales],
    outputs=[output],
    name="test_resize_upsample_scales_nearest",
)
```

</details>
<details>
<summary>resize_upsample_scales_nearest_axes_2_3</summary>

```python
axes = [2, 3]
node = onnx.helper.make_node(
    "Resize",
    inputs=["X", "", "scales"],
    outputs=["Y"],
    mode="nearest",
    axes=axes,
)

data = np.array(
    [
        [
            [
                [1, 2],
                [3, 4],
            ]
        ]
    ],
    dtype=np.float32,
)

scales = np.array([2.0, 3.0], dtype=np.float32)

# [[[[1. 1. 1. 2. 2. 2.]
#    [1. 1. 1. 2. 2. 2.]
#    [3. 3. 3. 4. 4. 4.]
#    [3. 3. 3. 4. 4. 4.]]]]
output = interpolate_nd(
    data, lambda x, _: nearest_coeffs(x), scale_factors=scales, axes=axes
).astype(np.float32)

expect(
    node,
    inputs=[data, scales],
    outputs=[output],
    name="test_resize_upsample_scales_nearest_axes_2_3",
)
```

</details>
<details>
<summary>resize_upsample_scales_nearest_axes_3_2</summary>

```python
axes = [3, 2]
node = onnx.helper.make_node(
    "Resize",
    inputs=["X", "", "scales"],
    outputs=["Y"],
    mode="nearest",
    axes=axes,
)

data = np.array(
    [
        [
            [
                [1, 2],
                [3, 4],
            ]
        ]
    ],
    dtype=np.float32,
)

scales = np.array([3.0, 2.0], dtype=np.float32)

# [[[[1. 1. 1. 2. 2. 2.]
#    [1. 1. 1. 2. 2. 2.]
#    [3. 3. 3. 4. 4. 4.]
#    [3. 3. 3. 4. 4. 4.]]]]
output = interpolate_nd(
    data, lambda x, _: nearest_coeffs(x), scale_factors=scales, axes=axes
).astype(np.float32)

expect(
    node,
    inputs=[data, scales],
    outputs=[output],
    name="test_resize_upsample_scales_nearest_axes_3_2",
)
```

</details>
<details>
<summary>resize_upsample_sizes_cubic</summary>

```python
node = onnx.helper.make_node(
    "Resize",
    inputs=["X", "", "", "sizes"],
    outputs=["Y"],
    mode="cubic",
)

data = np.array(
    [
        [
            [
                [1, 2, 3, 4],
                [5, 6, 7, 8],
                [9, 10, 11, 12],
                [13, 14, 15, 16],
            ]
        ]
    ],
    dtype=np.float32,
)

sizes = np.array([1, 1, 9, 10], dtype=np.int64)

# [[[[ 0.45507922  0.64057922  0.97157922  1.42257922  1.90732922
#      2.22332922  2.70807922  3.15907922  3.49007922  3.67557922]
#    [ 1.39437963  1.57987963  1.91087963  2.36187963  2.84662963
#      3.16262963  3.64737963  4.09837963  4.42937963  4.61487963]
#    [ 2.95130693  3.13680693  3.46780693  3.91880693  4.40355693
#      4.71955693  5.20430693  5.65530693  5.98630693  6.17180693]
#    [ 5.20525069  5.39075069  5.72175069  6.17275069  6.65750069
#      6.97350069  7.45825069  7.90925069  8.24025069  8.42575069]
#    [ 6.88975     7.07525     7.40625     7.85725     8.342
#      8.658       9.14275     9.59375     9.92475    10.11025   ]
#    [ 8.57424931  8.75974931  9.09074931  9.54174931 10.02649931
#     10.34249931 10.82724931 11.27824931 11.60924931 11.79474931]
#    [10.82819307 11.01369307 11.34469307 11.79569307 12.28044307
#     12.59644307 13.08119307 13.53219307 13.86319307 14.04869307]
#    [12.38512037 12.57062037 12.90162037 13.35262037 13.83737037
#     14.15337037 14.63812037 15.08912037 15.42012037 15.60562037]
#    [13.32442078 13.50992078 13.84092078 14.29192078 14.77667078
#     15.09267078 15.57742078 16.02842078 16.35942078 16.54492078]]]]
output = interpolate_nd(
    data, lambda x, _: cubic_coeffs(x), output_size=sizes
).astype(np.float32)

expect(
    node,
    inputs=[data, sizes],
    outputs=[output],
    name="test_resize_upsample_sizes_cubic",
)
```

</details>
<details>
<summary>resize_upsample_sizes_nearest</summary>

```python
node = onnx.helper.make_node(
    "Resize",
    inputs=["X", "", "", "sizes"],
    outputs=["Y"],
    mode="nearest",
)

data = np.array(
    [
        [
            [
                [1, 2],
                [3, 4],
            ]
        ]
    ],
    dtype=np.float32,
)

sizes = np.array([1, 1, 7, 8], dtype=np.int64)

# [[[[1. 1. 1. 1. 2. 2. 2. 2.]
#    [1. 1. 1. 1. 2. 2. 2. 2.]
#    [1. 1. 1. 1. 2. 2. 2. 2.]
#    [1. 1. 1. 1. 2. 2. 2. 2.]
#    [3. 3. 3. 3. 4. 4. 4. 4.]
#    [3. 3. 3. 3. 4. 4. 4. 4.]
#    [3. 3. 3. 3. 4. 4. 4. 4.]]]]
output = interpolate_nd(
    data, lambda x, _: nearest_coeffs(x), output_size=sizes
).astype(np.float32)

expect(
    node,
    inputs=[data, sizes],
    outputs=[output],
    name="test_resize_upsample_sizes_nearest",
)
```

</details>
<details>
<summary>resize_upsample_sizes_nearest_axes_2_3</summary>

```python
axes = [2, 3]
node = onnx.helper.make_node(
    "Resize",
    inputs=["X", "", "", "sizes"],
    outputs=["Y"],
    mode="nearest",
    axes=axes,
)

data = np.array(
    [
        [
            [
                [1, 2],
                [3, 4],
            ]
        ]
    ],
    dtype=np.float32,
)

sizes = np.array([7, 8], dtype=np.int64)

# [[[[1. 1. 1. 1. 2. 2. 2. 2.]
#    [1. 1. 1. 1. 2. 2. 2. 2.]
#    [1. 1. 1. 1. 2. 2. 2. 2.]
#    [1. 1. 1. 1. 2. 2. 2. 2.]
#    [3. 3. 3. 3. 4. 4. 4. 4.]
#    [3. 3. 3. 3. 4. 4. 4. 4.]
#    [3. 3. 3. 3. 4. 4. 4. 4.]]]]
output = interpolate_nd(
    data, lambda x, _: nearest_coeffs(x), output_size=sizes, axes=axes
).astype(np.float32)

expect(
    node,
    inputs=[data, sizes],
    outputs=[output],
    name="test_resize_upsample_sizes_nearest_axes_2_3",
)
```

</details>
<details>
<summary>resize_upsample_sizes_nearest_axes_3_2</summary>

```python
axes = [3, 2]
node = onnx.helper.make_node(
    "Resize",
    inputs=["X", "", "", "sizes"],
    outputs=["Y"],
    mode="nearest",
    axes=axes,
)

data = np.array(
    [
        [
            [
                [1, 2],
                [3, 4],
            ]
        ]
    ],
    dtype=np.float32,
)

sizes = np.array([8, 7], dtype=np.int64)

# [[[[1. 1. 1. 1. 2. 2. 2. 2.]
#    [1. 1. 1. 1. 2. 2. 2. 2.]
#    [1. 1. 1. 1. 2. 2. 2. 2.]
#    [1. 1. 1. 1. 2. 2. 2. 2.]
#    [3. 3. 3. 3. 4. 4. 4. 4.]
#    [3. 3. 3. 3. 4. 4. 4. 4.]
#    [3. 3. 3. 3. 4. 4. 4. 4.]]]]
output = interpolate_nd(
    data, lambda x, _: nearest_coeffs(x), output_size=sizes, axes=axes
).astype(np.float32)

expect(
    node,
    inputs=[data, sizes],
    outputs=[output],
    name="test_resize_upsample_sizes_nearest_axes_3_2",
)
```

</details>
<details>
<summary>resize_upsample_sizes_nearest_ceil_half_pixel</summary>

```python
node = onnx.helper.make_node(
    "Resize",
    inputs=["X", "", "", "sizes"],
    outputs=["Y"],
    mode="nearest",
    coordinate_transformation_mode="half_pixel",
    nearest_mode="ceil",
)

data = np.array(
    [
        [
            [
                [1, 2, 3, 4],
                [5, 6, 7, 8],
                [9, 10, 11, 12],
                [13, 14, 15, 16],
            ]
        ]
    ],
    dtype=np.float32,
)

sizes = np.array([1, 1, 8, 8], dtype=np.int64)

# [[[[ 1.  2.  2.  3.  3.  4.  4.  4.]
#    [ 5.  6.  6.  7.  7.  8.  8.  8.]
#    [ 5.  6.  6.  7.  7.  8.  8.  8.]
#    [ 9. 10. 10. 11. 11. 12. 12. 12.]
#    [ 9. 10. 10. 11. 11. 12. 12. 12.]
#    [13. 14. 14. 15. 15. 16. 16. 16.]
#    [13. 14. 14. 15. 15. 16. 16. 16.]
#    [13. 14. 14. 15. 15. 16. 16. 16.]]]]
output = interpolate_nd(
    data, lambda x, _: nearest_coeffs(x, mode="ceil"), output_size=sizes
).astype(np.float32)

expect(
    node,
    inputs=[data, sizes],
    outputs=[output],
    name="test_resize_upsample_sizes_nearest_ceil_half_pixel",
)
```

</details>
<details>
<summary>resize_upsample_sizes_nearest_floor_align_corners</summary>

```python
node = onnx.helper.make_node(
    "Resize",
    inputs=["X", "", "", "sizes"],
    outputs=["Y"],
    mode="nearest",
    coordinate_transformation_mode="align_corners",
    nearest_mode="floor",
)

data = np.array(
    [
        [
            [
                [1, 2, 3, 4],
                [5, 6, 7, 8],
                [9, 10, 11, 12],
                [13, 14, 15, 16],
            ]
        ]
    ],
    dtype=np.float32,
)

sizes = np.array([1, 1, 8, 8], dtype=np.int64)

# [[[[ 1.  1.  1.  2.  2.  3.  3.  4.]
#    [ 1.  1.  1.  2.  2.  3.  3.  4.]
#    [ 1.  1.  1.  2.  2.  3.  3.  4.]
#    [ 5.  5.  5.  6.  6.  7.  7.  8.]
#    [ 5.  5.  5.  6.  6.  7.  7.  8.]
#    [ 9.  9.  9. 10. 10. 11. 11. 12.]
#    [ 9.  9.  9. 10. 10. 11. 11. 12.]
#    [13. 13. 13. 14. 14. 15. 15. 16.]]]]
output = interpolate_nd(
    data,
    lambda x, _: nearest_coeffs(x, mode="floor"),
    output_size=sizes,
    coordinate_transformation_mode="align_corners",
).astype(np.float32)

expect(
    node,
    inputs=[data, sizes],
    outputs=[output],
    name="test_resize_upsample_sizes_nearest_floor_align_corners",
)
```

</details>
<details>
<summary>resize_upsample_sizes_nearest_not_larger</summary>

```python
keep_aspect_ratio_policy = "not_larger"
axes = [2, 3]
node = onnx.helper.make_node(
    "Resize",
    inputs=["X", "", "", "sizes"],
    outputs=["Y"],
    mode="nearest",
    axes=axes,
    keep_aspect_ratio_policy=keep_aspect_ratio_policy,
)

data = np.array(
    [
        [
            [
                [1, 2],
                [3, 4],
            ]
        ]
    ],
    dtype=np.float32,
)

sizes = np.array([7, 8], dtype=np.int64)  # Results in 7x7

# [[[[1. 1. 1. 1. 2. 2. 2.]
#    [1. 1. 1. 1. 2. 2. 2.]
#    [1. 1. 1. 1. 2. 2. 2.]
#    [1. 1. 1. 1. 2. 2. 2.]
#    [3. 3. 3. 3. 4. 4. 4.]
#    [3. 3. 3. 3. 4. 4. 4.]
#    [3. 3. 3. 3. 4. 4. 4.]]]]
output = interpolate_nd(
    data,
    lambda x, _: nearest_coeffs(x),
    output_size=sizes,
    axes=axes,
    keep_aspect_ratio_policy=keep_aspect_ratio_policy,
).astype(np.float32)

expect(
    node,
    inputs=[data, sizes],
    outputs=[output],
    name="test_resize_upsample_sizes_nearest_not_larger",
)
```

</details>
<details>
<summary>resize_upsample_sizes_nearest_not_smaller</summary>

```python
keep_aspect_ratio_policy = "not_smaller"
axes = [2, 3]
node = onnx.helper.make_node(
    "Resize",
    inputs=["X", "", "", "sizes"],
    outputs=["Y"],
    mode="nearest",
    axes=axes,
    keep_aspect_ratio_policy=keep_aspect_ratio_policy,
)

data = np.array(
    [
        [
            [
                [1, 2],
                [3, 4],
            ]
        ]
    ],
    dtype=np.float32,
)

sizes = np.array([7, 8], dtype=np.int64)  # Results in 8x8

# [[[[1. 1. 1. 1. 2. 2. 2. 2.]
#    [1. 1. 1. 1. 2. 2. 2. 2.]
#    [1. 1. 1. 1. 2. 2. 2. 2.]
#    [1. 1. 1. 1. 2. 2. 2. 2.]
#    [3. 3. 3. 3. 4. 4. 4. 4.]
#    [3. 3. 3. 3. 4. 4. 4. 4.]
#    [3. 3. 3. 3. 4. 4. 4. 4.]]]]
output = interpolate_nd(
    data,
    lambda x, _: nearest_coeffs(x),
    output_size=sizes,
    axes=axes,
    keep_aspect_ratio_policy=keep_aspect_ratio_policy,
).astype(np.float32)

expect(
    node,
    inputs=[data, sizes],
    outputs=[output],
    name="test_resize_upsample_sizes_nearest_not_larger",
)
```

</details>
<details>
<summary>resize_upsample_sizes_nearest_round_prefer_ceil_asymmetric</summary>

```python
node = onnx.helper.make_node(
    "Resize",
    inputs=["X", "", "", "sizes"],
    outputs=["Y"],
    mode="nearest",
    coordinate_transformation_mode="asymmetric",
    nearest_mode="round_prefer_ceil",
)

data = np.array(
    [
        [
            [
                [1, 2, 3, 4],
                [5, 6, 7, 8],
                [9, 10, 11, 12],
                [13, 14, 15, 16],
            ]
        ]
    ],
    dtype=np.float32,
)

sizes = np.array([1, 1, 8, 8], dtype=np.int64)

# [[[[ 1.  2.  2.  3.  3.  4.  4.  4.]
#    [ 5.  6.  6.  7.  7.  8.  8.  8.]
#    [ 5.  6.  6.  7.  7.  8.  8.  8.]
#    [ 9. 10. 10. 11. 11. 12. 12. 12.]
#    [ 9. 10. 10. 11. 11. 12. 12. 12.]
#    [13. 14. 14. 15. 15. 16. 16. 16.]
#    [13. 14. 14. 15. 15. 16. 16. 16.]
#    [13. 14. 14. 15. 15. 16. 16. 16.]]]]
output = interpolate_nd(
    data,
    lambda x, _: nearest_coeffs(x, mode="round_prefer_ceil"),
    output_size=sizes,
    coordinate_transformation_mode="asymmetric",
).astype(np.float32)

expect(
    node,
    inputs=[data, sizes],
    outputs=[output],
    name="test_resize_upsample_sizes_nearest_round_prefer_ceil_asymmetric",
)
```

</details>


### ReverseSequence
There are 2 test cases, listed as following:
<details>
<summary>reversesequence_batch</summary>

```python
node = onnx.helper.make_node(
    "ReverseSequence",
    inputs=["x", "sequence_lens"],
    outputs=["y"],
    time_axis=1,
    batch_axis=0,
)
x = np.array(
    [
        [0.0, 1.0, 2.0, 3.0],
        [4.0, 5.0, 6.0, 7.0],
        [8.0, 9.0, 10.0, 11.0],
        [12.0, 13.0, 14.0, 15.0],
    ],
    dtype=np.float32,
)
sequence_lens = np.array([1, 2, 3, 4], dtype=np.int64)

y = np.array(
    [
        [0.0, 1.0, 2.0, 3.0],
        [5.0, 4.0, 6.0, 7.0],
        [10.0, 9.0, 8.0, 11.0],
        [15.0, 14.0, 13.0, 12.0],
    ],
    dtype=np.float32,
)

expect(
    node,
    inputs=[x, sequence_lens],
    outputs=[y],
    name="test_reversesequence_batch",
)
```

</details>
<details>
<summary>reversesequence_time</summary>

```python
node = onnx.helper.make_node(
    "ReverseSequence",
    inputs=["x", "sequence_lens"],
    outputs=["y"],
    time_axis=0,
    batch_axis=1,
)
x = np.array(
    [
        [0.0, 4.0, 8.0, 12.0],
        [1.0, 5.0, 9.0, 13.0],
        [2.0, 6.0, 10.0, 14.0],
        [3.0, 7.0, 11.0, 15.0],
    ],
    dtype=np.float32,
)
sequence_lens = np.array([4, 3, 2, 1], dtype=np.int64)

y = np.array(
    [
        [3.0, 6.0, 9.0, 12.0],
        [2.0, 5.0, 8.0, 13.0],
        [1.0, 4.0, 10.0, 14.0],
        [0.0, 7.0, 11.0, 15.0],
    ],
    dtype=np.float32,
)

expect(
    node,
    inputs=[x, sequence_lens],
    outputs=[y],
    name="test_reversesequence_time",
)
```

</details>


### RoiAlign
There are 2 test cases, listed as following:
<details>
<summary>roialign_aligned_false</summary>

```python
node = onnx.helper.make_node(
    "RoiAlign",
    inputs=["X", "rois", "batch_indices"],
    outputs=["Y"],
    spatial_scale=1.0,
    output_height=5,
    output_width=5,
    sampling_ratio=2,
    coordinate_transformation_mode="output_half_pixel",
)

X, batch_indices, rois = get_roi_align_input_values()
# (num_rois, C, output_height, output_width)
Y = np.array(
    [
        [
            [
                [0.4664, 0.4466, 0.3405, 0.5688, 0.6068],
                [0.3714, 0.4296, 0.3835, 0.5562, 0.3510],
                [0.2768, 0.4883, 0.5222, 0.5528, 0.4171],
                [0.4713, 0.4844, 0.6904, 0.4920, 0.8774],
                [0.6239, 0.7125, 0.6289, 0.3355, 0.3495],
            ]
        ],
        [
            [
                [0.3022, 0.4305, 0.4696, 0.3978, 0.5423],
                [0.3656, 0.7050, 0.5165, 0.3172, 0.7015],
                [0.2912, 0.5059, 0.6476, 0.6235, 0.8299],
                [0.5916, 0.7389, 0.7048, 0.8372, 0.8893],
                [0.6227, 0.6153, 0.7097, 0.6154, 0.4585],
            ]
        ],
        [
            [
                [0.2384, 0.3379, 0.3717, 0.6100, 0.7601],
                [0.3767, 0.3785, 0.7147, 0.9243, 0.9727],
                [0.5749, 0.5826, 0.5709, 0.7619, 0.8770],
                [0.5355, 0.2566, 0.2141, 0.2796, 0.3600],
                [0.4365, 0.3504, 0.2887, 0.3661, 0.2349],
            ]
        ],
    ],
    dtype=np.float32,
)

expect(
    node,
    inputs=[X, rois, batch_indices],
    outputs=[Y],
    name="test_roialign_aligned_false",
)
```

</details>
<details>
<summary>roialign_aligned_true</summary>

```python
node = onnx.helper.make_node(
    "RoiAlign",
    inputs=["X", "rois", "batch_indices"],
    outputs=["Y"],
    spatial_scale=1.0,
    output_height=5,
    output_width=5,
    sampling_ratio=2,
    coordinate_transformation_mode="half_pixel",
)

X, batch_indices, rois = get_roi_align_input_values()
# (num_rois, C, output_height, output_width)
Y = np.array(
    [
        [
            [
                [0.5178, 0.3434, 0.3229, 0.4474, 0.6344],
                [0.4031, 0.5366, 0.4428, 0.4861, 0.4023],
                [0.2512, 0.4002, 0.5155, 0.6954, 0.3465],
                [0.3350, 0.4601, 0.5881, 0.3439, 0.6849],
                [0.4932, 0.7141, 0.8217, 0.4719, 0.4039],
            ]
        ],
        [
            [
                [0.3070, 0.2187, 0.3337, 0.4880, 0.4870],
                [0.1871, 0.4914, 0.5561, 0.4192, 0.3686],
                [0.1433, 0.4608, 0.5971, 0.5310, 0.4982],
                [0.2788, 0.4386, 0.6022, 0.7000, 0.7524],
                [0.5774, 0.7024, 0.7251, 0.7338, 0.8163],
            ]
        ],
        [
            [
                [0.2393, 0.4075, 0.3379, 0.2525, 0.4743],
                [0.3671, 0.2702, 0.4105, 0.6419, 0.8308],
                [0.5556, 0.4543, 0.5564, 0.7502, 0.9300],
                [0.6626, 0.5617, 0.4813, 0.4954, 0.6663],
                [0.6636, 0.3721, 0.2056, 0.1928, 0.2478],
            ]
        ],
    ],
    dtype=np.float32,
)

expect(
    node,
    inputs=[X, rois, batch_indices],
    outputs=[Y],
    name="test_roialign_aligned_true",
)
```

</details>


### Round
There are 1 test cases, listed as following:
<details>
<summary>round</summary>

```python
node = onnx.helper.make_node(
    "Round",
    inputs=["x"],
    outputs=["y"],
)

x = np.array(
    [
        0.1,
        0.5,
        0.9,
        1.2,
        1.5,
        1.8,
        2.3,
        2.5,
        2.7,
        -1.1,
        -1.5,
        -1.9,
        -2.2,
        -2.5,
        -2.8,
    ]
).astype(np.float32)
y = np.array(
    [
        0.0,
        0.0,
        1.0,
        1.0,
        2.0,
        2.0,
        2.0,
        2.0,
        3.0,
        -1.0,
        -2.0,
        -2.0,
        -2.0,
        -2.0,
        -3.0,
    ]
).astype(
    np.float32
)  # expected output
expect(node, inputs=[x], outputs=[y], name="test_round")
```

</details>


### STFT
There are 1 test cases, listed as following:
<details>
<summary>stft</summary>

```python
signal = np.arange(0, 128, dtype=np.float32).reshape(1, 128, 1)
length = np.array(16).astype(np.int64)
onesided_length = (length >> 1) + 1
step = np.array(8).astype(np.int64)

no_window = ""  # optional input, not supplied
node = onnx.helper.make_node(
    "STFT",
    inputs=["signal", "frame_step", no_window, "frame_length"],
    outputs=["output"],
)

nstfts = ((signal.shape[1] - length) // step) + 1
# [batch_size][frames][frame_length][2]
output = np.empty([1, nstfts, onesided_length, 2], dtype=np.float32)
for i in range(nstfts):
    start = i * step
    stop = i * step + length
    complex_out = np.fft.fft(signal[0, start:stop, 0])[0:onesided_length]
    output[0, i] = np.stack((complex_out.real, complex_out.imag), axis=1)

expect(node, inputs=[signal, step, length], outputs=[output], name="test_stft")

node = onnx.helper.make_node(
    "STFT",
    inputs=["signal", "frame_step", "window"],
    outputs=["output"],
)

# Test with window
a0 = 0.5
a1 = 0.5
window = a0 + a1 * np.cos(
    2 * 3.1415 * np.arange(0, length, 1, dtype=np.float32) / length
)
nstfts = 1 + (signal.shape[1] - window.shape[0]) // step

# [batch_size][frames][frame_length][2]
output = np.empty([1, nstfts, onesided_length, 2], dtype=np.float32)
for i in range(nstfts):
    start = i * step
    stop = i * step + length
    complex_out = np.fft.fft(signal[0, start:stop, 0] * window)[
        0:onesided_length
    ]
    output[0, i] = np.stack((complex_out.real, complex_out.imag), axis=1)
expect(
    node,
    inputs=[signal, step, window],
    outputs=[output],
    name="test_stft_with_window",
)
```

</details>


### Scan
There are 2 test cases, listed as following:
<details>
<summary>scan_8</summary>

```python
# Given an input sequence [x1, ..., xN], sum up its elements using a scan
# returning the final state (x1+x2+...+xN) as well the scan_output
# [x1, x1+x2, ..., x1+x2+...+xN]
#
# create graph to represent scan body
sum_in = onnx.helper.make_tensor_value_info(
    "sum_in", onnx.TensorProto.FLOAT, [2]
)
next = onnx.helper.make_tensor_value_info("next", onnx.TensorProto.FLOAT, [2])
sum_out = onnx.helper.make_tensor_value_info(
    "sum_out", onnx.TensorProto.FLOAT, [2]
)
scan_out = onnx.helper.make_tensor_value_info(
    "scan_out", onnx.TensorProto.FLOAT, [2]
)
add_node = onnx.helper.make_node(
    "Add", inputs=["sum_in", "next"], outputs=["sum_out"]
)
id_node = onnx.helper.make_node(
    "Identity", inputs=["sum_out"], outputs=["scan_out"]
)
scan_body = onnx.helper.make_graph(
    [add_node, id_node], "scan_body", [sum_in, next], [sum_out, scan_out]
)
# create scan op node
no_sequence_lens = ""  # optional input, not supplied
node = onnx.helper.make_node(
    "Scan",
    inputs=[no_sequence_lens, "initial", "x"],
    outputs=["y", "z"],
    num_scan_inputs=1,
    body=scan_body,
)
# create inputs for batch-size 1, sequence-length 3, inner dimension 2
initial = np.array([0, 0]).astype(np.float32).reshape((1, 2))
x = np.array([1, 2, 3, 4, 5, 6]).astype(np.float32).reshape((1, 3, 2))
# final state computed = [1 + 3 + 5, 2 + 4 + 6]
y = np.array([9, 12]).astype(np.float32).reshape((1, 2))
# scan-output computed
z = np.array([1, 2, 4, 6, 9, 12]).astype(np.float32).reshape((1, 3, 2))

expect(
    node,
    inputs=[initial, x],
    outputs=[y, z],
    name="test_scan_sum",
    opset_imports=[onnx.helper.make_opsetid("", 8)],
)
```

</details>
<details>
<summary>scan_9</summary>

```python
# Given an input sequence [x1, ..., xN], sum up its elements using a scan
# returning the final state (x1+x2+...+xN) as well the scan_output
# [x1, x1+x2, ..., x1+x2+...+xN]
#
# create graph to represent scan body
sum_in = onnx.helper.make_tensor_value_info(
    "sum_in", onnx.TensorProto.FLOAT, [2]
)
next = onnx.helper.make_tensor_value_info("next", onnx.TensorProto.FLOAT, [2])
sum_out = onnx.helper.make_tensor_value_info(
    "sum_out", onnx.TensorProto.FLOAT, [2]
)
scan_out = onnx.helper.make_tensor_value_info(
    "scan_out", onnx.TensorProto.FLOAT, [2]
)
add_node = onnx.helper.make_node(
    "Add", inputs=["sum_in", "next"], outputs=["sum_out"]
)
id_node = onnx.helper.make_node(
    "Identity", inputs=["sum_out"], outputs=["scan_out"]
)
scan_body = onnx.helper.make_graph(
    [add_node, id_node], "scan_body", [sum_in, next], [sum_out, scan_out]
)
# create scan op node
node = onnx.helper.make_node(
    "Scan",
    inputs=["initial", "x"],
    outputs=["y", "z"],
    num_scan_inputs=1,
    body=scan_body,
)
# create inputs for sequence-length 3, inner dimension 2
initial = np.array([0, 0]).astype(np.float32).reshape((2,))
x = np.array([1, 2, 3, 4, 5, 6]).astype(np.float32).reshape((3, 2))
# final state computed = [1 + 3 + 5, 2 + 4 + 6]
y = np.array([9, 12]).astype(np.float32).reshape((2,))
# scan-output computed
z = np.array([1, 2, 4, 6, 9, 12]).astype(np.float32).reshape((3, 2))

expect(
    node,
    inputs=[initial, x],
    outputs=[y, z],
    name="test_scan9_sum",
    opset_imports=[onnx.helper.make_opsetid("", 9)],
)
```

</details>


### Scatter
There are 2 test cases, listed as following:
<details>
<summary>scatter_with_axis</summary>

```python
axis = 1
node = onnx.helper.make_node(
    "Scatter",
    inputs=["data", "indices", "updates"],
    outputs=["y"],
    axis=axis,
)
data = np.array([[1.0, 2.0, 3.0, 4.0, 5.0]], dtype=np.float32)
indices = np.array([[1, 3]], dtype=np.int64)
updates = np.array([[1.1, 2.1]], dtype=np.float32)

y = scatter(data, indices, updates, axis=axis)
# print(y) produces
# [[1.0, 1.1, 3.0, 2.1, 5.0]]

expect(
    node,
    inputs=[data, indices, updates],
    outputs=[y],
    name="test_scatter_with_axis",
    opset_imports=[helper.make_opsetid("", 10)],
)
```

</details>
<details>
<summary>scatter_without_axis</summary>

```python
node = onnx.helper.make_node(
    "Scatter",
    inputs=["data", "indices", "updates"],
    outputs=["y"],
)
data = np.zeros((3, 3), dtype=np.float32)
indices = np.array([[1, 0, 2], [0, 2, 1]], dtype=np.int64)
updates = np.array([[1.0, 1.1, 1.2], [2.0, 2.1, 2.2]], dtype=np.float32)

y = scatter(data, indices, updates)
# print(y) produces
# [[2.0, 1.1, 0.0],
#  [1.0, 0.0, 2.2],
#  [0.0, 2.1, 1.2]]

expect(
    node,
    inputs=[data, indices, updates],
    outputs=[y],
    name="test_scatter_without_axis",
    opset_imports=[helper.make_opsetid("", 10)],
)
```

</details>


### ScatterElements
There are 4 test cases, listed as following:
<details>
<summary>scatter_elements_with_axis</summary>

```python
axis = 1
node = onnx.helper.make_node(
    "ScatterElements",
    inputs=["data", "indices", "updates"],
    outputs=["y"],
    axis=axis,
)
data = np.array([[1.0, 2.0, 3.0, 4.0, 5.0]], dtype=np.float32)
indices = np.array([[1, 3]], dtype=np.int64)
updates = np.array([[1.1, 2.1]], dtype=np.float32)

y = scatter_elements(data, indices, updates, axis)
# print(y) produces
# [[1.0, 1.1, 3.0, 2.1, 5.0]]

expect(
    node,
    inputs=[data, indices, updates],
    outputs=[y],
    name="test_scatter_elements_with_axis",
)
```

</details>
<details>
<summary>scatter_elements_with_duplicate_indices</summary>

```python
axis = 1
node = onnx.helper.make_node(
    "ScatterElements",
    inputs=["data", "indices", "updates"],
    outputs=["y"],
    axis=axis,
    reduction="add",
)
data = np.array([[1.0, 2.0, 3.0, 4.0, 5.0]], dtype=np.float32)
indices = np.array([[1, 1]], dtype=np.int64)
updates = np.array([[1.1, 2.1]], dtype=np.float32)

y = scatter_elements(data, indices, updates, axis, reduction="add")
# print(y) produces
# [[1.0, 5.2, 3.0, 4.0, 5.0]]

expect(
    node,
    inputs=[data, indices, updates],
    outputs=[y],
    name="test_scatter_elements_with_duplicate_indices",
)
```

</details>
<details>
<summary>scatter_elements_with_negative_indices</summary>

```python
axis = 1
node = onnx.helper.make_node(
    "ScatterElements",
    inputs=["data", "indices", "updates"],
    outputs=["y"],
    axis=axis,
)
data = np.array([[1.0, 2.0, 3.0, 4.0, 5.0]], dtype=np.float32)
indices = np.array([[1, -3]], dtype=np.int64)
updates = np.array([[1.1, 2.1]], dtype=np.float32)

y = scatter_elements(data, indices, updates, axis)
# print(y) produces
# [[1.0, 1.1, 2.1, 4.0, 5.0]]

expect(
    node,
    inputs=[data, indices, updates],
    outputs=[y],
    name="test_scatter_elements_with_negative_indices",
)
```

</details>
<details>
<summary>scatter_elements_without_axis</summary>

```python
node = onnx.helper.make_node(
    "ScatterElements",
    inputs=["data", "indices", "updates"],
    outputs=["y"],
)
data = np.zeros((3, 3), dtype=np.float32)
indices = np.array([[1, 0, 2], [0, 2, 1]], dtype=np.int64)
updates = np.array([[1.0, 1.1, 1.2], [2.0, 2.1, 2.2]], dtype=np.float32)

y = scatter_elements(data, indices, updates)
# print(y) produces
# [[2.0, 1.1, 0.0],
#  [1.0, 0.0, 2.2],
#  [0.0, 2.1, 1.2]]

expect(
    node,
    inputs=[data, indices, updates],
    outputs=[y],
    name="test_scatter_elements_without_axis",
)
```

</details>


### ScatterND
There are 3 test cases, listed as following:
<details>
<summary>scatternd</summary>

```python
node = onnx.helper.make_node(
    "ScatterND",
    inputs=["data", "indices", "updates"],
    outputs=["y"],
)
data = np.array(
    [
        [[1, 2, 3, 4], [5, 6, 7, 8], [8, 7, 6, 5], [4, 3, 2, 1]],
        [[1, 2, 3, 4], [5, 6, 7, 8], [8, 7, 6, 5], [4, 3, 2, 1]],
        [[8, 7, 6, 5], [4, 3, 2, 1], [1, 2, 3, 4], [5, 6, 7, 8]],
        [[8, 7, 6, 5], [4, 3, 2, 1], [1, 2, 3, 4], [5, 6, 7, 8]],
    ],
    dtype=np.float32,
)
indices = np.array([[0], [2]], dtype=np.int64)
updates = np.array(
    [
        [[5, 5, 5, 5], [6, 6, 6, 6], [7, 7, 7, 7], [8, 8, 8, 8]],
        [[1, 1, 1, 1], [2, 2, 2, 2], [3, 3, 3, 3], [4, 4, 4, 4]],
    ],
    dtype=np.float32,
)
# Expecting output as np.array(
#    [[[5, 5, 5, 5], [6, 6, 6, 6], [7, 7, 7, 7], [8, 8, 8, 8]],
#     [[1, 2, 3, 4], [5, 6, 7, 8], [8, 7, 6, 5], [4, 3, 2, 1]],
#     [[1, 1, 1, 1], [2, 2, 2, 2], [3, 3, 3, 3], [4, 4, 4, 4]],
#     [[8, 7, 6, 5], [4, 3, 2, 1], [1, 2, 3, 4], [5, 6, 7, 8]]], dtype=np.float32)
output = scatter_nd_impl(data, indices, updates)
expect(
    node,
    inputs=[data, indices, updates],
    outputs=[output],
    name="test_scatternd",
)
```

</details>
<details>
<summary>scatternd_add</summary>

```python
node = onnx.helper.make_node(
    "ScatterND",
    inputs=["data", "indices", "updates"],
    outputs=["y"],
    reduction="add",
)
data = np.array(
    [
        [[1, 2, 3, 4], [5, 6, 7, 8], [8, 7, 6, 5], [4, 3, 2, 1]],
        [[1, 2, 3, 4], [5, 6, 7, 8], [8, 7, 6, 5], [4, 3, 2, 1]],
        [[8, 7, 6, 5], [4, 3, 2, 1], [1, 2, 3, 4], [5, 6, 7, 8]],
        [[8, 7, 6, 5], [4, 3, 2, 1], [1, 2, 3, 4], [5, 6, 7, 8]],
    ],
    dtype=np.float32,
)
indices = np.array([[0], [0]], dtype=np.int64)
updates = np.array(
    [
        [[5, 5, 5, 5], [6, 6, 6, 6], [7, 7, 7, 7], [8, 8, 8, 8]],
        [[1, 1, 1, 1], [2, 2, 2, 2], [3, 3, 3, 3], [4, 4, 4, 4]],
    ],
    dtype=np.float32,
)
# Expecting output as np.array(
#    [[[7, 8, 9, 10], [13, 14, 15, 16], [18, 17, 16, 15], [16, 15, 14, 13]],
#     [[1, 2, 3, 4], [5, 6, 7, 8], [8, 7, 6, 5], [4, 3, 2, 1]],
#     [[1, 1, 1, 1], [2, 2, 2, 2], [3, 3, 3, 3], [4, 4, 4, 4]],
#     [[8, 7, 6, 5], [4, 3, 2, 1], [1, 2, 3, 4], [5, 6, 7, 8]]], dtype=np.float32)
output = scatter_nd_impl(data, indices, updates, reduction="add")
expect(
    node,
    inputs=[data, indices, updates],
    outputs=[output],
    name="test_scatternd_add",
)
```

</details>
<details>
<summary>scatternd_multiply</summary>

```python
node = onnx.helper.make_node(
    "ScatterND",
    inputs=["data", "indices", "updates"],
    outputs=["y"],
    reduction="mul",
)
data = np.array(
    [
        [[1, 2, 3, 4], [5, 6, 7, 8], [8, 7, 6, 5], [4, 3, 2, 1]],
        [[1, 2, 3, 4], [5, 6, 7, 8], [8, 7, 6, 5], [4, 3, 2, 1]],
        [[8, 7, 6, 5], [4, 3, 2, 1], [1, 2, 3, 4], [5, 6, 7, 8]],
        [[8, 7, 6, 5], [4, 3, 2, 1], [1, 2, 3, 4], [5, 6, 7, 8]],
    ],
    dtype=np.float32,
)
indices = np.array([[0], [0]], dtype=np.int64)
updates = np.array(
    [
        [[5, 5, 5, 5], [6, 6, 6, 6], [7, 7, 7, 7], [8, 8, 8, 8]],
        [[1, 1, 1, 1], [2, 2, 2, 2], [3, 3, 3, 3], [4, 4, 4, 4]],
    ],
    dtype=np.float32,
)
# Expecting output as np.array(
#    [[[5, 10, 15, 20], [60, 72, 84, 96], [168, 147, 126, 105], [128, 96, 64, 32]],
#     [[1, 2, 3, 4], [5, 6, 7, 8], [8, 7, 6, 5], [4, 3, 2, 1]],
#     [[1, 1, 1, 1], [2, 2, 2, 2], [3, 3, 3, 3], [4, 4, 4, 4]],
#     [[8, 7, 6, 5], [4, 3, 2, 1], [1, 2, 3, 4], [5, 6, 7, 8]]], dtype=np.float32)
output = scatter_nd_impl(data, indices, updates, reduction="mul")
expect(
    node,
    inputs=[data, indices, updates],
    outputs=[output],
    name="test_scatternd_multiply",
)
```

</details>


### Selu
There are 2 test cases, listed as following:
<details>
<summary>selu</summary>

```python
node = onnx.helper.make_node(
    "Selu", inputs=["x"], outputs=["y"], alpha=2.0, gamma=3.0
)

x = np.array([-1, 0, 1]).astype(np.float32)
# expected output [-3.79272318, 0., 3.]
y = (
    np.clip(x, 0, np.inf) * 3.0
    + (np.exp(np.clip(x, -np.inf, 0)) - 1) * 2.0 * 3.0
)
expect(node, inputs=[x], outputs=[y], name="test_selu_example")

x = np.random.randn(3, 4, 5).astype(np.float32)
y = (
    np.clip(x, 0, np.inf) * 3.0
    + (np.exp(np.clip(x, -np.inf, 0)) - 1) * 2.0 * 3.0
)
expect(node, inputs=[x], outputs=[y], name="test_selu")
```

</details>
<details>
<summary>selu_default</summary>

```python
default_alpha = 1.67326319217681884765625
default_gamma = 1.05070102214813232421875
node = onnx.helper.make_node(
    "Selu",
    inputs=["x"],
    outputs=["y"],
)
x = np.random.randn(3, 4, 5).astype(np.float32)
y = (
    np.clip(x, 0, np.inf) * default_gamma
    + (np.exp(np.clip(x, -np.inf, 0)) - 1) * default_alpha * default_gamma
)
expect(node, inputs=[x], outputs=[y], name="test_selu_default")
```

</details>


### SequenceInsert
There are 1 test cases, listed as following:
<details>
<summary>sequenceinsert</summary>

```python
test_cases = {
    "at_back": [np.array([10, 11, 12]).astype(np.int64)],
    "at_front": [np.array([-2, -1, 0]), np.array([0]).astype(np.int64)],
}
sequence = [
    np.array([1, 2, 3, 4]).astype(np.int64),
    np.array([5, 6, 7]).astype(np.int64),
    np.array([8, 9]).astype(np.int64),
]

for test_name, test_inputs in test_cases.items():
    tensor = test_inputs[0].astype(np.int64)

    if len(test_inputs) > 1:
        node = onnx.helper.make_node(
            "SequenceInsert",
            inputs=["sequence", "tensor", "position"],
            outputs=["output_sequence"],
        )
        position = test_inputs[1]
        inserted = sequence_insert_reference_implementation(
            sequence, tensor, position
        )
        expect(
            node,
            inputs=[sequence, tensor, position],
            outputs=[inserted],
            name="test_sequence_insert_" + test_name,
        )
    else:
        node = onnx.helper.make_node(
            "SequenceInsert",
            inputs=["sequence", "tensor"],
            outputs=["output_sequence"],
        )
        inserted = sequence_insert_reference_implementation(sequence, tensor)
        expect(
            node,
            inputs=[sequence, tensor],
            outputs=[inserted],
            name="test_sequence_insert_" + test_name,
        )
```

</details>


### SequenceMap
There are 6 test cases, listed as following:
<details>
<summary>sequence_map_add_1_sequence_1_tensor</summary>

```python
body = onnx.helper.make_graph(
    [onnx.helper.make_node("Add", ["in0", "in1"], ["out0"])],
    "seq_map_body",
    [
        onnx.helper.make_tensor_value_info(
            "in0", onnx.TensorProto.FLOAT, ["N"]
        ),
        onnx.helper.make_tensor_value_info(
            "in1", onnx.TensorProto.FLOAT, ["N"]
        ),
    ],
    [onnx.helper.make_tensor_value_info("out0", onnx.TensorProto.FLOAT, ["N"])],
)

node = onnx.helper.make_node(
    "SequenceMap", inputs=["x0", "x1"], outputs=["y0"], body=body
)

x0 = [np.random.uniform(0.0, 1.0, 10).astype(np.float32) for k in range(3)]
x1 = np.random.uniform(0.0, 1.0, 10).astype(np.float32)
y0 = [x0[i] + x1 for i in range(3)]
input_type_protos = [
    onnx.helper.make_sequence_type_proto(
        onnx.helper.make_tensor_type_proto(onnx.TensorProto.FLOAT, ["N"])
    ),
    onnx.helper.make_tensor_type_proto(onnx.TensorProto.FLOAT, ["N"]),
]
output_type_protos = [
    onnx.helper.make_sequence_type_proto(
        onnx.helper.make_tensor_type_proto(onnx.TensorProto.FLOAT, ["N"])
    ),
]
expect(
    node,
    inputs=[x0, x1],
    outputs=[y0],
    input_type_protos=input_type_protos,
    output_type_protos=output_type_protos,
    name="test_sequence_map_add_1_sequence_1_tensor",
)
```

</details>
<details>
<summary>sequence_map_add_2_sequences</summary>

```python
body = onnx.helper.make_graph(
    [onnx.helper.make_node("Add", ["in0", "in1"], ["out0"])],
    "seq_map_body",
    [
        onnx.helper.make_tensor_value_info(
            "in0", onnx.TensorProto.FLOAT, ["N"]
        ),
        onnx.helper.make_tensor_value_info(
            "in1", onnx.TensorProto.FLOAT, ["N"]
        ),
    ],
    [onnx.helper.make_tensor_value_info("out0", onnx.TensorProto.FLOAT, ["N"])],
)

node = onnx.helper.make_node(
    "SequenceMap", inputs=["x0", "x1"], outputs=["y0"], body=body
)

N = [np.random.randint(1, 10) for _ in range(3)]
x0 = [np.random.uniform(0.0, 1.0, N[k]).astype(np.float32) for k in range(3)]
x1 = [np.random.uniform(0.0, 1.0, N[k]).astype(np.float32) for k in range(3)]
y0 = [x0[k] + x1[k] for k in range(3)]
input_type_protos = [
    onnx.helper.make_sequence_type_proto(
        onnx.helper.make_tensor_type_proto(onnx.TensorProto.FLOAT, ["N"])
    ),
    onnx.helper.make_sequence_type_proto(
        onnx.helper.make_tensor_type_proto(onnx.TensorProto.FLOAT, ["N"])
    ),
]
output_type_protos = [
    onnx.helper.make_sequence_type_proto(
        onnx.helper.make_tensor_type_proto(onnx.TensorProto.FLOAT, ["N"])
    ),
]
expect(
    node,
    inputs=[x0, x1],
    outputs=[y0],
    input_type_protos=input_type_protos,
    output_type_protos=output_type_protos,
    name="test_sequence_map_add_2_sequences",
)
```

</details>
<details>
<summary>sequence_map_extract_shapes</summary>

```python
body = onnx.helper.make_graph(
    [onnx.helper.make_node("Shape", ["x"], ["shape"])],
    "seq_map_body",
    [
        onnx.helper.make_tensor_value_info(
            "x", onnx.TensorProto.FLOAT, ["H", "W", "C"]
        )
    ],
    [onnx.helper.make_tensor_value_info("shape", onnx.TensorProto.INT64, [3])],
)

node = onnx.helper.make_node(
    "SequenceMap", inputs=["in_seq"], outputs=["shapes"], body=body
)

shapes = [
    np.array([40, 30, 3], dtype=np.int64),
    np.array([20, 10, 3], dtype=np.int64),
    np.array([10, 5, 3], dtype=np.int64),
]
x0 = [np.zeros(shape, dtype=np.float32) for shape in shapes]
input_type_protos = [
    onnx.helper.make_sequence_type_proto(
        onnx.helper.make_tensor_type_proto(
            onnx.TensorProto.FLOAT, ["H", "W", "C"]
        )
    ),
]
output_type_protos = [
    onnx.helper.make_sequence_type_proto(
        onnx.helper.make_tensor_type_proto(onnx.TensorProto.INT64, [3])
    ),
]
expect(
    node,
    inputs=[x0],
    outputs=[shapes],
    input_type_protos=input_type_protos,
    output_type_protos=output_type_protos,
    name="test_sequence_map_extract_shapes",
)
```

</details>
<details>
<summary>sequence_map_identity_1_sequence</summary>

```python
body = onnx.helper.make_graph(
    [onnx.helper.make_node("Identity", ["in0"], ["out0"])],
    "seq_map_body",
    [onnx.helper.make_tensor_value_info("in0", onnx.TensorProto.FLOAT, ["N"])],
    [onnx.helper.make_tensor_value_info("out0", onnx.TensorProto.FLOAT, ["M"])],
)

node = onnx.helper.make_node(
    "SequenceMap", inputs=["x"], outputs=["y"], body=body
)

x = [np.random.uniform(0.0, 1.0, 10).astype(np.float32) for _ in range(3)]
y = x
input_type_protos = [
    onnx.helper.make_sequence_type_proto(
        onnx.helper.make_tensor_type_proto(onnx.TensorProto.FLOAT, ["N"])
    ),
]
output_type_protos = [
    onnx.helper.make_sequence_type_proto(
        onnx.helper.make_tensor_type_proto(onnx.TensorProto.FLOAT, ["N"])
    ),
]
expect(
    node,
    inputs=[x],
    outputs=[y],
    input_type_protos=input_type_protos,
    output_type_protos=output_type_protos,
    name="test_sequence_map_identity_1_sequence",
)
```

</details>
<details>
<summary>sequence_map_identity_1_sequence_1_tensor</summary>

```python
body = onnx.helper.make_graph(
    [
        onnx.helper.make_node("Identity", ["in0"], ["out0"]),
        onnx.helper.make_node("Identity", ["in1"], ["out1"]),
    ],
    "seq_map_body",
    [
        onnx.helper.make_tensor_value_info(
            "in0", onnx.TensorProto.FLOAT, ["N"]
        ),
        onnx.helper.make_tensor_value_info(
            "in1", onnx.TensorProto.FLOAT, ["M"]
        ),
    ],
    [
        onnx.helper.make_tensor_value_info(
            "out0", onnx.TensorProto.FLOAT, ["N"]
        ),
        onnx.helper.make_tensor_value_info(
            "out1", onnx.TensorProto.FLOAT, ["M"]
        ),
    ],
)

node = onnx.helper.make_node(
    "SequenceMap", inputs=["x0", "x1"], outputs=["y0", "y1"], body=body
)

x0 = [
    np.random.uniform(0.0, 1.0, np.random.randint(1, 10)).astype(np.float32)
    for _ in range(3)
]
x1 = np.random.uniform(0.0, 1.0, np.random.randint(1, 10)).astype(np.float32)
y0 = x0
y1 = [x1 for _ in range(3)]
input_type_protos = [
    onnx.helper.make_sequence_type_proto(
        onnx.helper.make_tensor_type_proto(onnx.TensorProto.FLOAT, ["N"])
    ),
    onnx.helper.make_tensor_type_proto(onnx.TensorProto.FLOAT, ["M"]),
]
output_type_protos = [
    onnx.helper.make_sequence_type_proto(
        onnx.helper.make_tensor_type_proto(onnx.TensorProto.FLOAT, ["N"])
    ),
    onnx.helper.make_sequence_type_proto(
        onnx.helper.make_tensor_type_proto(onnx.TensorProto.FLOAT, ["M"])
    ),
]
expect(
    node,
    inputs=[x0, x1],
    outputs=[y0, y1],
    input_type_protos=input_type_protos,
    output_type_protos=output_type_protos,
    name="test_sequence_map_identity_1_sequence_1_tensor",
)
```

</details>
<details>
<summary>sequence_map_identity_2_sequences</summary>

```python
body = onnx.helper.make_graph(
    [
        onnx.helper.make_node("Identity", ["in0"], ["out0"]),
        onnx.helper.make_node("Identity", ["in1"], ["out1"]),
    ],
    "seq_map_body",
    [
        onnx.helper.make_tensor_value_info(
            "in0", onnx.TensorProto.FLOAT, ["N"]
        ),
        onnx.helper.make_tensor_value_info(
            "in1", onnx.TensorProto.FLOAT, ["M"]
        ),
    ],
    [
        onnx.helper.make_tensor_value_info(
            "out0", onnx.TensorProto.FLOAT, ["N"]
        ),
        onnx.helper.make_tensor_value_info(
            "out1", onnx.TensorProto.FLOAT, ["M"]
        ),
    ],
)

node = onnx.helper.make_node(
    "SequenceMap", inputs=["x0", "x1"], outputs=["y0", "y1"], body=body
)

x0 = [
    np.random.uniform(0.0, 1.0, np.random.randint(1, 10)).astype(np.float32)
    for _ in range(3)
]
x1 = [
    np.random.uniform(0.0, 1.0, np.random.randint(1, 10)).astype(np.float32)
    for _ in range(3)
]
y0 = x0
y1 = x1
input_type_protos = [
    onnx.helper.make_sequence_type_proto(
        onnx.helper.make_tensor_type_proto(onnx.TensorProto.FLOAT, ["N"])
    ),
    onnx.helper.make_sequence_type_proto(
        onnx.helper.make_tensor_type_proto(onnx.TensorProto.FLOAT, ["M"])
    ),
]
output_type_protos = [
    onnx.helper.make_sequence_type_proto(
        onnx.helper.make_tensor_type_proto(onnx.TensorProto.FLOAT, ["N"])
    ),
    onnx.helper.make_sequence_type_proto(
        onnx.helper.make_tensor_type_proto(onnx.TensorProto.FLOAT, ["M"])
    ),
]
expect(
    node,
    inputs=[x0, x1],
    outputs=[y0, y1],
    input_type_protos=input_type_protos,
    output_type_protos=output_type_protos,
    name="test_sequence_map_identity_2_sequences",
)
```

</details>


### Shape
There are 1 test cases, listed as following:
<details>
<summary>shape</summary>

```python
x = np.array(
    [
        [1, 2, 3],
        [4, 5, 6],
    ]
).astype(np.float32)
test_shape("_example", x)  # preserve names of original test cases

x = np.random.randn(3, 4, 5).astype(np.float32)

test_shape("", x)  # preserve names of original test cases

test_shape("_start_1", x, start=1)

test_shape("_end_1", x, end=1)

test_shape("_start_negative_1", x, start=-1)

test_shape("_end_negative_1", x, end=-1)

test_shape("_start_1_end_negative_1", x, start=1, end=-1)

test_shape("_start_1_end_2", x, start=1, end=2)

test_shape("_clip_start", x, start=-10)

test_shape("_clip_end", x, end=10)
```

</details>


### Shrink
There are 2 test cases, listed as following:
<details>
<summary>hard_shrink</summary>

```python
node = onnx.helper.make_node(
    "Shrink",
    inputs=["x"],
    outputs=["y"],
    lambd=1.5,
)
X = np.arange(-2.0, 2.1, dtype=np.float32)
Y = np.array([-2, 0, 0, 0, 2], dtype=np.float32)
expect(node, inputs=[X], outputs=[Y], name="test_shrink_hard")
```

</details>
<details>
<summary>soft_shrink</summary>

```python
node = onnx.helper.make_node(
    "Shrink",
    inputs=["x"],
    outputs=["y"],
    lambd=1.5,
    bias=1.5,
)
X = np.arange(-2.0, 2.1, dtype=np.float32)
Y = np.array([-0.5, 0, 0, 0, 0.5], dtype=np.float32)
expect(node, inputs=[X], outputs=[Y], name="test_shrink_soft")
```

</details>


### Sigmoid
There are 1 test cases, listed as following:
<details>
<summary>sigmoid</summary>

```python
node = onnx.helper.make_node(
    "Sigmoid",
    inputs=["x"],
    outputs=["y"],
)

x = np.array([-1, 0, 1]).astype(np.float32)
y = 1.0 / (
    1.0 + np.exp(np.negative(x))
)  # expected output [0.26894143, 0.5, 0.7310586]
expect(node, inputs=[x], outputs=[y], name="test_sigmoid_example")

x = np.random.randn(3, 4, 5).astype(np.float32)
y = 1.0 / (1.0 + np.exp(np.negative(x)))
expect(node, inputs=[x], outputs=[y], name="test_sigmoid")
```

</details>


### Sign
There are 1 test cases, listed as following:
<details>
<summary>sign</summary>

```python
node = onnx.helper.make_node(
    "Sign",
    inputs=["x"],
    outputs=["y"],
)

x = np.array(range(-5, 6)).astype(np.float32)
y = np.sign(x)
expect(node, inputs=[x], outputs=[y], name="test_sign")
```

</details>


### Sin
There are 1 test cases, listed as following:
<details>
<summary>sin</summary>

```python
node = onnx.helper.make_node(
    "Sin",
    inputs=["x"],
    outputs=["y"],
)

x = np.array([-1, 0, 1]).astype(np.float32)
y = np.sin(x)
expect(node, inputs=[x], outputs=[y], name="test_sin_example")

x = np.random.randn(3, 4, 5).astype(np.float32)
y = np.sin(x)
expect(node, inputs=[x], outputs=[y], name="test_sin")
```

</details>


### Sinh
There are 1 test cases, listed as following:
<details>
<summary>sinh</summary>

```python
node = onnx.helper.make_node(
    "Sinh",
    inputs=["x"],
    outputs=["y"],
)

x = np.array([-1, 0, 1]).astype(np.float32)
y = np.sinh(x)  # expected output [-1.17520118,  0.,  1.17520118]
expect(node, inputs=[x], outputs=[y], name="test_sinh_example")

x = np.random.randn(3, 4, 5).astype(np.float32)
y = np.sinh(x)
expect(node, inputs=[x], outputs=[y], name="test_sinh")
```

</details>


### Size
There are 1 test cases, listed as following:
<details>
<summary>size</summary>

```python
node = onnx.helper.make_node(
    "Size",
    inputs=["x"],
    outputs=["y"],
)

x = np.array(
    [
        [1, 2, 3],
        [4, 5, 6],
    ]
).astype(np.float32)
y = np.array(6).astype(np.int64)

expect(node, inputs=[x], outputs=[y], name="test_size_example")

x = np.random.randn(3, 4, 5).astype(np.float32)
y = np.array(x.size).astype(np.int64)

expect(node, inputs=[x], outputs=[y], name="test_size")
```

</details>


### Slice
There are 8 test cases, listed as following:
<details>
<summary>slice</summary>

```python
node = onnx.helper.make_node(
    "Slice",
    inputs=["x", "starts", "ends", "axes", "steps"],
    outputs=["y"],
)

x = np.random.randn(20, 10, 5).astype(np.float32)
y = x[0:3, 0:10]
starts = np.array([0, 0], dtype=np.int64)
ends = np.array([3, 10], dtype=np.int64)
axes = np.array([0, 1], dtype=np.int64)
steps = np.array([1, 1], dtype=np.int64)

expect(
    node, inputs=[x, starts, ends, axes, steps], outputs=[y], name="test_slice"
)
```

</details>
<details>
<summary>slice_default_axes</summary>

```python
node = onnx.helper.make_node(
    "Slice",
    inputs=["x", "starts", "ends"],
    outputs=["y"],
)

x = np.random.randn(20, 10, 5).astype(np.float32)
starts = np.array([0, 0, 3], dtype=np.int64)
ends = np.array([20, 10, 4], dtype=np.int64)
y = x[:, :, 3:4]

expect(
    node, inputs=[x, starts, ends], outputs=[y], name="test_slice_default_axes"
)
```

</details>
<details>
<summary>slice_default_steps</summary>

```python
node = onnx.helper.make_node(
    "Slice",
    inputs=["x", "starts", "ends", "axes"],
    outputs=["y"],
)

x = np.random.randn(20, 10, 5).astype(np.float32)
starts = np.array([0, 0, 3], dtype=np.int64)
ends = np.array([20, 10, 4], dtype=np.int64)
axes = np.array([0, 1, 2], dtype=np.int64)
y = x[:, :, 3:4]

expect(
    node,
    inputs=[x, starts, ends, axes],
    outputs=[y],
    name="test_slice_default_steps",
)
```

</details>
<details>
<summary>slice_end_out_of_bounds</summary>

```python
node = onnx.helper.make_node(
    "Slice",
    inputs=["x", "starts", "ends", "axes", "steps"],
    outputs=["y"],
)

x = np.random.randn(20, 10, 5).astype(np.float32)
starts = np.array([1], dtype=np.int64)
ends = np.array([1000], dtype=np.int64)
axes = np.array([1], dtype=np.int64)
steps = np.array([1], dtype=np.int64)
y = x[:, 1:1000]

expect(
    node,
    inputs=[x, starts, ends, axes, steps],
    outputs=[y],
    name="test_slice_end_out_of_bounds",
)
```

</details>
<details>
<summary>slice_neg</summary>

```python
node = onnx.helper.make_node(
    "Slice",
    inputs=["x", "starts", "ends", "axes", "steps"],
    outputs=["y"],
)

x = np.random.randn(20, 10, 5).astype(np.float32)
starts = np.array([0], dtype=np.int64)
ends = np.array([-1], dtype=np.int64)
axes = np.array([1], dtype=np.int64)
steps = np.array([1], dtype=np.int64)
y = x[:, 0:-1]

expect(
    node,
    inputs=[x, starts, ends, axes, steps],
    outputs=[y],
    name="test_slice_neg",
)
```

</details>
<details>
<summary>slice_neg_steps</summary>

```python
node = onnx.helper.make_node(
    "Slice",
    inputs=["x", "starts", "ends", "axes", "steps"],
    outputs=["y"],
)

x = np.random.randn(20, 10, 5).astype(np.float32)
starts = np.array([20, 10, 4], dtype=np.int64)
ends = np.array([0, 0, 1], dtype=np.int64)
axes = np.array([0, 1, 2], dtype=np.int64)
steps = np.array([-1, -3, -2]).astype(np.int64)
y = x[20:0:-1, 10:0:-3, 4:1:-2]

expect(
    node,
    inputs=[x, starts, ends, axes, steps],
    outputs=[y],
    name="test_slice_neg_steps",
)
```

</details>
<details>
<summary>slice_negative_axes</summary>

```python
node = onnx.helper.make_node(
    "Slice",
    inputs=["x", "starts", "ends", "axes"],
    outputs=["y"],
)

x = np.random.randn(20, 10, 5).astype(np.float32)
starts = np.array([0, 0, 3], dtype=np.int64)
ends = np.array([20, 10, 4], dtype=np.int64)
axes = np.array([0, -2, -1], dtype=np.int64)
y = x[:, :, 3:4]

expect(
    node,
    inputs=[x, starts, ends, axes],
    outputs=[y],
    name="test_slice_negative_axes",
)
```

</details>
<details>
<summary>slice_start_out_of_bounds</summary>

```python
node = onnx.helper.make_node(
    "Slice",
    inputs=["x", "starts", "ends", "axes", "steps"],
    outputs=["y"],
)

x = np.random.randn(20, 10, 5).astype(np.float32)
starts = np.array([1000], dtype=np.int64)
ends = np.array([1000], dtype=np.int64)
axes = np.array([1], dtype=np.int64)
steps = np.array([1], dtype=np.int64)
y = x[:, 1000:1000]

expect(
    node,
    inputs=[x, starts, ends, axes, steps],
    outputs=[y],
    name="test_slice_start_out_of_bounds",
)
```

</details>


### Softmax
There are 2 test cases, listed as following:
<details>
<summary>softmax</summary>

```python
node = onnx.helper.make_node(
    "Softmax",
    inputs=["x"],
    outputs=["y"],
)
x = np.array([[-1, 0, 1]]).astype(np.float32)
# expected output [[0.09003058, 0.24472848, 0.66524094]]
y = softmax(x, axis=1)
expect(node, inputs=[x], outputs=[y], name="test_softmax_example")
```

</details>
<details>
<summary>softmax_axis</summary>

```python
x = np.array([[0, 1, 2, 3], [10000, 10001, 10002, 10003]]).astype(np.float32)
# expected output
# [[0.032058604 0.08714432  0.23688284  0.6439143  ]
# [0.032058604 0.08714432  0.23688284  0.6439143  ]]
y = softmax(x)

node = onnx.helper.make_node(
    "Softmax",
    inputs=["x"],
    outputs=["y"],
)
expect(node, inputs=[x], outputs=[y], name="test_softmax_large_number")

x = np.abs(np.random.randn(3, 4, 5).astype(np.float32))
node = onnx.helper.make_node(
    "Softmax",
    inputs=["x"],
    outputs=["y"],
    axis=0,
)
y = softmax(x, axis=0)
expect(node, inputs=[x], outputs=[y], name="test_softmax_axis_0")

node = onnx.helper.make_node(
    "Softmax",
    inputs=["x"],
    outputs=["y"],
    axis=1,
)
y = softmax(x, axis=1)
expect(node, inputs=[x], outputs=[y], name="test_softmax_axis_1")

node = onnx.helper.make_node(
    "Softmax",
    inputs=["x"],
    outputs=["y"],
    axis=2,
)
y = softmax(x, axis=2)
expect(node, inputs=[x], outputs=[y], name="test_softmax_axis_2")

node = onnx.helper.make_node(
    "Softmax",
    inputs=["x"],
    outputs=["y"],
    axis=-1,
)
y = softmax(x, axis=-1)
expect(node, inputs=[x], outputs=[y], name="test_softmax_negative_axis")

# default axis is -1
node = onnx.helper.make_node(
    "Softmax",
    inputs=["x"],
    outputs=["y"],
)
expect(node, inputs=[x], outputs=[y], name="test_softmax_default_axis")
```

</details>


### SoftmaxCrossEntropyLoss
There are 34 test cases, listed as following:
<details>
<summary>input_shape_is_NCd1_mean_weight_negative_ii</summary>

```python
reduction = "mean"
ignore_index = np.int64(-1)

node = onnx.helper.make_node(
    "SoftmaxCrossEntropyLoss",
    inputs=["x", "y", "w"],
    outputs=["z"],
    reduction=reduction,
    ignore_index=ignore_index,
)

N, C, dim1 = 3, 5, 6
np.random.seed(0)
x = np.random.rand(N, C, dim1).astype(np.float32)
labels = np.random.randint(0, high=C, size=(N, dim1)).astype(np.int64)
labels[0][0] = -1
weight = np.random.rand(C).astype(np.float32)

sce = softmaxcrossentropy(
    x, labels, weight=weight, reduction=reduction, ignore_index=ignore_index
)

expect(
    node,
    inputs=[x, labels, weight],
    outputs=[sce],
    name="test_sce_NCd1_mean_weight_negative_ii",
)
```

</details>
<details>
<summary>input_shape_is_NCd1_mean_weight_negative_ii_log_prob</summary>

```python
reduction = "mean"
ignore_index = np.int64(-1)

node = onnx.helper.make_node(
    "SoftmaxCrossEntropyLoss",
    inputs=["x", "y", "w"],
    outputs=["z", "log_prob"],
    reduction=reduction,
    ignore_index=ignore_index,
)

N, C, dim1 = 3, 5, 6
np.random.seed(0)
x = np.random.rand(N, C, dim1).astype(np.float32)
labels = np.random.randint(0, high=C, size=(N, dim1)).astype(np.int64)
labels[0][0] = -1
weight = np.random.rand(C).astype(np.float32)

loss, log_prob = softmaxcrossentropy(
    x,
    labels,
    weight=weight,
    reduction=reduction,
    ignore_index=ignore_index,
    get_log_prob=True,
)

expect(
    node,
    inputs=[x, labels, weight],
    outputs=[loss, log_prob],
    name="test_sce_NCd1_mean_weight_negative_ii_log_prob",
)
```

</details>
<details>
<summary>input_shape_is_NCd1d2d3_none_no_weight_negative_ii</summary>

```python
reduction = "none"
ignore_index = np.int64(-5)

node = onnx.helper.make_node(
    "SoftmaxCrossEntropyLoss",
    inputs=["x", "y"],
    outputs=["z"],
    reduction=reduction,
    ignore_index=ignore_index,
)

N, C, dim1, dim2, dim3 = 3, 5, 6, 6, 5
np.random.seed(0)
x = np.random.rand(N, C, dim1, dim2, dim3).astype(np.float32)
labels = np.random.randint(0, high=C, size=(N, dim1, dim2, dim3)).astype(
    np.int64
)
labels[0][0][0][0] = -5

sce = softmaxcrossentropy(
    x, labels, reduction=reduction, ignore_index=ignore_index
)

expect(
    node,
    inputs=[x, labels],
    outputs=[sce],
    name="test_sce_NCd1d2d3_none_no_weight_negative_ii",
)
```

</details>
<details>
<summary>input_shape_is_NCd1d2d3_none_no_weight_negative_ii_log_prob</summary>

```python
reduction = "none"
ignore_index = np.int64(-5)

node = onnx.helper.make_node(
    "SoftmaxCrossEntropyLoss",
    inputs=["x", "y"],
    outputs=["z", "log_prob"],
    reduction=reduction,
    ignore_index=ignore_index,
)

N, C, dim1, dim2, dim3 = 3, 5, 6, 6, 5
np.random.seed(0)
x = np.random.rand(N, C, dim1, dim2, dim3).astype(np.float32)
labels = np.random.randint(0, high=C, size=(N, dim1, dim2, dim3)).astype(
    np.int64
)
labels[0][0][0][0] = -5

loss, log_prob = softmaxcrossentropy(
    x, labels, reduction=reduction, ignore_index=ignore_index, get_log_prob=True
)

expect(
    node,
    inputs=[x, labels],
    outputs=[loss, log_prob],
    name="test_sce_NCd1d2d3_none_no_weight_negative_ii_log_prob",
)
```

</details>
<details>
<summary>input_shape_is_NCd1d2d3_sum_weight_high_ii</summary>

```python
reduction = "sum"
ignore_index = np.int64(10)

node = onnx.helper.make_node(
    "SoftmaxCrossEntropyLoss",
    inputs=["x", "y", "w"],
    outputs=["z"],
    reduction=reduction,
    ignore_index=ignore_index,
)

N, C = 3, 5
np.random.seed(0)
x = np.random.rand(N, C).astype(np.float32)
labels = np.random.randint(0, high=C, size=(N)).astype(np.int64)
labels[0] = 10
weight = np.random.rand(C).astype(np.float32)

sce = softmaxcrossentropy(
    x, labels, weight=weight, reduction=reduction, ignore_index=ignore_index
)

expect(
    node,
    inputs=[x, labels, weight],
    outputs=[sce],
    name="test_sce_NCd1d2d3_sum_weight_high_ii",
)
```

</details>
<details>
<summary>input_shape_is_NCd1d2d3_sum_weight_high_ii_log_prob</summary>

```python
reduction = "sum"
ignore_index = np.int64(10)

node = onnx.helper.make_node(
    "SoftmaxCrossEntropyLoss",
    inputs=["x", "y", "w"],
    outputs=["z", "log_prob"],
    reduction=reduction,
    ignore_index=ignore_index,
)

N, C = 3, 5
np.random.seed(0)
x = np.random.rand(N, C).astype(np.float32)
labels = np.random.randint(0, high=C, size=(N)).astype(np.int64)
labels[0] = 10
weight = np.random.rand(C).astype(np.float32)

loss, log_prob = softmaxcrossentropy(
    x,
    labels,
    weight=weight,
    reduction=reduction,
    ignore_index=ignore_index,
    get_log_prob=True,
)

expect(
    node,
    inputs=[x, labels, weight],
    outputs=[loss, log_prob],
    name="test_sce_NCd1d2d3_sum_weight_high_ii_log_prob",
)
```

</details>
<details>
<summary>input_shape_is_NCd1d2d3d4d5_mean_weight</summary>

```python
reduction = "mean"

node = onnx.helper.make_node(
    "SoftmaxCrossEntropyLoss",
    inputs=["x", "y", "w"],
    outputs=["z"],
    reduction=reduction,
)

N, C, dim1, dim2, dim3, dim4, dim5 = 3, 5, 6, 6, 5, 3, 4
np.random.seed(0)
x = np.random.rand(N, C, dim1, dim2, dim3, dim4, dim5).astype(np.float32)
labels = np.random.randint(
    0, high=C, size=(N, dim1, dim2, dim3, dim4, dim5)
).astype(np.int64)
weight = np.random.rand(C).astype(np.float32)

sce = softmaxcrossentropy(x, labels, weight=weight, reduction=reduction)

expect(
    node,
    inputs=[x, labels, weight],
    outputs=[sce],
    name="test_sce_NCd1d2d3d4d5_mean_weight",
)
```

</details>
<details>
<summary>input_shape_is_NCd1d2d3d4d5_mean_weight_log_prob</summary>

```python
reduction = "mean"

node = onnx.helper.make_node(
    "SoftmaxCrossEntropyLoss",
    inputs=["x", "y", "w"],
    outputs=["z", "log_prob"],
    reduction=reduction,
)

N, C, dim1, dim2, dim3, dim4, dim5 = 3, 5, 6, 6, 5, 3, 4
np.random.seed(0)
x = np.random.rand(N, C, dim1, dim2, dim3, dim4, dim5).astype(np.float32)
labels = np.random.randint(
    0, high=C, size=(N, dim1, dim2, dim3, dim4, dim5)
).astype(np.int64)
weight = np.random.rand(C).astype(np.float32)

loss, log_prob = softmaxcrossentropy(
    x, labels, weight=weight, reduction=reduction, get_log_prob=True
)

expect(
    node,
    inputs=[x, labels, weight],
    outputs=[loss, log_prob],
    name="test_sce_NCd1d2d3d4d5_mean_weight_log_prob",
)
```

</details>
<details>
<summary>input_shape_is_NCd1d2d3d4d5_none_no_weight</summary>

```python
reduction = "none"

node = onnx.helper.make_node(
    "SoftmaxCrossEntropyLoss",
    inputs=["x", "y"],
    outputs=["z"],
    reduction=reduction,
)

N, C, dim1, dim2, dim3, dim4, dim5 = 3, 5, 6, 6, 5, 3, 4
np.random.seed(0)
x = np.random.rand(N, C, dim1, dim2, dim3, dim4, dim5).astype(np.float32)
labels = np.random.randint(
    0, high=C, size=(N, dim1, dim2, dim3, dim4, dim5)
).astype(np.int64)

sce = softmaxcrossentropy(x, labels, reduction=reduction)

expect(
    node,
    inputs=[x, labels],
    outputs=[sce],
    name="test_sce_NCd1d2d3d4d5_none_no_weight",
)
```

</details>
<details>
<summary>input_shape_is_NCd1d2d3d4d5_none_no_weight_log_prob</summary>

```python
reduction = "none"

node = onnx.helper.make_node(
    "SoftmaxCrossEntropyLoss",
    inputs=["x", "y"],
    outputs=["z", "log_prob"],
    reduction=reduction,
)

N, C, dim1, dim2, dim3, dim4, dim5 = 3, 5, 6, 6, 5, 3, 4
np.random.seed(0)
x = np.random.rand(N, C, dim1, dim2, dim3, dim4, dim5).astype(np.float32)
labels = np.random.randint(
    0, high=C, size=(N, dim1, dim2, dim3, dim4, dim5)
).astype(np.int64)

loss, log_prob = softmaxcrossentropy(
    x, labels, reduction=reduction, get_log_prob=True
)

expect(
    node,
    inputs=[x, labels],
    outputs=[loss, log_prob],
    name="test_sce_NCd1d2d3d4d5_none_no_weight_log_prob",
)
```

</details>
<details>
<summary>softmaxcrossentropy_mean</summary>

```python
# Define operator attributes.
reduction = "mean"

# Create operator.
node = onnx.helper.make_node(
    "SoftmaxCrossEntropyLoss",
    inputs=["x", "y"],
    outputs=["z"],
    reduction=reduction,
)

# Define operator inputs.
np.random.seed(0)
x = np.random.rand(3, 5).astype(np.float32)
labels = np.random.randint(0, high=5, size=(3,)).astype(np.int64)

# Compute SoftmaxCrossEntropyLoss
sce = softmaxcrossentropy(x, labels)

# Check results
expect(node, inputs=[x, labels], outputs=[sce], name="test_sce_mean")
```

</details>
<details>
<summary>softmaxcrossentropy_mean_3d</summary>

```python
# Define operator attributes.
reduction = "mean"

# Create operator.
node = onnx.helper.make_node(
    "SoftmaxCrossEntropyLoss",
    inputs=["x", "y"],
    outputs=["z"],
    reduction=reduction,
)

# Define operator inputs.
np.random.seed(0)
x = np.random.rand(3, 5, 2).astype(np.float32)
y = np.random.randint(0, high=5, size=(3, 2)).astype(np.int64)

# Compute SoftmaxCrossEntropyLoss
sce = softmaxcrossentropy(x, y)

# Check results
expect(node, inputs=[x, y], outputs=[sce], name="test_sce_mean_3d")
```

</details>
<details>
<summary>softmaxcrossentropy_mean_3d_log_prob</summary>

```python
# Define operator attributes.
reduction = "mean"

# Create operator.
node = onnx.helper.make_node(
    "SoftmaxCrossEntropyLoss",
    inputs=["x", "y"],
    outputs=["z", "log_prob"],
    reduction=reduction,
)

# Define operator inputs.
np.random.seed(0)
x = np.random.rand(3, 5, 2).astype(np.float32)
y = np.random.randint(0, high=5, size=(3, 2)).astype(np.int64)

# Compute SoftmaxCrossEntropyLoss
loss, log_prob = softmaxcrossentropy(x, y, get_log_prob=True)

# Check results
expect(
    node,
    inputs=[x, y],
    outputs=[loss, log_prob],
    name="test_sce_mean_3d_log_prob",
)
```

</details>
<details>
<summary>softmaxcrossentropy_mean_log_prob</summary>

```python
# Define operator attributes.
reduction = "mean"

# Create operator.
node = onnx.helper.make_node(
    "SoftmaxCrossEntropyLoss",
    inputs=["x", "y"],
    outputs=["z", "log_prob"],
    reduction=reduction,
)

# Define operator inputs.
np.random.seed(0)
x = np.random.rand(3, 5).astype(np.float32)
labels = np.random.randint(0, high=5, size=(3,)).astype(np.int64)

# Compute SoftmaxCrossEntropyLoss
loss, log_prob = softmaxcrossentropy(x, labels, get_log_prob=True)

# Check results
expect(
    node,
    inputs=[x, labels],
    outputs=[loss, log_prob],
    name="test_sce_mean_log_prob",
)
```

</details>
<details>
<summary>softmaxcrossentropy_mean_no_weights_ii</summary>

```python
# Define operator attributes.
reduction = "mean"
ignore_index = np.int64(2)

# Create operator.
node = onnx.helper.make_node(
    "SoftmaxCrossEntropyLoss",
    inputs=["x", "y"],
    outputs=["z"],
    reduction=reduction,
    ignore_index=ignore_index,
)

# Define operator inputs.
np.random.seed(0)
x = np.random.rand(3, 5).astype(np.float32)
labels = np.random.randint(0, high=5, size=(3,)).astype(np.int64)
labels[0] = np.int64(2)

# Compute SoftmaxCrossEntropyLoss
sce = softmaxcrossentropy(x, labels, ignore_index=ignore_index)

# Check results
expect(
    node, inputs=[x, labels], outputs=[sce], name="test_sce_mean_no_weight_ii"
)
```

</details>
<details>
<summary>softmaxcrossentropy_mean_no_weights_ii_3d</summary>

```python
# Define operator attributes.
reduction = "mean"
ignore_index = np.int64(2)

# Create operator.
node = onnx.helper.make_node(
    "SoftmaxCrossEntropyLoss",
    inputs=["x", "y"],
    outputs=["z"],
    reduction=reduction,
    ignore_index=ignore_index,
)

# Define operator inputs.
np.random.seed(0)
x = np.random.rand(3, 5, 2).astype(np.float32)
labels = np.random.randint(0, high=5, size=(3, 2)).astype(np.int64)
labels[0][0] = np.int64(2)

# Compute SoftmaxCrossEntropyLoss
sce = softmaxcrossentropy(x, labels, ignore_index=ignore_index)

# Check results
expect(
    node,
    inputs=[x, labels],
    outputs=[sce],
    name="test_sce_mean_no_weight_ii_3d",
)
```

</details>
<details>
<summary>softmaxcrossentropy_mean_no_weights_ii_3d_log_prob</summary>

```python
# Define operator attributes.
reduction = "mean"
ignore_index = np.int64(2)

# Create operator.
node = onnx.helper.make_node(
    "SoftmaxCrossEntropyLoss",
    inputs=["x", "y"],
    outputs=["z", "log_prob"],
    reduction=reduction,
    ignore_index=ignore_index,
)

# Define operator inputs.
np.random.seed(0)
x = np.random.rand(3, 5, 2).astype(np.float32)
labels = np.random.randint(0, high=5, size=(3, 2)).astype(np.int64)
labels[0][0] = np.int64(2)

# Compute SoftmaxCrossEntropyLoss
loss, log_prob = softmaxcrossentropy(
    x, labels, ignore_index=ignore_index, get_log_prob=True
)

# Check results
expect(
    node,
    inputs=[x, labels],
    outputs=[loss, log_prob],
    name="test_sce_mean_no_weight_ii_3d_log_prob",
)
```

</details>
<details>
<summary>softmaxcrossentropy_mean_no_weights_ii_4d</summary>

```python
# Define operator attributes.
reduction = "mean"
ignore_index = np.int64(2)

# Create operator.
node = onnx.helper.make_node(
    "SoftmaxCrossEntropyLoss",
    inputs=["x", "y"],
    outputs=["z"],
    reduction=reduction,
    ignore_index=ignore_index,
)

# Define operator inputs.
np.random.seed(0)
x = np.random.rand(3, 5, 2, 7).astype(np.float32)
labels = np.random.randint(0, high=5, size=(3, 2, 7)).astype(np.int64)
labels[0][0][0] = np.int64(2)

# Compute SoftmaxCrossEntropyLoss
sce = softmaxcrossentropy(
    x, labels, reduction=reduction, ignore_index=ignore_index
)

# Check results
expect(
    node,
    inputs=[x, labels],
    outputs=[sce],
    name="test_sce_mean_no_weight_ii_4d",
)
```

</details>
<details>
<summary>softmaxcrossentropy_mean_no_weights_ii_4d_log_prob</summary>

```python
# Define operator attributes.
reduction = "mean"
ignore_index = np.int64(2)

# Create operator.
node = onnx.helper.make_node(
    "SoftmaxCrossEntropyLoss",
    inputs=["x", "y"],
    outputs=["z", "log_prob"],
    reduction=reduction,
    ignore_index=ignore_index,
)

# Define operator inputs.
np.random.seed(0)
x = np.random.rand(3, 5, 2, 7).astype(np.float32)
labels = np.random.randint(0, high=5, size=(3, 2, 7)).astype(np.int64)
labels[0][0][0] = np.int64(2)

# Compute SoftmaxCrossEntropyLoss
loss, log_prob = softmaxcrossentropy(
    x, labels, reduction=reduction, ignore_index=ignore_index, get_log_prob=True
)

# Check results
expect(
    node,
    inputs=[x, labels],
    outputs=[loss, log_prob],
    name="test_sce_mean_no_weight_ii_4d_log_prob",
)
```

</details>
<details>
<summary>softmaxcrossentropy_mean_no_weights_ii_log_prob</summary>

```python
# Define operator attributes.
reduction = "mean"
ignore_index = np.int64(2)

# Create operator.
node = onnx.helper.make_node(
    "SoftmaxCrossEntropyLoss",
    inputs=["x", "y"],
    outputs=["z", "log_prob"],
    reduction=reduction,
    ignore_index=ignore_index,
)

# Define operator inputs.
np.random.seed(0)
x = np.random.rand(3, 5).astype(np.float32)
labels = np.random.randint(0, high=5, size=(3,)).astype(np.int64)
labels[0] = np.int64(2)

# Compute SoftmaxCrossEntropyLoss
loss, log_prob = softmaxcrossentropy(
    x, labels, ignore_index=ignore_index, get_log_prob=True
)

# Check results
expect(
    node,
    inputs=[x, labels],
    outputs=[loss, log_prob],
    name="test_sce_mean_no_weight_ii_log_prob",
)
```

</details>
<details>
<summary>softmaxcrossentropy_mean_weights</summary>

```python
# Define operator attributes.
reduction = "mean"

# Create operator.
node = onnx.helper.make_node(
    "SoftmaxCrossEntropyLoss",
    inputs=["x", "y", "w"],
    outputs=["z"],
    reduction=reduction,
)

# Define operator inputs.
np.random.seed(0)
x = np.random.rand(3, 5).astype(np.float32)
labels = np.random.randint(0, high=5, size=(3,)).astype(np.int64)
weights = np.array([0.9, 0.7, 0.8, 0.9, 0.9], dtype=np.float32)

# Compute SoftmaxCrossEntropyLoss
sce = softmaxcrossentropy(x, labels, weight=weights)

# Check results
expect(
    node,
    inputs=[x, labels, weights],
    outputs=[sce],
    name="test_sce_mean_weight",
)
```

</details>
<details>
<summary>softmaxcrossentropy_mean_weights_ii</summary>

```python
# Define operator attributes.
reduction = "mean"
ignore_index = np.int64(0)

# Create operator.
node = onnx.helper.make_node(
    "SoftmaxCrossEntropyLoss",
    inputs=["x", "y", "w"],
    outputs=["z"],
    reduction=reduction,
    ignore_index=ignore_index,
)

# Define operator inputs.
np.random.seed(0)
x = np.random.rand(3, 5).astype(np.float32)
labels = np.random.randint(0, high=5, size=(3,)).astype(np.int64)
labels[0] = np.int64(0)
weights = np.array([0.9, 0.7, 0.8, 0.9, 0.9], dtype=np.float32)

# Compute SoftmaxCrossEntropyLoss
sce = softmaxcrossentropy(x, labels, weight=weights, ignore_index=ignore_index)

# Check results
expect(
    node,
    inputs=[x, labels, weights],
    outputs=[sce],
    name="test_sce_mean_weight_ii",
)
```

</details>
<details>
<summary>softmaxcrossentropy_mean_weights_ii_3d</summary>

```python
# Define operator attributes.
reduction = "mean"
ignore_index = np.int64(1)

# Create operator.
node = onnx.helper.make_node(
    "SoftmaxCrossEntropyLoss",
    inputs=["x", "y", "w"],
    outputs=["z"],
    reduction=reduction,
    ignore_index=ignore_index,
)

# Define operator inputs.
np.random.seed(0)
x = np.random.rand(3, 5, 2).astype(np.float32)
labels = np.random.randint(0, high=5, size=(3, 2)).astype(np.int64)
labels[0][0] = np.int64(1)
weights = np.array([0.2, 0.3, 0.6, 0.1, 0.5], dtype=np.float32)

# Compute SoftmaxCrossEntropyLoss
sce = softmaxcrossentropy(x, labels, weight=weights, ignore_index=ignore_index)

# Check results
expect(
    node,
    inputs=[x, labels, weights],
    outputs=[sce],
    name="test_sce_mean_weight_ii_3d",
)
```

</details>
<details>
<summary>softmaxcrossentropy_mean_weights_ii_3d_log_prob</summary>

```python
# Define operator attributes.
reduction = "mean"
ignore_index = np.int64(1)

# Create operator.
node = onnx.helper.make_node(
    "SoftmaxCrossEntropyLoss",
    inputs=["x", "y", "w"],
    outputs=["z", "log_prob"],
    reduction=reduction,
    ignore_index=ignore_index,
)

# Define operator inputs.
np.random.seed(0)
x = np.random.rand(3, 5, 2).astype(np.float32)
labels = np.random.randint(0, high=5, size=(3, 2)).astype(np.int64)
labels[0][0] = np.int64(1)
weights = np.array([0.2, 0.3, 0.6, 0.1, 0.5], dtype=np.float32)

# Compute SoftmaxCrossEntropyLoss
loss, log_prob = softmaxcrossentropy(
    x, labels, weight=weights, ignore_index=ignore_index, get_log_prob=True
)

# Check results
expect(
    node,
    inputs=[x, labels, weights],
    outputs=[loss, log_prob],
    name="test_sce_mean_weight_ii_3d_log_prob",
)
```

</details>
<details>
<summary>softmaxcrossentropy_mean_weights_ii_4d</summary>

```python
# Define operator attributes.
reduction = "mean"
ignore_index = np.int64(2)

# Create operator.
node = onnx.helper.make_node(
    "SoftmaxCrossEntropyLoss",
    inputs=["x", "y", "w"],
    outputs=["z"],
    reduction=reduction,
    ignore_index=ignore_index,
)

# Define operator inputs.
np.random.seed(0)
x = np.random.rand(3, 5, 2, 7).astype(np.float32)
labels = np.random.randint(0, high=5, size=(3, 2, 7)).astype(np.int64)
labels[0][0][0] = np.int64(2)
weights = np.array([0.2, 0.3, 0.6, 0.1, 0.5], dtype=np.float32)

# Compute SoftmaxCrossEntropyLoss
sce = softmaxcrossentropy(
    x, labels, reduction=reduction, weight=weights, ignore_index=ignore_index
)

# Check results
expect(
    node,
    inputs=[x, labels, weights],
    outputs=[sce],
    name="test_sce_mean_weight_ii_4d",
)
```

</details>
<details>
<summary>softmaxcrossentropy_mean_weights_ii_4d_log_prob</summary>

```python
# Define operator attributes.
reduction = "mean"
ignore_index = np.int64(2)

# Create operator.
node = onnx.helper.make_node(
    "SoftmaxCrossEntropyLoss",
    inputs=["x", "y", "w"],
    outputs=["z", "log_prob"],
    reduction=reduction,
    ignore_index=ignore_index,
)

# Define operator inputs.
np.random.seed(0)
x = np.random.rand(3, 5, 2, 7).astype(np.float32)
labels = np.random.randint(0, high=5, size=(3, 2, 7)).astype(np.int64)
labels[0][0][0] = np.int64(2)
weights = np.array([0.2, 0.3, 0.6, 0.1, 0.5], dtype=np.float32)

# Compute SoftmaxCrossEntropyLoss
loss, log_prob = softmaxcrossentropy(
    x,
    labels,
    reduction=reduction,
    weight=weights,
    ignore_index=ignore_index,
    get_log_prob=True,
)

# Check results
expect(
    node,
    inputs=[x, labels, weights],
    outputs=[loss, log_prob],
    name="test_sce_mean_weight_ii_4d_log_prob",
)
```

</details>
<details>
<summary>softmaxcrossentropy_mean_weights_ii_log_prob</summary>

```python
# Define operator attributes.
reduction = "mean"
ignore_index = np.int64(0)

# Create operator.
node = onnx.helper.make_node(
    "SoftmaxCrossEntropyLoss",
    inputs=["x", "y", "w"],
    outputs=["z", "log_prob"],
    reduction=reduction,
    ignore_index=ignore_index,
)

# Define operator inputs.
np.random.seed(0)
x = np.random.rand(3, 5).astype(np.float32)
labels = np.random.randint(0, high=5, size=(3,)).astype(np.int64)
labels[0] = np.int64(0)
weights = np.array([0.9, 0.7, 0.8, 0.9, 0.9], dtype=np.float32)

# Compute SoftmaxCrossEntropyLoss
loss, log_prob = softmaxcrossentropy(
    x, labels, weight=weights, ignore_index=ignore_index, get_log_prob=True
)

# Check results
expect(
    node,
    inputs=[x, labels, weights],
    outputs=[loss, log_prob],
    name="test_sce_mean_weight_ii_log_prob",
)
```

</details>
<details>
<summary>softmaxcrossentropy_mean_weights_log_prob</summary>

```python
# Define operator attributes.
reduction = "mean"

# Create operator.
node = onnx.helper.make_node(
    "SoftmaxCrossEntropyLoss",
    inputs=["x", "y", "w"],
    outputs=["z", "log_prob"],
    reduction=reduction,
)

# Define operator inputs.
np.random.seed(0)
x = np.random.rand(3, 5).astype(np.float32)
labels = np.random.randint(0, high=5, size=(3,)).astype(np.int64)
weights = np.array([0.9, 0.7, 0.8, 0.9, 0.9], dtype=np.float32)

# Compute SoftmaxCrossEntropyLoss
loss, log_prob = softmaxcrossentropy(
    x, labels, weight=weights, get_log_prob=True
)

# Check results
expect(
    node,
    inputs=[x, labels, weights],
    outputs=[loss, log_prob],
    name="test_sce_mean_weight_log_prob",
)
```

</details>
<details>
<summary>softmaxcrossentropy_none</summary>

```python
# Define operator attributes.
reduction = "none"

# Create operator.
node = onnx.helper.make_node(
    "SoftmaxCrossEntropyLoss",
    inputs=["x", "y"],
    outputs=["z"],
    reduction=reduction,
)

# Define operator inputs.
np.random.seed(0)
x = np.random.rand(3, 5).astype(np.float32)
labels = np.random.randint(0, high=5, size=(3,)).astype(np.int64)

# Compute SoftmaxCrossEntropyLoss
sce = softmaxcrossentropy(x, labels, reduction="none")

# Check results
expect(node, inputs=[x, labels], outputs=[sce], name="test_sce_none")
```

</details>
<details>
<summary>softmaxcrossentropy_none_log_prob</summary>

```python
# Define operator attributes.
reduction = "none"

# Create operator.
node = onnx.helper.make_node(
    "SoftmaxCrossEntropyLoss",
    inputs=["x", "y"],
    outputs=["z", "log_prob"],
    reduction=reduction,
)

# Define operator inputs.
np.random.seed(0)
x = np.random.rand(3, 5).astype(np.float32)
labels = np.random.randint(0, high=5, size=(3,)).astype(np.int64)

# Compute SoftmaxCrossEntropyLoss
loss, log_prob = softmaxcrossentropy(
    x, labels, reduction="none", get_log_prob=True
)

# Check results
expect(
    node,
    inputs=[x, labels],
    outputs=[loss, log_prob],
    name="test_sce_none_log_prob",
)
```

</details>
<details>
<summary>softmaxcrossentropy_none_weights</summary>

```python
# Define operator attributes.
reduction = "none"

# Create operator.
node = onnx.helper.make_node(
    "SoftmaxCrossEntropyLoss",
    inputs=["x", "y", "w"],
    outputs=["z"],
    reduction=reduction,
)

# Define operator inputs.
np.random.seed(0)
x = np.random.rand(3, 5).astype(np.float32)
labels = np.random.randint(0, high=5, size=(3,)).astype(np.int64)
weights = np.array([0.9, 0.7, 0.8, 0.9, 0.9], dtype=np.float32)

# Compute SoftmaxCrossEntropyLoss
sce = softmaxcrossentropy(x, labels, weight=weights, reduction="none")

# Check results
expect(
    node,
    inputs=[x, labels, weights],
    outputs=[sce],
    name="test_sce_none_weights",
)
```

</details>
<details>
<summary>softmaxcrossentropy_none_weights_log_prob</summary>

```python
# Define operator attributes.
reduction = "none"

# Create operator.
node = onnx.helper.make_node(
    "SoftmaxCrossEntropyLoss",
    inputs=["x", "y", "w"],
    outputs=["z", "log_prob"],
    reduction=reduction,
)

# Define operator inputs.
np.random.seed(0)
x = np.random.rand(3, 5).astype(np.float32)
labels = np.random.randint(0, high=5, size=(3,)).astype(np.int64)
weights = np.array([0.9, 0.7, 0.8, 0.9, 0.9], dtype=np.float32)

# Compute SoftmaxCrossEntropyLoss
loss, log_prob = softmaxcrossentropy(
    x, labels, weight=weights, reduction="none", get_log_prob=True
)

# Check results
expect(
    node,
    inputs=[x, labels, weights],
    outputs=[loss, log_prob],
    name="test_sce_none_weights_log_prob",
)
```

</details>
<details>
<summary>softmaxcrossentropy_sum</summary>

```python
# Define operator attributes.
reduction = "sum"

# Create operator.
node = onnx.helper.make_node(
    "SoftmaxCrossEntropyLoss",
    inputs=["x", "y"],
    outputs=["z"],
    reduction=reduction,
)

# Define operator inputs.
np.random.seed(0)
x = np.random.rand(3, 5).astype(np.float32)
labels = np.random.randint(0, high=5, size=(3,)).astype(np.int64)

# Compute SoftmaxCrossEntropyLoss
sce = softmaxcrossentropy(x, labels, reduction="sum")

# Check results
expect(node, inputs=[x, labels], outputs=[sce], name="test_sce_sum")
```

</details>
<details>
<summary>softmaxcrossentropy_sum_log_prob</summary>

```python
# Define operator attributes.
reduction = "sum"

# Create operator.
node = onnx.helper.make_node(
    "SoftmaxCrossEntropyLoss",
    inputs=["x", "y"],
    outputs=["z", "log_prob"],
    reduction=reduction,
)

# Define operator inputs.
np.random.seed(0)
x = np.random.rand(3, 5).astype(np.float32)
labels = np.random.randint(0, high=5, size=(3,)).astype(np.int64)

# Compute SoftmaxCrossEntropyLoss
loss, log_prob = softmaxcrossentropy(
    x, labels, reduction="sum", get_log_prob=True
)

# Check results
expect(
    node,
    inputs=[x, labels],
    outputs=[loss, log_prob],
    name="test_sce_sum_log_prob",
)
```

</details>


### Softplus
There are 1 test cases, listed as following:
<details>
<summary>softplus</summary>

```python
node = onnx.helper.make_node(
    "Softplus",
    inputs=["x"],
    outputs=["y"],
)

x = np.array([-1, 0, 1]).astype(np.float32)
y = np.log(
    np.exp(x) + 1
)  # expected output [0.31326166, 0.69314718, 1.31326163]
expect(node, inputs=[x], outputs=[y], name="test_softplus_example")

x = np.random.randn(3, 4, 5).astype(np.float32)
y = np.log(np.exp(x) + 1)
expect(node, inputs=[x], outputs=[y], name="test_softplus")
```

</details>


### Softsign
There are 1 test cases, listed as following:
<details>
<summary>softsign</summary>

```python
node = onnx.helper.make_node(
    "Softsign",
    inputs=["x"],
    outputs=["y"],
)

x = np.array([-1, 0, 1]).astype(np.float32)
y = np.array([-0.5, 0, 0.5]).astype(np.float32)
expect(node, inputs=[x], outputs=[y], name="test_softsign_example")

x = np.random.randn(3, 4, 5).astype(np.float32)
y = x / (1 + np.abs(x))
expect(node, inputs=[x], outputs=[y], name="test_softsign")
```

</details>


### SpaceToDepth
There are 2 test cases, listed as following:
<details>
<summary>example</summary>

```python
node = onnx.helper.make_node(
    "SpaceToDepth",
    inputs=["x"],
    outputs=["y"],
    blocksize=2,
)

# (1, 1, 4, 6) input tensor
x = np.array(
    [
        [
            [
                [0, 6, 1, 7, 2, 8],
                [12, 18, 13, 19, 14, 20],
                [3, 9, 4, 10, 5, 11],
                [15, 21, 16, 22, 17, 23],
            ]
        ]
    ]
).astype(np.float32)

# (1, 4, 2, 3) output tensor
y = np.array(
    [
        [
            [[0, 1, 2], [3, 4, 5]],
            [[6, 7, 8], [9, 10, 11]],
            [[12, 13, 14], [15, 16, 17]],
            [[18, 19, 20], [21, 22, 23]],
        ]
    ]
).astype(np.float32)
expect(node, inputs=[x], outputs=[y], name="test_spacetodepth_example")
```

</details>
<details>
<summary>spacetodepth</summary>

```python
b, c, h, w = shape = (2, 2, 6, 6)
blocksize = 2
node = onnx.helper.make_node(
    "SpaceToDepth",
    inputs=["x"],
    outputs=["y"],
    blocksize=blocksize,
)
x = np.random.random_sample(shape).astype(np.float32)
tmp = np.reshape(
    x, [b, c, h // blocksize, blocksize, w // blocksize, blocksize]
)
tmp = np.transpose(tmp, [0, 3, 5, 1, 2, 4])
y = np.reshape(tmp, [b, c * (blocksize**2), h // blocksize, w // blocksize])
expect(node, inputs=[x], outputs=[y], name="test_spacetodepth")
```

</details>


### Split
There are 4 test cases, listed as following:
<details>
<summary>1d</summary>

```python
input = np.array([1.0, 2.0, 3.0, 4.0, 5.0, 6.0]).astype(np.float32)

node = onnx.helper.make_node(
    "Split",
    inputs=["input"],
    outputs=["output_1", "output_2", "output_3"],
    axis=0,
)

expected_outputs = [
    np.array([1.0, 2.0]).astype(np.float32),
    np.array([3.0, 4.0]).astype(np.float32),
    np.array([5.0, 6.0]).astype(np.float32),
]
expect(
    node,
    inputs=[input],
    outputs=[y for y in expected_outputs],
    name="test_split_equal_parts_1d",
)

split = np.array([2, 4]).astype(np.int64)
node = onnx.helper.make_node(
    "Split",
    inputs=["input", "split"],
    outputs=["output_1", "output_2"],
    axis=0,
)

expected_outputs = [
    np.array([1.0, 2.0]).astype(np.float32),
    np.array([3.0, 4.0, 5.0, 6.0]).astype(np.float32),
]
expect(
    node,
    inputs=[input, split],
    outputs=[y for y in expected_outputs],
    name="test_split_variable_parts_1d",
)
```

</details>
<details>
<summary>2d</summary>

```python
input = np.array(
    [[1.0, 2.0, 3.0, 4.0, 5.0, 6.0], [7.0, 8.0, 9.0, 10.0, 11.0, 12.0]]
).astype(np.float32)

node = onnx.helper.make_node(
    "Split", inputs=["input"], outputs=["output_1", "output_2"], axis=1
)

expected_outputs = [
    np.array([[1.0, 2.0, 3.0], [7.0, 8.0, 9.0]]).astype(np.float32),
    np.array([[4.0, 5.0, 6.0], [10.0, 11.0, 12.0]]).astype(np.float32),
]

expect(
    node,
    inputs=[input],
    outputs=[y for y in expected_outputs],
    name="test_split_equal_parts_2d",
)

split = np.array([2, 4]).astype(np.int64)
node = onnx.helper.make_node(
    "Split",
    inputs=["input", "split"],
    outputs=["output_1", "output_2"],
    axis=1,
)

expected_outputs = [
    np.array([[1.0, 2.0], [7.0, 8.0]]).astype(np.float32),
    np.array([[3.0, 4.0, 5.0, 6.0], [9.0, 10.0, 11.0, 12.0]]).astype(
        np.float32
    ),
]

expect(
    node,
    inputs=[input, split],
    outputs=[y for y in expected_outputs],
    name="test_split_variable_parts_2d",
)
```

</details>
<details>
<summary>default_values</summary>

```python
input = np.array([1.0, 2.0, 3.0, 4.0, 5.0, 6.0]).astype(np.float32)

# If axis is not specified, split is applied on default axis 0
node = onnx.helper.make_node(
    "Split", inputs=["input"], outputs=["output_1", "output_2", "output_3"]
)

expected_outputs = [
    np.array([1.0, 2.0]).astype(np.float32),
    np.array([3.0, 4.0]).astype(np.float32),
    np.array([5.0, 6.0]).astype(np.float32),
]
expect(
    node,
    inputs=[input],
    outputs=[y for y in expected_outputs],
    name="test_split_equal_parts_default_axis",
)

split = np.array([2, 4]).astype(np.int64)
node = onnx.helper.make_node(
    "Split", inputs=["input", "split"], outputs=["output_1", "output_2"]
)

expected_outputs = [
    np.array([1.0, 2.0]).astype(np.float32),
    np.array([3.0, 4.0, 5.0, 6.0]).astype(np.float32),
]
expect(
    node,
    inputs=[input, split],
    outputs=[y for y in expected_outputs],
    name="test_split_variable_parts_default_axis",
)
```

</details>
<details>
<summary>zero_size_splits</summary>

```python
input = np.array([]).astype(np.float32)

# Split emtpy tensor to tensors of size zero
split = np.array([0, 0, 0]).astype(np.int64)
node = onnx.helper.make_node(
    "Split",
    inputs=["input", "split"],
    outputs=["output_1", "output_2", "output_3"],
)

expected_outputs = [
    np.array([]).astype(np.float32),
    np.array([]).astype(np.float32),
    np.array([]).astype(np.float32),
]
expect(
    node,
    inputs=[input, split],
    outputs=[y for y in expected_outputs],
    name="test_split_zero_size_splits",
)
```

</details>


### Sqrt
There are 1 test cases, listed as following:
<details>
<summary>sqrt</summary>

```python
node = onnx.helper.make_node(
    "Sqrt",
    inputs=["x"],
    outputs=["y"],
)

x = np.array([1, 4, 9]).astype(np.float32)
y = np.sqrt(x)  # expected output [1., 2., 3.]
expect(node, inputs=[x], outputs=[y], name="test_sqrt_example")

x = np.abs(np.random.randn(3, 4, 5).astype(np.float32))
y = np.sqrt(x)
expect(node, inputs=[x], outputs=[y], name="test_sqrt")
```

</details>


### Squeeze
There are 2 test cases, listed as following:
<details>
<summary>squeeze</summary>

```python
node = onnx.helper.make_node(
    "Squeeze",
    inputs=["x", "axes"],
    outputs=["y"],
)
x = np.random.randn(1, 3, 4, 5).astype(np.float32)
axes = np.array([0], dtype=np.int64)
y = np.squeeze(x, axis=0)

expect(node, inputs=[x, axes], outputs=[y], name="test_squeeze")
```

</details>
<details>
<summary>squeeze_negative_axes</summary>

```python
node = onnx.helper.make_node(
    "Squeeze",
    inputs=["x", "axes"],
    outputs=["y"],
)
x = np.random.randn(1, 3, 1, 5).astype(np.float32)
axes = np.array([-2], dtype=np.int64)
y = np.squeeze(x, axis=-2)
expect(node, inputs=[x, axes], outputs=[y], name="test_squeeze_negative_axes")
```

</details>


### StringNormalizer
There are 6 test cases, listed as following:
<details>
<summary>monday_casesensintive_lower</summary>

```python
input = np.array(["monday", "tuesday", "wednesday", "thursday"]).astype(object)
output = np.array(["tuesday", "wednesday", "thursday"]).astype(object)
stopwords = ["monday"]

node = onnx.helper.make_node(
    "StringNormalizer",
    inputs=["x"],
    outputs=["y"],
    case_change_action="LOWER",
    is_case_sensitive=1,
    stopwords=stopwords,
)
expect(
    node,
    inputs=[input],
    outputs=[output],
    name="test_strnormalizer_export_monday_casesensintive_lower",
)
```

</details>
<details>
<summary>monday_casesensintive_nochangecase</summary>

```python
input = np.array(["monday", "tuesday", "wednesday", "thursday"]).astype(object)
output = np.array(["tuesday", "wednesday", "thursday"]).astype(object)
stopwords = ["monday"]

node = onnx.helper.make_node(
    "StringNormalizer",
    inputs=["x"],
    outputs=["y"],
    is_case_sensitive=1,
    stopwords=stopwords,
)
expect(
    node,
    inputs=[input],
    outputs=[output],
    name="test_strnormalizer_export_monday_casesensintive_nochangecase",
)
```

</details>
<details>
<summary>monday_casesensintive_upper</summary>

```python
input = np.array(["monday", "tuesday", "wednesday", "thursday"]).astype(object)
output = np.array(["TUESDAY", "WEDNESDAY", "THURSDAY"]).astype(object)
stopwords = ["monday"]

node = onnx.helper.make_node(
    "StringNormalizer",
    inputs=["x"],
    outputs=["y"],
    case_change_action="UPPER",
    is_case_sensitive=1,
    stopwords=stopwords,
)
expect(
    node,
    inputs=[input],
    outputs=[output],
    name="test_strnormalizer_export_monday_casesensintive_upper",
)
```

</details>
<details>
<summary>monday_empty_output</summary>

```python
input = np.array(["monday", "monday"]).astype(object)
output = np.array([""]).astype(object)
stopwords = ["monday"]

node = onnx.helper.make_node(
    "StringNormalizer",
    inputs=["x"],
    outputs=["y"],
    case_change_action="UPPER",
    is_case_sensitive=1,
    stopwords=stopwords,
)
expect(
    node,
    inputs=[input],
    outputs=[output],
    name="test_strnormalizer_export_monday_empty_output",
)
```

</details>
<details>
<summary>monday_insensintive_upper_twodim</summary>

```python
input = (
    np.array(
        ["Monday", "tuesday", "wednesday", "Monday", "tuesday", "wednesday"]
    )
    .astype(object)
    .reshape([1, 6])
)

# It does upper case cecedille, accented E
# and german umlaut but fails
# with german eszett
output = (
    np.array(["TUESDAY", "WEDNESDAY", "TUESDAY", "WEDNESDAY"])
    .astype(object)
    .reshape([1, 4])
)
stopwords = ["monday"]

node = onnx.helper.make_node(
    "StringNormalizer",
    inputs=["x"],
    outputs=["y"],
    case_change_action="UPPER",
    stopwords=stopwords,
)
expect(
    node,
    inputs=[input],
    outputs=[output],
    name="test_strnormalizer_export_monday_insensintive_upper_twodim",
)
```

</details>
<details>
<summary>nostopwords_nochangecase</summary>

```python
input = np.array(["monday", "tuesday"]).astype(object)
output = input

# No stopwords. This is a NOOP
node = onnx.helper.make_node(
    "StringNormalizer",
    inputs=["x"],
    outputs=["y"],
    is_case_sensitive=1,
)
expect(
    node,
    inputs=[input],
    outputs=[output],
    name="test_strnormalizer_nostopwords_nochangecase",
)
```

</details>


### Sub
There are 2 test cases, listed as following:
<details>
<summary>sub</summary>

```python
node = onnx.helper.make_node(
    "Sub",
    inputs=["x", "y"],
    outputs=["z"],
)

x = np.array([1, 2, 3]).astype(np.float32)
y = np.array([3, 2, 1]).astype(np.float32)
z = x - y  # expected output [-2., 0., 2.]
expect(node, inputs=[x, y], outputs=[z], name="test_sub_example")

x = np.random.randn(3, 4, 5).astype(np.float32)
y = np.random.randn(3, 4, 5).astype(np.float32)
z = x - y
expect(node, inputs=[x, y], outputs=[z], name="test_sub")

x = np.random.randint(12, 24, size=(3, 4, 5), dtype=np.uint8)
y = np.random.randint(12, size=(3, 4, 5), dtype=np.uint8)
z = x - y
expect(node, inputs=[x, y], outputs=[z], name="test_sub_uint8")
```

</details>
<details>
<summary>sub_broadcast</summary>

```python
node = onnx.helper.make_node(
    "Sub",
    inputs=["x", "y"],
    outputs=["z"],
)

x = np.random.randn(3, 4, 5).astype(np.float32)
y = np.random.randn(5).astype(np.float32)
z = x - y
expect(node, inputs=[x, y], outputs=[z], name="test_sub_bcast")
```

</details>


### Sum
There are 1 test cases, listed as following:
<details>
<summary>sum</summary>

```python
data_0 = np.array([3, 0, 2]).astype(np.float32)
data_1 = np.array([1, 3, 4]).astype(np.float32)
data_2 = np.array([2, 6, 6]).astype(np.float32)
result = np.array([6, 9, 12]).astype(np.float32)
node = onnx.helper.make_node(
    "Sum",
    inputs=["data_0", "data_1", "data_2"],
    outputs=["result"],
)
expect(
    node,
    inputs=[data_0, data_1, data_2],
    outputs=[result],
    name="test_sum_example",
)

node = onnx.helper.make_node(
    "Sum",
    inputs=["data_0"],
    outputs=["result"],
)
expect(node, inputs=[data_0], outputs=[data_0], name="test_sum_one_input")

result = np.add(data_0, data_1)
node = onnx.helper.make_node(
    "Sum",
    inputs=["data_0", "data_1"],
    outputs=["result"],
)
expect(
    node, inputs=[data_0, data_1], outputs=[result], name="test_sum_two_inputs"
)
```

</details>


### Tan
There are 1 test cases, listed as following:
<details>
<summary>tan</summary>

```python
node = onnx.helper.make_node(
    "Tan",
    inputs=["x"],
    outputs=["y"],
)

x = np.array([-1, 0, 1]).astype(np.float32)
y = np.tan(x)
expect(node, inputs=[x], outputs=[y], name="test_tan_example")

x = np.random.randn(3, 4, 5).astype(np.float32)
y = np.tan(x)
expect(node, inputs=[x], outputs=[y], name="test_tan")
```

</details>


### Tanh
There are 1 test cases, listed as following:
<details>
<summary>tanh</summary>

```python
node = onnx.helper.make_node(
    "Tanh",
    inputs=["x"],
    outputs=["y"],
)

x = np.array([-1, 0, 1]).astype(np.float32)
y = np.tanh(x)  # expected output [-0.76159418, 0., 0.76159418]
expect(node, inputs=[x], outputs=[y], name="test_tanh_example")

x = np.random.randn(3, 4, 5).astype(np.float32)
y = np.tanh(x)
expect(node, inputs=[x], outputs=[y], name="test_tanh")
```

</details>


### TfIdfVectorizer
There are 7 test cases, listed as following:
<details>
<summary>tf_batch_onlybigrams_skip0</summary>

```python
input = np.array([[1, 1, 3, 3, 3, 7], [8, 6, 7, 5, 6, 8]]).astype(np.int32)
output = np.array(
    [[0.0, 0.0, 0.0, 0.0, 0.0, 0.0, 0.0], [0.0, 0.0, 0.0, 0.0, 1.0, 0.0, 1.0]]
).astype(np.float32)

ngram_counts = np.array([0, 4]).astype(np.int64)
ngram_indexes = np.array([0, 1, 2, 3, 4, 5, 6]).astype(np.int64)
pool_int64s = np.array([2, 3, 5, 4, 5, 6, 7, 8, 6, 7]).astype(  # unigrams
    np.int64
)  # bigrams

helper = TfIdfVectorizerHelper(
    mode="TF",
    min_gram_length=2,
    max_gram_length=2,
    max_skip_count=0,
    ngram_counts=ngram_counts,
    ngram_indexes=ngram_indexes,
    pool_int64s=pool_int64s,
)
node = helper.make_node_noweights()
expect(
    node,
    inputs=[input],
    outputs=[output],
    name="test_tfidfvectorizer_tf_batch_onlybigrams_skip0",
)
```

</details>
<details>
<summary>tf_batch_onlybigrams_skip5</summary>

```python
input = np.array([[1, 1, 3, 3, 3, 7], [8, 6, 7, 5, 6, 8]]).astype(np.int32)
output = np.array(
    [[0.0, 0.0, 0.0, 0.0, 0.0, 0.0, 0.0], [0.0, 0.0, 0.0, 0.0, 1.0, 1.0, 1.0]]
).astype(np.float32)

ngram_counts = np.array([0, 4]).astype(np.int64)
ngram_indexes = np.array([0, 1, 2, 3, 4, 5, 6]).astype(np.int64)
pool_int64s = np.array([2, 3, 5, 4, 5, 6, 7, 8, 6, 7]).astype(  # unigrams
    np.int64
)  # bigrams

helper = TfIdfVectorizerHelper(
    mode="TF",
    min_gram_length=2,
    max_gram_length=2,
    max_skip_count=5,
    ngram_counts=ngram_counts,
    ngram_indexes=ngram_indexes,
    pool_int64s=pool_int64s,
)
node = helper.make_node_noweights()
expect(
    node,
    inputs=[input],
    outputs=[output],
    name="test_tfidfvectorizer_tf_batch_onlybigrams_skip5",
)
```

</details>
<details>
<summary>tf_batch_uniandbigrams_skip5</summary>

```python
input = np.array([[1, 1, 3, 3, 3, 7], [8, 6, 7, 5, 6, 8]]).astype(np.int32)
output = np.array(
    [[0.0, 3.0, 0.0, 0.0, 0.0, 0.0, 0.0], [0.0, 0.0, 1.0, 0.0, 1.0, 1.0, 1.0]]
).astype(np.float32)

ngram_counts = np.array([0, 4]).astype(np.int64)
ngram_indexes = np.array([0, 1, 2, 3, 4, 5, 6]).astype(np.int64)
pool_int64s = np.array([2, 3, 5, 4, 5, 6, 7, 8, 6, 7]).astype(  # unigrams
    np.int64
)  # bigrams

helper = TfIdfVectorizerHelper(
    mode="TF",
    min_gram_length=1,
    max_gram_length=2,
    max_skip_count=5,
    ngram_counts=ngram_counts,
    ngram_indexes=ngram_indexes,
    pool_int64s=pool_int64s,
)
node = helper.make_node_noweights()
expect(
    node,
    inputs=[input],
    outputs=[output],
    name="test_tfidfvectorizer_tf_batch_uniandbigrams_skip5",
)
```

</details>
<details>
<summary>tf_only_bigrams_skip0</summary>

```python
input = np.array([1, 1, 3, 3, 3, 7, 8, 6, 7, 5, 6, 8]).astype(np.int32)
output = np.array([0.0, 0.0, 0.0, 0.0, 1.0, 1.0, 1.0]).astype(np.float32)

ngram_counts = np.array([0, 4]).astype(np.int64)
ngram_indexes = np.array([0, 1, 2, 3, 4, 5, 6]).astype(np.int64)
pool_int64s = np.array([2, 3, 5, 4, 5, 6, 7, 8, 6, 7]).astype(  # unigrams
    np.int64
)  # bigrams

helper = TfIdfVectorizerHelper(
    mode="TF",
    min_gram_length=2,
    max_gram_length=2,
    max_skip_count=0,
    ngram_counts=ngram_counts,
    ngram_indexes=ngram_indexes,
    pool_int64s=pool_int64s,
)
node = helper.make_node_noweights()
expect(
    node,
    inputs=[input],
    outputs=[output],
    name="test_tfidfvectorizer_tf_only_bigrams_skip0",
)
```

</details>
<details>
<summary>tf_onlybigrams_levelempty</summary>

```python
input = np.array([1, 1, 3, 3, 3, 7, 8, 6, 7, 5, 6, 8]).astype(np.int32)
output = np.array([1.0, 1.0, 1.0]).astype(np.float32)

ngram_counts = np.array([0, 0]).astype(np.int64)
ngram_indexes = np.array([0, 1, 2]).astype(np.int64)
pool_int64s = np.array([5, 6, 7, 8, 6, 7]).astype(  # unigrams none
    np.int64
)  # bigrams

helper = TfIdfVectorizerHelper(
    mode="TF",
    min_gram_length=2,
    max_gram_length=2,
    max_skip_count=0,
    ngram_counts=ngram_counts,
    ngram_indexes=ngram_indexes,
    pool_int64s=pool_int64s,
)
node = helper.make_node_noweights()
expect(
    node,
    inputs=[input],
    outputs=[output],
    name="test_tfidfvectorizer_tf_onlybigrams_levelempty",
)
```

</details>
<details>
<summary>tf_onlybigrams_skip5</summary>

```python
input = np.array([1, 1, 3, 3, 3, 7, 8, 6, 7, 5, 6, 8]).astype(np.int32)
output = np.array([0.0, 0.0, 0.0, 0.0, 1.0, 3.0, 1.0]).astype(np.float32)

ngram_counts = np.array([0, 4]).astype(np.int64)
ngram_indexes = np.array([0, 1, 2, 3, 4, 5, 6]).astype(np.int64)
pool_int64s = np.array([2, 3, 5, 4, 5, 6, 7, 8, 6, 7]).astype(  # unigrams
    np.int64
)  # bigrams

helper = TfIdfVectorizerHelper(
    mode="TF",
    min_gram_length=2,
    max_gram_length=2,
    max_skip_count=5,
    ngram_counts=ngram_counts,
    ngram_indexes=ngram_indexes,
    pool_int64s=pool_int64s,
)
node = helper.make_node_noweights()
expect(
    node,
    inputs=[input],
    outputs=[output],
    name="test_tfidfvectorizer_tf_onlybigrams_skip5",
)
```

</details>
<details>
<summary>tf_uniandbigrams_skip5</summary>

```python
input = np.array([1, 1, 3, 3, 3, 7, 8, 6, 7, 5, 6, 8]).astype(np.int32)
output = np.array([0.0, 3.0, 1.0, 0.0, 1.0, 3.0, 1.0]).astype(np.float32)

ngram_counts = np.array([0, 4]).astype(np.int64)
ngram_indexes = np.array([0, 1, 2, 3, 4, 5, 6]).astype(np.int64)
pool_int64s = np.array([2, 3, 5, 4, 5, 6, 7, 8, 6, 7]).astype(  # unigrams
    np.int64
)  # bigrams

helper = TfIdfVectorizerHelper(
    mode="TF",
    min_gram_length=1,
    max_gram_length=2,
    max_skip_count=5,
    ngram_counts=ngram_counts,
    ngram_indexes=ngram_indexes,
    pool_int64s=pool_int64s,
)
node = helper.make_node_noweights()
expect(
    node,
    inputs=[input],
    outputs=[output],
    name="test_tfidfvectorizer_tf_uniandbigrams_skip5",
)
```

</details>


### ThresholdedRelu
There are 2 test cases, listed as following:
<details>
<summary>default</summary>

```python
default_alpha = 1.0
node = onnx.helper.make_node("ThresholdedRelu", inputs=["x"], outputs=["y"])
x = np.random.randn(3, 4, 5).astype(np.float32)
y = np.clip(x, default_alpha, np.inf)
y[y == default_alpha] = 0

expect(node, inputs=[x], outputs=[y], name="test_thresholdedrelu_default")
```

</details>
<details>
<summary>thresholdedrelu</summary>

```python
alpha = 2.0
node = onnx.helper.make_node(
    "ThresholdedRelu", inputs=["x"], outputs=["y"], alpha=alpha
)

x = np.array([-1.5, 0.0, 1.2, 2.0, 2.2]).astype(np.float32)
y = np.clip(x, alpha, np.inf)  # expected output [0., 0., 0., 0., 2.2]
y[y == alpha] = 0

expect(node, inputs=[x], outputs=[y], name="test_thresholdedrelu_example")

x = np.random.randn(3, 4, 5).astype(np.float32)
y = np.clip(x, alpha, np.inf)
y[y == alpha] = 0

expect(node, inputs=[x], outputs=[y], name="test_thresholdedrelu")
```

</details>


### Tile
There are 2 test cases, listed as following:
<details>
<summary>tile</summary>

```python
node = onnx.helper.make_node("Tile", inputs=["x", "y"], outputs=["z"])

x = np.random.rand(2, 3, 4, 5).astype(np.float32)

repeats = np.random.randint(low=1, high=10, size=(np.ndim(x),)).astype(np.int64)

z = np.tile(x, repeats)

expect(node, inputs=[x, repeats], outputs=[z], name="test_tile")
```

</details>
<details>
<summary>tile_precomputed</summary>

```python
node = onnx.helper.make_node("Tile", inputs=["x", "y"], outputs=["z"])

x = np.array([[0, 1], [2, 3]], dtype=np.float32)

repeats = np.array([2, 2], dtype=np.int64)

z = np.array(
    [[0, 1, 0, 1], [2, 3, 2, 3], [0, 1, 0, 1], [2, 3, 2, 3]], dtype=np.float32
)

expect(node, inputs=[x, repeats], outputs=[z], name="test_tile_precomputed")
```

</details>


### TopK
There are 3 test cases, listed as following:
<details>
<summary>top_k</summary>

```python
axis = 1
largest = 1

k = 3
node = onnx.helper.make_node(
    "TopK", inputs=["x", "k"], outputs=["values", "indices"], axis=axis
)
X = np.array(
    [
        [0, 1, 2, 3],
        [4, 5, 6, 7],
        [8, 9, 10, 11],
    ],
    dtype=np.float32,
)
K = np.array([k], dtype=np.int64)
values_ref, indices_ref = topk_sorted_implementation(X, k, axis, largest)

# print(values_ref)
# [[ 3.  2.  1.]
# [ 7.  6.  5.]
# [11. 10.  9.]]
# print(indices_ref)
# [[3 2 1]
# [3 2 1]
# [3 2 1]]

expect(
    node, inputs=[X, K], outputs=[values_ref, indices_ref], name="test_top_k"
)
```

</details>
<details>
<summary>top_k_negative_axis</summary>

```python
axis = -1
largest = 1

k = 3
node = onnx.helper.make_node(
    "TopK", inputs=["x", "k"], outputs=["values", "indices"], axis=axis
)
X = np.array(
    [
        [0, 1, 2, 3],
        [4, 5, 6, 7],
        [8, 9, 10, 11],
    ],
    dtype=np.float32,
)
K = np.array([k], dtype=np.int64)
values_ref, indices_ref = topk_sorted_implementation(X, k, axis, largest)

# print(values_ref)
# [[ 3.  2.  1.]
# [ 7.  6.  5.]
# [11. 10.  9.]]
# print(indices_ref)
# [[3 2 1]
# [3 2 1]
# [3 2 1]]

expect(
    node,
    inputs=[X, K],
    outputs=[values_ref, indices_ref],
    name="test_top_k_negative_axis",
)
```

</details>
<details>
<summary>top_k_smallest</summary>

```python
axis = 1
largest = 0
sorted = 1
k = 3

node = onnx.helper.make_node(
    "TopK",
    inputs=["x", "k"],
    outputs=["values", "indices"],
    axis=axis,
    largest=largest,
    sorted=sorted,
)

X = np.array(
    [
        [0, 1, 2, 3],
        [4, 5, 6, 7],
        [11, 10, 9, 8],
    ],
    dtype=np.float32,
)
K = np.array([k], dtype=np.int64)
values_ref, indices_ref = topk_sorted_implementation(X, k, axis, largest)

# print(values_ref)
# [[ 0.  1.  2.]
# [ 4.  5.  6.]
# [ 8.  9. 10.]]
# print(indices_ref)
# [[0 1 2]
# [0 1 2]
# [3 2 1]]

expect(
    node,
    inputs=[X, K],
    outputs=[values_ref, indices_ref],
    name="test_top_k_smallest",
)
```

</details>


### Transpose
There are 2 test cases, listed as following:
<details>
<summary>all_permutations</summary>

```python
shape = (2, 3, 4)
data = np.random.random_sample(shape).astype(np.float32)
permutations = list(itertools.permutations(np.arange(len(shape))))

for i in range(len(permutations)):
    node = onnx.helper.make_node(
        "Transpose",
        inputs=["data"],
        outputs=["transposed"],
        perm=permutations[i],
    )
    transposed = np.transpose(data, permutations[i])
    expect(
        node,
        inputs=[data],
        outputs=[transposed],
        name="test_transpose_all_permutations_" + str(i),
    )
```

</details>
<details>
<summary>default</summary>

```python
shape = (2, 3, 4)
data = np.random.random_sample(shape).astype(np.float32)

node = onnx.helper.make_node(
    "Transpose", inputs=["data"], outputs=["transposed"]
)

transposed = np.transpose(data)
expect(node, inputs=[data], outputs=[transposed], name="test_transpose_default")
```

</details>


### Trilu
There are 18 test cases, listed as following:
<details>
<summary>tril</summary>

```python
node = onnx.helper.make_node(
    "Trilu",
    inputs=["x"],
    outputs=["y"],
    upper=0,
)

x = np.random.randint(10, size=(4, 5)).astype(np.int64)
# X:
#  [[4, 7, 3, 7, 9],
#   [1, 2, 8, 6, 9],
#   [9, 4, 1, 8, 7],
#   [4, 3, 4, 2, 4]]
# expect result:
#  [[4, 0, 0, 0, 0],
#   [1, 2, 0, 0, 0],
#   [9, 4, 1, 0, 0],
#   [4, 3, 4, 2, 0]]
y = tril_reference_implementation(x)
expect(node, inputs=[x], outputs=[y], name="test_tril")
```

</details>
<details>
<summary>tril_neg</summary>

```python
node = onnx.helper.make_node(
    "Trilu",
    inputs=["x", "k"],
    outputs=["y"],
    upper=0,
)

x = np.random.randint(10, size=(4, 5)).astype(np.int64)
k = np.array(-1).astype(np.int64)
# X:
#  [[4, 7, 3, 7, 9],
#   [1, 2, 8, 6, 9],
#   [9, 4, 1, 8, 7],
#   [4, 3, 4, 2, 4]]
# expect result:
#  [[0, 0, 0, 0, 0],
#   [1, 0, 0, 0, 0],
#   [9, 4, 0, 0, 0],
#   [4, 3, 4, 0, 0]]
y = tril_reference_implementation(x, int(k))
expect(node, inputs=[x, k], outputs=[y], name="test_tril_neg")
```

</details>
<details>
<summary>tril_one_row</summary>

```python
node = onnx.helper.make_node(
    "Trilu",
    inputs=["x"],
    outputs=["y"],
    upper=0,
)

x = np.random.randint(10, size=(3, 1, 5)).astype(np.int64)
# X:
# [[[6, 2, 4, 1, 6]],
#
#  [[8, 3, 8, 7, 0]],
#
#  [[2, 2, 9, 5, 9]]]
# expect result:
# [[[6, 0, 0, 0, 0]],
#
#  [[8, 0, 0, 0, 0]],
#
#  [[2, 0, 0, 0, 0]]]
y = tril_reference_implementation(x)
expect(node, inputs=[x], outputs=[y], name="test_tril_one_row_neg")
```

</details>
<details>
<summary>tril_out_neg</summary>

```python
node = onnx.helper.make_node(
    "Trilu",
    inputs=["x", "k"],
    outputs=["y"],
    upper=0,
)

x = np.random.randint(10, size=(4, 5)).astype(np.int64)
k = np.array(-7).astype(np.int64)
# X:
#  [[4, 7, 3, 7, 9],
#   [1, 2, 8, 6, 9],
#   [9, 4, 1, 8, 7],
#   [4, 3, 4, 2, 4]]
# expect result:
#  [[0, 0, 0, 0, 0],
#   [0, 0, 0, 0, 0],
#   [0, 0, 0, 0, 0],
#   [0, 0, 0, 0, 0]]
y = tril_reference_implementation(x, int(k))
expect(node, inputs=[x, k], outputs=[y], name="test_tril_out_neg")
```

</details>
<details>
<summary>tril_out_pos</summary>

```python
node = onnx.helper.make_node(
    "Trilu",
    inputs=["x", "k"],
    outputs=["y"],
    upper=0,
)
x = np.random.randint(10, size=(4, 5)).astype(np.int64)
k = np.array(6).astype(np.int64)
# X:
#  [[4, 7, 3, 7, 9],
#   [1, 2, 8, 6, 9],
#   [9, 4, 1, 8, 7],
#   [4, 3, 4, 2, 4]]
# expect result:
#  [[4, 7, 3, 7, 9],
#   [1, 2, 8, 6, 9],
#   [9, 4, 1, 8, 7],
#   [4, 3, 4, 2, 4]]
y = tril_reference_implementation(x, int(k))
expect(node, inputs=[x, k], outputs=[y], name="test_tril_out_pos")
```

</details>
<details>
<summary>tril_pos</summary>

```python
node = onnx.helper.make_node(
    "Trilu",
    inputs=["x", "k"],
    outputs=["y"],
    upper=0,
)

x = np.random.randint(10, size=(4, 5)).astype(np.int64)
k = np.array(2).astype(np.int64)
# X:
#  [[4, 7, 3, 7, 9],
#   [1, 2, 8, 6, 9],
#   [9, 4, 1, 8, 7],
#   [4, 3, 4, 2, 4]]
# expect result:
#  [[4, 7, 3, 0, 0],
#   [1, 2, 8, 6, 0],
#   [9, 4, 1, 8, 7],
#   [4, 3, 4, 2, 4]]
y = tril_reference_implementation(x, int(k))
expect(node, inputs=[x, k], outputs=[y], name="test_tril_pos")
```

</details>
<details>
<summary>tril_square</summary>

```python
node = onnx.helper.make_node(
    "Trilu",
    inputs=["x"],
    outputs=["y"],
    upper=0,
)

x = np.random.randint(10, size=(2, 3, 3)).astype(np.int64)
# X:
# [[[0, 4, 3],
#   [2, 0, 9],
#   [8, 2, 5]],
#
#  [[2, 7, 2],
#   [2, 6, 0],
#   [2, 6, 5]]]
# expect result:
# [[[0, 0, 0],
#   [2, 0, 0],
#   [8, 2, 5]],
#
#  [[2, 0, 0],
#   [2, 6, 0],
#   [2, 6, 5]]]
y = tril_reference_implementation(x)
expect(node, inputs=[x], outputs=[y], name="test_tril_square")
```

</details>
<details>
<summary>tril_square_neg</summary>

```python
node = onnx.helper.make_node(
    "Trilu",
    inputs=["x", "k"],
    outputs=["y"],
    upper=0,
)

x = np.random.randint(10, size=(2, 3, 3)).astype(np.int64)
k = np.array(-1).astype(np.int64)
# X:
# [[[0, 4, 3],
#   [2, 0, 9],
#   [8, 2, 5]],
#
#  [[2, 7, 2],
#   [2, 6, 0],
#   [2, 6, 5]]]
# expect result:
# [[[0, 0, 0],
#   [2, 0, 0],
#   [8, 2, 0]],
#
#  [[0, 0, 0],
#   [2, 0, 0],
#   [2, 6, 0]]]
y = tril_reference_implementation(x, int(k))
expect(node, inputs=[x, k], outputs=[y], name="test_tril_square_neg")
```

</details>
<details>
<summary>tril_zero</summary>

```python
node = onnx.helper.make_node(
    "Trilu",
    inputs=["x", "k"],
    outputs=["y"],
    upper=0,
)

x = np.random.randint(10, size=(3, 0, 5)).astype(np.int64)
k = np.array(6).astype(np.int64)
# X:
# []
# expect result:
# []
y = tril_reference_implementation(x, int(k))
expect(node, inputs=[x, k], outputs=[y], name="test_tril_zero")
```

</details>
<details>
<summary>triu</summary>

```python
node = onnx.helper.make_node(
    "Trilu",
    inputs=["x"],
    outputs=["y"],
)

x = np.random.randint(10, size=(4, 5)).astype(np.int64)
# X:
#  [[4, 7, 3, 7, 9],
#   [1, 2, 8, 6, 9],
#   [9, 4, 0, 8, 7],
#   [4, 3, 4, 2, 4]]
# expect result:
#  [[4, 7, 3, 7, 9],
#   [0, 2, 8, 6, 9],
#   [0, 0, 0, 8, 7],
#   [0, 0, 0, 2, 4]]
y = triu_reference_implementation(x)
expect(node, inputs=[x], outputs=[y], name="test_triu")
```

</details>
<details>
<summary>triu_neg</summary>

```python
node = onnx.helper.make_node(
    "Trilu",
    inputs=["x", "k"],
    outputs=["y"],
)

x = np.random.randint(10, size=(4, 5)).astype(np.int64)
k = np.array(-1).astype(np.int64)
# X:
#  [[4, 7, 3, 7, 9],
#   [1, 2, 8, 6, 9],
#   [9, 4, 0, 8, 7],
#   [4, 3, 4, 2, 4]]
# expect result:
#  [[4, 7, 3, 7, 9],
#   [1, 2, 8, 6, 9],
#   [0, 4, 0, 8, 7],
#   [0, 0, 4, 2, 4]]
y = triu_reference_implementation(x, int(k))
expect(node, inputs=[x, k], outputs=[y], name="test_triu_neg")
```

</details>
<details>
<summary>triu_one_row</summary>

```python
node = onnx.helper.make_node(
    "Trilu",
    inputs=["x", "k"],
    outputs=["y"],
)

x = np.random.randint(10, size=(3, 1, 5)).astype(np.int64)
k = np.array(1).astype(np.int64)
# X:
# [[[1, 4, 9, 7, 1]],
#
#  [[9, 2, 8, 8, 4]],
#
#  [[3, 9, 7, 4, 2]]]
# expect result:
# [[[0, 4, 9, 7, 1]],
#
#  [[0, 2, 8, 8, 4]],
#
#  [[0, 9, 7, 4, 2]]]
y = triu_reference_implementation(x, int(k))
expect(node, inputs=[x, k], outputs=[y], name="test_triu_one_row")
```

</details>
<details>
<summary>triu_out_neg_out</summary>

```python
node = onnx.helper.make_node(
    "Trilu",
    inputs=["x", "k"],
    outputs=["y"],
)

x = np.random.randint(10, size=(4, 5)).astype(np.int64)
k = np.array(-7).astype(np.int64)
# X:
#  [[4, 7, 3, 7, 9],
#   [1, 2, 8, 6, 9],
#   [9, 4, 0, 8, 7],
#   [4, 3, 4, 2, 4]]
# expect result:
#  [[4, 7, 3, 7, 9],
#   [1, 2, 8, 6, 9],
#   [9, 4, 0, 8, 7],
#   [4, 3, 4, 2, 4]]
y = triu_reference_implementation(x, int(k))
expect(node, inputs=[x, k], outputs=[y], name="test_triu_out_neg_out")
```

</details>
<details>
<summary>triu_out_pos</summary>

```python
node = onnx.helper.make_node(
    "Trilu",
    inputs=["x", "k"],
    outputs=["y"],
)

x = np.random.randint(10, size=(4, 5)).astype(np.int64)
k = np.array(6).astype(np.int64)
# X:
#  [[4, 7, 3, 7, 9],
#   [1, 2, 8, 6, 9],
#   [9, 4, 0, 8, 7],
#   [4, 3, 4, 2, 4]]
# expect result:
#  [[0, 0, 0, 0, 0],
#   [0, 0, 0, 0, 0],
#   [0, 0, 0, 0, 0],
#   [0, 0, 0, 0, 0]]
y = triu_reference_implementation(x, int(k))
expect(node, inputs=[x, k], outputs=[y], name="test_triu_out_pos")
```

</details>
<details>
<summary>triu_pos</summary>

```python
node = onnx.helper.make_node(
    "Trilu",
    inputs=["x", "k"],
    outputs=["y"],
)

x = np.random.randint(10, size=(4, 5)).astype(np.int64)
k = np.array(2).astype(np.int64)
# X:
#  [[4, 7, 3, 7, 9],
#   [1, 2, 8, 6, 9],
#   [9, 4, 0, 8, 7],
#   [4, 3, 4, 2, 4]]
# expect result:
#  [[0, 0, 3, 7, 9],
#   [0, 0, 0, 6, 9],
#   [0, 0, 0, 0, 7],
#   [0, 0, 0, 0, 0]]
y = triu_reference_implementation(x, int(k))
expect(node, inputs=[x, k], outputs=[y], name="test_triu_pos")
```

</details>
<details>
<summary>triu_square</summary>

```python
node = onnx.helper.make_node(
    "Trilu",
    inputs=["x"],
    outputs=["y"],
)

x = np.random.randint(10, size=(2, 3, 3)).astype(np.int64)
y = triu_reference_implementation(x)
# X:
# [[[4, 6, 9],
#   [7, 5, 4],
#   [8, 1, 2]],
#
#  [[1, 4, 9],
#   [9, 6, 3],
#   [8, 9, 8]]]
# expect result:
# [[[4, 6, 9],
#   [0, 5, 4],
#   [0, 0, 2]],
#
#  [[1, 4, 9],
#   [0, 6, 3],
#   [0, 0, 8]]]
expect(node, inputs=[x], outputs=[y], name="test_triu_square")
```

</details>
<details>
<summary>triu_square_neg</summary>

```python
node = onnx.helper.make_node(
    "Trilu",
    inputs=["x", "k"],
    outputs=["y"],
)

x = np.random.randint(10, size=(2, 3, 3)).astype(np.int64)
k = np.array(-1).astype(np.int64)
# X:
# [[[4, 6, 9],
#   [7, 5, 4],
#   [8, 1, 2]],
#
#  [[1, 4, 9],
#   [9, 6, 3],
#   [8, 9, 8]]]
# expect result:
# [[[4, 6, 9],
#   [7, 5, 4],
#   [0, 1, 2]],
#
#  [[1, 4, 9],
#   [9, 6, 3],
#   [0, 9, 8]]]
y = triu_reference_implementation(x, int(k))
expect(node, inputs=[x, k], outputs=[y], name="test_triu_square_neg")
```

</details>
<details>
<summary>triu_zero</summary>

```python
node = onnx.helper.make_node(
    "Trilu",
    inputs=["x", "k"],
    outputs=["y"],
)

x = np.random.randint(10, size=(0, 5)).astype(np.int64)
k = np.array(6).astype(np.int64)
# X:
# []
# expect result:
# []
y = triu_reference_implementation(x, int(k))
expect(node, inputs=[x, k], outputs=[y], name="test_triu_zero")
```

</details>


### Unique
There are 5 test cases, listed as following:
<details>
<summary>not_sorted_without_axis</summary>

```python
node_not_sorted = onnx.helper.make_node(
    "Unique",
    inputs=["X"],
    outputs=["Y", "indices", "inverse_indices", "counts"],
    sorted=0,
)
# numpy unique does not retain original order (it sorts the output unique values)
# https://github.com/numpy/numpy/issues/8621
# we need to recover unsorted output and indices
x = np.array([2.0, 1.0, 1.0, 3.0, 4.0, 3.0], dtype=np.float32)
y, indices, inverse_indices, counts = np.unique(x, True, True, True)

# prepare index mapping from sorted to unsorted
argsorted_indices = np.argsort(indices)
inverse_indices_map = {
    i: si for i, si in zip(argsorted_indices, np.arange(len(argsorted_indices)))
}

indices = indices[argsorted_indices]
y = np.take(x, indices, axis=0)
inverse_indices = np.asarray(
    [inverse_indices_map[i] for i in inverse_indices], dtype=np.int64
)
counts = counts[argsorted_indices]
indices, inverse_indices, counts = specify_int64(
    indices, inverse_indices, counts
)
# print(y)
# [2.0, 1.0, 3.0, 4.0]
# print(indices)
# [0 1 3 4]
# print(inverse_indices)
# [0, 1, 1, 2, 3, 2]
# print(counts)
# [1, 2, 2, 1]

expect(
    node_not_sorted,
    inputs=[x],
    outputs=[y, indices, inverse_indices, counts],
    name="test_unique_not_sorted_without_axis",
)
```

</details>
<details>
<summary>sorted_with_axis</summary>

```python
node_sorted = onnx.helper.make_node(
    "Unique",
    inputs=["X"],
    outputs=["Y", "indices", "inverse_indices", "counts"],
    sorted=1,
    axis=0,
)

x = np.array([[1, 0, 0], [1, 0, 0], [2, 3, 4]], dtype=np.float32)
y, indices, inverse_indices, counts = np.unique(x, True, True, True, axis=0)
indices, inverse_indices, counts = specify_int64(
    indices, inverse_indices, counts
)
# print(y)
# [[1. 0. 0.]
#  [2. 3. 4.]]
# print(indices)
# [0 2]
# print(inverse_indices)
# [0 0 1]
# print(counts)
# [2 1]

expect(
    node_sorted,
    inputs=[x],
    outputs=[y, indices, inverse_indices, counts],
    name="test_unique_sorted_with_axis",
)
```

</details>
<details>
<summary>sorted_with_axis_3d</summary>

```python
node_sorted = onnx.helper.make_node(
    "Unique",
    inputs=["X"],
    outputs=["Y", "indices", "inverse_indices", "counts"],
    sorted=1,
    axis=1,
)

x = np.array(
    [
        [[1.0, 1.0], [0.0, 1.0], [2.0, 1.0], [0.0, 1.0]],
        [[1.0, 1.0], [0.0, 1.0], [2.0, 1.0], [0.0, 1.0]],
    ],
    dtype=np.float32,
)
y, indices, inverse_indices, counts = np.unique(x, True, True, True, axis=1)
indices, inverse_indices, counts = specify_int64(
    indices, inverse_indices, counts
)
# print(y)
# [[[0. 1.]
#  [1. 1.]
#  [2. 1.]]
# [[0. 1.]
#  [1. 1.]
#  [2. 1.]]]
# print(indices)
# [1 0 2]
# print(inverse_indices)
# [1 0 2 0]
# print(counts)
# [2 1 1]
expect(
    node_sorted,
    inputs=[x],
    outputs=[y, indices, inverse_indices, counts],
    name="test_unique_sorted_with_axis_3d",
)
```

</details>
<details>
<summary>sorted_with_negative_axis</summary>

```python
node_sorted = onnx.helper.make_node(
    "Unique",
    inputs=["X"],
    outputs=["Y", "indices", "inverse_indices", "counts"],
    sorted=1,
    axis=-1,
)

x = np.array([[1, 0, 0], [1, 0, 0], [2, 3, 3]], dtype=np.float32)
y, indices, inverse_indices, counts = np.unique(x, True, True, True, axis=-1)
indices, inverse_indices, counts = specify_int64(
    indices, inverse_indices, counts
)
# print(y)
# [[0. 1.]
#  [0. 1.]
#  [3. 2.]]
# print(indices)
# [1 0]
# print(inverse_indices)
# [1 0 0]
# print(counts)
# [2 1]

expect(
    node_sorted,
    inputs=[x],
    outputs=[y, indices, inverse_indices, counts],
    name="test_unique_sorted_with_negative_axis",
)
```

</details>
<details>
<summary>sorted_without_axis</summary>

```python
node_sorted = onnx.helper.make_node(
    "Unique",
    inputs=["X"],
    outputs=["Y", "indices", "inverse_indices", "counts"],
)

x = np.array([2.0, 1.0, 1.0, 3.0, 4.0, 3.0], dtype=np.float32)
y, indices, inverse_indices, counts = np.unique(x, True, True, True)
indices, inverse_indices, counts = specify_int64(
    indices, inverse_indices, counts
)
expect(
    node_sorted,
    inputs=[x],
    outputs=[y, indices, inverse_indices, counts],
    name="test_unique_sorted_without_axis",
)
```

</details>


### Unsqueeze
There are 5 test cases, listed as following:
<details>
<summary>unsqueeze_negative_axes</summary>

```python
node = onnx.helper.make_node(
    "Unsqueeze",
    inputs=["x", "axes"],
    outputs=["y"],
)
x = np.random.randn(1, 3, 1, 5).astype(np.float32)
axes = np.array([-2]).astype(np.int64)
y = np.expand_dims(x, axis=-2)
expect(node, inputs=[x, axes], outputs=[y], name="test_unsqueeze_negative_axes")
```

</details>
<details>
<summary>unsqueeze_one_axis</summary>

```python
x = np.random.randn(3, 4, 5).astype(np.float32)

for i in range(x.ndim):
    axes = np.array([i]).astype(np.int64)
    node = onnx.helper.make_node(
        "Unsqueeze",
        inputs=["x", "axes"],
        outputs=["y"],
    )
    y = np.expand_dims(x, axis=i)

    expect(
        node,
        inputs=[x, axes],
        outputs=[y],
        name="test_unsqueeze_axis_" + str(i),
    )
```

</details>
<details>
<summary>unsqueeze_three_axes</summary>

```python
x = np.random.randn(3, 4, 5).astype(np.float32)
axes = np.array([2, 4, 5]).astype(np.int64)

node = onnx.helper.make_node(
    "Unsqueeze",
    inputs=["x", "axes"],
    outputs=["y"],
)
y = np.expand_dims(x, axis=2)
y = np.expand_dims(y, axis=4)
y = np.expand_dims(y, axis=5)

expect(node, inputs=[x, axes], outputs=[y], name="test_unsqueeze_three_axes")
```

</details>
<details>
<summary>unsqueeze_two_axes</summary>

```python
x = np.random.randn(3, 4, 5).astype(np.float32)
axes = np.array([1, 4]).astype(np.int64)

node = onnx.helper.make_node(
    "Unsqueeze",
    inputs=["x", "axes"],
    outputs=["y"],
)
y = np.expand_dims(x, axis=1)
y = np.expand_dims(y, axis=4)

expect(node, inputs=[x, axes], outputs=[y], name="test_unsqueeze_two_axes")
```

</details>
<details>
<summary>unsqueeze_unsorted_axes</summary>

```python
x = np.random.randn(3, 4, 5).astype(np.float32)
axes = np.array([5, 4, 2]).astype(np.int64)

node = onnx.helper.make_node(
    "Unsqueeze",
    inputs=["x", "axes"],
    outputs=["y"],
)
y = np.expand_dims(x, axis=2)
y = np.expand_dims(y, axis=4)
y = np.expand_dims(y, axis=5)

expect(node, inputs=[x, axes], outputs=[y], name="test_unsqueeze_unsorted_axes")
```

</details>


### Upsample
There are 1 test cases, listed as following:
<details>
<summary>nearest</summary>

```python
node = onnx.helper.make_node(
    "Upsample",
    inputs=["X", "scales"],
    outputs=["Y"],
    mode="nearest",
)

data = np.array(
    [
        [
            [
                [1, 2],
                [3, 4],
            ]
        ]
    ],
    dtype=np.float32,
)

scales = np.array([1.0, 1.0, 2.0, 3.0], dtype=np.float32)

output = np.array(
    [
        [
            [
                [1, 1, 1, 2, 2, 2],
                [1, 1, 1, 2, 2, 2],
                [3, 3, 3, 4, 4, 4],
                [3, 3, 3, 4, 4, 4],
            ]
        ]
    ],
    dtype=np.float32,
)

expect(
    node,
    inputs=[data, scales],
    outputs=[output],
    name="test_upsample_nearest",
    opset_imports=[helper.make_opsetid("", 9)],
)
```

</details>


### Where
There are 2 test cases, listed as following:
<details>
<summary>long</summary>

```python
node = onnx.helper.make_node(
    "Where",
    inputs=["condition", "x", "y"],
    outputs=["z"],
)

condition = np.array([[1, 0], [1, 1]], dtype=bool)
x = np.array([[1, 2], [3, 4]], dtype=np.int64)
y = np.array([[9, 8], [7, 6]], dtype=np.int64)
z = np.where(condition, x, y)  # expected output [[1, 8], [3, 4]]
expect(
    node, inputs=[condition, x, y], outputs=[z], name="test_where_long_example"
)
```

</details>
<details>
<summary>where</summary>

```python
node = onnx.helper.make_node(
    "Where",
    inputs=["condition", "x", "y"],
    outputs=["z"],
)

condition = np.array([[1, 0], [1, 1]], dtype=bool)
x = np.array([[1, 2], [3, 4]], dtype=np.float32)
y = np.array([[9, 8], [7, 6]], dtype=np.float32)
z = np.where(condition, x, y)  # expected output [[1, 8], [3, 4]]
expect(node, inputs=[condition, x, y], outputs=[z], name="test_where_example")
```

</details>


### Xor
There are 2 test cases, listed as following:
<details>
<summary>xor</summary>

```python
node = onnx.helper.make_node(
    "Xor",
    inputs=["x", "y"],
    outputs=["xor"],
)

# 2d
x = (np.random.randn(3, 4) > 0).astype(bool)
y = (np.random.randn(3, 4) > 0).astype(bool)
z = np.logical_xor(x, y)
expect(node, inputs=[x, y], outputs=[z], name="test_xor2d")

# 3d
x = (np.random.randn(3, 4, 5) > 0).astype(bool)
y = (np.random.randn(3, 4, 5) > 0).astype(bool)
z = np.logical_xor(x, y)
expect(node, inputs=[x, y], outputs=[z], name="test_xor3d")

# 4d
x = (np.random.randn(3, 4, 5, 6) > 0).astype(bool)
y = (np.random.randn(3, 4, 5, 6) > 0).astype(bool)
z = np.logical_xor(x, y)
expect(node, inputs=[x, y], outputs=[z], name="test_xor4d")
```

</details>
<details>
<summary>xor_broadcast</summary>

```python
node = onnx.helper.make_node(
    "Xor",
    inputs=["x", "y"],
    outputs=["xor"],
)

# 3d vs 1d
x = (np.random.randn(3, 4, 5) > 0).astype(bool)
y = (np.random.randn(5) > 0).astype(bool)
z = np.logical_xor(x, y)
expect(node, inputs=[x, y], outputs=[z], name="test_xor_bcast3v1d")

# 3d vs 2d
x = (np.random.randn(3, 4, 5) > 0).astype(bool)
y = (np.random.randn(4, 5) > 0).astype(bool)
z = np.logical_xor(x, y)
expect(node, inputs=[x, y], outputs=[z], name="test_xor_bcast3v2d")

# 4d vs 2d
x = (np.random.randn(3, 4, 5, 6) > 0).astype(bool)
y = (np.random.randn(5, 6) > 0).astype(bool)
z = np.logical_xor(x, y)
expect(node, inputs=[x, y], outputs=[z], name="test_xor_bcast4v2d")

# 4d vs 3d
x = (np.random.randn(3, 4, 5, 6) > 0).astype(bool)
y = (np.random.randn(4, 5, 6) > 0).astype(bool)
z = np.logical_xor(x, y)
expect(node, inputs=[x, y], outputs=[z], name="test_xor_bcast4v3d")

# 4d vs 4d
x = (np.random.randn(1, 4, 1, 6) > 0).astype(bool)
y = (np.random.randn(3, 1, 5, 6) > 0).astype(bool)
z = np.logical_xor(x, y)
expect(node, inputs=[x, y], outputs=[z], name="test_xor_bcast4v4d")
```

</details>


<br/>

## &#x1F494;No Cover Common Operators
### ConcatFromSequence (call for test cases)


### GlobalLpPool (call for test cases)


### GreaterOrEqual (call for test cases)


### LessOrEqual (call for test cases)


### LpNormalization (call for test cases)


### LpPool (call for test cases)


### MaxRoiPool (call for test cases)


### Multinomial (random generator operator)


### Optional (call for test cases)


### OptionalGetElement (call for test cases)


### RandomNormal (random generator operator)


### RandomNormalLike (random generator operator)


### RandomUniform (random generator operator)


### RandomUniformLike (random generator operator)


### SequenceAt (call for test cases)


### SequenceConstruct (call for test cases)


### SequenceEmpty (call for test cases)


### SequenceErase (call for test cases)


### SequenceLength (call for test cases)


### SplitToSequence (call for test cases)


<br/>

## &#x1F49A;Covered Experimental Operators
<br/>

## &#x1F494;No Cover Experimental Operators
<br/>

# Model Test Coverage
## bvlc_alexnet

bvlc_alexnet has 24 nodes. Of these, 24 are covered by node tests (100.0%)


<details>
<summary>nodes</summary>

<details>
<summary>Conv: 4 out of 6 attributes covered</summary>

auto_pad: 0
dilations: 0
group: 1
kernel_shape: 3
pads: 3
strides: 2
</details>
<details>
<summary>Dropout: 1 out of 1 attributes covered</summary>

seed: 0
</details>
<details>
<summary>Gemm: 1 out of 4 attributes covered</summary>

alpha: 0
beta: 0
transA: 0
transB: 1
</details>
<details>
<summary>LRN: 4 out of 4 attributes covered</summary>

alpha: 1
beta: 1
bias: 1
size: 1
</details>
<details>
<summary>MaxPool: 3 out of 7 attributes covered</summary>

auto_pad: 0
ceil_mode: 0
dilations: 0
kernel_shape: 1
pads: 2
storage_order: 0
strides: 1
</details>
</details>


## densenet121

densenet121 has 910 nodes. Of these, 910 are covered by node tests (100.0%)


<details>
<summary>nodes</summary>

<details>
<summary>AveragePool: 3 out of 6 attributes covered</summary>

auto_pad: 0
ceil_mode: 0
count_include_pad: 0
kernel_shape: 1
pads: 1
strides: 1
</details>
<details>
<summary>BatchNormalization: 1 out of 3 attributes covered</summary>

epsilon: 1
momentum: 0
training_mode: 0
</details>
<details>
<summary>Concat: 1 out of 1 attributes covered</summary>

axis: 1
</details>
<details>
<summary>Conv: 4 out of 6 attributes covered</summary>

auto_pad: 0
dilations: 0
group: 1
kernel_shape: 5
pads: 4
strides: 3
</details>
<details>
<summary>Dropout: 1 out of 1 attributes covered</summary>

seed: 0
</details>
<details>
<summary>Gemm: 1 out of 4 attributes covered</summary>

alpha: 0
beta: 0
transA: 0
transB: 1
</details>
<details>
<summary>LRN: 4 out of 4 attributes covered</summary>

alpha: 1
beta: 1
bias: 1
size: 1
</details>
<details>
<summary>MaxPool: 3 out of 7 attributes covered</summary>

auto_pad: 0
ceil_mode: 0
dilations: 0
kernel_shape: 1
pads: 3
storage_order: 0
strides: 1
</details>
<details>
<summary>Unsqueeze: 1 out of 0 attributes covered</summary>

</details>
</details>


## inception_v1

inception_v1 has 144 nodes. Of these, 144 are covered by node tests (100.0%)


<details>
<summary>nodes</summary>

<details>
<summary>AveragePool: 3 out of 6 attributes covered</summary>

auto_pad: 0
ceil_mode: 0
count_include_pad: 0
kernel_shape: 2
pads: 2
strides: 2
</details>
<details>
<summary>BatchNormalization: 1 out of 3 attributes covered</summary>

epsilon: 1
momentum: 0
training_mode: 0
</details>
<details>
<summary>Concat: 1 out of 1 attributes covered</summary>

axis: 1
</details>
<details>
<summary>Conv: 4 out of 6 attributes covered</summary>

auto_pad: 0
dilations: 0
group: 1
kernel_shape: 5
pads: 4
strides: 3
</details>
<details>
<summary>Dropout: 1 out of 1 attributes covered</summary>

seed: 0
</details>
<details>
<summary>Gemm: 1 out of 4 attributes covered</summary>

alpha: 0
beta: 0
transA: 0
transB: 1
</details>
<details>
<summary>LRN: 4 out of 4 attributes covered</summary>

alpha: 1
beta: 1
bias: 1
size: 1
</details>
<details>
<summary>MaxPool: 3 out of 7 attributes covered</summary>

auto_pad: 0
ceil_mode: 0
dilations: 0
kernel_shape: 1
pads: 3
storage_order: 0
strides: 2
</details>
<details>
<summary>Unsqueeze: 1 out of 0 attributes covered</summary>

</details>
</details>


## inception_v2

inception_v2 has 509 nodes. Of these, 509 are covered by node tests (100.0%)


<details>
<summary>nodes</summary>

<details>
<summary>AveragePool: 3 out of 6 attributes covered</summary>

auto_pad: 0
ceil_mode: 0
count_include_pad: 0
kernel_shape: 3
pads: 3
strides: 2
</details>
<details>
<summary>BatchNormalization: 1 out of 3 attributes covered</summary>

epsilon: 1
momentum: 0
training_mode: 0
</details>
<details>
<summary>Concat: 1 out of 1 attributes covered</summary>

axis: 1
</details>
<details>
<summary>Conv: 4 out of 6 attributes covered</summary>

auto_pad: 0
dilations: 0
group: 1
kernel_shape: 5
pads: 4
strides: 3
</details>
<details>
<summary>Dropout: 1 out of 1 attributes covered</summary>

seed: 0
</details>
<details>
<summary>Gemm: 1 out of 4 attributes covered</summary>

alpha: 0
beta: 0
transA: 0
transB: 1
</details>
<details>
<summary>LRN: 4 out of 4 attributes covered</summary>

alpha: 1
beta: 1
bias: 1
size: 1
</details>
<details>
<summary>MaxPool: 3 out of 7 attributes covered</summary>

auto_pad: 0
ceil_mode: 0
dilations: 0
kernel_shape: 1
pads: 3
storage_order: 0
strides: 2
</details>
<details>
<summary>Unsqueeze: 1 out of 0 attributes covered</summary>

</details>
</details>


## resnet50

resnet50 has 176 nodes. Of these, 176 are covered by node tests (100.0%)


<details>
<summary>nodes</summary>

<details>
<summary>AveragePool: 3 out of 6 attributes covered</summary>

auto_pad: 0
ceil_mode: 0
count_include_pad: 0
kernel_shape: 3
pads: 3
strides: 2
</details>
<details>
<summary>BatchNormalization: 1 out of 3 attributes covered</summary>

epsilon: 2
momentum: 0
training_mode: 0
</details>
<details>
<summary>Concat: 1 out of 1 attributes covered</summary>

axis: 1
</details>
<details>
<summary>Conv: 4 out of 6 attributes covered</summary>

auto_pad: 0
dilations: 0
group: 1
kernel_shape: 5
pads: 4
strides: 3
</details>
<details>
<summary>Dropout: 1 out of 1 attributes covered</summary>

seed: 0
</details>
<details>
<summary>Gemm: 1 out of 4 attributes covered</summary>

alpha: 0
beta: 0
transA: 0
transB: 1
</details>
<details>
<summary>LRN: 4 out of 4 attributes covered</summary>

alpha: 1
beta: 1
bias: 1
size: 1
</details>
<details>
<summary>MaxPool: 3 out of 7 attributes covered</summary>

auto_pad: 0
ceil_mode: 0
dilations: 0
kernel_shape: 1
pads: 3
storage_order: 0
strides: 2
</details>
<details>
<summary>Unsqueeze: 1 out of 0 attributes covered</summary>

</details>
</details>


## shufflenet

shufflenet has 203 nodes. Of these, 203 are covered by node tests (100.0%)


<details>
<summary>nodes</summary>

<details>
<summary>AveragePool: 3 out of 6 attributes covered</summary>

auto_pad: 0
ceil_mode: 0
count_include_pad: 0
kernel_shape: 3
pads: 3
strides: 2
</details>
<details>
<summary>BatchNormalization: 1 out of 3 attributes covered</summary>

epsilon: 2
momentum: 0
training_mode: 0
</details>
<details>
<summary>Concat: 1 out of 1 attributes covered</summary>

axis: 1
</details>
<details>
<summary>Conv: 4 out of 6 attributes covered</summary>

auto_pad: 0
dilations: 0
group: 6
kernel_shape: 5
pads: 4
strides: 3
</details>
<details>
<summary>Dropout: 1 out of 1 attributes covered</summary>

seed: 0
</details>
<details>
<summary>Gemm: 1 out of 4 attributes covered</summary>

alpha: 0
beta: 0
transA: 0
transB: 1
</details>
<details>
<summary>LRN: 4 out of 4 attributes covered</summary>

alpha: 1
beta: 1
bias: 1
size: 1
</details>
<details>
<summary>MaxPool: 3 out of 7 attributes covered</summary>

auto_pad: 0
ceil_mode: 0
dilations: 0
kernel_shape: 1
pads: 3
storage_order: 0
strides: 2
</details>
<details>
<summary>Transpose: 1 out of 1 attributes covered</summary>

perm: 1
</details>
<details>
<summary>Unsqueeze: 1 out of 0 attributes covered</summary>

</details>
</details>


## squeezenet_old

squeezenet_old has 66 nodes. Of these, 66 are covered by node tests (100.0%)


<details>
<summary>nodes</summary>

<details>
<summary>AveragePool: 3 out of 6 attributes covered</summary>

auto_pad: 0
ceil_mode: 0
count_include_pad: 0
kernel_shape: 3
pads: 3
strides: 2
</details>
<details>
<summary>BatchNormalization: 1 out of 3 attributes covered</summary>

epsilon: 2
momentum: 0
training_mode: 0
</details>
<details>
<summary>Concat: 1 out of 1 attributes covered</summary>

axis: 1
</details>
<details>
<summary>Conv: 4 out of 6 attributes covered</summary>

auto_pad: 0
dilations: 0
group: 6
kernel_shape: 5
pads: 4
strides: 3
</details>
<details>
<summary>Dropout: 1 out of 1 attributes covered</summary>

seed: 0
</details>
<details>
<summary>Gemm: 1 out of 4 attributes covered</summary>

alpha: 0
beta: 0
transA: 0
transB: 1
</details>
<details>
<summary>LRN: 4 out of 4 attributes covered</summary>

alpha: 1
beta: 1
bias: 1
size: 1
</details>
<details>
<summary>MaxPool: 3 out of 7 attributes covered</summary>

auto_pad: 0
ceil_mode: 0
dilations: 0
kernel_shape: 1
pads: 3
storage_order: 0
strides: 2
</details>
<details>
<summary>Transpose: 1 out of 1 attributes covered</summary>

perm: 1
</details>
<details>
<summary>Unsqueeze: 1 out of 0 attributes covered</summary>

</details>
</details>


## vgg19

vgg19 has 46 nodes. Of these, 46 are covered by node tests (100.0%)


<details>
<summary>nodes</summary>

<details>
<summary>AveragePool: 3 out of 6 attributes covered</summary>

auto_pad: 0
ceil_mode: 0
count_include_pad: 0
kernel_shape: 3
pads: 3
strides: 2
</details>
<details>
<summary>BatchNormalization: 1 out of 3 attributes covered</summary>

epsilon: 2
momentum: 0
training_mode: 0
</details>
<details>
<summary>Concat: 1 out of 1 attributes covered</summary>

axis: 1
</details>
<details>
<summary>Conv: 4 out of 6 attributes covered</summary>

auto_pad: 0
dilations: 0
group: 6
kernel_shape: 5
pads: 4
strides: 3
</details>
<details>
<summary>Dropout: 1 out of 1 attributes covered</summary>

seed: 0
</details>
<details>
<summary>Gemm: 1 out of 4 attributes covered</summary>

alpha: 0
beta: 0
transA: 0
transB: 1
</details>
<details>
<summary>LRN: 4 out of 4 attributes covered</summary>

alpha: 1
beta: 1
bias: 1
size: 1
</details>
<details>
<summary>MaxPool: 3 out of 7 attributes covered</summary>

auto_pad: 0
ceil_mode: 0
dilations: 0
kernel_shape: 2
pads: 3
storage_order: 0
strides: 2
</details>
<details>
<summary>Transpose: 1 out of 1 attributes covered</summary>

perm: 1
</details>
<details>
<summary>Unsqueeze: 1 out of 0 attributes covered</summary>

</details>
</details>


## zfnet512

zfnet512 has 22 nodes. Of these, 22 are covered by node tests (100.0%)


<details>
<summary>nodes</summary>

<details>
<summary>AveragePool: 3 out of 6 attributes covered</summary>

auto_pad: 0
ceil_mode: 0
count_include_pad: 0
kernel_shape: 3
pads: 3
strides: 2
</details>
<details>
<summary>BatchNormalization: 1 out of 3 attributes covered</summary>

epsilon: 2
momentum: 0
training_mode: 0
</details>
<details>
<summary>Concat: 1 out of 1 attributes covered</summary>

axis: 1
</details>
<details>
<summary>Conv: 4 out of 6 attributes covered</summary>

auto_pad: 0
dilations: 0
group: 6
kernel_shape: 5
pads: 4
strides: 3
</details>
<details>
<summary>Dropout: 1 out of 1 attributes covered</summary>

seed: 0
</details>
<details>
<summary>Gemm: 1 out of 4 attributes covered</summary>

alpha: 0
beta: 0
transA: 0
transB: 1
</details>
<details>
<summary>LRN: 4 out of 4 attributes covered</summary>

alpha: 2
beta: 1
bias: 2
size: 1
</details>
<details>
<summary>MaxPool: 3 out of 7 attributes covered</summary>

auto_pad: 0
ceil_mode: 0
dilations: 0
kernel_shape: 2
pads: 3
storage_order: 0
strides: 2
</details>
<details>
<summary>Transpose: 1 out of 1 attributes covered</summary>

perm: 1
</details>
<details>
<summary>Unsqueeze: 1 out of 0 attributes covered</summary>

</details>
</details>


# Overall Test Coverage
## To be filled.<|MERGE_RESOLUTION|>--- conflicted
+++ resolved
@@ -10194,7 +10194,6 @@
 
 ```python
 optional = None
-<<<<<<< HEAD
 
 tensor_type_proto = onnx.helper.make_tensor_type_proto(elem_type=onnx.TensorProto.INT32, shape=[])
 optional_type_proto = onnx.helper.make_optional_type_proto(tensor_type_proto)
@@ -10221,23 +10220,6 @@
         expect(node, inputs=[optional] if input_name else [], outputs=[output],
             input_type_protos=[input_type_proto] if input_name else [],
             name=test_name)
-=======
-tensor_type_proto = onnx.helper.make_tensor_type_proto(
-    elem_type=onnx.TensorProto.INT32, shape=[]
-)
-input_type_proto = onnx.helper.make_optional_type_proto(tensor_type_proto)
-node = onnx.helper.make_node(
-    "OptionalHasElement", inputs=["optional_input"], outputs=["output"]
-)
-output = optional_has_element_reference_implementation(optional)
-expect(
-    node,
-    inputs=[optional],
-    outputs=[output],
-    input_type_protos=[input_type_proto],
-    name="test_optional_has_element_empty",
-)
->>>>>>> f0d824c0
 ```
 
 </details>
@@ -10259,22 +10241,12 @@
     "OptionalGetElement", inputs=["optional_input"], outputs=["output"]
 )
 output = optional_get_element_reference_implementation(optional)
-<<<<<<< HEAD
 expect(node, inputs=[optional], outputs=[output],
        input_type_protos=[optional_type_proto],
        name='test_optional_get_element_optional_sequence')
 expect(node, inputs=[optional], outputs=[output],
        input_type_protos=[seq_type_proto],
        name='test_optional_get_element_sequence')
-=======
-expect(
-    node,
-    inputs=[optional],
-    outputs=[output],
-    input_type_protos=[input_type_proto],
-    name="test_optional_get_element_sequence",
-)
->>>>>>> f0d824c0
 ```
 
 </details>
@@ -10283,39 +10255,19 @@
 
 ```python
 optional = np.array([1, 2, 3, 4]).astype(np.float32)
-<<<<<<< HEAD
 tensor_type_proto = onnx.helper.make_tensor_type_proto(elem_type=onnx.TensorProto.FLOAT, shape=[4, ])
 optional_type_proto = onnx.helper.make_optional_type_proto(tensor_type_proto)
-=======
-tensor_type_proto = onnx.helper.make_tensor_type_proto(
-    elem_type=onnx.TensorProto.FLOAT,
-    shape=[
-        4,
-    ],
-)
-input_type_proto = onnx.helper.make_optional_type_proto(tensor_type_proto)
->>>>>>> f0d824c0
 
 node = onnx.helper.make_node(
     "OptionalGetElement", inputs=["optional_input"], outputs=["output"]
 )
 output = optional_get_element_reference_implementation(optional)
-<<<<<<< HEAD
 expect(node, inputs=[optional], outputs=[output],
     input_type_protos=[optional_type_proto],
     name='test_optional_get_element_optional_tensor')
 expect(node, inputs=[optional], outputs=[output],
     input_type_protos=[tensor_type_proto],
     name='test_optional_get_element_tensor')
-=======
-expect(
-    node,
-    inputs=[optional],
-    outputs=[output],
-    input_type_protos=[input_type_proto],
-    name="test_optional_get_element",
-)
->>>>>>> f0d824c0
 ```
 
 </details>
@@ -10324,7 +10276,6 @@
 
 ```python
 optional = np.array([1, 2, 3, 4]).astype(np.float32)
-<<<<<<< HEAD
 tensor_type_proto = onnx.helper.make_tensor_type_proto(elem_type=onnx.TensorProto.FLOAT, shape=[4, ])
 optional_type_proto = onnx.helper.make_optional_type_proto(tensor_type_proto)
 
@@ -10341,26 +10292,6 @@
     expect(node, inputs=[optional], outputs=[output],
         input_type_protos=[optional_type_proto],
         name=test_name)
-=======
-tensor_type_proto = onnx.helper.make_tensor_type_proto(
-    elem_type=onnx.TensorProto.FLOAT,
-    shape=[
-        4,
-    ],
-)
-input_type_proto = onnx.helper.make_optional_type_proto(tensor_type_proto)
-node = onnx.helper.make_node(
-    "OptionalHasElement", inputs=["optional_input"], outputs=["output"]
-)
-output = optional_has_element_reference_implementation(optional)
-expect(
-    node,
-    inputs=[optional],
-    outputs=[output],
-    input_type_protos=[input_type_proto],
-    name="test_optional_has_element",
-)
->>>>>>> f0d824c0
 ```
 
 </details>
