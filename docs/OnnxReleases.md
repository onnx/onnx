--- conflicted
+++ resolved
@@ -95,11 +95,7 @@
 **Source Distribution**
 * Follow the same process in TestPyPI to produce the source distribution.
 * Use ``twine upload --verbose dist/* --repository-url https://upload.pypi.org/legacy/`` instead to upload to the official PyPI.
-<<<<<<< HEAD
-* Test with ``pip install --no-binary onnx onnx``
-=======
 * Test with ``pip install --use-deprecated=legacy-resolver --no-binary onnx onnx``
->>>>>>> 262ed7e6
 
 ## After PyPI Release
 
