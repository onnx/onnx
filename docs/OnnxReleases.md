<!--
Copyright (c) ONNX Project Contributors

SPDX-License-Identifier: Apache-2.0
-->

The ONNX project, going forward, will plan to release roughly on a four month cadence. We follow the [Semver](https://semver.org/) versioning approach and will make decisions as a community on a release by release basis on whether to do a major or minor release.

## Preparation

* Install Twine, a utility tool to interact with PyPI. Do  - ``pip install twine``
* Get hold of the username and password for the ‘onnx’ PyPI account. Release manager should get onnx pypi account credentials from steering committee or from previous release manager.
* Pick a release tag (v.1.X.X) for the new release through mutual consent – Slack channel for Releases (https://lfaifoundation.slack.com/archives/C018VGGJUGK)
* Prepare a change log for the release –
    * ``git log --pretty=format:"%h - %s" <tag of the previous release>...<new tag>``
    * And draft a new release statement - https://github.com/onnx/onnx/releases listing out the new features and bug fixes, and potential changes being introduced in the release.

* Please use target VERSION_NUMBER with `rc` (e.g., `1.x.0rc1`) to test TestPyPI in advance before using target VERSION_NUMBER (e.g., `1.x.0`) for final release.

* Bump the LAST_RELEASE_VERSION in [version.h](/onnx/common/version.h). Make sure that the IR version number and opset version numbers are up-to-date in
[ONNX proto files](/onnx/onnx.in.proto),
[Versioning.md](Versioning.md),
[schema.h](/onnx/defs/schema.h),
[helper.py](/onnx/helper.py) and [helper_test.py](/onnx/test/helper_test.py). Please note that this also needs to be happened in the main branch before creating the release branch.

* Create a release branch (please use rel-* as the branch name) from main. Checkout the release tag in a clean branch on your local repo. Make sure all tests pass on that branch.

* After cutting a release branch, bump [VERSION_NUMBER file](/VERSION_NUMBER) (next version number for future ONNX) in the main branch.

* Create an issue in onnxruntime repo. See [a sample issue](https://github.com/microsoft/onnxruntime/issues/11108) for details. The issue is to request onnxruntime to update with the onnx release branch and to run all CI and packaging pipelines ([How_To_Update_ONNX_Dev_Notes](https://github.com/microsoft/onnxruntime/blob/main/docs/How_To_Update_ONNX_Dev_Notes.md)). It is possible that onnx bugs are detected with onnxruntime pipeline runs. In such case the bugs shall be fixed in the onnx main branch and cherry-picked into the release branch. Follow up with onnxruntime to ensure the issue is resolved in time before onnx release.

## Upload to TestPyPI
**Wheels**
* In release branch update the version number in file [VERSION_NUMBER] to something like `1.x.0rc1` as release candidate for verification before finally using the targeted version number for this release.
* Windows
  * Use GitHub Action (`.github/workflows/release_win.yml`) under onnx repo to produce wheels for Windows.

* Linux
  * Use GitHub Action (`.github/workflows/release_linux_x86_64.yml`) and (`.github/workflows/release_linux_aarch64.yml`) under onnx repo to produce x64/aarch64 wheels for Linux.

* Mac
  * Use GitHub Action (`.github/workflows/release_mac.yml`) under onnx repo to produce wheels for Mac.

* After success, upload the produced wheels manually to TestPyPI: `twine upload --verbose *.whl --repository-url https://test.pypi.org/legacy/ -u PYPI_USERNAME -p PYPI_PASSWORD`.


**Source Distribution**
* Make sure all the git submodules are updated
    * ``git submodule update --init``
* Make sure the git checkout is clean –
    * Do ``git clean -nxd`` and make sure that none of the auto-generated header files *like* the following are not present.
        * onnx/onnx-operators.pb.cc
        * onnx/onnx-operator.pb.h
        * onnx/onnx.pb.cc
        * onnx/onnx.pb.h
    * If they are present run ``git clean -ixd`` and remove those files from your local branch
* Do ``python setup.py sdist`` to generate the source distribution.
* Do ``twine upload dist/* --repository-url https://test.pypi.org/legacy/ -u PYPI_USERNAME -p PYPI_PASSWORD`` to upload it to the test instance of PyPI.

## TestPyPI package verification
**Test ONNX itself**
* Test the PyPI package installation with different combinations of various Python versions, Protobuf versions and platforms.
  * Python versions : Applicable python versions for the release.
  * Protobuf versions : Latest protobuf version at the time of the release + protobuf version used for previous release
<<<<<<< HEAD
  * Utilize the following matrix to check:

    |   | 3.8 | 3.9 | 3.10 | 3.11 |
    -- | -- | -- | -- | -- |
    Linux |   |   |   |   |
    Windows |   |   |   |   |
    Mac |   |   |   |   |
=======
>>>>>>> a0216657


* After installing the PyPI package, run `pytest` in the release branch.

**Partner Validation**

 * Test with onnxruntime package: To test the interaction with onnxruntime, use ONNX functions like `load`, `checker.check_model`, `shape_inference.infer_shapes`, `save` with onnxruntime functions like `InferenceSession` and `InferenceSession.run` on certain example ONNX model. For example, run the test script from [test_with_ort.py](/onnx/test/test_with_ort.py) with installed onnxruntime package.

 * Test with ONNX converters: Create GitHub issues in converters repos to provide them the package links and have them test the TestPyPI packages.
   * https://github.com/pytorch/pytorch
   * https://github.com/onnx/onnx-tensorflow
   * https://github.com/onnx/tensorflow-onnx
   * https://github.com/onnx/sklearn-onnx
   * https://github.com/onnx/onnxmltools
   * https://github.com/onnx/onnx-tensorrt


**Source distribution verification**
* Test the source distribution by doing ``pip install --index-url https://test.pypi.org/simple --no-binary onnx onnx`` in a new environment.

## Upload to official PyPI
**NOTE: Once the packages are uploaded to PyPI, you cannot overwrite it on the same PyPI instance. Please make sure everything is good on TestPyPI before uploading to PyPI**

**Wheels**
* Windows/Linux/Mac
  * Same as TestPyPI, use `twine upload --verbose *.whl --repository-url https://upload.pypi.org/legacy/ -u PYPI_USERNAME -p PYPI_PASSWORD` instead.

**Source Distribution**
* Follow the same process in TestPyPI to produce the source distribution.
* Use ``twine upload --verbose dist/* --repository-url https://upload.pypi.org/legacy/`` instead to upload to the official PyPI.
* Test with ``pip install --no-binary onnx onnx``

## After PyPI Release

**Release summary**
* Create release summary in github with the right tag and upload the release summary along with .tar.gz and .zip (these compressed files will be auto-generated after publishing the release summary).

**Announce**
* Announce in slack, for instance, `onnx-general` channel.
* Notify ONNX partners like converter team and runtime team.
* Create a news by updating `js/news.json` to announce ONNX release under [onnx/onnx.github.io](https://github.com/onnx/onnx.github.io) repo. For instance: https://github.com/onnx/onnx.github.io/pull/83.

**Update conda-forge package with the new ONNX version**
* Conda builds of ONNX are done via conda-forge, which runs infrastructure for building packages and uploading them to conda-forge. If it does not happen automatically, you need to submit a PR to https://github.com/conda-forge/onnx-feedstock (see https://github.com/conda-forge/onnx-feedstock/pull/1/files or https://github.com/conda-forge/onnx-feedstock/pull/50/files for example PRs) You will need to have uploaded to PyPI already, and update the version number and tarball hash of the PyPI uploaded tarball.

**Merge into main branch**
* After everything above is done, merge the release branch into the main branch to make it consistent. This step is needed only when there are urgent changes that are made directly into the release branch. The main branch does not have these needed changes. In all other circumstances, the merge PR shall show as empty so nothing needs to be merged.

**Remove old onnx-weekly packages on TestPyPI**
* Once ONNX has been released on PyPI, remove all previous versions of [onnx-weekly package](https://test.pypi.org/project/onnx-weekly/#history) on TestPyPI to save space.
* Steps: Login and go [here](https://test.pypi.org/manage/project/onnx-weekly/releases/) -> Choose target package -> Options -> Delete.

**Bump opset version for ai.onnx**
* Bump opset version for ai.onnx domain in `onnx/defs/operator_sets.h` and `onnx/defs/schema.h` for use by future operator additions and changes. For example, this [demo PR](https://github.com/onnx/onnx/pull/4134/files).

**Update IR TBD date if there is an IR bump in the release**
* Update the latest IR TBD date in https://github.com/onnx/onnx/blob/main/onnx/onnx.in.proto and regenerate corresponding proto files in the main branch if there is an IR bump in the release.<|MERGE_RESOLUTION|>--- conflicted
+++ resolved
@@ -62,16 +62,6 @@
 * Test the PyPI package installation with different combinations of various Python versions, Protobuf versions and platforms.
   * Python versions : Applicable python versions for the release.
   * Protobuf versions : Latest protobuf version at the time of the release + protobuf version used for previous release
-<<<<<<< HEAD
-  * Utilize the following matrix to check:
-
-    |   | 3.8 | 3.9 | 3.10 | 3.11 |
-    -- | -- | -- | -- | -- |
-    Linux |   |   |   |   |
-    Windows |   |   |   |   |
-    Mac |   |   |   |   |
-=======
->>>>>>> a0216657
 
 
 * After installing the PyPI package, run `pytest` in the release branch.
