<<<<<<< HEAD
numpy==1.23.2; python_version >= "3.11"
numpy==1.21.5; python_version < "3.11"
protobuf == 3.18.3
=======
numpy == 1.21.5
protobuf == 3.20.2
>>>>>>> d006f33e
pytest
nbval
ipython
wheel
setuptools
twine<|MERGE_RESOLUTION|>--- conflicted
+++ resolved
@@ -1,11 +1,7 @@
-<<<<<<< HEAD
+
 numpy==1.23.2; python_version >= "3.11"
 numpy==1.21.5; python_version < "3.11"
-protobuf == 3.18.3
-=======
-numpy == 1.21.5
 protobuf == 3.20.2
->>>>>>> d006f33e
 pytest
 nbval
 ipython
