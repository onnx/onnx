<<<<<<< HEAD
numpy
=======
numpy == 1.21.5
>>>>>>> 9b352451
protobuf == 3.16.0
pytest
nbval
ipython
wheel
setuptools
twine<|MERGE_RESOLUTION|>--- conflicted
+++ resolved
@@ -1,8 +1,4 @@
-<<<<<<< HEAD
-numpy
-=======
 numpy == 1.21.5
->>>>>>> 9b352451
 protobuf == 3.16.0
 pytest
 nbval
