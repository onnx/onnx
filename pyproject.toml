--- conflicted
+++ resolved
@@ -16,11 +16,7 @@
     "Programming Language :: Python :: 3",
 ]
 license = {text = "Apache License v2.0"}
-<<<<<<< HEAD
-requires-python = ">=3.7"
-=======
 requires-python = ">=3.8"
->>>>>>> bd60a391
 
 [project.urls]
 Homepage = "https://onnx.ai/"
