--- conflicted
+++ resolved
@@ -42,11 +42,7 @@
     - name: Set up Python
       uses: actions/setup-python@v4
       with:
-<<<<<<< HEAD
-        # Python 3.11 is released but PR #4490 is needed first.
-=======
         # Update to Python 3.11 is released when PR #4490 is merged.
->>>>>>> 1c0797f8
         python-version: '3.10'
     - name: Install dependencies
       run: |
