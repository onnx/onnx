--- conflicted
+++ resolved
@@ -45,14 +45,11 @@
         source workflow_scripts/protobuf/build_protobuf_unix.sh "4" "$(pwd)"/protobuf/protobuf_install
         
         export ONNX_ML=1
-<<<<<<< HEAD
+
         # Remove protobuf specification from requirements.txt to
         # prevent pip from installing the latest version.
         sed -i -e '/protobuf/d' requirements.txt
         pip install --verbose -e .
-=======
-        pip install -v -e .
->>>>>>> 3d5acaf3
 
         python onnx/defs/gen_doc.py
         python onnx/gen_proto.py -l
