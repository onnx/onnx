name: Generate and publish ONNX docs

on:
  # Runs on pushes targeting the default branch
  push:
    branches: ["main"]
  # Allows you to run this workflow manually from the Actions tab
  workflow_dispatch:

# Sets permissions of the GITHUB_TOKEN to allow deployment to GitHub Pages
permissions:
  contents: read
  pages: write
  id-token: write

jobs:
  # Single deploy job since we're just deploying
  deploy:
    environment:
      name: github-pages
      url: ${{ steps.deployment.outputs.page_url }}
    runs-on: ubuntu-latest
    steps:
      - name: Checkout
        uses: actions/checkout@c85c95e3d7251135ab7dc9ce3241c5835cc595a9 # v3.5.3
      - name: Setup Python
        uses: actions/setup-python@61a6322f88396a6271a6ee3565807d608ecaddd1 # v4.7.0
        with:
          python-version: '3.10'
      - name: Setup Pages
        uses: actions/configure-pages@f156874f8191504dae5b037505266ed5dda6c382 # v3.0.6
      - name: Install Dependencies
        run: |
          python -m pip install --quiet --upgrade pip setuptools wheel
          python -m pip install -r docs/docsgen/source/requirements.txt
          python -m pip install protobuf==3.20.2
      - name: Uninstall onnx
        run: python -m pip uninstall -y onnx
      - name: Install onnx development version
        run: |
          sudo apt-get install libprotobuf-dev protobuf-compiler
          git submodule update --init --recursive
          export CMAKE_ARGS="-DONNX_USE_PROTOBUF_SHARED_LIBS=ON"
<<<<<<< HEAD
          pip install .
=======
          export ONNX_ML=1
          python setup.py install
>>>>>>> c77397e0
      - name: Build Docs
        run: |
          cd docs/docsgen
          make html
      - name: Upload artifact
        uses: actions/upload-pages-artifact@a753861a5debcf57bf8b404356158c8e1e33150c # v2.0.0
        with:
          path: 'docs/docsgen/build/html'
      - name: Deploy to GitHub Pages
        id: deployment
        uses: actions/deploy-pages@9dbe3824824f8a1377b8e298bafde1a50ede43e5 # v2.0.4<|MERGE_RESOLUTION|>--- conflicted
+++ resolved
@@ -41,12 +41,8 @@
           sudo apt-get install libprotobuf-dev protobuf-compiler
           git submodule update --init --recursive
           export CMAKE_ARGS="-DONNX_USE_PROTOBUF_SHARED_LIBS=ON"
-<<<<<<< HEAD
+          export ONNX_ML=1
           pip install .
-=======
-          export ONNX_ML=1
-          python setup.py install
->>>>>>> c77397e0
       - name: Build Docs
         run: |
           cd docs/docsgen
