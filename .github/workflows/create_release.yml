# Copyright (c) ONNX Project Contributors
#
# SPDX-License-Identifier: Apache-2.0

name: Create Releases
on:
  schedule:
    # Run weekly on Monday 00:00 UTC
    - cron:  '00 00 * * MON'
  push:
    branches: [main, rel-*]
  pull_request:
    branches: [main, rel-*]
    types:
      - labeled  # Trigger when a label is added to a PR, more information: https://docs.github.com/en/actions/writing-workflows/choosing-when-your-workflow-runs/events-that-trigger-workflows#pull_request
  workflow_dispatch:
    inputs:
      publish_wheel_pypi:
        description: 'Publish wheel to pypi'
        required: true
        type: choice
        options:
          - 'yes'
          - 'no'
        default: 'no'
      publish_wheel_testpypi:
        description: 'Publish wheel to to testpypi'
        required: true
        type: choice
        options:
          - 'yes'
          - 'no'
        default: 'no'

concurrency:
  group: ${{ github.workflow }}-${{ github.ref }}-${{ github.event_name == 'workflow_dispatch' }}
  cancel-in-progress: true

jobs:

  call-workflow-ubuntu_x86:
    if: github.event_name != 'pull_request' || contains(github.event.pull_request.labels.*.name, 'run release CIs')
    uses: ./.github/workflows/release_linux_x86_64.yml
    with:
      os: "linux_x86_64"
    secrets: inherit

  call-workflow-ubuntu_aarch64:
    if: github.event_name != 'pull_request' || contains(github.event.pull_request.labels.*.name, 'run release CIs')
    uses: ./.github/workflows/release_linux_aarch64.yml
    with:
      os: "linux_aarch64"
    secrets: inherit

  call-workflow-win:
    if: github.event_name != 'pull_request' || contains(github.event.pull_request.labels.*.name, 'run release CIs')
    uses: ./.github/workflows/release_win.yml
    with:
      os: "win"
    secrets: inherit

  call-workflow-mac:
    if: github.event_name != 'pull_request' || contains(github.event.pull_request.labels.*.name, 'run release CIs')
    uses: ./.github/workflows/release_mac.yml
    with:
      os: "macos"
    secrets: inherit

  call-workflow-sdist:
    if: github.event_name != 'pull_request' || contains(github.event.pull_request.labels.*.name, 'run release CIs')
    uses: ./.github/workflows/release_sdist.yml
    with:
      os: "macos"
    secrets: inherit

  publish_devbuild_to_testpypi:
      name: Publish devbuild to test.pypi
      runs-on: ubuntu-latest
      needs: [call-workflow-ubuntu_x86, call-workflow-ubuntu_aarch64, call-workflow-mac, call-workflow-win, call-workflow-sdist]
      if: ${{ always() }} && (github.event_name == 'schedule' || github.event.inputs.publish_wheel_testpypi == 'yes' )
      # https://docs.github.com/en/actions/writing-workflows/workflow-syntax-for-github-actions#example-not-requiring-successful-dependent-jobs

      environment:
        name: testpypi
        url: https://test.pypi.org/p/onnx-weekly

      permissions:
        contents: write  # IMPORTANT: mandatory for making GitHub Releases
        id-token: write

      steps:

        - uses: actions/download-artifact@fa0a91b85d4f404e444e00e005971372dc801d16
          if: (github.event_name == 'schedule') && ((needs.call-workflow-mac.result == 'success') || (needs.call-workflow-ubuntu_x86.result == 'success') || (needs.call-workflow-ubuntu_aarch64.result == 'success') || (needs.call-workflow-win.result == 'success'))
          with:
            pattern: wheels*
            path: dist
            merge-multiple: true

        - uses: actions/download-artifact@fa0a91b85d4f404e444e00e005971372dc801d16
          if: (github.event_name == 'schedule') && (needs.call-workflow-sdist.result == 'success')
          with:
            pattern: sdist
            path: dist
            merge-multiple: true

        - name: Publish dev-build to test.pypi
          if: (github.ref == 'refs/heads/main') && (github.event_name == 'schedule' || github.event_name == 'workflow_dispatch' ) && (github.repository_owner == 'onnx')
          uses: pypa/gh-action-pypi-publish@15c56dba361d8335944d31a2ecd17d700fc7bcbc
          with:
            repository-url: https://test.pypi.org/legacy/
            verbose: true
            print-hash: true


  publish_to_pypi-onnx-weekly:
    name: Publish devbuild to pypi
    runs-on: ubuntu-latest
    needs: [call-workflow-ubuntu_x86, call-workflow-ubuntu_aarch64, call-workflow-mac, call-workflow-win, call-workflow-sdist]
    if: ${{ always() }} && (github.event_name == 'schedule' || github.event_name == 'workflow_dispatch') # https://docs.github.com/en/actions/writing-workflows/workflow-syntax-for-github-actions#example-not-requiring-successful-dependent-jobs

    environment:
      name: pypi-weekly
      url: https://pypi.org/p/onnx-weekly

    permissions:
      contents: write  # IMPORTANT: mandatory for making GitHub Releases
      id-token: write

    steps:
      - uses: actions/download-artifact@fa0a91b85d4f404e444e00e005971372dc801d16
        if: (github.event_name == 'schedule' || github.event_name == 'workflow_dispatch') && ((needs.call-workflow-mac.result == 'success') || (needs.call-workflow-ubuntu_x86.result == 'success') || (needs.call-workflow-ubuntu_aarch64.result == 'success') || (needs.call-workflow-win.result == 'success'))
        with:
          pattern: wheels*
          path: dist
          merge-multiple: true

      - uses: actions/download-artifact@fa0a91b85d4f404e444e00e005971372dc801d16
        if: (github.event_name == 'schedule') && (needs.call-workflow-sdist.result == 'success')
        with:
          pattern: sdist
          path: dist
          merge-multiple: true

      - name: Publish devbuild to pypi
        if: (github.ref == 'refs/heads/main') && (github.event_name == 'schedule' || github.event_name == 'workflow_dispatch') && (github.repository_owner == 'onnx')
        uses: pypa/gh-action-pypi-publish@15c56dba361d8335944d31a2ecd17d700fc7bcbc
<<<<<<< HEAD
        with:
          repository-url: https://pypi.org/legacy/
          verbose: true
          print-hash: true
=======
        with:   
          repository-url: https://upload.pypi.org/legacy/
          verbose: true     
          print-hash: true  
>>>>>>> e22a46fb


  test_sdist:
    needs: [publish_devbuild_to_pypi]
    if: github.event_name != 'pull_request' || contains(github.event.pull_request.labels.*.name, 'run release CIs')
    uses: ./.github/workflows/release_test_weekly_sdist.yml
    with:
      os: "macos"
    secrets: inherit

<|MERGE_RESOLUTION|>--- conflicted
+++ resolved
@@ -145,18 +145,10 @@
       - name: Publish devbuild to pypi
         if: (github.ref == 'refs/heads/main') && (github.event_name == 'schedule' || github.event_name == 'workflow_dispatch') && (github.repository_owner == 'onnx')
         uses: pypa/gh-action-pypi-publish@15c56dba361d8335944d31a2ecd17d700fc7bcbc
-<<<<<<< HEAD
-        with:
-          repository-url: https://pypi.org/legacy/
-          verbose: true
-          print-hash: true
-=======
         with:   
           repository-url: https://upload.pypi.org/legacy/
           verbose: true     
           print-hash: true  
->>>>>>> e22a46fb
-
 
   test_sdist:
     needs: [publish_devbuild_to_pypi]
