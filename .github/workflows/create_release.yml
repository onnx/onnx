--- conflicted
+++ resolved
@@ -150,13 +150,8 @@
     name: Check for Publish preview build to test.pypi-weekly
     runs-on: ubuntu-latest
 
-<<<<<<< HEAD
-    needs: [call-workflow-ubuntu_x86, call-workflow-ubuntu_aarch64, call-workflow-mac, call-workflow-win, call-workflow-win-freethreading, call-workflow-sdist]
-    if: (!contains(join(needs.*.result, ' '), 'skipped')) && (github.event.inputs.publish_testpypi_weekly == 'yes' ) && (github.ref == 'refs/heads/main') && (github.repository_owner == 'onnx') && (github.event_name == 'workflow_dispatch')
-=======
     needs: [call-workflow-ubuntu_x86, call-workflow-ubuntu_aarch64, call-workflow-mac, call-workflow-win_x86, call-workflow-win_arm64, call-workflow-win-freethreading, call-workflow-sdist]
     if: (!contains(join(needs.*.result, ' '), 'skipped')) && (github.event.inputs.publish_testpypi_weekly   == 'yes' ) && (github.ref == 'refs/heads/main') && (github.repository_owner == 'onnx') && (github.event_name == 'workflow_dispatch')
->>>>>>> 5159c973
 
     steps:
       - name: print debug vars
@@ -310,7 +305,7 @@
     needs: [check_for_publish_release_build_to_pypi]
 
     environment:
-      name: pypi-release # TODO: has to be created and configured for rel-1.19.0
+      name: pypi-release
       url: https://pypi.org/p/onnx
 
     permissions:
