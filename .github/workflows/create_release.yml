# Copyright (c) ONNX Project Contributors
#
# SPDX-License-Identifier: Apache-2.0

name: Create Releases
on:
  schedule:
    # Run weekly on Monday 00:00 UTC
    - cron:  '00 00 * * MON'

  push:
    branches: [main, rel-*]
  pull_request:
    branches: [main, rel-*]
    types:
      - labeled
  workflow_dispatch:
    inputs:
      publish_pypi_weekly:
        description: 'Publish to pypi-weekly'
        required: true
        type: choice
        options:
          - 'yes'
          - 'no'
        default: 'no'
      publish_testpypi_weekly:
        description: 'Publish to testpypi-weekly'
        required: true
        type: choice
        options:
          - 'yes'
          - 'no'
        default: 'no'
      publish_testpypi_release:
        description: 'Publish to testpypi-release'
        required: true
        type: choice
        options:
          - 'yes'
          - 'no'
        default: 'no'
      publish_pypi_release:
        description: 'Caution: Publish to pypi-release'
        required: true
        type: choice
        options:
          - 'yes'
          - 'no'
        default: 'no'
      build_mode:
        description: 'Specify the build mode (release or preview)'
        required: true
        type: choice
        options:
          - 'release'
          - 'preview'
        default: 'preview'


permissions:  # set top-level default permissions as security good practice
  contents: read

concurrency:
  group: ${{ github.workflow }}-${{ github.ref }}-${{ github.event_name == 'workflow_dispatch' }}
  cancel-in-progress: true

jobs:

  call-ubuntu_x86:
    if: github.event_name != 'pull_request' || contains(github.event.pull_request.labels.*.name, 'run release CIs')
    uses: ./.github/workflows/release_linux_x86_64.yml
    with:
      os: "linux_x86_64"
      build_mode: ${{ github.event.inputs.build_mode || 'preview' }}

  call-ubuntu_aarch64:
    if: github.event_name != 'pull_request' || contains(github.event.pull_request.labels.*.name, 'run release CIs')
    uses: ./.github/workflows/release_linux_aarch64.yml
    with:
      os: "linux_aarch64"
      build_mode: ${{ github.event.inputs.build_mode || 'preview' }}

  call-win_x86:
    if: github.event_name != 'pull_request' || contains(github.event.pull_request.labels.*.name, 'run release CIs')
    uses: ./.github/workflows/release_win_x86_64.yml
    with:
      os: "win"
      build_mode: ${{ github.event.inputs.build_mode || 'preview' }}

  call-win_arm64:
      if: github.event_name != 'pull_request' || contains(github.event.pull_request.labels.*.name, 'run release CIs')
      uses: ./.github/workflows/release_win_aarch64.yml
      with:
        os: "win_arm64"
        build_mode: ${{ github.event.inputs.build_mode || 'preview' }}

  call-win-freethreading: # experimental
    if: github.event_name != 'pull_request' || contains(github.event.pull_request.labels.*.name, 'run release CIs')
    uses: ./.github/workflows/release_win_freethreading.yml
    with:
      os: "win_free"
      build_mode: ${{ github.event.inputs.build_mode || 'preview' }}

<<<<<<< HEAD

  call-workflow-mac:
=======
  call-mac:
>>>>>>> d1a6d74e
    if: github.event_name != 'pull_request' || contains(github.event.pull_request.labels.*.name, 'run release CIs')
    uses: ./.github/workflows/release_mac.yml
    with:
      os: "macos"
      build_mode: ${{ github.event.inputs.build_mode || 'preview' }}
  
  call-sdist:
    if: github.event_name != 'pull_request' || contains(github.event.pull_request.labels.*.name, 'run release CIs')
    uses: ./.github/workflows/release_sdist.yml
    with:
      os: "macos"
      build_mode: ${{ github.event.inputs.build_mode || 'preview' }}
     

  check_for_publish_release_build_to_pypi:
    name: Check for Publish release build to pypi
    runs-on: ubuntu-latest

    needs: [call-workflow-ubuntu_x86, call-workflow-ubuntu_aarch64, call-workflow-mac, call-workflow-win, call-workflow-win-freethreading, call-workflow-sdist]
    if: (!contains(join(needs.*.result, ' '), 'skipped')) && (github.repository_owner == 'onnx') && startsWith(github.ref, 'refs/heads/rel-')

    steps:

      - name: Ensure build mode is release
        run: |
          if [ "${{ github.event.inputs.build_mode }}" != "release" ]; then
            echo "Error: build_mode must be set to 'release' to proceed."
            exit 1
          fi

      - name: Check if package_version matches branch
        run: |
          branch_version=${GITHUB_REF#refs/heads/rel-}
          package_version=$(cat VERSION_NUMBER)
          echo "Branch version: $branch_version"
          echo "Package version: $package_version"
          if [ "$branch_version" != "$package_version" ]; then
            echo "Error: Branch version ($branch_version) does not match package version ($package_version)."
            exit 1
          fi


  check_for_publish_preview_build_to_testpypi_weekly:
    name: Check for Publish preview build to test.pypi-weekly
    runs-on: ubuntu-latest

    needs: [call-ubuntu_x86, call-ubuntu_aarch64, call-mac, call-win_x86, call-win_arm64, call-win-freethreading, call-sdist]
    if: (!contains(join(needs.*.result, ' '), 'skipped')) && (github.event.inputs.publish_testpypi_weekly   == 'yes' ) && (github.ref == 'refs/heads/main') && (github.repository_owner == 'onnx') && (github.event_name == 'workflow_dispatch')

    steps:
      - name: print debug vars
        run: |
          echo "All environment variables:"
          printenv


  publish_preview_build_to_testpypi_weekly:
    name: Publish preview build to test.pypi-weekly
    runs-on: ubuntu-latest
    needs: [check_for_publish_preview_build_to_testpypi_weekly]

    environment:
      name: testpypi-weekly
      url: https://test.pypi.org/p/onnx-weekly

    permissions:
      contents: write  # IMPORTANT: mandatory for making GitHub Releases
      id-token: write

    steps:

      - uses: actions/download-artifact@95815c38cf2ff2164869cbab79da8d1f422bc89e
        if: (github.event_name == 'workflow_dispatch' )
        with:
          pattern: wheels*
          path: dist
          merge-multiple: true

      - uses: actions/download-artifact@95815c38cf2ff2164869cbab79da8d1f422bc89e
        if: (github.event_name == 'workflow_dispatch' )
        with:
          pattern: sdist
          path: dist
          merge-multiple: true

      - name: Publish preview build to test.pypi
        if: (github.ref == 'refs/heads/main') && (github.event.inputs.publish_testpypi_weekly == 'yes') && (github.repository_owner == 'onnx')
        
        uses: pypa/gh-action-pypi-publish@76f52bc884231f62b9a034ebfe128415bbaabdfc
        with:
          repository-url: https://test.pypi.org/legacy/
          verbose: true
          print-hash: true

  check_for_publish_release_build_to_testpypi:
    name: Check for Publish release build to test.pypi (rc-candidates)
    runs-on: ubuntu-latest

    needs: [call-ubuntu_x86, call-ubuntu_aarch64, call-mac, call-win_x86, call-win_arm64, call-win-freethreading, call-sdist]
    if: (!contains(join(needs.*.result, ' '), 'skipped')) && (github.event.inputs.publish_testpypi_release == 'yes' ) && startsWith(github.ref, 'refs/heads/rel') && (github.repository_owner == 'onnx') && (github.event_name == 'workflow_dispatch')

    steps:
      - name: print debug vars
        run: |
          echo "All environment variables:"
          printenv

  publish_release_build_to_testpypi:
      name: Publish release build to test.pypi
      runs-on: ubuntu-latest
      needs: [check_for_publish_release_build_to_testpypi] 

      environment:
        name: testpypi-release 
        url: https://test.pypi.org/p/onnx

      permissions:
        contents: write  # IMPORTANT: mandatory for making GitHub Releases
        id-token: write

      steps:

        - uses: actions/download-artifact@cc203385981b70ca67e1cc392babf9cc229d5806
          if: (github.event_name == 'workflow_dispatch' )
          with:
            pattern: wheels*
            path: dist
            merge-multiple: true

        - uses: actions/download-artifact@cc203385981b70ca67e1cc392babf9cc229d5806
          if: (github.event_name == 'workflow_dispatch' )
          with:
            pattern: sdist
            path: dist
            merge-multiple: true

        - name: Publish release build to test.pypi
          if: (startsWith(github.ref, 'refs/heads/rel')) && (github.event.inputs.publish_testpypi_release == 'yes') && (github.repository_owner == 'onnx')
          
          uses: pypa/gh-action-pypi-publish@76f52bc884231f62b9a034ebfe128415bbaabdfc
          with:
            repository-url: https://test.pypi.org/legacy/
            verbose: true
            print-hash: true
  

  check_for_publish_preview_build_to_pypi_weekly:
    name: Check for Publish preview build to pypi-weekly
    runs-on: ubuntu-latest

    needs: [call-ubuntu_x86, call-ubuntu_aarch64, call-mac, call-win_x86, call-win_arm64, call-win-freethreading, call-sdist]
    if: (!contains(join(needs.*.result, ' '), 'skipped')) && (github.event_name == 'schedule' || github.event_name == 'workflow_dispatch')

    steps:
      - name: placeholder for debug vars
        run: |
          echo "All environment variables:"
          printenv

  publish_preview_build_to_pypi_weekly:
    name: Publish preview build to pypi-weekly
    runs-on: ubuntu-latest
    needs: [check_for_publish_preview_build_to_pypi_weekly]

    environment:
      name: pypi-weekly
      url: https://pypi.org/p/onnx-weekly

    permissions:
      contents: write  # IMPORTANT: mandatory for making GitHub Releases
      id-token: write

    steps:
      - uses: actions/download-artifact@95815c38cf2ff2164869cbab79da8d1f422bc89e
        if: (github.event_name == 'schedule' || github.event_name == 'workflow_dispatch')
        with:
          pattern: wheels*
          path: dist
          merge-multiple: true

      - uses: actions/download-artifact@95815c38cf2ff2164869cbab79da8d1f422bc89e
        if: (github.event_name == 'schedule' || github.event_name == 'workflow_dispatch')
        with:
          pattern: sdist
          path: dist
          merge-multiple: true

      - name: Publish preview_build to pypi-weekly
        if: (github.ref == 'refs/heads/main') && (github.event_name == 'schedule' || github.event.inputs.publish_pypi_weekly == 'yes') && (github.repository_owner == 'onnx')
        uses: pypa/gh-action-pypi-publish@76f52bc884231f62b9a034ebfe128415bbaabdfc
        with:   
          repository-url: https://upload.pypi.org/legacy/
          verbose: true     
          print-hash: true  

  publish_release_build_to_pypi:
    name: Publish release build to pypi
    runs-on: ubuntu-latest
    needs: [check_for_publish_release_build_to_pypi]

    environment:
      name: pypi-release
      url: https://pypi.org/p/onnx

    permissions:
      contents: write  # IMPORTANT: mandatory for making GitHub Releases
      id-token: write

    steps:
      - uses: actions/download-artifact@cc203385981b70ca67e1cc392babf9cc229d5806        
        with:
          pattern: wheels*
          path: dist
          merge-multiple: true

      - uses: actions/download-artifact@cc203385981b70ca67e1cc392babf9cc229d5806        
        with:
          pattern: sdist
          path: dist
          merge-multiple: true

      - name: Publish release_build to pypi
        if: (github.repository_owner == 'onnx')
        uses: pypa/gh-action-pypi-publish@76f52bc884231f62b9a034ebfe128415bbaabdfc
        with:   
          repository-url: https://upload.pypi.org/legacy/
          verbose: true     
          print-hash: true        
<|MERGE_RESOLUTION|>--- conflicted
+++ resolved
@@ -102,12 +102,8 @@
       os: "win_free"
       build_mode: ${{ github.event.inputs.build_mode || 'preview' }}
 
-<<<<<<< HEAD
-
-  call-workflow-mac:
-=======
+
   call-mac:
->>>>>>> d1a6d74e
     if: github.event_name != 'pull_request' || contains(github.event.pull_request.labels.*.name, 'run release CIs')
     uses: ./.github/workflows/release_mac.yml
     with:
