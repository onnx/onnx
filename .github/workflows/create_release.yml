--- conflicted
+++ resolved
@@ -13,12 +13,9 @@
     branches: [main, rel-*]
     types:
       - labeled  # Trigger when a label is added to a PR, more information: https://docs.github.com/en/actions/writing-workflows/choosing-when-your-workflow-runs/events-that-trigger-workflows#pull_request
-<<<<<<< HEAD
   release:
     branches: [rel-*]
-    types: [published]
-  workflow_dispatch:    
-=======
+    types: [published]  
   workflow_dispatch:
     inputs:
       publish_pypi_onnxweekly:
@@ -37,7 +34,6 @@
           - 'yes'
           - 'no'
         default: 'no'
->>>>>>> 4e293444
 
 concurrency:
   group: ${{ github.workflow }}-${{ github.ref }}-${{ github.event_name == 'workflow_dispatch' }}
@@ -73,22 +69,6 @@
       os: "macos"
     secrets: inherit
 
-<<<<<<< HEAD
-  collect-artifacts-for-prebuild:
-    name: Collect artifacts for prebuild
-    runs-on: ubuntu-latest
-    needs: [call-workflow-ubuntu_x86, call-workflow-ubuntu_aarch64, call-workflow-mac, call-workflow-win]
-    if: ${{ always() }} # https://docs.github.com/en/actions/writing-workflows/workflow-syntax-for-github-actions#example-not-requiring-successful-dependent-jobs
-
-    steps:
-
-    - uses: actions/download-artifact@fa0a91b85d4f404e444e00e005971372dc801d16
-      if: (github.event_name == 'schedule') && ((needs.call-workflow-mac.result == 'success') || (needs.call-workflow-ubuntu_x86.result == 'success') || (needs.call-workflow-ubuntu_aarch64.result == 'success') || (needs.call-workflow-win.result == 'success'))
-      with:
-        pattern: wheels* 
-        path: dist
-        merge-multiple: true
-=======
   call-workflow-sdist:
     if: github.event_name != 'pull_request' || contains(github.event.pull_request.labels.*.name, 'run release CIs')
     uses: ./.github/workflows/release_sdist.yml
@@ -135,7 +115,7 @@
             repository-url: https://test.pypi.org/legacy/
             verbose: true
             print-hash: true
->>>>>>> 4e293444
+
 
     - uses: actions/upload-artifact@v4
       with:
@@ -147,38 +127,17 @@
   publish_devbuild_to_pypi:
     name: Publish devbuild to pypi
     runs-on: ubuntu-latest
-<<<<<<< HEAD
-    needs: [collect-artifacts-for-prebuild]
-    if: (github.event_name == 'schedule') && (github.repository_owner == 'onnx')
-    
-    environment:      
-      name: testpypi 
-      url: https://test.pypi.org/p/onnx-weekly
-=======
     needs: [call-workflow-ubuntu_x86, call-workflow-ubuntu_aarch64, call-workflow-mac, call-workflow-win, call-workflow-sdist]
     if: ${{ always() }} && (github.event_name == 'schedule' || github.event_name == 'workflow_dispatch') # https://docs.github.com/en/actions/writing-workflows/workflow-syntax-for-github-actions#example-not-requiring-successful-dependent-jobs
 
     environment:
       name: pypi-weekly
       url: https://pypi.org/p/onnx-weekly
->>>>>>> 4e293444
 
     permissions:
       contents: write  # IMPORTANT: mandatory for making GitHub Releases
       id-token: write
 
-<<<<<<< HEAD
-    steps:    
-
-      - uses: actions/download-artifact@fa0a91b85d4f404e444e00e005971372dc801d16
-        with:
-          pattern: combined_artifacts_prebuild  
-          path: dist
-          merge-multiple: true
-
-      - name: Publish distribution to TestPyPI        
-        uses: pypa/gh-action-pypi-publish@release/v1
-=======
     steps:
       - uses: actions/download-artifact@fa0a91b85d4f404e444e00e005971372dc801d16
         if: (github.event_name == 'schedule' || github.event_name == 'workflow_dispatch') && ((needs.call-workflow-mac.result == 'success') || (needs.call-workflow-ubuntu_x86.result == 'success') || (needs.call-workflow-ubuntu_aarch64.result == 'success') || (needs.call-workflow-win.result == 'success'))
@@ -197,11 +156,9 @@
       - name: Publish devbuild to pypi
         if: (github.ref == 'refs/heads/main') && (github.event_name == 'schedule' || github.event.inputs.publish_pypi_onnxweekly  == 'yes') && (github.repository_owner == 'onnx')
         uses: pypa/gh-action-pypi-publish@15c56dba361d8335944d31a2ecd17d700fc7bcbc
->>>>>>> 4e293444
         with:   
           repository-url: https://upload.pypi.org/legacy/
           verbose: true     
-<<<<<<< HEAD
           print-hash: true
 
   ##########################################################################################################################
@@ -257,8 +214,6 @@
           GITHUB_TOKEN: ${{ github.token }}
         run: >-
           gh release upload '${{ github.ref_name }}' dist/*.sigstore.json
-=======
-          print-hash: true  
 
   test_sdist:
     needs: [publish_devbuild_to_pypi]
@@ -268,4 +223,3 @@
       os: "macos"
     secrets: inherit
 
->>>>>>> 4e293444
