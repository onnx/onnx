# Copyright (c) ONNX Project Contributors
#
# SPDX-License-Identifier: Apache-2.0

name: Create Releases
on:
  schedule:
    # Run weekly on Monday 00:00 UTC
    - cron:  '00 00 * * MON'
  release:
    branches: [rel-*]
    types: [published]
  push:
    branches: [main, rel-*]
  pull_request:
    branches: [main, rel-*]
    types:
      - labeled  # Trigger when a label is added to a PR, more information: https://docs.github.com/en/actions/writing-workflows/choosing-when-your-workflow-runs/events-that-trigger-workflows#pull_request
  workflow_dispatch:
    inputs:
      publish_pypi_weekly:
        description: 'Publish to pypi-weekly'
        required: true
        type: choice
        options:
          - 'yes'
          - 'no'
        default: 'no'
      publish_testpypi_weekly:
        description: 'Publish to testpypi-weekly'
        required: true
        type: choice
        options:
          - 'yes'
          - 'no'
        default: 'no'
      publish_testpypi_release:
        description: 'Publish to testpypi-release'
        required: true
        type: choice
        options:
          - 'yes'
          - 'no'
        default: 'no'
      build_mode:
        description: 'Specify the build mode (release or preview)'
        required: true
        type: choice
        options:
          - 'release'
          - 'preview'
        default: 'preview'


permissions:  # set top-level default permissions as security best practice
  contents: read

concurrency:
  group: ${{ github.workflow }}-${{ github.ref }}-${{ github.event_name == 'workflow_dispatch' }}
  cancel-in-progress: true

jobs:

  call-workflow-ubuntu_x86:
    if: github.event_name != 'pull_request' || contains(github.event.pull_request.labels.*.name, 'run release CIs')
    uses: ./.github/workflows/release_linux_x86_64.yml
    with:
      os: "linux_x86_64"
      build_mode: ${{ github.event.inputs.build_mode || 'preview' }}

  call-workflow-ubuntu_aarch64:
    if: github.event_name != 'pull_request' || contains(github.event.pull_request.labels.*.name, 'run release CIs')
    uses: ./.github/workflows/release_linux_aarch64.yml
    with:
      os: "linux_aarch64"
      build_mode: ${{ github.event.inputs.build_mode || 'preview' }}

  call-workflow-win:
    if: github.event_name != 'pull_request' || contains(github.event.pull_request.labels.*.name, 'run release CIs')
    uses: ./.github/workflows/release_win.yml
    with:
      os: "win"
      build_mode: ${{ github.event.inputs.build_mode || 'preview' }}

  call-workflow-win-freethreading: # experimental
    if: github.event_name != 'pull_request' || contains(github.event.pull_request.labels.*.name, 'run release CIs')
    uses: ./.github/workflows/release_win_freethreading.yml
    with:
      os: "win"
<<<<<<< HEAD
    secrets: inherit
=======
      build_mode: ${{ github.event.inputs.build_mode || 'preview' }}
>>>>>>> c00a092e

  call-workflow-mac:
    if: github.event_name != 'pull_request' || contains(github.event.pull_request.labels.*.name, 'run release CIs')
    uses: ./.github/workflows/release_mac.yml
    with:
<<<<<<< HEAD
      os: "macos"

  call-workflow-mac-freethreading: # experimental
    if: github.event_name != 'pull_request' || contains(github.event.pull_request.labels.*.name, 'run release CIs')
    uses: ./.github/workflows/release_mac_freethreading.yml
    with:
      os: "macos"
    secrets: inherit 

=======
      os: "macos"   
      build_mode: ${{ github.event.inputs.build_mode || 'preview' }}
  
>>>>>>> c00a092e
  call-workflow-sdist:
    if: github.event_name != 'pull_request' || contains(github.event.pull_request.labels.*.name, 'run release CIs')
    uses: ./.github/workflows/release_sdist.yml
    with:
      os: "macos"
      build_mode: ${{ github.event.inputs.build_mode || 'preview' }}
      


  check_for_publish_release_build_to_pypi:
    name: Check for Publish release build to pypi (including rc-candidates)
    runs-on: ubuntu-latest

    needs: [call-workflow-ubuntu_x86, call-workflow-ubuntu_aarch64, call-workflow-mac, call-workflow-mac-freethreading, call-workflow-win, call-workflow-win-freethreading, call-workflow-sdist]
    if: (!contains(join(needs.*.result, ' '), 'skipped')) &&  (github.repository_owner == 'onnx') && (github.event_name == 'release')

    steps:
      - name: print debug vars
        run: |
          echo "All environment variables:"
          printenv


  check_for_publish_preview_build_to_testpypi_weekly:
    name: Check for Publish preview build to test.pypi-weekly
    runs-on: ubuntu-latest

    needs: [call-workflow-ubuntu_x86, call-workflow-ubuntu_aarch64, call-workflow-mac, call-workflow-win, call-workflow-win-freethreading, call-workflow-sdist]
    if: (!contains(join(needs.*.result, ' '), 'skipped')) && (github.event.inputs.publish_testpypi_weekly   == 'yes' ) && (github.ref == 'refs/heads/main') && (github.repository_owner == 'onnx') && (github.event_name == 'workflow_dispatch')

    steps:
      - name: print debug vars
        run: |
          echo "All environment variables:"
          printenv


  publish_preview_build_to_testpypi_weekly:
    name: Publish preview build to test.pypi-weekly
    runs-on: ubuntu-latest
    needs: [check_for_publish_preview_build_to_testpypi_weekly]

    environment:
      name: testpypi-weekly
      url: https://test.pypi.org/p/onnx-weekly

    permissions:
      contents: write  # IMPORTANT: mandatory for making GitHub Releases
      id-token: write

    steps:

      - uses: actions/download-artifact@95815c38cf2ff2164869cbab79da8d1f422bc89e
        if: (github.event_name == 'workflow_dispatch' )
        with:
          pattern: wheels*
          path: dist
          merge-multiple: true

      - uses: actions/download-artifact@95815c38cf2ff2164869cbab79da8d1f422bc89e
        if: (github.event_name == 'workflow_dispatch' )
        with:
          pattern: sdist
          path: dist
          merge-multiple: true

      - name: Publish preview build to test.pypi
        if: (github.ref == 'refs/heads/main') && (github.event.inputs.publish_testpypi_weekly == 'yes') && (github.repository_owner == 'onnx')
        
        uses: pypa/gh-action-pypi-publish@76f52bc884231f62b9a034ebfe128415bbaabdfc
        with:
          repository-url: https://test.pypi.org/legacy/
          verbose: true
          print-hash: true

  check_for_publish_release_build_to_testpypi:
    name: Check for Publish release build to test.pypi
    runs-on: ubuntu-latest

    needs: [call-workflow-ubuntu_x86, call-workflow-ubuntu_aarch64, call-workflow-mac, call-workflow-win, call-workflow-win-freethreading, call-workflow-sdist]
    if: (!contains(join(needs.*.result, ' '), 'skipped')) && (github.event.inputs.publish_testpypi_release  == 'yes' ) && startsWith(github.ref, 'refs/heads/rel') && (github.repository_owner == 'onnx') && (github.event_name == 'workflow_dispatch')

    steps:
      - name: print debug vars
        run: |
          echo "All environment variables:"
          printenv

  publish_release_build_to_testpypi:
      name: Publish release build to test.pypi
      runs-on: ubuntu-latest
      needs: [check_for_publish_release_build_to_testpypi] 

      environment:
        name: testpypi-release 
        url: https://test.pypi.org/p/onnx

      permissions:
        contents: write  # IMPORTANT: mandatory for making GitHub Releases
        id-token: write

      steps:

        - uses: actions/download-artifact@cc203385981b70ca67e1cc392babf9cc229d5806
          if: (github.event_name == 'workflow_dispatch' )
          with:
            pattern: wheels*
            path: dist
            merge-multiple: true

        - uses: actions/download-artifact@cc203385981b70ca67e1cc392babf9cc229d5806
          if: (github.event_name == 'workflow_dispatch' )
          with:
            pattern: sdist
            path: dist
            merge-multiple: true

        - name: Publish release build to test.pypi
          if: (startsWith(github.ref, 'refs/heads/rel')) && (github.event.inputs.publish_testpypi_release == 'yes') && (github.repository_owner == 'onnx')
          
          uses: pypa/gh-action-pypi-publish@76f52bc884231f62b9a034ebfe128415bbaabdfc
          with:
            repository-url: https://test.pypi.org/legacy/
            verbose: true
            print-hash: true
  

  check_for_publish_preview_build_to_pypi_weekly:
    name: Check for Publish preview build to pypi-weekly
    runs-on: ubuntu-latest

    needs: [call-workflow-ubuntu_x86, call-workflow-ubuntu_aarch64, call-workflow-mac, call-workflow-win, call-workflow-win-freethreading, call-workflow-sdist]
    if: (!contains(join(needs.*.result, ' '), 'skipped')) && (github.event_name == 'schedule' || github.event_name == 'workflow_dispatch')

    steps:
      - name: placeholder for debug vars
        run: |
          echo "All environment variables:"
          printenv

  publish_preview_build_to_pypi_weekly:
    name: Publish preview build to pypi-weekly
    runs-on: ubuntu-latest
    needs: [check_for_publish_preview_build_to_pypi_weekly]

    environment:
      name: pypi-weekly
      url: https://pypi.org/p/onnx-weekly

    permissions:
      contents: write  # IMPORTANT: mandatory for making GitHub Releases
      id-token: write

    steps:
      - uses: actions/download-artifact@95815c38cf2ff2164869cbab79da8d1f422bc89e
        if: (github.event_name == 'schedule' || github.event_name == 'workflow_dispatch')
        with:
          pattern: wheels*
          path: dist
          merge-multiple: true

      - uses: actions/download-artifact@95815c38cf2ff2164869cbab79da8d1f422bc89e
        if: (github.event_name == 'schedule' || github.event_name == 'workflow_dispatch')
        with:
          pattern: sdist
          path: dist
          merge-multiple: true

      - name: Publish preview_build to pypi-weekly
        if: (github.ref == 'refs/heads/main') && (github.event_name == 'schedule' || github.event.inputs.publish_pypi_weekly  == 'yes') && (github.repository_owner == 'onnx')
        uses: pypa/gh-action-pypi-publish@76f52bc884231f62b9a034ebfe128415bbaabdfc
        with:   
          repository-url: https://upload.pypi.org/legacy/
          verbose: true     
          print-hash: true  

  publish_release_build_to_pypi:
    name: Publish release build to pypi
    runs-on: ubuntu-latest
    needs: [check_for_publish_release_build_to_pypi]

    environment:
      name: pypi-weekly
      url: https://pypi.org/p/onnx

    permissions:
      contents: write  # IMPORTANT: mandatory for making GitHub Releases
      id-token: write

    steps:
      - uses: actions/download-artifact@cc203385981b70ca67e1cc392babf9cc229d5806        
        with:
          pattern: wheels*
          path: dist
          merge-multiple: true

      - uses: actions/download-artifact@cc203385981b70ca67e1cc392babf9cc229d5806        
        with:
          pattern: sdist
          path: dist
          merge-multiple: true

      - name: Publish release_build to pypi
        if: (github.repository_owner == 'onnx')
        uses: pypa/gh-action-pypi-publish@76f52bc884231f62b9a034ebfe128415bbaabdfc
        with:   
          repository-url: https://upload.pypi.org/legacy/
          verbose: true     
          print-hash: true  
  

  test_source_dist:
    name: test source distribution
    needs: [publish_preview_build_to_pypi_weekly]
    if: github.event_name != 'pull_request' || contains(github.event.pull_request.labels.*.name, 'run release CIs')
    uses: ./.github/workflows/preview_source_dist_test.yml
    with:
      os: "macos"


  github_release:
    # TODO Add a deployment step for reviewing https://docs.github.com/en/actions/managing-workflow-runs/reviewing-deployments
    name: Release (Add files to github release)
    runs-on: ubuntu-latest
    #needs: [prepare-release]
    if: startsWith(github.ref, 'refs/tags/') && startsWith(github.base_ref, 'rel-') && (needs.publish_release_build_to_pypi.result  == 'success')
    steps:
      - uses: actions/download-artifact@fa0a91b85d4f404e444e00e005971372dc801d16
        with:
          pattern: sigstore-files* # TODO change back to python-wheels?
          path: dist
          merge-multiple: true
      # The Release is created by the Github GUI, we only add the files here
      - name: Upload artifact signatures to GitHub Release
        if: startsWith(github.ref, 'refs/tags/') # only publish to PyPI on tag pushes # TODO check exact variants
        env: 
          GITHUB_TOKEN: ${{ github.token }}
        run: >-
          gh release upload '${{ github.ref_name }}' dist/*.sigstore.json<|MERGE_RESOLUTION|>--- conflicted
+++ resolved
@@ -87,31 +87,24 @@
     uses: ./.github/workflows/release_win_freethreading.yml
     with:
       os: "win"
-<<<<<<< HEAD
-    secrets: inherit
-=======
-      build_mode: ${{ github.event.inputs.build_mode || 'preview' }}
->>>>>>> c00a092e
+      build_mode: ${{ github.event.inputs.build_mode || 'preview' }}
+
 
   call-workflow-mac:
     if: github.event_name != 'pull_request' || contains(github.event.pull_request.labels.*.name, 'run release CIs')
     uses: ./.github/workflows/release_mac.yml
     with:
-<<<<<<< HEAD
       os: "macos"
+       build_mode: ${{ github.event.inputs.build_mode || 'preview' }}
+
 
   call-workflow-mac-freethreading: # experimental
     if: github.event_name != 'pull_request' || contains(github.event.pull_request.labels.*.name, 'run release CIs')
     uses: ./.github/workflows/release_mac_freethreading.yml
     with:
-      os: "macos"
-    secrets: inherit 
-
-=======
       os: "macos"   
       build_mode: ${{ github.event.inputs.build_mode || 'preview' }}
   
->>>>>>> c00a092e
   call-workflow-sdist:
     if: github.event_name != 'pull_request' || contains(github.event.pull_request.labels.*.name, 'run release CIs')
     uses: ./.github/workflows/release_sdist.yml
