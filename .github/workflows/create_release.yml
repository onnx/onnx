--- conflicted
+++ resolved
@@ -119,11 +119,7 @@
             exit 1
           fi
 
-<<<<<<< HEAD
-      - uses: actions/checkout@11bd71901bbe5b1630ceea73d27597364c9af683 # v4.2.2
-=======
       - uses: actions/checkout@08c6903cd8c0fde910a37f88322edcfb5dd907a8 # v5.0.0
->>>>>>> 9c6b6c0a
         with:
           persist-credentials: false
           submodules: true          
