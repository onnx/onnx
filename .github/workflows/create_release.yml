# Copyright (c) ONNX Project Contributors
#
# SPDX-License-Identifier: Apache-2.0

name: Create Releases
on:
  schedule:
    # Run weekly on Monday 00:00 UTC
    - cron:  '00 00 * * MON'
  push:
    branches: [main, rel-*]
  pull_request:
    branches: [main, rel-*]
    types:
      - labeled  # Trigger when a label is added to a PR, more information: https://docs.github.com/en/actions/writing-workflows/choosing-when-your-workflow-runs/events-that-trigger-workflows#pull_request
  workflow_dispatch:
    inputs:
      publish_pypi_weekly:
        description: 'Publish to pypi-weekly'
        required: true
        type: choice
        options:
          - 'yes'
          - 'no'
        default: 'no'
      publish_testpypi_weekly:
        description: 'Publish to testpypi-weekly'
        required: true
        type: choice
        options:
          - 'yes'
          - 'no'
        default: 'no'

permissions:  # set top-level default permissions as security best practice
  contents: read

concurrency:
  group: ${{ github.workflow }}-${{ github.ref }}-${{ github.event_name == 'workflow_dispatch' }}
  cancel-in-progress: true

jobs:

  call-workflow-ubuntu_x86:
    if: github.event_name != 'pull_request' || contains(github.event.pull_request.labels.*.name, 'run release CIs')
    uses: ./.github/workflows/release_linux_x86_64.yml
    with:
      os: "linux_x86_64"    

  call-workflow-ubuntu_x86_freethreading:
    if: github.event_name != 'pull_request' || contains(github.event.pull_request.labels.*.name, 'run release CIs')
    uses: ./.github/workflows/release_linux_x86_64_freethreading.yml
    with:
      os: "linux_x86_64"
    secrets: inherit

  call-workflow-ubuntu_aarch64:
    if: github.event_name != 'pull_request' || contains(github.event.pull_request.labels.*.name, 'run release CIs')
    uses: ./.github/workflows/release_linux_aarch64.yml
    with:
      os: "linux_aarch64"

  call-workflow-win:
    if: github.event_name != 'pull_request' || contains(github.event.pull_request.labels.*.name, 'run release CIs')
    uses: ./.github/workflows/release_win.yml
    with:
      os: "win"

  call-workflow-win-freethreading:
    if: github.event_name != 'pull_request' || contains(github.event.pull_request.labels.*.name, 'run release CIs')
    uses: ./.github/workflows/release_win_freethreading.yml
    with:
      os: "win"
    secrets: inherit

  call-workflow-mac:
    if: github.event_name != 'pull_request' || contains(github.event.pull_request.labels.*.name, 'run release CIs')
    uses: ./.github/workflows/release_mac.yml
    with:
      os: "macos"

  call-workflow-mac-freethreading: # experimental
    if: github.event_name != 'pull_request' || contains(github.event.pull_request.labels.*.name, 'run release CIs')
    uses: ./.github/workflows/release_mac_freethreading.yml
    with:
      os: "macos"
    secrets: inherit

  call-workflow-sdist:
    if: github.event_name != 'pull_request' || contains(github.event.pull_request.labels.*.name, 'run release CIs')
    uses: ./.github/workflows/release_sdist.yml
    with:
      os: "macos"

  publish_devbuild_to_testpypi:
      name: Publish devbuild to test.pypi-weekly
      runs-on: ubuntu-latest
      needs: [call-workflow-ubuntu_x86, call-workflow-ubuntu_aarch64, call-workflow-mac, call-workflow-win, call-workflow-sdist]
      if: ${{ always() }} && (github.event.inputs.publish_wheel_testpypi == 'yes' )
      # https://docs.github.com/en/actions/writing-workflows/workflow-syntax-for-github-actions#example-not-requiring-successful-dependent-jobs

      environment:
        name: testpypi-weekly
        url: https://test.pypi.org/p/onnx-weekly

      permissions:
        contents: write  # IMPORTANT: mandatory for making GitHub Releases
        id-token: write

      steps:

        - uses: actions/download-artifact@fa0a91b85d4f404e444e00e005971372dc801d16
          if: (github.event_name == 'workflow_dispatch' ) && ((needs.call-workflow-mac.result == 'success') || (needs.call-workflow-ubuntu_x86.result == 'success') || (needs.call-workflow-ubuntu_aarch64.result == 'success') || (needs.call-workflow-win.result == 'success'))
          with:
            pattern: wheels*
            path: dist
            merge-multiple: true

        - uses: actions/download-artifact@fa0a91b85d4f404e444e00e005971372dc801d16
          if: (github.event_name == 'workflow_dispatch' ) && (needs.call-workflow-sdist.result == 'success')
          with:
            pattern: sdist
            path: dist
            merge-multiple: true

        - name: Publish dev-build to test.pypi
          if: (github.ref == 'refs/heads/main') && (github.event.inputs.publish_testpypi_weekly == 'yes') && (github.repository_owner == 'onnx')
          
          uses: pypa/gh-action-pypi-publish@67339c736fd9354cd4f8cb0b744f2b82a74b5c70
          with:
            repository-url: https://test.pypi.org/legacy/
            verbose: true
            print-hash: true


  publish_devbuild_to_pypi:
    name: Publish devbuild to pypi-weekly
    runs-on: ubuntu-latest
    needs: [call-workflow-ubuntu_x86, call-workflow-ubuntu_aarch64, call-workflow-mac, call-workflow-win, call-workflow-sdist]
    if: ${{ always() }} && (github.event_name == 'schedule' || github.event_name == 'workflow_dispatch') # https://docs.github.com/en/actions/writing-workflows/workflow-syntax-for-github-actions#example-not-requiring-successful-dependent-jobs

    environment:
      name: pypi-weekly
      url: https://pypi.org/p/onnx-weekly

    permissions:
      contents: write  # IMPORTANT: mandatory for making GitHub Releases
      id-token: write

    steps:
      - uses: actions/download-artifact@fa0a91b85d4f404e444e00e005971372dc801d16
        if: (github.event_name == 'schedule' || github.event_name == 'workflow_dispatch') && ((needs.call-workflow-mac.result == 'success') || (needs.call-workflow-ubuntu_x86.result == 'success') || (needs.call-workflow-ubuntu_aarch64.result == 'success') || (needs.call-workflow-win.result == 'success'))
        with:
          pattern: wheels*
          path: dist
          merge-multiple: true

      - uses: actions/download-artifact@fa0a91b85d4f404e444e00e005971372dc801d16
        if: (github.event_name == 'schedule' || github.event_name == 'workflow_dispatch') && (needs.call-workflow-sdist.result == 'success')
        with:
          pattern: sdist
          path: dist
          merge-multiple: true

      - name: Publish devbuild to pypi-weekly
        if: (github.ref == 'refs/heads/main') && (github.event_name == 'schedule' || github.event.inputs.publish_pypi_weekly  == 'yes') && (github.repository_owner == 'onnx')
        uses: pypa/gh-action-pypi-publish@67339c736fd9354cd4f8cb0b744f2b82a74b5c70
        with:   
          repository-url: https://upload.pypi.org/legacy/
          verbose: true     
          print-hash: true  

  test_sdist:
    needs: [publish_devbuild_to_pypi]
    if: github.event_name != 'pull_request' || contains(github.event.pull_request.labels.*.name, 'run release CIs')
    uses: ./.github/workflows/release_test_weekly_sdist.yml
    with:
      os: "macos"
<<<<<<< HEAD
    secrets: inherit
=======

>>>>>>> c1437148
<|MERGE_RESOLUTION|>--- conflicted
+++ resolved
@@ -176,8 +176,3 @@
     uses: ./.github/workflows/release_test_weekly_sdist.yml
     with:
       os: "macos"
-<<<<<<< HEAD
-    secrets: inherit
-=======
-
->>>>>>> c1437148
