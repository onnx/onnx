--- conflicted
+++ resolved
@@ -31,7 +31,6 @@
           - 'yes'
           - 'no'
         default: 'no'
-<<<<<<< HEAD
       publish_testpypi_release:
         description: 'Publish to testpypi-release'
         required: true
@@ -40,8 +39,6 @@
           - 'yes'
           - 'no'
         default: 'no'
-      
-=======
       build_mode:
         description: 'Specify the build mode (release or preview)'
         required: true
@@ -50,7 +47,7 @@
           - 'release'
           - 'preview'
         default: 'preview'
->>>>>>> 1854a08c
+
 
 permissions:  # set top-level default permissions as security best practice
   contents: read
@@ -93,14 +90,9 @@
     if: github.event_name != 'pull_request' || contains(github.event.pull_request.labels.*.name, 'run release CIs')
     uses: ./.github/workflows/release_mac.yml
     with:
-<<<<<<< HEAD
       os: "macos"   
-=======
-      os: "macos"
-      build_mode: ${{ github.event.inputs.build_mode || 'preview' }}
-   
->>>>>>> 1854a08c
- 
+      build_mode: ${{ github.event.inputs.build_mode || 'preview' }}
+  
   call-workflow-sdist:
     if: github.event_name != 'pull_request' || contains(github.event.pull_request.labels.*.name, 'run release CIs')
     uses: ./.github/workflows/release_sdist.yml
