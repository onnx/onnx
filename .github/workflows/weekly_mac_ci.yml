--- conflicted
+++ resolved
@@ -17,11 +17,7 @@
     runs-on: macos-latest
     strategy:
       matrix:
-<<<<<<< HEAD
         python-version: ['3.9']
-=======
-        python-version: [3.9]
->>>>>>> 9b352451
         architecture: ['x64']
     steps:
     - uses: actions/checkout@v2
