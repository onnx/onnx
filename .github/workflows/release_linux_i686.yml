--- conflicted
+++ resolved
@@ -16,11 +16,7 @@
     runs-on: ubuntu-latest
     strategy:
       matrix:
-<<<<<<< HEAD
-        python-version: ['3.6', '3.7', '3.8', '3.9', '3.10']
-=======
-        python-version: [3.7, 3.8, 3.9]
->>>>>>> 9b352451
+        python-version: ['3.7', '3.8', '3.9', '3.10']
         architecture: ['x64']
 
     steps:
