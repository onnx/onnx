#!/bin/bash

set -e -x

# CLI arguments
PY_VERSION=$1
PLAT=$2
GITHUB_EVENT_NAME=$3

export LD_LIBRARY_PATH=${LD_LIBRARY_PATH}:/usr/local/lib

# Compile wheels
# Need to be updated if there is a new Python Version
if [ `uname -m` == 'aarch64' ]; then
 PIP_COMMAND="$PY_VERSION -m pip install --no-cache-dir -q"
 PYTHON_COMMAND="$PY_VERSION"
else
 declare -A python_map=(["3.7"]="cp37-cp37m" ["3.8"]="cp38-cp38" ["3.9"]="cp39-cp39")
 declare -A python_include=(["3.7"]="3.7m" ["3.8"]="3.8" ["3.9"]="3.9")
 PY_VER=${python_map[$PY_VERSION]}
 PIP_COMMAND="/opt/python/${PY_VER}/bin/pip install --no-cache-dir -q"
 PYTHON_COMMAND="/opt/python/"${PY_VER}"/bin/python"
fi

# Update pip
$PIP_COMMAND --upgrade pip
$PIP_COMMAND cmake

# Build protobuf
ONNX_PATH=$(pwd)
cd ..
git clone https://github.com/protocolbuffers/protobuf.git
cd protobuf
git checkout v3.16.0
git submodule update --init --recursive
mkdir build_source && cd build_source

cmake ../cmake -Dprotobuf_BUILD_SHARED_LIBS=OFF -DCMAKE_INSTALL_PREFIX=/usr -DCMAKE_INSTALL_SYSCONFDIR=/etc -DCMAKE_POSITION_INDEPENDENT_CODE=ON -Dprotobuf_BUILD_TESTS=OFF -DCMAKE_BUILD_TYPE=Release
make -j$(nproc)
make install
cd $ONNX_PATH

<<<<<<< HEAD
# Compile wheels
# Need to be updated if there is a new Python Version
if [ `uname -m` == 'aarch64' ]; then
 PIP_COMMAND="$PY_VERSION -m pip install --no-cache-dir -q"
 PYTHON_COMMAND="$PY_VERSION"
else
 declare -A python_map=( ["3.6"]="cp36-cp36m" ["3.7"]="cp37-cp37m" ["3.8"]="cp38-cp38" ["3.9"]="cp39-cp39" ["3.10"]="cp310-cp310")
 declare -A python_include=( ["3.6"]="3.6m" ["3.7"]="3.7m" ["3.8"]="3.8" ["3.9"]="3.9" ["3.10"]="3.10")
 PY_VER=${python_map[$PY_VERSION]}
 PIP_COMMAND="/opt/python/${PY_VER}/bin/pip install --no-cache-dir -q"
 PYTHON_COMMAND="/opt/python/"${PY_VER}"/bin/python"
fi

=======
>>>>>>> 9b352451
# set ONNX build environments
export ONNX_ML=1
export CMAKE_ARGS="-DPYTHON_INCLUDE_DIR=/opt/python/${PY_VER}/include/python${python_include[$PY_VERSION]}"

# Install Python dependency
if [ "$PLAT" == "manylinux2014_i686" ]; then
    # pip install -r requirements-release will bump into issue in i686 due to pip install cryptography failure
<<<<<<< HEAD
    $PIP_COMMAND numpy protobuf==3.16.0 || { echo "Installing Python requirements failed."; exit 1; }
=======
    $PIP_COMMAND numpy==1.21.5 protobuf==3.16.0 || { echo "Installing Python requirements failed."; exit 1; }
>>>>>>> 9b352451
else
    $PIP_COMMAND -r requirements-release.txt || { echo "Installing Python requirements failed."; exit 1; }
fi

# Build wheels
if [ "$GITHUB_EVENT_NAME" == "schedule" ]; then
    $PYTHON_COMMAND setup.py bdist_wheel --weekly_build || { echo "Building wheels failed."; exit 1; }
else
    $PYTHON_COMMAND setup.py bdist_wheel || { echo "Building wheels failed."; exit 1; }
fi

# Bundle external shared libraries into the wheels
# find -exec does not preserve failed exit codes, so use an output file for failures
failed_wheels=$PWD/failed-wheels
rm -f "$failed_wheels"
find . -type f -iname "*-linux*.whl" -exec sh -c "auditwheel repair '{}' -w \$(dirname '{}') --plat '${PLAT}' || { echo 'Repairing wheels failed.'; auditwheel show '{}' >> "$failed_wheels"; }" \;

if [[ -f "$failed_wheels" ]]; then
    echo "Repairing wheels failed:"
    cat failed-wheels
    exit 1
fi

# Remove useless *-linux*.whl; only keep manylinux*.whl
rm -f dist/*-linux*.whl

echo "Succesfully build wheels:"
find . -type f -iname "*manylinux*.whl"<|MERGE_RESOLUTION|>--- conflicted
+++ resolved
@@ -15,8 +15,8 @@
  PIP_COMMAND="$PY_VERSION -m pip install --no-cache-dir -q"
  PYTHON_COMMAND="$PY_VERSION"
 else
- declare -A python_map=(["3.7"]="cp37-cp37m" ["3.8"]="cp38-cp38" ["3.9"]="cp39-cp39")
- declare -A python_include=(["3.7"]="3.7m" ["3.8"]="3.8" ["3.9"]="3.9")
+ declare -A python_map=( ["3.7"]="cp37-cp37m" ["3.8"]="cp38-cp38" ["3.9"]="cp39-cp39" ["3.10"]="cp310-cp310")
+ declare -A python_include=( ["3.7"]="3.7m" ["3.8"]="3.8" ["3.9"]="3.9" ["3.10"]="3.10")
  PY_VER=${python_map[$PY_VERSION]}
  PIP_COMMAND="/opt/python/${PY_VER}/bin/pip install --no-cache-dir -q"
  PYTHON_COMMAND="/opt/python/"${PY_VER}"/bin/python"
@@ -40,22 +40,6 @@
 make install
 cd $ONNX_PATH
 
-<<<<<<< HEAD
-# Compile wheels
-# Need to be updated if there is a new Python Version
-if [ `uname -m` == 'aarch64' ]; then
- PIP_COMMAND="$PY_VERSION -m pip install --no-cache-dir -q"
- PYTHON_COMMAND="$PY_VERSION"
-else
- declare -A python_map=( ["3.6"]="cp36-cp36m" ["3.7"]="cp37-cp37m" ["3.8"]="cp38-cp38" ["3.9"]="cp39-cp39" ["3.10"]="cp310-cp310")
- declare -A python_include=( ["3.6"]="3.6m" ["3.7"]="3.7m" ["3.8"]="3.8" ["3.9"]="3.9" ["3.10"]="3.10")
- PY_VER=${python_map[$PY_VERSION]}
- PIP_COMMAND="/opt/python/${PY_VER}/bin/pip install --no-cache-dir -q"
- PYTHON_COMMAND="/opt/python/"${PY_VER}"/bin/python"
-fi
-
-=======
->>>>>>> 9b352451
 # set ONNX build environments
 export ONNX_ML=1
 export CMAKE_ARGS="-DPYTHON_INCLUDE_DIR=/opt/python/${PY_VER}/include/python${python_include[$PY_VERSION]}"
@@ -63,11 +47,7 @@
 # Install Python dependency
 if [ "$PLAT" == "manylinux2014_i686" ]; then
     # pip install -r requirements-release will bump into issue in i686 due to pip install cryptography failure
-<<<<<<< HEAD
-    $PIP_COMMAND numpy protobuf==3.16.0 || { echo "Installing Python requirements failed."; exit 1; }
-=======
     $PIP_COMMAND numpy==1.21.5 protobuf==3.16.0 || { echo "Installing Python requirements failed."; exit 1; }
->>>>>>> 9b352451
 else
     $PIP_COMMAND -r requirements-release.txt || { echo "Installing Python requirements failed."; exit 1; }
 fi
