#!/bin/bash

set -e -x

# CLI arguments
PY_VERSION=$1
PLAT=$2
GITHUB_EVENT_NAME=$3

export LD_LIBRARY_PATH=${LD_LIBRARY_PATH}:/usr/local/lib

# Compile wheels
# Need to be updated if there is a new Python Version
if [ "$(uname -m)" == "aarch64" ]; then
 PIP_INSTALL_COMMAND="$PY_VERSION -m pip install --no-cache-dir -q"
 PYTHON_COMMAND="$PY_VERSION"
else
 declare -A python_map=( ["3.7"]="cp37-cp37m" ["3.8"]="cp38-cp38" ["3.9"]="cp39-cp39" ["3.10"]="cp310-cp310")
 declare -A python_include=( ["3.7"]="3.7m" ["3.8"]="3.8" ["3.9"]="3.9" ["3.10"]="3.10")
 PY_VER=${python_map[$PY_VERSION]}
 PIP_INSTALL_COMMAND="/opt/python/${PY_VER}/bin/pip install --no-cache-dir -q"
 PYTHON_COMMAND="/opt/python/${PY_VER}/bin/python"
fi

# Update pip
$PIP_INSTALL_COMMAND --upgrade pip
$PIP_INSTALL_COMMAND cmake

# Build protobuf from source
yum install -y wget
source workflow_scripts/protobuf/build_protobuf_unix.sh "$(nproc)" "$(pwd)"/protobuf/protobuf_install

# set ONNX build environments
export ONNX_ML=1
export CMAKE_ARGS="-DPYTHON_INCLUDE_DIR=/opt/python/${PY_VER}/include/python${python_include[$PY_VERSION]} -DONNX_USE_LITE_PROTO=ON"

# Install Python dependency
$PIP_INSTALL_COMMAND -r requirements-release.txt || { echo "Installing Python requirements failed."; exit 1; }

# Build wheels
if [ "$GITHUB_EVENT_NAME" == "schedule" ]; then
    $PYTHON_COMMAND setup.py bdist_wheel --weekly_build || { echo "Building wheels failed."; exit 1; }
else
    $PYTHON_COMMAND setup.py bdist_wheel || { echo "Building wheels failed."; exit 1; }
fi

# Bundle external shared libraries into the wheels
# find -exec does not preserve failed exit codes, so use an output file for failures
failed_wheels=$PWD/failed-wheels
rm -f "$failed_wheels"
<<<<<<< HEAD
find . -type f -iname '*-linux*.whl' -exec sh -c 'auditwheel repair "$1" -w \$(dirname "$1") --plat "${PLAT}" || { echo "Repairing wheels failed."; auditwheel show "$1" >> "$failed_wheels"; }' sh {} \;
=======
find . -type f -iname "*-linux*.whl" -exec sh -c "auditwheel repair '{}' -w \$(dirname '{}') --plat '${PLAT}' || { echo 'Repairing wheels failed.'; auditwheel show '{}' >> '$failed_wheels'; }" \;
>>>>>>> 9de7c9a8

if [[ -f "$failed_wheels" ]]; then
    echo "Repairing wheels failed:"
    cat failed-wheels
    exit 1
fi

# Remove useless *-linux*.whl; only keep manylinux*.whl
rm -f dist/*-linux*.whl

echo "Successfully build wheels:"
find . -type f -iname "*manylinux*.whl"<|MERGE_RESOLUTION|>--- conflicted
+++ resolved
@@ -48,11 +48,7 @@
 # find -exec does not preserve failed exit codes, so use an output file for failures
 failed_wheels=$PWD/failed-wheels
 rm -f "$failed_wheels"
-<<<<<<< HEAD
-find . -type f -iname '*-linux*.whl' -exec sh -c 'auditwheel repair "$1" -w \$(dirname "$1") --plat "${PLAT}" || { echo "Repairing wheels failed."; auditwheel show "$1" >> "$failed_wheels"; }' sh {} \;
-=======
 find . -type f -iname "*-linux*.whl" -exec sh -c "auditwheel repair '{}' -w \$(dirname '{}') --plat '${PLAT}' || { echo 'Repairing wheels failed.'; auditwheel show '{}' >> '$failed_wheels'; }" \;
->>>>>>> 9de7c9a8
 
 if [[ -f "$failed_wheels" ]]; then
     echo "Repairing wheels failed:"
