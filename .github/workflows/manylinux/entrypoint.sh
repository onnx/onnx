--- conflicted
+++ resolved
@@ -49,14 +49,10 @@
  yum install -y libffi-devel 
 fi
 
-<<<<<<< HEAD
 export SOURCE_DATE_EPOCH=$(git log -1 --pretty=%ct)
 
-# Build wheels
-=======
 $PIP_INSTALL_COMMAND -v -r requirements-release_build.txt || { echo "Installing Python requirements failed."; exit 1; }
 
->>>>>>> 28b32eb1
 if [ "$BUILD_MODE" != "release" ]; then
     echo "Building preview wheels..."
     sed -i 's/name = "onnx"/name = "onnx-weekly"/' 'pyproject.toml'
