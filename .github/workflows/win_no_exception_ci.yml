--- conflicted
+++ resolved
@@ -38,36 +38,11 @@
 
     - name: Build and test ONNX binaries
       run: |
-<<<<<<< HEAD
         . .\onnx\workflow_scripts\protobuf\build_protobuf_win.ps1 -arch ${{ matrix.architecture }}
-=======
-        echo "Install protobuf"
-        cd ./protobuf_root
-        $protobuf_root_dir = Get-Location
-        mkdir protobuf_install
-        cd ./protobuf/cmake
-
-        cmake -G "Visual Studio 17 2022" -A ${{ matrix.architecture }} -DCMAKE_INSTALL_PREFIX="../../protobuf_install" -Dprotobuf_MSVC_STATIC_RUNTIME=ON -Dprotobuf_BUILD_SHARED_LIBS=OFF -Dprotobuf_BUILD_TESTS=OFF -Dprotobuf_BUILD_EXAMPLES=OFF .
-        msbuild protobuf.sln /m /p:Configuration=Release
-        msbuild INSTALL.vcxproj /p:Configuration=Release
-        echo "Protobuf installation complete."
-
-        echo "Set paths"
-        $protoc_path = Join-Path -Path $protobuf_root_dir -ChildPath "protobuf_install\bin"
-        $protoc_lib_path = Join-Path -Path $protobuf_root_dir -ChildPath "protobuf_install\lib"
-        $protobuf_include_path = Join-Path -Path $protobuf_root_dir -ChildPath "protobuf_install\include"
-        $Env:PATH="$ENV:PATH;$protoc_path;$protoc_lib_path;$protobuf_include_path"
-
-        cd ../../../onnx
->>>>>>> fb586d09
 
         cd onnx
         echo "Build ONNX"
-<<<<<<< HEAD
-        cmake -G "Visual Studio 16 2019" -A ${{ matrix.architecture }} -DONNX_USE_PROTOBUF_SHARED_LIBS=OFF -DONNX_USE_LITE_PROTO=ON -DONNX_WERROR=ON -DONNX_DISABLE_EXCEPTIONS=ON -DCMAKE_EXPORT_COMPILE_COMMANDS=ON -DCMAKE_BUILD_TYPE=Release -DONNX_USE_MSVC_STATIC_RUNTIME=OFF -DONNX_ML=1 -DONNX_BUILD_TESTS=ON -S . -B .setuptools-cmake-build\
-=======
         cmake -G "Visual Studio 17 2022" -A ${{ matrix.architecture }} -DONNX_USE_PROTOBUF_SHARED_LIBS=OFF -DONNX_USE_LITE_PROTO=ON -DONNX_WERROR=ON -DONNX_DISABLE_EXCEPTIONS=ON -DCMAKE_EXPORT_COMPILE_COMMANDS=ON -DCMAKE_BUILD_TYPE=Release -DONNX_USE_MSVC_STATIC_RUNTIME=ON -DONNX_ML=1 -DONNX_BUILD_TESTS=ON -S . -B .setuptools-cmake-build\
->>>>>>> fb586d09
         cd .setuptools-cmake-build\
         msbuild onnx.sln /m /p:Configuration=Release
 
@@ -80,11 +55,8 @@
         cd ..
         git clean -xdf
         echo "Build ONNX with non-static registration for testing selective ONNX schema loading"
-<<<<<<< HEAD
-        cmake -G "Visual Studio 16 2019" -A ${{ matrix.architecture }} -DONNX_USE_PROTOBUF_SHARED_LIBS=OFF -DONNX_USE_LITE_PROTO=ON -DONNX_WERROR=ON -DCMAKE_EXPORT_COMPILE_COMMANDS=ON -DCMAKE_BUILD_TYPE=Release -DONNX_USE_MSVC_STATIC_RUNTIME=OFF -DONNX_ML=1 -DONNX_BUILD_TESTS=ON -DONNX_DISABLE_STATIC_REGISTRATION=ON -S . -B .setuptools-cmake-build\
-=======
         cmake -G "Visual Studio 17 2022" -A ${{ matrix.architecture }} -DONNX_USE_PROTOBUF_SHARED_LIBS=OFF -DONNX_USE_LITE_PROTO=ON -DONNX_WERROR=ON -DCMAKE_EXPORT_COMPILE_COMMANDS=ON -DCMAKE_BUILD_TYPE=Release -DONNX_USE_MSVC_STATIC_RUNTIME=ON -DONNX_ML=1 -DONNX_BUILD_TESTS=ON -DONNX_DISABLE_STATIC_REGISTRATION=ON -S . -B .setuptools-cmake-build\
->>>>>>> fb586d09
+
         cd .setuptools-cmake-build\
         msbuild onnx.sln /m /p:Configuration=Release
 
