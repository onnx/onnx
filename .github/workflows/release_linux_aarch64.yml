# Copyright (c) ONNX Project Contributors
#
# SPDX-License-Identifier: Apache-2.0

name: LinuxRelease_aarch64

on:  # Specifies the event triggering the workflow
  workflow_call:  # Indicates that this is a reusable workflow
    inputs:      
      os:
        required: true
        type: string
<<<<<<< HEAD
  
=======
>>>>>>> c057d17a

permissions:  # set top-level default permissions as security best practice
  contents: read

<<<<<<< HEAD
concurrency:
  group: ${{ github.workflow }}-${{ github.ref }}-${{ github.event_name == 'workflow_dispatch' }}-${{ inputs.os }}
  cancel-in-progress: true

=======
>>>>>>> c057d17a
jobs:
  build:
    if: github.event_name != 'pull_request' || startsWith( github.base_ref, 'rel-') || contains( github.event.pull_request.labels.*.name, 'run release CIs')
    runs-on: ubuntu-latest
    strategy:
      matrix:
        python-version: [cp38-cp38, cp39-cp39, cp310-cp310, cp311-cp311, cp312-cp312]
    env:
      # setting up python and docker image
      py: /opt/python/${{ matrix.python-version }}/bin/python
      img: quay.io/pypa/manylinux2014_aarch64

    steps:
    - uses: actions/checkout@b4ffde65f46336ab88eb53be808477a3936bae11 # v4.1.1
    - name: Checkout submodules
      shell: bash
      run: |
        auth_header="$(git config --local --get http.https://github.com/.extraheader)"
        git submodule sync --recursive
        git -c "http.extraheader=$auth_header" -c protocol.version=2 submodule update --init --force --recursive --depth=1

      # setting up qemu for enabling aarch64 binary execution on x86 machine
    - uses: docker/setup-qemu-action@68827325e0b33c7199eb31dd4e31fbe9023e06e3 # v3.0.0

      # Creating a virtual environment on machine with the help of docker container \
      # and installing the dependencies inside that \
      # so that we can use installed dependencies.
    - name: Install dependencies
      run: |
        docker run --rm -v ${{ github.workspace }}:/ws:rw --workdir=/ws \
          ${{ env.img }} \
          bash -exc '${{ env.py }} -m pip install -q virtualenv && ${{ env.py }} -m venv .env && \
          source .env/bin/activate && \
          ${{ env.py }} -m pip install -q --only-binary google-re2 -r requirements-release.txt && \
          yum install -y protobuf-compiler protobuf-devel
          deactivate'

      # using created virtual environment in new container and executing the script
    - name: Build manylinux2014_aarch64
      run: |
        docker run --rm -v ${{ github.workspace }}:/ws:rw --workdir=/ws \
          ${{ env.img }} \
          bash -exc '\
          source .env/bin/activate && \
          yum install -y sudo && \
          sudo chmod +x .github/workflows/manylinux/entrypoint.sh && \
          sudo .github/workflows/manylinux/entrypoint.sh ${{ env.py }} manylinux2014_aarch64 ${{ github.event_name }}
          deactivate'

      # using created virtual environment in new container and testing the wheel
    - name: Test wheel with Python ${{ matrix.python-version }}
      run: |
        docker run --rm -v ${{ github.workspace }}:/ws:rw --workdir=/ws \
          ${{ env.img }} \
          bash -exc '\
          source .env/bin/activate && \
          python -m pip install -q --upgrade pip && \
          python -m pip install -q --only-binary google-re2 -r requirements-release.txt && \
          pip install dist/*manylinux2014_aarch64.whl && \
          pytest && \
          deactivate'

    - uses: actions/upload-artifact@0b2256b8c012f0828dc542b3febcab082c67f72b
      with:
        name: wheels-${{ inputs.os }}-${{ matrix.python-version }}
        path: |
            ./dist/*.whl
<<<<<<< HEAD
=======
            
    - name: Upload wheel to PyPI weekly
      if: (github.event_name == 'schedule') # Only triggered by weekly event
      run: |
        python -m pip install -q twine
        twine upload --verbose dist/*.whl --repository-url https://upload.pypi.org/legacy/ -u ${{ secrets.ONNXWEEKLY_USERNAME }} -p ${{ secrets.ONNXWEEKLY_TOKEN }}
>>>>>>> c057d17a

    - name: Verify ONNX with the latest numpy and protobuf
      if: ${{ always() }}
      run: |
        docker run --rm -v ${{ github.workspace }}:/ws:rw --workdir=/ws \
          ${{ env.img }} \
          bash -exc '\
          source .env/bin/activate && \
          python -m pip uninstall -y numpy onnx protobuf && python -m pip install numpy protobuf && \
          python -m pip install dist/*manylinux2014_aarch64.whl && \
          pytest && \
          deactivate'

    - name: Verify ONNX with the minimumly supported packages
      if: ${{ always() }}
      run: |
        docker run --rm -v ${{ github.workspace }}:/ws:rw --workdir=/ws \
          ${{ env.img }} \
          bash -exc '\
          source .env/bin/activate && \
          python -m pip uninstall -y onnx && python -m pip install -r requirements-min.txt && \
          python -m pip install dist/*manylinux2014_aarch64.whl && \
          pytest && \
          deactivate'

    - name: Verify ONNX with ONNX Runtime PyPI package
      if: matrix.python-version != 'cp312-cp312'
      run: |
        docker run --rm -v ${{ github.workspace }}:/ws:rw --workdir=/ws \
          ${{ env.img }} \
          bash -exc '\
          source .env/bin/activate && \
          python -m pip uninstall -y protobuf numpy && python -m pip install -q -r requirements-release.txt && \
          python -m pip install -q onnxruntime==1.16.3 && \
          export ORT_MAX_IR_SUPPORTED_VERSION=9 \
          export ORT_MAX_ML_OPSET_SUPPORTED_VERSION=3 \
          export ORT_MAX_ONNX_OPSET_SUPPORTED_VERSION=20 \
          pytest && \
          deactivate'<|MERGE_RESOLUTION|>--- conflicted
+++ resolved
@@ -10,21 +10,17 @@
       os:
         required: true
         type: string
-<<<<<<< HEAD
   
-=======
->>>>>>> c057d17a
+on:  # Specifies the event triggering the workflow
+  workflow_call:  # Indicates that this is a reusable workflow
+    inputs:      
+      os:
+        required: true
+        type: string
 
 permissions:  # set top-level default permissions as security best practice
   contents: read
 
-<<<<<<< HEAD
-concurrency:
-  group: ${{ github.workflow }}-${{ github.ref }}-${{ github.event_name == 'workflow_dispatch' }}-${{ inputs.os }}
-  cancel-in-progress: true
-
-=======
->>>>>>> c057d17a
 jobs:
   build:
     if: github.event_name != 'pull_request' || startsWith( github.base_ref, 'rel-') || contains( github.event.pull_request.labels.*.name, 'run release CIs')
@@ -92,15 +88,12 @@
         name: wheels-${{ inputs.os }}-${{ matrix.python-version }}
         path: |
             ./dist/*.whl
-<<<<<<< HEAD
-=======
             
     - name: Upload wheel to PyPI weekly
       if: (github.event_name == 'schedule') # Only triggered by weekly event
       run: |
         python -m pip install -q twine
         twine upload --verbose dist/*.whl --repository-url https://upload.pypi.org/legacy/ -u ${{ secrets.ONNXWEEKLY_USERNAME }} -p ${{ secrets.ONNXWEEKLY_TOKEN }}
->>>>>>> c057d17a
 
     - name: Verify ONNX with the latest numpy and protobuf
       if: ${{ always() }}
