# Copyright (c) ONNX Project Contributors
#
# SPDX-License-Identifier: Apache-2.0

name: LinuxRelease_aarch64

on:
  workflow_call:  # Indicates that this is a reusable workflow
    inputs:
      os:
        required: true
        type: string
permissions:  # set top-level default permissions as security best practice
  contents: read

jobs:
  build:
    if: github.event_name != 'pull_request' || startsWith( github.base_ref, 'rel-') || contains( github.event.pull_request.labels.*.name, 'run release CIs')
    runs-on: ubuntu-24.04
    strategy:
      matrix:
<<<<<<< HEAD
        python-version: [cp39-cp39, cp310-cp310, cp311-cp311, cp312-cp312]
=======
        python-version: [cp38-cp38, cp39-cp39, cp310-cp310, cp311-cp311, cp312-cp312, cp313-cp313]
>>>>>>> c0c18d0a
    env:
      # setting up python and docker image
      py: /opt/python/${{ matrix.python-version }}/bin/python
      img: quay.io/pypa/manylinux2014_aarch64

    steps:
    - uses: actions/checkout@11bd71901bbe5b1630ceea73d27597364c9af683 # v4.2.2
    - name: Checkout submodules
      shell: bash
      run: |
        auth_header="$(git config --local --get http.https://github.com/.extraheader)"
        git submodule sync --recursive
        git -c "http.extraheader=$auth_header" -c protocol.version=2 submodule update --init --force --recursive --depth=1

      # setting up qemu for enabling aarch64 binary execution on x86 machine
    - uses: docker/setup-qemu-action@49b3bc8e6bdd4a60e6116a5414239cba5943d3cf # v3.2.0

      # Creating a virtual environment on machine with the help of docker container \
      # and installing the dependencies inside that \
      # so that we can use installed dependencies.
    - name: Install dependencies
      run: |
        docker run --rm -v ${{ github.workspace }}:/ws:rw --workdir=/ws \
          ${{ env.img }} \
          bash -exc '${{ env.py }} -m pip install -q virtualenv && ${{ env.py }} -m venv .env && \
          source .env/bin/activate && \
          ${{ env.py }} -m pip install -q --only-binary google-re2 -r requirements-release.txt && \
          yum install -y protobuf-compiler protobuf-devel
          deactivate'

      # using created virtual environment in new container and executing the script
    - name: Build manylinux2014_aarch64
      run: |
        docker run --rm -v ${{ github.workspace }}:/ws:rw --workdir=/ws \
          ${{ env.img }} \
          bash -exc '\
          source .env/bin/activate && \
          yum install -y sudo && \
          sudo chmod +x .github/workflows/manylinux/entrypoint.sh && \
          sudo .github/workflows/manylinux/entrypoint.sh ${{ env.py }} manylinux2014_aarch64 ${{ github.event_name }}
          deactivate'

      # using created virtual environment in new container and testing the wheel
    - name: Test wheel with Python ${{ matrix.python-version }}
      run: |
        docker run --rm -v ${{ github.workspace }}:/ws:rw --workdir=/ws \
          ${{ env.img }} \
          bash -exc '\
          source .env/bin/activate && \
          python -m pip install -q --upgrade pip && \
          python -m pip install -q --only-binary google-re2 -r requirements-release.txt && \
          pip install dist/*manylinux2014_aarch64.whl && \
          pytest && \
          deactivate'

    - uses: actions/upload-artifact@b4b15b8c7c6ac21ea08fcf65892d2ee8f75cf882
      with:
        name: wheels-${{ inputs.os }}-${{ matrix.python-version }}
        path: |
            ./dist/*.whl
<<<<<<< HEAD

    - name: Upload wheel to PyPI weekly
      if: (github.event_name == 'schedule') # Only triggered by weekly event
      run: |
        python -m pip install -q twine
        twine upload --verbose dist/*.whl --repository-url https://upload.pypi.org/legacy/ -u ${{ secrets.ONNXWEEKLY_USERNAME }} -p ${{ secrets.ONNXWEEKLY_TOKEN }}
=======
>>>>>>> c0c18d0a

    - name: Verify ONNX with the latest numpy and protobuf
      if: ${{ always() }}
      run: |
         docker run --rm -v ${{ github.workspace }}:/ws:rw --workdir=/ws \
          ${{ env.img }} \
          bash -exc '\
          source .env/bin/activate && \
          python -m pip uninstall -y numpy onnx protobuf && python -m pip install numpy protobuf && \
          python -m pip install dist/*manylinux2014_aarch64.whl && \
          pytest && \
          deactivate'

    - name: Verify ONNX with the minimumly supported packages
      if: ${{ always() }}
      run: |
         docker run --rm -v ${{ github.workspace }}:/ws:rw --workdir=/ws \
          ${{ env.img }} \
          bash -exc '\
          source .env/bin/activate && \
          python -m pip uninstall -y onnx && python -m pip install -r requirements-min.txt && \
          python -m pip install dist/*manylinux2014_aarch64.whl && \
          pytest && \
          deactivate'
<|MERGE_RESOLUTION|>--- conflicted
+++ resolved
@@ -19,11 +19,7 @@
     runs-on: ubuntu-24.04
     strategy:
       matrix:
-<<<<<<< HEAD
-        python-version: [cp39-cp39, cp310-cp310, cp311-cp311, cp312-cp312]
-=======
-        python-version: [cp38-cp38, cp39-cp39, cp310-cp310, cp311-cp311, cp312-cp312, cp313-cp313]
->>>>>>> c0c18d0a
+        python-version: [cp39-cp39, cp310-cp310, cp311-cp311, cp312-cp312, cp313-cp313]
     env:
       # setting up python and docker image
       py: /opt/python/${{ matrix.python-version }}/bin/python
@@ -84,15 +80,6 @@
         name: wheels-${{ inputs.os }}-${{ matrix.python-version }}
         path: |
             ./dist/*.whl
-<<<<<<< HEAD
-
-    - name: Upload wheel to PyPI weekly
-      if: (github.event_name == 'schedule') # Only triggered by weekly event
-      run: |
-        python -m pip install -q twine
-        twine upload --verbose dist/*.whl --repository-url https://upload.pypi.org/legacy/ -u ${{ secrets.ONNXWEEKLY_USERNAME }} -p ${{ secrets.ONNXWEEKLY_TOKEN }}
-=======
->>>>>>> c0c18d0a
 
     - name: Verify ONNX with the latest numpy and protobuf
       if: ${{ always() }}
