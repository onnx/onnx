# Copyright (c) ONNX Project Contributors
#
# SPDX-License-Identifier: Apache-2.0

name: CI

env:
  ASAN_OPTIONS: detect_leaks=0:symbolize=1:detect_stack_use_after_return=true:strict_init_order=true:detect_odr_violation=1:detect_container_overflow=0:check_initialization_order=true:debug=true:fast_unwind_on_malloc=1:verify_asan_link_order=0
  UBSAN_OPTIONS: print_stacktrace=1

on:
  schedule:
    - cron: '0 0 * * *'  # every day at midnight for reporting code coverage to codecov
  push:
    branches:
      - main
  pull_request:
  merge_group:
  workflow_dispatch:

permissions:  # set top-level default permissions as security best practice
  contents: read

concurrency:
  group: ${{ github.workflow }}-${{ github.ref }}-${{ github.event_name == 'workflow_dispatch' }}
  cancel-in-progress: true

jobs:
  test:
    name: Test ${{ matrix.os }}, ${{ matrix.python_version }}, ${{ matrix.protobuf_type }}, debug=${{ matrix.debug_build }}, onnx_ml=${{ matrix.onnx_ml }}, doc=${{ matrix.documentation }}
    strategy:
      fail-fast: false
      matrix:
        os: [ubuntu-24.04, windows-latest, macos-latest]
<<<<<<< HEAD
        python_version: ['3.14-dev'] 
        include:
          - python_version: '3.14-dev'
=======
        python_version: ['3.13t', '3.13', '3.12', '3.11', '3.10', '3.9']
        include:
          - python_version: '3.13t'
            onnx_ml: 1
            debug_build: 1
            documentation: 1
            protobuf_type: 'Internal'
          - python_version: '3.13'
>>>>>>> 58ddc8d7
            onnx_ml: 1
            debug_build: 1
            documentation: 1
            protobuf_type: 'Internal'

    runs-on: ${{ matrix.os }}
    steps:
      - name: Checkout repository
        uses: actions/checkout@11bd71901bbe5b1630ceea73d27597364c9af683

      - name: Set up Python
<<<<<<< HEAD
        uses: actions/setup-python@9e62be81b28222addecf85e47571213eb7680449
=======
        uses: actions/setup-python@8d9ed9ac5c53483de85588cdf95a591a75ab9f55
>>>>>>> 58ddc8d7
        with:
          python-version: ${{ matrix.python_version }}

      - name: Show versions
        run: |
          python --version
          cmake --version

      - name: Install external protobuf - Linux
        if: matrix.protobuf_type == 'External' && startsWith(matrix.os,'ubuntu')
        run: |
          sudo apt-get install libprotobuf-dev protobuf-compiler

      - name: Install external protobuf - MacOS
        if: matrix.protobuf_type == 'External' && matrix.os == 'macos-latest'
        run: |
          source workflow_scripts/protobuf/build_protobuf_unix.sh 3 $(pwd)/protobuf/protobuf_install

      - name: Set up MSBuild
        if: matrix.os == 'windows-latest'
        uses: microsoft/setup-msbuild@6fb02220983dee41ce7ae257b6f4d8f9bf5ed4ce # v2.0.0
        with:
          msbuild-architecture: x64

      - name: Install external protobuf - Windows
        if: matrix.protobuf_type == 'External' && matrix.os == 'windows-latest'
        run: |
          workflow_scripts/protobuf/build_protobuf_win.ps1

      - name: Install dependencies
        run: |
          python -m pip install --upgrade pip
          python -m pip install -r requirements-release.txt
          python -m pip install protobuf==6.30.2
          git submodule update --init --recursive


      - name: Build and install ONNX - Linux
        if: startsWith(matrix.os,'ubuntu')
        run: |
          if [ "${{ matrix.protobuf_type }}" == "External" ]; then
            export CMAKE_ARGS="$CMAKE_ARGS -DCMAKE_POSITION_INDEPENDENT_CODE=ON -DONNX_USE_PROTOBUF_SHARED_LIBS=ON"
          fi
          pip install -e ".[reference]" -v
        env:
          DEBUG: ${{ matrix.debug_build }}
          ONNX_ML: ${{ matrix.onnx_ml }}
          ONNX_BUILD_TESTS: 1
          CMAKE_ARGS: "-DONNX_WERROR=ON -DONNX_USE_ASAN=${{ matrix.debug_build }}"

      - name: Build and install ONNX - MacOS
        if: matrix.os == 'macos-latest'
        run: |
          pip install -e ".[reference]" -v
        env:
          DEBUG: ${{ matrix.debug_build }}
          ONNX_ML: ${{ matrix.onnx_ml }}
          ONNX_BUILD_TESTS: 1
          CMAKE_ARGS: "-DONNX_WERROR=ON"

      - name: Build and install ONNX - Windows
        if: matrix.os == 'windows-latest'
        run: |
          pip install -e . -v
        env:
          DEBUG: ${{ matrix.debug_build }}
          ONNX_ML: ${{ matrix.onnx_ml }}
          ONNX_BUILD_TESTS: 1
          CMAKE_ARGS: "-DONNX_WERROR=ON -DONNX_USE_PROTOBUF_SHARED_LIBS=OFF -DONNX_USE_LITE_PROTO=ON"

      - name: pip freeze
        run: |
          pip freeze

      - name: Setup GCC ASAN LD_PRELOAD
        if: startsWith(matrix.os,'ubuntu') && (matrix.python_version != '3.13t')
        run: |
          export LD_PRELOAD="$(/usr/bin/c++ -print-file-name=libasan.so):$LD_PRELOAD"

      - name: Run Python tests
        if: (matrix.python_version != '3.13t')
        run: |
          pytest -sv --cov=onnx --cov-report=xml --cov-append --cov-branch --junitxml junit.xml -n auto --dist loadscope

      - name: Run C++ tests
        if: startsWith(matrix.os,'ubuntu') || matrix.os == 'macos-latest'
        run: |
          export LD_LIBRARY_PATH="./.setuptools-cmake-build/:$LD_LIBRARY_PATH"
          ./.setuptools-cmake-build/onnx_gtests

      - name: Upload coverage to Codecov
        if: always()
        uses: codecov/codecov-action@0565863a31f2c772f9f0395002a31e3f06189574
        with:
          token: ${{ secrets.CODECOV_TOKEN }}

      - name: Upload test results to Codecov
        if: ${{ !cancelled() }}
        uses: codecov/test-results-action@v1
        with:
          token: ${{ secrets.CODECOV_TOKEN }}

      # Note that the test data should be generated with numpy>=2.0.
      # numpy 1.x and numpy 2.0 produce slightly different numerical values.
      - name: Test backend test data
        if: matrix.documentation == 1 && startsWith(matrix.os,'ubuntu') && (matrix.python_version != '3.13t')
        run: |
          python onnx/backend/test/cmd_tools.py generate-data --clean
          git status
          git diff --exit-code -- . ':!onnx/onnx-data.proto' ':!onnx/onnx-data.proto3' ':!*output_*.pb' ':!*input_*.pb'
          if [ $? -ne 0 ]; then
            echo "git diff for test generation returned failures. Please check updated node test files"
            exit 1
          fi
          git diff --exit-code --diff-filter=ADR -- . ':!onnx/onnx-data.proto' ':!onnx/onnx-data.proto3'
          if [ $? -ne 0 ]; then
            echo "Test generation returned failures. Please check the number of node test files (input_*.pb or output_*.pb)"
            exit 1
          fi
          pip uninstall -y pillow
          python onnx/backend/test/cmd_tools.py generate-data --clean
          git status
          git diff --exit-code -- . ':!onnx/onnx-data.proto' ':!onnx/onnx-data.proto3' ':!*output_*.pb' ':!*input_*.pb'
          if [ $? -ne 0 ]; then
            echo "git diff for test generation without pillow returned failures. Please check updated node test files"
            exit 1
          fi

      - name: Test documentation
        if: matrix.documentation == 1 && (matrix.python_version != '3.13t')
        run: |
          pip install -r docs/docsgen/source/requirements.txt
          cd docs/docsgen && make text
        continue-on-error: false

      - name: Run Python tests with numpy<2.0 (win, mac)
        # Python 3.13 support was added at numpy 2.1.0
        if: (matrix.python_version == '3.11' || matrix.python_version == '3.12') && (matrix.os == 'windows-latest' || matrix.os == 'macos-latest')
        run: |
          pip install "numpy<2.0" pillow
          pytest -s

      - name: Run Python tests with numpy<2.0 (ubuntu, python<3.13)
        # python 3.13 support was added at numpy 2.1.0
        if: (matrix.python_version == '3.11' || matrix.python_version == '3.12') && startsWith(matrix.os,'ubuntu')
        run: |
          # 2024.10.15: Error message: The headers or library files could not be found for jpeg, a required dependency when compiling Pillow from source.
          sudo apt-get install libjpeg-dev zlib1g-dev libpng-dev
          pip install --prefer-binary "numpy<2.0" pillow
          pytest -s<|MERGE_RESOLUTION|>--- conflicted
+++ resolved
@@ -32,20 +32,9 @@
       fail-fast: false
       matrix:
         os: [ubuntu-24.04, windows-latest, macos-latest]
-<<<<<<< HEAD
         python_version: ['3.14-dev'] 
         include:
           - python_version: '3.14-dev'
-=======
-        python_version: ['3.13t', '3.13', '3.12', '3.11', '3.10', '3.9']
-        include:
-          - python_version: '3.13t'
-            onnx_ml: 1
-            debug_build: 1
-            documentation: 1
-            protobuf_type: 'Internal'
-          - python_version: '3.13'
->>>>>>> 58ddc8d7
             onnx_ml: 1
             debug_build: 1
             documentation: 1
@@ -57,11 +46,7 @@
         uses: actions/checkout@11bd71901bbe5b1630ceea73d27597364c9af683
 
       - name: Set up Python
-<<<<<<< HEAD
-        uses: actions/setup-python@9e62be81b28222addecf85e47571213eb7680449
-=======
         uses: actions/setup-python@8d9ed9ac5c53483de85588cdf95a591a75ab9f55
->>>>>>> 58ddc8d7
         with:
           python-version: ${{ matrix.python_version }}
 
