--- conflicted
+++ resolved
@@ -23,11 +23,7 @@
 
 jobs:
   test:
-<<<<<<< HEAD
-    name: Test ${{ matrix.os }}, ${{ matrix.python_version }}, ${{ matrix.protobuf_type }}, debug=${{ matrix.debug_build }}, onnx_ml=${{ matrix.onnx_ml }}, documentation=${{ matrix.documentation }}
-=======
     name: Test ${{ matrix.os }}, ${{ matrix.python_version }}, ${{ matrix.protobuf_type }}, debug=${{ matrix.debug_build }}, onnx_ml=${{ matrix.onnx_ml }}, doc=${{ matrix.documentation }}
->>>>>>> 06d4691b
     strategy:
       fail-fast: false
       matrix:
@@ -128,13 +124,8 @@
       - name: Build and install ONNX - Windows
         if: matrix.os == 'windows-latest' && matrix.python_version != '3.9' && matrix.python_version != '3.8'
         run: |
-<<<<<<< HEAD
-          # pip install -e ".[reference]" -v
           python setup.py build_ext --inplace
           python setup.py install
-=======
-          python setup.py build_ext --inplace
-          python setup.py install
         env:
           DEBUG: ${{ matrix.debug_build }}
           ONNX_ML: ${{ matrix.onnx_ml }}
@@ -145,7 +136,6 @@
         if: matrix.os == 'windows-latest' && (matrix.python_version == '3.9' || matrix.python_version == '3.8')
         run: |
           pip install -e . -v
->>>>>>> 06d4691b
         env:
           DEBUG: ${{ matrix.debug_build }}
           ONNX_ML: ${{ matrix.onnx_ml }}
