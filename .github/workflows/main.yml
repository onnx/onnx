# Copyright (c) ONNX Project Contributors
#
# SPDX-License-Identifier: Apache-2.0

name: CI

on:
  schedule:
    - cron: '0 0 * * *'  # every day at midnight for reporting code coverage to codecov
  push:
    branches:
      - main
  pull_request:
  merge_group:
  workflow_dispatch:

permissions:  # set top-level default permissions as security best practice
  contents: read

concurrency:
  group: ${{ github.workflow }}-${{ github.ref }}-${{ github.event_name == 'workflow_dispatch' }}
  cancel-in-progress: true

jobs:
  test:
    name: Test ${{ matrix.os }}, ${{ matrix.python_version }}, ${{ matrix.protobuf_type }}, debug=${{ matrix.debug_build }}, onnx_ml=${{ matrix.onnx_ml }}, doc=${{ matrix.documentation }}
    strategy:
      fail-fast: false
      matrix:
        os: [ubuntu-24.04, windows-latest, macos-latest]
        python_version: ['3.13', '3.12', '3.11', '3.10', '3.9']
        include:
          - python_version: '3.13'
            onnx_ml: 1
            debug_build: 1
            documentation: 1
            protobuf_type: 'Internal'
          - python_version: '3.12'
            onnx_ml: 1
            debug_build: 1
            documentation: 1
            protobuf_type: 'Internal'
          - python_version: '3.11'
            onnx_ml: 1
            debug_build: 0
            documentation: 0
            protobuf_type: 'External'
          - python_version: '3.10'
            onnx_ml: 0
            debug_build: 0
            documentation: 0
            protobuf_type: 'Internal'
          - python_version: '3.9'
            onnx_ml: 1
            debug_build: 0
            documentation: 0
            protobuf_type: 'External'
    runs-on: ${{ matrix.os }}
    steps:
      - name: Checkout repository
        uses: actions/checkout@11bd71901bbe5b1630ceea73d27597364c9af683

<<<<<<< HEAD
      - name: Set up Python        
        uses: actions/setup-python@0b93645e9fea7318ecaed2b359559ac225c90a2b
=======
      - name: Set up Python
        uses: actions/setup-python@42375524e23c412d93fb67b49958b491fce71c38
>>>>>>> d4f1472e
        with:
          python-version: ${{ matrix.python_version }}

      - name: Show versions
        run: |
          python --version
          cmake --version

      - name: Install external protobuf - Linux
        if: matrix.protobuf_type == 'External' && startsWith(matrix.os,'ubuntu')
        run: |
          sudo apt-get install libprotobuf-dev protobuf-compiler

      - name: Install external protobuf - MacOS
        if: matrix.protobuf_type == 'External' && matrix.os == 'macos-latest'
        run: |
          source workflow_scripts/protobuf/build_protobuf_unix.sh 3 $(pwd)/protobuf/protobuf_install

      - name: Set up MSBuild
        if: matrix.os == 'windows-latest'
        uses: microsoft/setup-msbuild@6fb02220983dee41ce7ae257b6f4d8f9bf5ed4ce # v2.0.0
        with:
          msbuild-architecture: x64

      - name: Install external protobuf - Windows
        if: matrix.protobuf_type == 'External' && matrix.os == 'windows-latest'
        run: |
          workflow_scripts/protobuf/build_protobuf_win.ps1

      - name: Install dependencies
        run: |
          python -m pip install --upgrade pip
          python -m pip install -r requirements-release.txt
          python -m pip install protobuf==5.29.2
          git submodule update --init --recursive


      - name: Build and install ONNX - Linux
        if: startsWith(matrix.os,'ubuntu')
        run: |
          if [ "${{ matrix.protobuf_type }}" == "External" ]; then
            export CMAKE_ARGS="$CMAKE_ARGS -DCMAKE_POSITION_INDEPENDENT_CODE=ON -DONNX_USE_PROTOBUF_SHARED_LIBS=ON"
          fi
          pip install -e ".[reference]" -v
        env:
          DEBUG: ${{ matrix.debug_build }}
          ONNX_ML: ${{ matrix.onnx_ml }}
          ONNX_BUILD_TESTS: 1
          CMAKE_ARGS: "-DONNX_WERROR=ON -DCMAKE_CXX_FLAGS='-fsanitize=undefined -fno-sanitize-recover=all '"

      - name: Build and install ONNX - MacOS
        if: matrix.os == 'macos-latest'
        run: |
          pip install -e ".[reference]" -v
        env:
          DEBUG: ${{ matrix.debug_build }}
          ONNX_ML: ${{ matrix.onnx_ml }}
          ONNX_BUILD_TESTS: 1
          CMAKE_ARGS: "-DONNX_WERROR=ON"

      - name: Build and install ONNX - Windows
        if: matrix.os == 'windows-latest' && matrix.python_version != '3.9' && matrix.python_version != '3.12'
        run: |
          python setup.py build_ext --inplace
          python setup.py install
        env:
          DEBUG: ${{ matrix.debug_build }}
          ONNX_ML: ${{ matrix.onnx_ml }}
          ONNX_BUILD_TESTS: 1
          CMAKE_ARGS: "-DONNX_WERROR=OFF -DONNX_USE_PROTOBUF_SHARED_LIBS=OFF -DONNX_USE_LITE_PROTO=ON"

      - name: Build and install ONNX - Windows
        if: matrix.os == 'windows-latest' && (matrix.python_version == '3.9' || matrix.python_version == '3.12')
        run: |
          pip install -e . -v
        env:
          DEBUG: ${{ matrix.debug_build }}
          ONNX_ML: ${{ matrix.onnx_ml }}
          ONNX_BUILD_TESTS: 1
          CMAKE_ARGS: "-DONNX_WERROR=OFF -DONNX_USE_PROTOBUF_SHARED_LIBS=OFF -DONNX_USE_LITE_PROTO=ON"

      - name: pip freeze
        run: |
          pip freeze

      - name: Run Python tests
        run: |
          pytest -sv --cov=onnx --cov-report=xml --cov-append --cov-branch --junitxml junit.xml -n auto --dist loadscope

      - name: Run C++ tests
        if: startsWith(matrix.os,'ubuntu') || matrix.os == 'macos-latest'
        run: |
          export LD_LIBRARY_PATH="./.setuptools-cmake-build/:$LD_LIBRARY_PATH"
          ./.setuptools-cmake-build/onnx_gtests

      - name: Upload coverage to Codecov
        if: always()
        uses: codecov/codecov-action@13ce06bfc6bbe3ecf90edbbf1bc32fe5978ca1d3
        with:
          token: ${{ secrets.CODECOV_TOKEN }}

      - name: Upload test results to Codecov
        if: ${{ !cancelled() }}
        uses: codecov/test-results-action@v1
        with:
          token: ${{ secrets.CODECOV_TOKEN }}

      # Note that the test data should be generated with numpy>=2.0.
      # numpy 1.x and numpy 2.0 produce slightly different numerical values.
      - name: Test backend test data
        if: matrix.documentation == 1 && startsWith(matrix.os,'ubuntu')
        run: |
          python onnx/backend/test/cmd_tools.py generate-data --clean
          git status
          git diff --exit-code -- . ':!onnx/onnx-data.proto' ':!onnx/onnx-data.proto3' ':!*output_*.pb' ':!*input_*.pb'
          if [ $? -ne 0 ]; then
            echo "git diff for test generation returned failures. Please check updated node test files"
            exit 1
          fi
          git diff --exit-code --diff-filter=ADR -- . ':!onnx/onnx-data.proto' ':!onnx/onnx-data.proto3'
          if [ $? -ne 0 ]; then
            echo "Test generation returned failures. Please check the number of node test files (input_*.pb or output_*.pb)"
            exit 1
          fi
          pip uninstall -y pillow
          python onnx/backend/test/cmd_tools.py generate-data --clean
          git status
          git diff --exit-code -- . ':!onnx/onnx-data.proto' ':!onnx/onnx-data.proto3' ':!*output_*.pb' ':!*input_*.pb'
          if [ $? -ne 0 ]; then
            echo "git diff for test generation without pillow returned failures. Please check updated node test files"
            exit 1
          fi

      - name: Test documentation
        if: matrix.documentation == 1
        run: |
          pip install -r docs/docsgen/source/requirements.txt
          cd docs/docsgen && make text
        continue-on-error: false

      - name: Run Python tests with numpy<2.0 (win, mac)
        # Python 3.13 support was added at numpy 2.1.0
        if: (matrix.python_version == '3.11' || matrix.python_version == '3.12') &&  (matrix.os == 'windows-latest' || matrix.os == 'macos-latest')
        run: |
          pip install "numpy<2.0" pillow
          pytest -s

      - name: Run Python tests with numpy<2.0 (ubuntu, python<3.13)
        # python 3.13 support was added at numpy 2.1.0
        if: (matrix.python_version == '3.11' || matrix.python_version == '3.12') && startsWith(matrix.os,'ubuntu')
        run: |
          # 2024.10.15: Error message: The headers or library files could not be found for jpeg, a required dependency when compiling Pillow from source.
          sudo apt-get install libjpeg-dev zlib1g-dev libpng-dev
          pip install --prefer-binary "numpy<2.0" pillow
          pytest -s

<|MERGE_RESOLUTION|>--- conflicted
+++ resolved
@@ -60,13 +60,9 @@
       - name: Checkout repository
         uses: actions/checkout@11bd71901bbe5b1630ceea73d27597364c9af683
 
-<<<<<<< HEAD
-      - name: Set up Python        
-        uses: actions/setup-python@0b93645e9fea7318ecaed2b359559ac225c90a2b
-=======
+
       - name: Set up Python
         uses: actions/setup-python@42375524e23c412d93fb67b49958b491fce71c38
->>>>>>> d4f1472e
         with:
           python-version: ${{ matrix.python_version }}
 
