--- conflicted
+++ resolved
@@ -140,15 +140,11 @@
       - name: Build and install ONNX - Linux
         if: startsWith(matrix.os,'ubuntu')
         run: |
-<<<<<<< HEAD
+          export SOURCE_DATE_EPOCH=$(git log -1 --pretty=%ct)
           if [ "${{ matrix.python_version }}" == "3.14-dev" ]; then
             sudo apt-get install libjpeg-dev zlib1g-dev libpng-dev
           fi
         
-=======
-          export SOURCE_DATE_EPOCH=$(git log -1 --pretty=%ct)
-
->>>>>>> 86994b13
           if [ "${{ matrix.protobuf_type }}" == "External" ]; then
             export CMAKE_ARGS="$CMAKE_ARGS -DCMAKE_POSITION_INDEPENDENT_CODE=ON -DONNX_USE_PROTOBUF_SHARED_LIBS=ON"
           fi
