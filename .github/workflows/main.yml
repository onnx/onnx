--- conflicted
+++ resolved
@@ -27,20 +27,14 @@
     strategy:
       fail-fast: false
       matrix:
-<<<<<<< HEAD
-        os: [ubuntu-latest, windows-latest, macos-latest]
-        python_version: ['3.12', '3.11', '3.10', '3.9']
-        include:
-=======
         os: [ubuntu-24.04, windows-latest, macos-latest]
-        python_version: ['3.13', '3.12', '3.11', '3.10', '3.9', '3.8']
+        python_version: ['3.13', '3.12', '3.11', '3.10', '3.9']
         include:        
           - python_version: '3.13'
             onnx_ml: 1
             debug_build: 1
             documentation: 1
             protobuf_type: 'Internal'
->>>>>>> c0c18d0a
           - python_version: '3.12'
             onnx_ml: 1
             debug_build: 1
@@ -128,13 +122,8 @@
           ONNX_BUILD_TESTS: 1
           CMAKE_ARGS: "-DONNX_WERROR=ON"
 
-<<<<<<< HEAD
       - name: Build and install ONNX - Windows
         if: matrix.os == 'windows-latest' && matrix.python_version != '3.9' && matrix.python_version != '3.12'
-=======
-      - name: Build and install ONNX - Windows (setup.py build_ext)
-        if: matrix.os == 'windows-latest' && matrix.python_version != '3.9' && matrix.python_version != '3.8' && matrix.python_version != '3.12'
->>>>>>> c0c18d0a
         run: |
           python setup.py build_ext --inplace
           python setup.py install
@@ -144,13 +133,8 @@
           ONNX_BUILD_TESTS: 1
           CMAKE_ARGS: "-DONNX_WERROR=OFF -DONNX_USE_PROTOBUF_SHARED_LIBS=OFF -DONNX_USE_LITE_PROTO=ON"
 
-<<<<<<< HEAD
       - name: Build and install ONNX - Windows
         if: matrix.os == 'windows-latest' && (matrix.python_version == '3.9' || matrix.python_version == '3.12')
-=======
-      - name: Build and install ONNX - Windows (pip)
-        if: matrix.os == 'windows-latest' && (matrix.python_version == '3.9' || matrix.python_version == '3.8' || matrix.python_version == '3.12')
->>>>>>> c0c18d0a
         run: |
           pip install -e . -v
         env:
