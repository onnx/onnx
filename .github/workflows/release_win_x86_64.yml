--- conflicted
+++ resolved
@@ -24,15 +24,11 @@
     strategy:
       fail-fast: false
       matrix:
-<<<<<<< HEAD
-        python-version: ['3.9', '3.10', '3.11', '3.12', '3.13']
-=======
-        python-version: ['3.9', '3.10', '3.11', '3.12', '3.13', '3.13t', '3.14-dev']
->>>>>>> cd6331a5
+        python-version: ['3.9', '3.10', '3.11', '3.12', '3.13', '3.14-dev'] # TODO: re-evaluate 3.13t
         architecture: ['x64', 'x86']
-        exclude:
-          - python-version: '3.13t'
-            architecture: 'x86'
+        #exclude:
+        #  - python-version: '3.13t'
+        #    architecture: 'x86'
 
     steps:
     - name: Checkout ONNX
@@ -85,12 +81,8 @@
         Get-ChildItem -Path dist/*.whl | foreach {python -m pip install --upgrade $_.fullname}
 
     - uses: actions/upload-artifact@ea165f8d65b6e75b540449e92b4886f43607fa02
-<<<<<<< HEAD
-      if: steps.build_wheel.outcome == 'success' && !contains(matrix.python-version, 'dev'))
-=======
       if: steps.build_wheel.outcome == 'success' && (inputs.build_mode == 'preview' || !contains(matrix.python-version, 'dev'))
       # dev-builds should not be uploaded when release-builds are created
->>>>>>> cd6331a5
       with:
         name: wheels-${{ inputs.os }}-${{ matrix.python-version }}-${{matrix.architecture}}
         path: ./dist
