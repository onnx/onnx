name: MacRelease

on:
  schedule:
    # Run weekly on Monday 00:00
    - cron:  '00 00 * * MON'
  push:
    branches: [main, rel-*]
  pull_request:
    branches: [main, rel-*]
  workflow_dispatch:

# Use MACOSX_DEPLOYMENT_TARGET=10.12 to produce compatible wheel
env:
  MACOSX_DEPLOYMENT_TARGET: 10.12

permissions:
  contents: read

jobs:
  build:
    if: github.event_name != 'pull_request' || startsWith( github.base_ref, 'rel-') || contains( github.event.pull_request.labels.*.name, 'run release CIs')
    runs-on: macos-latest
    strategy:
      matrix:
        python-version: ['3.8', '3.9', '3.10', '3.11']
        host-architecture: ['x64']
        target-architecture: ['x86_64', 'universal2']

    steps:
    - uses: actions/checkout@f43a0e5ff2bd294095638e18286ca9a3d1956744 # v3.6.0
    - name: Checkout submodules
      shell: bash
      run: |
        auth_header="$(git config --local --get http.https://github.com/.extraheader)"
        git submodule sync --recursive
        git -c "http.extraheader=$auth_header" -c protocol.version=2 submodule update --init --force --recursive --depth=1
    - name: Set up Python ${{ matrix.python-version }}
      uses: actions/setup-python@61a6322f88396a6271a6ee3565807d608ecaddd1 # v4.7.0
      with:
        python-version: ${{ matrix.python-version }}
        architecture: ${{ matrix.host-architecture }}

    - name: Install Python dependencies
      run: |
        python -m pip install -q --upgrade pip
        python -m pip install -q -r requirements-release.txt

    - name: Build wheel and install
      env:
        CC: "clang"
        CXX: "clang++"
        ONNX_ML: 1
        CMAKE_OSX_ARCHITECTURES: ${{ matrix.target-architecture == 'x86_64' && 'x86_64' || 'arm64;x86_64' }}
        # Currently GitHub Action agent is using macos-11, we rename the wheels
        # to use the MACOSX_DEPLOYMENT_TARGET
        # Rename e.g. onnx-1.15.0-cp38-cp38-macosx_11_0_x86_64.whl
        # to onnx-1.15.0-cp38-cp38-macosx_10_12_universal2.whl
        ONNX_WHEEL_PLATFORM_NAME: macosx_10_12_${{ matrix.target-architecture }}
        CMAKE_ARGS: "-DONNX_USE_LITE_PROTO=ON"
      run: |
        # Install Protobuf from source
        export NUM_CORES=`sysctl -n hw.logicalcpu`
        source workflow_scripts/protobuf/build_protobuf_unix.sh $NUM_CORES $(pwd)/protobuf/protobuf_install
<<<<<<< HEAD
        export CMAKE_ARGS="-DONNX_USE_LITE_PROTO=ON"
=======
>>>>>>> bd60a391
        if [ '${{ github.event_name }}' == 'schedule' ]; then
          sed -i 's/name = "onnx"/name = "onnx-weekly"/' 'pyproject.toml'
          ONNX_PREVIEW_BUILD=1 python -m build --wheel
        else
          python -m build --wheel
        fi
<<<<<<< HEAD
        # Currently GitHub Action agent is using macos-11, we rename the wheels
        # to use the MACOSX_DEPLOYMENT_TARGET
        # Rename e.g. onnx-1.15.0-cp38-cp38-macosx_11_0_x86_64.whl
        # to onnx-1.15.0-cp38-cp38-macosx_10_12_universal2.whl
        for file in dist/*.whl; do
        new_name=$(echo "$file" | sed 's/macosx_11_0_x86_64/macosx_10_12_${{ matrix.target-architecture }}/')
        mv "$file" "$new_name"
        python -m pip install --upgrade $new_name;
=======

        for file in dist/*.whl; do
          python -m pip install --upgrade $file;
>>>>>>> bd60a391
        done
    - name: Test the installed wheel
      run: |
        pytest

    - uses: actions/upload-artifact@0b7f8abb1508181956e8e162db84b466c27e18ce # v3.1.2
      with:
        name: wheels
        path: dist

    - name: Upload wheel to PyPI weekly
      if: github.event_name == 'schedule' # Only triggered by weekly event
      run: |
        twine upload --verbose dist/*.whl --repository-url https://upload.pypi.org/legacy/ -u ${{ secrets.ONNXWEEKLY_USERNAME }} -p ${{ secrets.ONNXWEEKLY_TOKEN }}

    - name: Verify ONNX with the latest numpy
      if: ${{ always() }}
      run: |
        python -m pip uninstall -y numpy onnx && python -m pip install numpy
        for file in dist/*.whl; do python -m pip install --upgrade $file; done
        pytest

    - name: Verify ONNX with the minimum supported numpy
      if: ${{ always() }}
      run: |
        if [[ "${{ matrix.python-version }}" == "3.8" || "${{ matrix.python-version }}" == "3.9" ]]; then
          export minimum_numpy_version=1.16.6
        else
          export minimum_numpy_version=1.23.2
        fi
        python -m pip uninstall -y numpy onnx && python -m pip install numpy==$minimum_numpy_version
        for file in dist/*.whl; do python -m pip install --upgrade $file; done
        pytest

    - name: Verify ONNX with the latest protobuf
      if: ${{ always() }}
      run: |
        python -m pip uninstall -y protobuf onnx && python -m pip install protobuf
        for file in dist/*.whl; do python -m pip install --upgrade $file; done
        pytest

    - name: Verify ONNX with the minimum supported protobuf (from requirements.txt)
      if: ${{ always() }}
      run: |
        python -m pip uninstall -y protobuf onnx && python -m pip install protobuf==3.20.2
        for file in dist/*.whl; do python -m pip install --upgrade $file; done
        pytest

    # Only triggered by weekly event on certain CI
    - name: Build and upload source distribution to PyPI weekly
      if: github.event_name == 'schedule' && matrix.python-version == '3.10' && matrix.target-architecture == 'x86_64'
      run: |
        # Build and upload source distribution to PyPI
        git clean -xdf
        sed -i 's/name = "onnx"/name = "onnx-weekly"/' 'pyproject.toml'
        ONNX_PREVIEW_BUILD=1 python -m build --sdist
        twine upload dist/* --repository-url https://upload.pypi.org/legacy/ -u ${{ secrets.ONNXWEEKLY_USERNAME }} -p ${{ secrets.ONNXWEEKLY_TOKEN }}

        # Test weekly source distribution from PyPI
        python -m pip uninstall -y onnx-weekly
        python -m pip install setuptools
        python -m pip install --use-deprecated=legacy-resolver --no-binary onnx-weekly onnx-weekly
        pytest

    - name: Verify ONNX with ONNX Runtime PyPI package
      run: |
        python -m pip uninstall -y protobuf numpy && python -m pip install -q -r requirements-release.txt
        python -m pip install -q onnxruntime
        export ORT_MAX_IR_SUPPORTED_VERSION=9
        export ORT_MAX_ML_OPSET_SUPPORTED_VERSION=3
        export ORT_MAX_ONNX_OPSET_SUPPORTED_VERSION=19
        pytest<|MERGE_RESOLUTION|>--- conflicted
+++ resolved
@@ -62,30 +62,15 @@
         # Install Protobuf from source
         export NUM_CORES=`sysctl -n hw.logicalcpu`
         source workflow_scripts/protobuf/build_protobuf_unix.sh $NUM_CORES $(pwd)/protobuf/protobuf_install
-<<<<<<< HEAD
-        export CMAKE_ARGS="-DONNX_USE_LITE_PROTO=ON"
-=======
->>>>>>> bd60a391
         if [ '${{ github.event_name }}' == 'schedule' ]; then
           sed -i 's/name = "onnx"/name = "onnx-weekly"/' 'pyproject.toml'
           ONNX_PREVIEW_BUILD=1 python -m build --wheel
         else
           python -m build --wheel
         fi
-<<<<<<< HEAD
-        # Currently GitHub Action agent is using macos-11, we rename the wheels
-        # to use the MACOSX_DEPLOYMENT_TARGET
-        # Rename e.g. onnx-1.15.0-cp38-cp38-macosx_11_0_x86_64.whl
-        # to onnx-1.15.0-cp38-cp38-macosx_10_12_universal2.whl
-        for file in dist/*.whl; do
-        new_name=$(echo "$file" | sed 's/macosx_11_0_x86_64/macosx_10_12_${{ matrix.target-architecture }}/')
-        mv "$file" "$new_name"
-        python -m pip install --upgrade $new_name;
-=======
 
         for file in dist/*.whl; do
           python -m pip install --upgrade $file;
->>>>>>> bd60a391
         done
     - name: Test the installed wheel
       run: |
