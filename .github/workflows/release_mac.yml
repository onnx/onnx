# Copyright (c) ONNX Project Contributors
#
# SPDX-License-Identifier: Apache-2.0

name: MacRelease

on:  # Specifies the event triggering the workflow
  workflow_call:  # Indicates that this is a reusable workflow
    inputs:      
      os:
        required: true
        type: string


# Use MACOSX_DEPLOYMENT_TARGET=12.0 to produce compatible wheel
env:
  MACOSX_DEPLOYMENT_TARGET: "12.0"

permissions:
  contents: read

jobs:
  build:
    if: github.event_name != 'pull_request' || startsWith( github.base_ref, 'rel-') || contains( github.event.pull_request.labels.*.name, 'run release CIs') 
    runs-on: macos-latest
    strategy:
      matrix:
        python-version: ['3.8', '3.9', '3.10', '3.11', '3.12']

    steps:
    - uses: actions/checkout@b4ffde65f46336ab88eb53be808477a3936bae11 # v4.1.1

    - name: Checkout submodules
      shell: bash
      run: |
        auth_header="$(git config --local --get http.https://github.com/.extraheader)"
        git submodule sync --recursive
        git -c "http.extraheader=$auth_header" -c protocol.version=2 submodule update --init --force --recursive --depth=1
        
    - name: Set up Python ${{ matrix.python-version }}
      uses: actions/setup-python@82c7e631bb3cdc910f68e0081d67478d79c6982d # v5.1.0
      with:
        python-version: ${{ matrix.python-version }}

    - name: Install Python dependencies
      run: |
        python -m pip install -q --upgrade pip
        python -m pip install -q -r requirements-release.txt

    - name: Build wheel 
      env:
        CC: "clang"
        CXX: "clang++"
        ONNX_ML: 1
        CMAKE_OSX_ARCHITECTURES: "arm64;x86_64"
        CMAKE_ARGS: "-DONNX_USE_LITE_PROTO=ON"
      run: |
        # Install Protobuf from source
        export NUM_CORES=`sysctl -n hw.logicalcpu`
        source workflow_scripts/protobuf/build_protobuf_unix.sh $NUM_CORES $(pwd)/protobuf/protobuf_install
        if [ '${{ github.event_name }}' == 'schedule' ]; then      
          sed -i '' 's/name = "onnx"/name = "onnx-weekly"/' 'pyproject.toml'
          export ONNX_PREVIEW_BUILD=1
        fi
        python -m build --wheel    

<<<<<<< HEAD

    - uses: actions/upload-artifact@0b2256b8c012f0828dc542b3febcab082c67f72b
      with:
        name: wheels-${{ inputs.os }}-${{ matrix.python-version }}
        path: |
            ./dist/*.whl            
=======
    - uses: actions/upload-artifact@v4
      with:
        name: wheels-${{ inputs.os }}-${{ matrix.python-version }}
        path: dist/*.whl
>>>>>>> 5bdb59c4

  test:
    needs: build
    runs-on: ${{ (matrix.target-architecture == 'x86_64') && 'macos-12' || 'macos-14' }}
    strategy:
      matrix:
        python-version: ['3.8', '3.9', '3.10', '3.11', '3.12']
        target-architecture: ['x86_64', 'arm64']

    steps:
    - uses: actions/checkout@b4ffde65f46336ab88eb53be808477a3936bae11 # v4.1.1
    - name: Set up Python ${{ matrix.python-version }}
      uses: actions/setup-python@82c7e631bb3cdc910f68e0081d67478d79c6982d # v5.1.0
      with:
        python-version: ${{ matrix.python-version }}


    - name: Install Python dependencies
      run: |
        arch -${{ matrix.target-architecture }} python -m pip install -q --upgrade pip
        arch -${{ matrix.target-architecture }} python -m pip install -q -r requirements-release.txt

    - uses: actions/download-artifact@v4
      with:
<<<<<<< HEAD
        name: wheels-${{ inputs.os }}-${{ matrix.python-version }}
=======
        name:  wheels-${{ inputs.os }}-${{ matrix.python-version }}
>>>>>>> 5bdb59c4
        path: dist

    - name: Test the wheel
      run: |
        arch -${{ matrix.target-architecture }} python -m pip install --upgrade dist/*.whl
        arch -${{ matrix.target-architecture }} pytest

    - name: Verify ONNX with the latest numpy
      if: ${{ always() }}
      run: |
        arch -${{ matrix.target-architecture }} python -m pip uninstall -y numpy onnx
        arch -${{ matrix.target-architecture }} python -m pip install numpy
        arch -${{ matrix.target-architecture }} python -m pip install --upgrade dist/*.whl
        arch -${{ matrix.target-architecture }} pytest

    - name: Verify ONNX with the latest protobuf
      if: ${{ always() }}
      run: |
        arch -${{ matrix.target-architecture }} python -m pip uninstall -y protobuf onnx
        arch -${{ matrix.target-architecture }} python -m pip install protobuf
        arch -${{ matrix.target-architecture }} python -m pip install --upgrade dist/*.whl
        arch -${{ matrix.target-architecture }} pytest

    - name: Verify ONNX with the minimumly supported packages
      if: always() && (matrix.target-architecture == 'x86_64' || (matrix.python-version != '3.8' && matrix.python-version != '3.9'))
      run: |
        arch -${{ matrix.target-architecture }} python -m pip uninstall -y numpy protobuf onnx
        arch -${{ matrix.target-architecture }} python -m pip install -r requirements-min.txt
        arch -${{ matrix.target-architecture }} python -m pip install --upgrade dist/*.whl
        arch -${{ matrix.target-architecture }} pytest

    - name: Verify ONNX with ONNX Runtime PyPI package
      if: matrix.python-version != '3.12'
      run: |
        arch -${{ matrix.target-architecture }} python -m pip uninstall -y protobuf numpy
        arch -${{ matrix.target-architecture }} python -m pip install -q -r requirements-release.txt
        arch -${{ matrix.target-architecture }} python -m pip install -q onnxruntime==1.17.3
        export ORT_MAX_IR_SUPPORTED_VERSION=9
        export ORT_MAX_ML_OPSET_SUPPORTED_VERSION=3
        export ORT_MAX_ONNX_OPSET_SUPPORTED_VERSION=20
        arch -${{ matrix.target-architecture }} pytest<|MERGE_RESOLUTION|>--- conflicted
+++ resolved
@@ -64,19 +64,11 @@
         fi
         python -m build --wheel    
 
-<<<<<<< HEAD
 
     - uses: actions/upload-artifact@0b2256b8c012f0828dc542b3febcab082c67f72b
       with:
         name: wheels-${{ inputs.os }}-${{ matrix.python-version }}
-        path: |
-            ./dist/*.whl            
-=======
-    - uses: actions/upload-artifact@v4
-      with:
-        name: wheels-${{ inputs.os }}-${{ matrix.python-version }}
         path: dist/*.whl
->>>>>>> 5bdb59c4
 
   test:
     needs: build
@@ -101,11 +93,7 @@
 
     - uses: actions/download-artifact@v4
       with:
-<<<<<<< HEAD
-        name: wheels-${{ inputs.os }}-${{ matrix.python-version }}
-=======
         name:  wheels-${{ inputs.os }}-${{ matrix.python-version }}
->>>>>>> 5bdb59c4
         path: dist
 
     - name: Test the wheel
