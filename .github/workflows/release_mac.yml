--- conflicted
+++ resolved
@@ -20,14 +20,9 @@
     runs-on: macos-latest
     strategy:
       matrix:
-<<<<<<< HEAD
         python-version: ['3.7', '3.8', '3.9', '3.10', '3.11']
-        architecture: ['x64']
-=======
-        python-version: ['3.7', '3.8', '3.9', '3.10']
         host-architecture: ['x64']
         target-architecture: ['x86_64', 'universal2']
->>>>>>> d006f33e
 
     steps:
     - uses: actions/checkout@v3
