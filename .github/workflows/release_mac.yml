--- conflicted
+++ resolved
@@ -7,12 +7,8 @@
   push:
     branches: [master, rel-*]
   pull_request:
-<<<<<<< HEAD
-    branches: [rel-*, master] # TODO: remove before merge
-=======
     branches: [rel-*]
   workflow_dispatch:
->>>>>>> 851840fd
 
 # Use MACOSX_DEPLOYMENT_TARGET=10.12 to produce compatible wheel
 env:
