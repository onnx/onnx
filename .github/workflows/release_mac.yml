--- conflicted
+++ resolved
@@ -6,18 +6,11 @@
 
 on:  # Specifies the event triggering the workflow
   workflow_call:  # Indicates that this is a reusable workflow
-<<<<<<< HEAD
-    inputs:
+    inputs:      
       os:
         required: true
         type: string
 
-=======
-    inputs:      
-      os:
-        required: true
-        type: string
->>>>>>> c057d17a
 
 # Use MACOSX_DEPLOYMENT_TARGET=12.0 to produce compatible wheel
 env:
@@ -26,13 +19,6 @@
 permissions:
   contents: read
 
-<<<<<<< HEAD
-concurrency:
-  group: ${{ github.workflow }}-${{ github.ref }}-${{ github.event_name == 'workflow_dispatch' }}-${{ inputs.os }}
-  cancel-in-progress: true
-
-=======
->>>>>>> c057d17a
 jobs:
   build:
     if: github.event_name != 'pull_request' || startsWith( github.base_ref, 'rel-') || contains( github.event.pull_request.labels.*.name, 'run release CIs') 
@@ -78,19 +64,10 @@
         fi
         python -m build --wheel    
 
-
-<<<<<<< HEAD
-    - uses: actions/upload-artifact@0b2256b8c012f0828dc542b3febcab082c67f72b
-      with:
-        name: wheels-${{ inputs.os }}-${{ matrix.python-version }}
-        path: |
-            ./dist/*.whl            
-=======
     - uses: actions/upload-artifact@v4
       with:
         name: wheels-${{ inputs.os }}-${{ matrix.python-version }}
         path: dist/*.whl
->>>>>>> c057d17a
 
   test:
     needs: build
@@ -115,11 +92,7 @@
 
     - uses: actions/download-artifact@v4
       with:
-<<<<<<< HEAD
-        name: wheels-${{ inputs.os }}-${{ matrix.python-version }}
-=======
         name:  wheels-${{ inputs.os }}-${{ matrix.python-version }}
->>>>>>> c057d17a
         path: dist
 
     - name: Test the wheel
