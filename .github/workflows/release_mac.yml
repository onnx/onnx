name: MacRelease

on:
  schedule:
    # Run weekly on Monday 00:00
    - cron:  '00 00 * * MON'
  push:
    branches: [main, rel-*]
  pull_request:
    branches: [main, rel-*]
  workflow_dispatch:

# Use MACOSX_DEPLOYMENT_TARGET=10.12 to produce compatible wheel
env:
  MACOSX_DEPLOYMENT_TARGET: 10.12

jobs:
  build:
    if: github.event_name != 'pull_request' || startsWith( github.base_ref, 'rel-') || contains( github.event.pull_request.labels.*.name, 'run release CIs')
    runs-on: macos-10.15
    strategy:
      matrix:
<<<<<<< HEAD
        python-version: ['3.6', '3.7', '3.8', '3.9', '3.10']
=======
        python-version: [3.7, 3.8, 3.9]
>>>>>>> 9b352451
        architecture: ['x64']

    steps:
    - uses: actions/checkout@v2
    - name: Checkout submodules
      shell: bash
      run: |
        auth_header="$(git config --local --get http.https://github.com/.extraheader)"
        git submodule sync --recursive
        git -c "http.extraheader=$auth_header" -c protocol.version=2 submodule update --init --force --recursive --depth=1

    - name: Set up Python ${{ matrix.python-version }}
      uses: actions/setup-python@v2
      with:
        python-version: ${{ matrix.python-version }}
        architecture: ${{ matrix.architecture }}

    - name: Install protobuf dependencies
      run: |
        # Install protobuf 3.16.0
        export NUM_CORES=`sysctl -n hw.ncpu`
        echo Using $NUM_CORES cores
        brew update
        brew install autoconf && brew install automake
        export ONNX_PATH=$(pwd)
        cd ..
        wget https://github.com/protocolbuffers/protobuf/releases/download/v3.16.0/protobuf-cpp-3.16.0.tar.gz
        tar -xvf protobuf-cpp-3.16.0.tar.gz
        cd protobuf-3.16.0
        mkdir build_source && cd build_source
        cmake ../cmake -DBUILD_SHARED_LIBS=OFF -DCMAKE_POSITION_INDEPENDENT_CODE=ON -Dprotobuf_BUILD_TESTS=OFF -DCMAKE_BUILD_TYPE=Release
        make -j${NUM_CORES}
        make install
        export PATH=$(pwd)/bin:$PATH
        cd $ONNX_PATH

    - name: Install Python dependencies
      run: |
        python -m pip install -q --upgrade pip
        python -m pip install -q -r requirements-release.txt

    - name: Build wheel and install
      env:
        CC: "clang"
        CXX: "clang++"
        ONNX_ML: 1
      run: |
        # Currently GitHub Action agent is using 10.14 Python, use -p to force change the final MACOSX_DEPLOYMENT_TARGET
        # Change -p if MACOSX_DEPLOYMENT_TARGET is different
        if [ '${{ github.event_name }}' == 'schedule' ]; then
          python setup.py bdist_wheel -p macosx_10_12_x86_64 --weekly_build
        else
          python setup.py bdist_wheel -p macosx_10_12_x86_64
        fi
        for file in dist/*.whl; do python -m pip install --upgrade $file; done

    - name: Test the installed wheel
      run: |
        pytest

    - name: Test backend test data
      run: |
        # onnx.checker all existing backend data
        python workflow_scripts/test_generated_backend.py
        # onnx.checker all generated backend data
        python onnx/backend/test/cmd_tools.py generate-data
        python workflow_scripts/test_generated_backend.py

    - uses: actions/upload-artifact@v1
      with:
        name: wheels
        path: dist

    - name: Upload wheel to TestPyPI weekly
      if: github.event_name == 'schedule' # Only triggered by weekly event
      run: |
        twine upload --verbose dist/*.whl --repository-url https://test.pypi.org/legacy/ -u ${{ secrets.TESTPYPI_USERNAME }} -p ${{ secrets.TESTPYPI_PASSWORD }}

    - name: Verify ONNX with the latest numpy
      if: ${{ always() }}
      run: |
        python -m pip uninstall -y numpy onnx && python -m pip install numpy
        for file in dist/*.whl; do python -m pip install --upgrade $file; done
        pytest

    - name: Verify ONNX with the latest protobuf
      if: ${{ always() }}
      run: |
        python -m pip uninstall -y protobuf onnx && python -m pip install protobuf
        for file in dist/*.whl; do python -m pip install --upgrade $file; done
        pytest

    - name: Verify ONNX with the minimum supported protobuf (from requirements.txt)
      if: ${{ always() }}
      run: |
        python -m pip uninstall -y protobuf onnx && python -m pip install protobuf==3.12.2
        for file in dist/*.whl; do python -m pip install --upgrade $file; done
        pytest

<<<<<<< HEAD
=======
    - name: Verify ONNX with ort-nightly
      if: matrix.python-version != '3.6' # Do not test ort-nightly for Python 3.6 due to missing (unsupported) package
      run: |
        python -m pip install -q flatbuffers
        python -m pip install -q -i https://test.pypi.org/simple/ ort-nightly
        python onnx/test/test_with_ort.py
>>>>>>> 9b352451

    - name: Build and upload source distribution to TestPyPI weekly
      if: github.event_name == 'schedule' && matrix.python-version == '3.9' # Only triggered by weekly event on Python 3.9
      run: |
        # Build and upload source distribution to TestPyPI
        git clean -xdf
        python setup.py sdist --weekly_build
        twine upload dist/* --repository-url https://test.pypi.org/legacy/ -u ${{ secrets.TESTPYPI_USERNAME }} -p ${{ secrets.TESTPYPI_PASSWORD }}

    - name: Test source distribution from TestPyPI
      if: github.event_name == 'schedule' && matrix.python-version == '3.9'
      run: |
        python -m pip uninstall -y onnx
        python -m pip install setuptools
        python -m pip install --index-url https://test.pypi.org/simple --use-deprecated=legacy-resolver --no-use-pep517 --no-binary onnx-weekly onnx-weekly
        pytest<|MERGE_RESOLUTION|>--- conflicted
+++ resolved
@@ -20,11 +20,7 @@
     runs-on: macos-10.15
     strategy:
       matrix:
-<<<<<<< HEAD
-        python-version: ['3.6', '3.7', '3.8', '3.9', '3.10']
-=======
-        python-version: [3.7, 3.8, 3.9]
->>>>>>> 9b352451
+        python-version: ['3.7', '3.8', '3.9', '3.10']
         architecture: ['x64']
 
     steps:
@@ -124,15 +120,12 @@
         for file in dist/*.whl; do python -m pip install --upgrade $file; done
         pytest
 
-<<<<<<< HEAD
-=======
     - name: Verify ONNX with ort-nightly
-      if: matrix.python-version != '3.6' # Do not test ort-nightly for Python 3.6 due to missing (unsupported) package
+      if: matrix.python-version != '3.10' # Do not test ort-nightly for Python 3.6 due to missing (unsupported) package
       run: |
         python -m pip install -q flatbuffers
         python -m pip install -q -i https://test.pypi.org/simple/ ort-nightly
         python onnx/test/test_with_ort.py
->>>>>>> 9b352451
 
     - name: Build and upload source distribution to TestPyPI weekly
       if: github.event_name == 'schedule' && matrix.python-version == '3.9' # Only triggered by weekly event on Python 3.9
