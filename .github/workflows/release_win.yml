name: WindowsRelease

on:
  schedule:
    # Run weekly on Monday 00:00
    - cron:  '00 00 * * MON'
  push:
    branches: [main, rel-*]
  pull_request:
    branches: [main, rel-*]
  workflow_dispatch:

jobs:
  build:
    if: github.event_name != 'pull_request' || startsWith( github.base_ref, 'rel-') || contains( github.event.pull_request.labels.*.name, 'run release CIs')
    runs-on: windows-latest
    strategy:
      matrix:
        python-version: [3.6, 3.7, 3.8, 3.9]
        architecture: ['x64', 'x86']
    steps:        
    - name: Checkout ONNX
      uses: actions/checkout@v2
      with:
         path: ./onnx

    - name: Checkout ONNX submodules
      shell: bash
      run: |
         cd onnx
         auth_header="$(git config --local --get http.https://github.com/.extraheader)"
         git submodule sync --recursive
         git -c "http.extraheader=$auth_header" -c protocol.version=2 submodule update --init --force --recursive --depth=1

    - name: Add msbuild to PATH
      uses: microsoft/setup-msbuild@v1.0.2

    - name: Set up Python ${{ matrix.python-version }}
      uses: actions/setup-python@v2
      with:
        python-version: ${{ matrix.python-version }}
        architecture: ${{ matrix.architecture }}    
          
    - name: Install Python dependencies
      run: |
        python -m pip install -q --upgrade pip
        cd onnx
        python -m pip install -q -r requirements-release.txt

    - name: Build ONNX wheel
      run: |
        $arch = 'x64'
        if ('${{ matrix.architecture }}' -eq 'x86') {
          $arch = 'Win32'
        }
<<<<<<< HEAD
        . .\onnx\workflow_scripts\protobuf\build_protobuf_win.ps1 -arch $arch
        cd onnx
=======
        echo "Install protobuf"
        cd ./protobuf_root
        $protobuf_root_dir = Get-Location
        mkdir protobuf_install
        cd ./protobuf/cmake

        cmake -G "Visual Studio 17 2022" -A $arch -DCMAKE_INSTALL_PREFIX="../../protobuf_install" -Dprotobuf_MSVC_STATIC_RUNTIME=OFF -Dprotobuf_BUILD_SHARED_LIBS=OFF -Dprotobuf_BUILD_TESTS=OFF -Dprotobuf_BUILD_EXAMPLES=OFF .
        msbuild protobuf.sln /m /p:Configuration=Release
        msbuild INSTALL.vcxproj /p:Configuration=Release
        echo "Protobuf installation complete."

        echo "Set paths"
        $protoc_path = Join-Path -Path $protobuf_root_dir -ChildPath "protobuf_install\bin"
        $protoc_lib_path = Join-Path -Path $protobuf_root_dir -ChildPath "protobuf_install\lib"
        $protobuf_include_path = Join-Path -Path $protobuf_root_dir -ChildPath "protobuf_install\include"
        $Env:PATH="$ENV:PATH;$protoc_path;$protoc_lib_path;$protobuf_include_path"
        $($Env:PATH).Split(';')
        protoc
>>>>>>> fb586d09

        echo "Install ONNX"
        $Env:ONNX_ML=1
        $Env:CMAKE_ARGS="-DONNX_USE_PROTOBUF_SHARED_LIBS=OFF -DONNX_USE_LITE_PROTO=ON"

        if ('${{ github.event_name }}' -eq 'schedule') {
          echo "Build weekly TestPyPI package"
          python setup.py bdist_wheel --weekly_build
        } else {
          python setup.py bdist_wheel
        }
        Get-ChildItem -Path dist/*.whl | foreach {python -m pip install --upgrade $_.fullname} 
  
    - name: Test the installed wheel
      run: |
        cd onnx
        pytest

    - name: Test the uploaded backend test data
      run: |
        cd onnx
        # onnx.checker all existing backend data
        python workflow_scripts\test_generated_backend.py
        # onnx.checker all generated backend data
        python onnx\backend\test\cmd_tools.py generate-data
        python workflow_scripts\test_generated_backend.py

    - uses: actions/upload-artifact@v1
      with:
        name: wheels
        path: ./onnx/dist
  
    - name: Upload wheel to TestPyPI weekly
      if: (github.event_name == 'schedule') # Only triggered by weekly event
      run: |
        twine upload --verbose onnx/dist/*.whl --repository-url https://test.pypi.org/legacy/ -u ${{ secrets.TESTPYPI_USERNAME }} -p ${{ secrets.TESTPYPI_PASSWORD }}

    - name: Verify ONNX with the latest numpy
      if: ${{ always() }}
      run: |
        cd onnx
        python -m pip uninstall -y numpy onnx && python -m pip install numpy
        Get-ChildItem -Path dist/*.whl | foreach {python -m pip install --upgrade $_.fullname}
        pytest

    - name: Verify ONNX with the latest protobuf
      if: ${{ always() }}
      run: |
        cd onnx
        python -m pip uninstall -y protobuf onnx && python -m pip install protobuf
        Get-ChildItem -Path dist/*.whl | foreach {python -m pip install --upgrade $_.fullname}
        pytest

    - name: Verify ONNX with the minimum supported protobuf (from requirements.txt)
      if: ${{ always() }}
      run: |
        cd onnx
        python -m pip uninstall -y protobuf onnx && python -m pip install protobuf==3.12.2
        Get-ChildItem -Path dist/*.whl | foreach {python -m pip install --upgrade $_.fullname}
        pytest  

    - name: Verify ONNX with ort-nightly
      if: ${{ always() }}
      run: |
        # ort-nightly does not support x86
        if ('${{ matrix.architecture }}' -eq 'x64') {
          python -m pip install -q flatbuffers
          python -m pip install -q -i https://test.pypi.org/simple/ ort-nightly
          python onnx\onnx\test\test_with_ort.py
        }<|MERGE_RESOLUTION|>--- conflicted
+++ resolved
@@ -53,29 +53,9 @@
         if ('${{ matrix.architecture }}' -eq 'x86') {
           $arch = 'Win32'
         }
-<<<<<<< HEAD
+
         . .\onnx\workflow_scripts\protobuf\build_protobuf_win.ps1 -arch $arch
         cd onnx
-=======
-        echo "Install protobuf"
-        cd ./protobuf_root
-        $protobuf_root_dir = Get-Location
-        mkdir protobuf_install
-        cd ./protobuf/cmake
-
-        cmake -G "Visual Studio 17 2022" -A $arch -DCMAKE_INSTALL_PREFIX="../../protobuf_install" -Dprotobuf_MSVC_STATIC_RUNTIME=OFF -Dprotobuf_BUILD_SHARED_LIBS=OFF -Dprotobuf_BUILD_TESTS=OFF -Dprotobuf_BUILD_EXAMPLES=OFF .
-        msbuild protobuf.sln /m /p:Configuration=Release
-        msbuild INSTALL.vcxproj /p:Configuration=Release
-        echo "Protobuf installation complete."
-
-        echo "Set paths"
-        $protoc_path = Join-Path -Path $protobuf_root_dir -ChildPath "protobuf_install\bin"
-        $protoc_lib_path = Join-Path -Path $protobuf_root_dir -ChildPath "protobuf_install\lib"
-        $protobuf_include_path = Join-Path -Path $protobuf_root_dir -ChildPath "protobuf_install\include"
-        $Env:PATH="$ENV:PATH;$protoc_path;$protoc_lib_path;$protobuf_include_path"
-        $($Env:PATH).Split(';')
-        protoc
->>>>>>> fb586d09
 
         echo "Install ONNX"
         $Env:ONNX_ML=1
