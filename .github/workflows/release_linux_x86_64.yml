name: LinuxRelease_x86_64

on:
  schedule:
    # Run weekly on Monday 00:00
    - cron:  '00 00 * * MON'
  push:
    branches: [master, rel-*]
  pull_request:
<<<<<<< HEAD
    branches: [rel-*]
=======
    branches: [rel-*,]
>>>>>>> 901563e0
  workflow_dispatch:

jobs:
  build:
    runs-on: ubuntu-latest
    strategy:
      matrix:
        python-version: [3.6, 3.7, 3.8, 3.9]
        architecture: ['x64']

    steps:
    - uses: actions/checkout@v2
    - name: Checkout submodules
      shell: bash
      run: |
        auth_header="$(git config --local --get http.https://github.com/.extraheader)"
        git submodule sync --recursive
        git -c "http.extraheader=$auth_header" -c protocol.version=2 submodule update --init --force --recursive --depth=1

    - name: Set up Python ${{ matrix.python-version }}
      uses: actions/setup-python@v1
      with:
        python-version: ${{ matrix.python-version }}
        architecture: ${{ matrix.architecture }}

    - name: Install python dependencies
      run: |
        python -m pip install -q --upgrade pip
        sudo apt-get install protobuf-compiler libprotoc-dev
        python -m pip install -q -r requirements-release.txt

    - name: Build manylinux2010_x86_64
      uses: docker://quay.io/pypa/manylinux2010_x86_64
      with:
        entrypoint: bash
        args: .github/workflows/manylinux/entrypoint.sh ${{ matrix.python-version }} manylinux2010_x86_64 ${{ github.event_name }}

    - name: Test wheel with Python ${{ matrix.python-version }}
      run: |
        python -m pip install dist/*-manylinux2010_x86_64.whl
        pytest

    - name: Test backend test data
      run: |
        # onnx.checker all existing backend data
        python workflow_scripts/test_generated_backend.py
        # onnx.checker all generated backend data
        python onnx/backend/test/cmd_tools.py generate-data
        python workflow_scripts/test_generated_backend.py

    - uses: actions/upload-artifact@v1
      with:
        name: wheels
        path: dist

    - name: Upload wheel to TestPyPI weekly
      if: (github.event_name == 'schedule') # Only triggered by weekly event
      run: |
        twine upload --verbose dist/*.whl --repository-url https://test.pypi.org/legacy/ -u ${{ secrets.TESTPYPI_USERNAME }} -p ${{ secrets.TESTPYPI_PASSWORD }}

    - name: Verify ONNX with the latest numpy
      if: ${{ always() }}
      run: |
        python -m pip uninstall -y numpy onnx && python -m pip install numpy
        python -m pip install dist/*-manylinux2010_x86_64.whl
        pytest

    - name: Verify ONNX with the latest protobuf
      if: ${{ always() }}
      run: |
        python -m pip uninstall -y protobuf onnx && python -m pip install protobuf
        python -m pip install dist/*-manylinux2010_x86_64.whl
        pytest        

    - name: Verify ONNX with ort-nightly
      if: ${{ always() }}
      run: |
<<<<<<< HEAD
        python -m pip install -q flatbuffers
        python -m pip install -q -i https://test.pypi.org/simple/ ort-nightly
=======
        python -m pip install flatbuffers
        python -m pip install -i https://test.pypi.org/simple/ ort-nightly
>>>>>>> 901563e0
        python onnx/test/test_with_ort.py<|MERGE_RESOLUTION|>--- conflicted
+++ resolved
@@ -7,11 +7,7 @@
   push:
     branches: [master, rel-*]
   pull_request:
-<<<<<<< HEAD
-    branches: [rel-*]
-=======
     branches: [rel-*,]
->>>>>>> 901563e0
   workflow_dispatch:
 
 jobs:
@@ -89,11 +85,6 @@
     - name: Verify ONNX with ort-nightly
       if: ${{ always() }}
       run: |
-<<<<<<< HEAD
         python -m pip install -q flatbuffers
         python -m pip install -q -i https://test.pypi.org/simple/ ort-nightly
-=======
-        python -m pip install flatbuffers
-        python -m pip install -i https://test.pypi.org/simple/ ort-nightly
->>>>>>> 901563e0
         python onnx/test/test_with_ort.py