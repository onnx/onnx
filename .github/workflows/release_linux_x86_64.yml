--- conflicted
+++ resolved
@@ -37,12 +37,7 @@
     - name: Install python dependencies
       run: |
         python -m pip install --upgrade pip
-<<<<<<< HEAD
         python -m pip install numpy protobuf==3.16.0
-        sudo apt-get install protobuf-compiler libprotoc-dev
-=======
-        python -m pip install numpy protobuf==3.11.3
->>>>>>> f5de91dc
 
     - name: Build manylinux2010_x86_64
       uses: docker://quay.io/pypa/manylinux2010_x86_64
