name: LinuxRelease_x86_64

on:
  schedule:
    # Run weekly on Monday 00:00
    - cron:  '00 00 * * MON'
  push:
    branches: [main, rel-*]
  pull_request:
    branches: [main, rel-*]
  workflow_dispatch:

jobs:
  build:
    if: github.event_name != 'pull_request' || startsWith( github.base_ref, 'rel-') || contains( github.event.pull_request.labels.*.name, 'run release CIs')
    runs-on: ubuntu-latest
    strategy:
      matrix:
<<<<<<< HEAD
        python-version: ['3.6', '3.7', '3.8', '3.9', '3.10']
=======
        python-version: [3.7, 3.8, 3.9]
>>>>>>> 9b352451
        architecture: ['x64']

    steps:
    - uses: actions/checkout@v2
    - name: Checkout submodules
      shell: bash
      run: |
        auth_header="$(git config --local --get http.https://github.com/.extraheader)"
        git submodule sync --recursive
        git -c "http.extraheader=$auth_header" -c protocol.version=2 submodule update --init --force --recursive --depth=1

    - name: Set up Python ${{ matrix.python-version }}
      uses: actions/setup-python@v2
      with:
        python-version: ${{ matrix.python-version }}
        architecture: ${{ matrix.architecture }}

    - name: Install python dependencies
      run: |
        python -m pip install -q --upgrade pip
        python -m pip install -q -r requirements-release.txt

    - name: Build manylinux2014_x86_64
      uses: docker://quay.io/pypa/manylinux2014_x86_64
      with:
        entrypoint: bash
        args: .github/workflows/manylinux/entrypoint.sh ${{ matrix.python-version }} manylinux2014_x86_64 ${{ github.event_name }}

    - name: Install protobuf in the GitHub Action environment for testing the wheel
      run: |
        cd ..
        git clone https://github.com/protocolbuffers/protobuf.git
        cd protobuf
        git checkout v3.16.0
        git submodule update --init --recursive
        mkdir build_source && cd build_source

        cmake ../cmake -Dprotobuf_BUILD_SHARED_LIBS=OFF -DCMAKE_INSTALL_PREFIX=/usr -DCMAKE_INSTALL_SYSCONFDIR=/etc -DCMAKE_POSITION_INDEPENDENT_CODE=ON -Dprotobuf_BUILD_TESTS=OFF -DCMAKE_BUILD_TYPE=Release
        sudo make -j$(nproc)
        sudo make install

    - name: Test wheel with Python ${{ matrix.python-version }}
      run: |
        python -m pip install dist/*manylinux2014_x86_64.whl
        pytest

    - name: Test backend test data
      run: |
        # onnx.checker all existing backend data
        python workflow_scripts/test_generated_backend.py
        # onnx.checker all generated backend data
        python onnx/backend/test/cmd_tools.py generate-data
        python workflow_scripts/test_generated_backend.py

    - uses: actions/upload-artifact@v1
      with:
        name: wheels
        path: dist

    - name: Upload wheel to TestPyPI weekly
      if: (github.event_name == 'schedule') # Only triggered by weekly event
      run: |
        twine upload --verbose dist/*.whl --repository-url https://test.pypi.org/legacy/ -u ${{ secrets.TESTPYPI_USERNAME }} -p ${{ secrets.TESTPYPI_PASSWORD }}
        TEST_HUB=1 pytest

    - name: Verify ONNX with the latest numpy
      if: ${{ always() }}
      run: |
        python -m pip uninstall -y numpy onnx && python -m pip install numpy
        python -m pip install dist/*manylinux2014_x86_64.whl
        pytest

    - name: Verify ONNX with the latest protobuf
      if: ${{ always() }}
      run: |
        python -m pip uninstall -y protobuf onnx && python -m pip install protobuf
        python -m pip install dist/*manylinux2014_x86_64.whl
        pytest        

    - name: Verify ONNX with the minimum supported protobuf (from requirements.txt)
      if: ${{ always() }}
      run: |
        python -m pip uninstall -y protobuf onnx && python -m pip install protobuf==3.12.2
<<<<<<< HEAD
        python -m pip install dist/*manylinux2010_x86_64.whl
        pytest
=======
        python -m pip install dist/*manylinux2014_x86_64.whl
        pytest

    - name: Verify ONNX with ort-nightly
      if: ${{ always() }}
      run: |
        python -m pip install -q flatbuffers
        python -m pip install -q -i https://test.pypi.org/simple/ ort-nightly
        python onnx/test/test_with_ort.py
>>>>>>> 9b352451
<|MERGE_RESOLUTION|>--- conflicted
+++ resolved
@@ -16,11 +16,7 @@
     runs-on: ubuntu-latest
     strategy:
       matrix:
-<<<<<<< HEAD
-        python-version: ['3.6', '3.7', '3.8', '3.9', '3.10']
-=======
-        python-version: [3.7, 3.8, 3.9]
->>>>>>> 9b352451
+        python-version: ['3.7', '3.8', '3.9', '3.10']
         architecture: ['x64']
 
     steps:
@@ -104,17 +100,5 @@
       if: ${{ always() }}
       run: |
         python -m pip uninstall -y protobuf onnx && python -m pip install protobuf==3.12.2
-<<<<<<< HEAD
-        python -m pip install dist/*manylinux2010_x86_64.whl
-        pytest
-=======
         python -m pip install dist/*manylinux2014_x86_64.whl
-        pytest
-
-    - name: Verify ONNX with ort-nightly
-      if: ${{ always() }}
-      run: |
-        python -m pip install -q flatbuffers
-        python -m pip install -q -i https://test.pypi.org/simple/ ort-nightly
-        python onnx/test/test_with_ort.py
->>>>>>> 9b352451
+        pytest