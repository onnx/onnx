# Copyright (c) ONNX Project Contributors
#
# SPDX-License-Identifier: Apache-2.0

name: LinuxRelease_x86_64

on:  # Specifies the event triggering the workflow
  workflow_call:  # Indicates that this is a reusable workflow
    inputs:      
      os:
        required: true
<<<<<<< HEAD
        type: string

=======
        type: string  
>>>>>>> c057d17a

permissions:  # set top-level default permissions as security best practice
  contents: read

<<<<<<< HEAD
concurrency:
  group: ${{ github.workflow }}-${{ github.ref }}-${{ github.event_name == 'workflow_dispatch' }}-${{ inputs.os }}
  cancel-in-progress: true

=======
>>>>>>> c057d17a
jobs:
  build:
    if: github.event_name != 'pull_request' || startsWith( github.base_ref, 'rel-') || contains( github.event.pull_request.labels.*.name, 'run release CIs')
    runs-on: ubuntu-latest
    strategy:
      matrix:
        python-version: ['3.8', '3.9', '3.10', '3.11', '3.12']
        architecture: ['x64']

    steps:
    - uses: actions/checkout@b4ffde65f46336ab88eb53be808477a3936bae11 # v4.1.1
    - name: Checkout submodules
      shell: bash
      run: |
        auth_header="$(git config --local --get http.https://github.com/.extraheader)"
        git submodule sync --recursive
        git -c "http.extraheader=$auth_header" -c protocol.version=2 submodule update --init --force --recursive --depth=1

    - name: Build manylinux2014_x86_64
      uses: docker://quay.io/pypa/manylinux2014_x86_64:latest
      with:
        entrypoint: bash
        args: .github/workflows/manylinux/entrypoint.sh ${{ matrix.python-version }} manylinux2014_x86_64 ${{ github.event_name }} 

    - name: Set up Python ${{ matrix.python-version }}
      uses: actions/setup-python@82c7e631bb3cdc910f68e0081d67478d79c6982d # v5.1.0
      with:
        python-version: ${{ matrix.python-version }}
        architecture: ${{ matrix.architecture }}

    - name: Install python dependencies
      run: |
        python -m pip install -q --upgrade pip
        python -m pip install -q -r requirements-release.txt

    - name: Install protobuf in the GitHub Action environment for testing the wheel
      run: |
        source workflow_scripts/protobuf/build_protobuf_unix.sh $(nproc)

    - name: Test wheel with Python ${{ matrix.python-version }}
      run: |
        python -m pip install dist/*manylinux2014_x86_64.whl
        pytest

<<<<<<< HEAD
=======
    - uses: actions/upload-artifact@0b2256b8c012f0828dc542b3febcab082c67f72b
      with:
        name: wheels-${{ inputs.os }}-${{ matrix.python-version }}
        path: |
            ./dist/*.whl
        
>>>>>>> c057d17a

    - uses: actions/upload-artifact@0b2256b8c012f0828dc542b3febcab082c67f72b
      with:
        name: wheels-${{ inputs.os }}-${{ matrix.python-version }}
        path: |
            ./dist/*.whl
            ./dist/*.tar.gz   

    - name: Verify ONNX with the latest numpy
      if: ${{ always() }}
      run: |
        python -m pip uninstall -y numpy onnx && python -m pip install numpy
        python -m pip install dist/*manylinux2014_x86_64.whl
        pytest

    - name: Verify ONNX with the latest protobuf
      if: ${{ always() }}
      run: |
        python -m pip uninstall -y protobuf onnx && python -m pip install protobuf
        python -m pip install dist/*manylinux2014_x86_64.whl
        pytest

    - name: Verify ONNX with the minimumly supported packages
      if: ${{ always() }}
      run: |
        python -m pip uninstall -y numpy protobuf onnx && python -m pip install -r requirements-min.txt
        python -m pip install dist/*manylinux2014_x86_64.whl
        pytest

    - name: Verify ONNX with ONNX Runtime PyPI package
      if: matrix.python-version != '3.12'
      run: |
        python -m pip uninstall -y protobuf numpy && python -m pip install -q -r requirements-release.txt
        python -m pip install -q onnxruntime==1.17.3
        export ORT_MAX_IR_SUPPORTED_VERSION=9
        export ORT_MAX_ML_OPSET_SUPPORTED_VERSION=3
        export ORT_MAX_ONNX_OPSET_SUPPORTED_VERSION=20
        pytest<|MERGE_RESOLUTION|>--- conflicted
+++ resolved
@@ -9,23 +9,12 @@
     inputs:      
       os:
         required: true
-<<<<<<< HEAD
-        type: string
+        type: string  
 
-=======
-        type: string  
->>>>>>> c057d17a
 
 permissions:  # set top-level default permissions as security best practice
   contents: read
 
-<<<<<<< HEAD
-concurrency:
-  group: ${{ github.workflow }}-${{ github.ref }}-${{ github.event_name == 'workflow_dispatch' }}-${{ inputs.os }}
-  cancel-in-progress: true
-
-=======
->>>>>>> c057d17a
 jobs:
   build:
     if: github.event_name != 'pull_request' || startsWith( github.base_ref, 'rel-') || contains( github.event.pull_request.labels.*.name, 'run release CIs')
@@ -70,16 +59,6 @@
         python -m pip install dist/*manylinux2014_x86_64.whl
         pytest
 
-<<<<<<< HEAD
-=======
-    - uses: actions/upload-artifact@0b2256b8c012f0828dc542b3febcab082c67f72b
-      with:
-        name: wheels-${{ inputs.os }}-${{ matrix.python-version }}
-        path: |
-            ./dist/*.whl
-        
->>>>>>> c057d17a
-
     - uses: actions/upload-artifact@0b2256b8c012f0828dc542b3febcab082c67f72b
       with:
         name: wheels-${{ inputs.os }}-${{ matrix.python-version }}
