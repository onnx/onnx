--- conflicted
+++ resolved
@@ -20,11 +20,7 @@
     runs-on: ubuntu-24.04
     strategy:
       matrix:
-<<<<<<< HEAD
-        python-version: ['3.9', '3.10', '3.11', '3.12']
-=======
-        python-version: ['3.8', '3.9', '3.10', '3.11', '3.12', '3.13']
->>>>>>> c0c18d0a
+        python-version: ['3.9', '3.10', '3.11', '3.12', '3.13']
         architecture: ['x64']
 
     steps:
@@ -67,10 +63,6 @@
         name: wheels-${{ inputs.os }}-${{ matrix.python-version }}
         path: |
             ./dist/*.whl
-<<<<<<< HEAD
-
-=======
->>>>>>> c0c18d0a
 
     - name: TEST_HUB=1 pytest
       if: (github.event_name == 'schedule') # Only triggered by weekly event
