--- conflicted
+++ resolved
@@ -283,12 +283,8 @@
 def is_scalar(fd):
     # type: (d.FileDescriptorProto) -> bool
     return not (
-<<<<<<< HEAD
-        fd.type == d.FieldDescriptorProto.TYPE_MESSAGE or fd.type == d.FieldDescriptorProto.TYPE_GROUP
-=======
         fd.type == d.FieldDescriptorProto.TYPE_MESSAGE
         or fd.type == d.FieldDescriptorProto.TYPE_GROUP
->>>>>>> 18f751a5
     )
 
 
