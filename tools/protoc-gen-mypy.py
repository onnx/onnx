--- conflicted
+++ resolved
@@ -135,12 +135,8 @@
         raise AssertionError("Could not parse local name " + name)
 
     @contextmanager  # type: ignore
-<<<<<<< HEAD
-    def _indent(self):
-        # type: () -> Generator[None, None, None]
-=======
+
     def _indent(self) -> Generator[None, None, None]:
->>>>>>> 83fa57c7
         self.indent = self.indent + "    "
         yield
         self.indent = self.indent[:-4]
